--- conflicted
+++ resolved
@@ -15,11 +15,7 @@
   "editable": true,
   "gnetId": null,
   "graphTooltip": 0,
-<<<<<<< HEAD
-  "iteration": 1732615260582,
-=======
   "iteration": 1733065695441,
->>>>>>> c1748d41
   "links": [],
   "panels": [
     {
