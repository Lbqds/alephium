// Copyright 2018 The Alephium Authors
// This file is part of the alephium project.
//
// The library is free software: you can redistribute it and/or modify
// it under the terms of the GNU Lesser General Public License as published by
// the Free Software Foundation, either version 3 of the License, or
// (at your option) any later version.
//
// The library is distributed in the hope that it will be useful,
// but WITHOUT ANY WARRANTY; without even the implied warranty of
// MERCHANTABILITY or FITNESS FOR A PARTICULAR PURPOSE. See the
// GNU Lesser General Public License for more details.
//
// You should have received a copy of the GNU Lesser General Public License
// along with the library. If not, see <http://www.gnu.org/licenses/>.

package org.alephium.api

import java.math.BigInteger
import java.net.{InetAddress, InetSocketAddress}

import sttp.tapir.EndpointIO.Example

import org.alephium.api.model._
import org.alephium.protocol._
import org.alephium.protocol.model.{Transaction => _, TransactionTemplate => _, _}
import org.alephium.protocol.vm.{LockupScript, StatefulContract, UnlockScript}
import org.alephium.serde._
import org.alephium.util._

@SuppressWarnings(Array("org.wartremover.warts.OptionPartial"))
// scalastyle:off magic.number
trait EndpointsExamples extends ErrorExamples {

  private val networkId = NetworkId.AlephiumMainNet
  private val lockupScript =
    LockupScript.asset("1AujpupFP4KWeZvqA7itsHY9cLJmx4qTzojVZrg8W9y9n").get
  private val publicKey = PublicKey
    .from(Hex.unsafe("d1b70d2226308b46da297486adb6b4f1a8c1842cb159ac5ec04f384fe2d6f5da28"))
    .get
  private val unlockupScript: UnlockScript =
    UnlockScript.p2pkh(publicKey)
  private val unlockupScriptBytes      = serialize(unlockupScript)
  protected val defaultUtxosLimit: Int = 512
  val address                          = Address.Asset(lockupScript)
  val contractAddress = Address.Contract(
    LockupScript.p2c(
      Hash.unsafe(Hex.unsafe("109b05391a240a0d21671720f62fe39138aaca562676053900b348a51e11ba25"))
    )
  )
  private val cliqueId          = CliqueId(publicKey)
  private val port              = 12344
  private val minerApiPort      = 12355
  private val wsPort            = 12366
  private val restPort          = 12377
  private val inetSocketAddress = new InetSocketAddress("1.2.3.4", port)
  private val inetAddress       = inetSocketAddress.getAddress
  private val peerAddress       = PeerAddress(inetAddress, restPort, wsPort, minerApiPort)
  private val peers             = AVector(peerAddress)
  private val bigAmount         = Amount(ALPH.oneAlph.mulUnsafe(U256.Two))
  private def alph(value: Int)  = Amount(ALPH.oneAlph.mulUnsafe(U256.unsafe(value)))
  private val height            = 42
  val balance                   = alph(10)
  val halfBalance               = alph(5)
  val signature = Signature
    .from(
      Hex.unsafe(
        "9e1a35b2931bd04e6780d01c36e3e5337941aa80f173cfe4f4e249c44ab135272b834c1a639db9c89d673a8a30524042b0469672ca845458a5a0cf2cad53221b"
      )
    )
    .get
  private val hash =
    Hash.from(Hex.unsafe("798e9e137aec7c2d59d9655b4ffa640f301f628bf7c365083bb255f6aa5f89ef")).get
  private val blockHash = BlockHash
    .from(Hex.unsafe("bdaf9dc514ce7d34b6474b8ca10a3dfb93ba997cb9d5ff1ea724ebe2af48abe5"))
    .get
  val hexString    = "0ecd20654c2e2be708495853e8da35c664247040c00bd10b9b13"
  val byteString   = Hex.unsafe(hexString)
  protected val ts = TimeStamp.unsafe(1611041396892L)
  val txId =
    Hash.from(Hex.unsafe("503bfb16230888af4924aa8f8250d7d348b862e267d75d3147f1998050b6da69")).get
  val contractId =
    Hash.from(Hex.unsafe("1a21d30793fdf47bf07694017d0d721e94b78dffdc9c8e0b627833b66e5c75d8")).get
  private val tokens = AVector(
    Token(Hash.hash("token1"), alph(42).value),
    Token(Hash.hash("token2"), alph(1000).value)
  )
  val defaultDestinations = AVector(Destination(address, bigAmount, None, None))
  val moreSettingsDestinations = AVector(
    Destination(address, bigAmount, Some(tokens), Some(ts))
  )
  private val outputRef = OutputRef(hint = 23412, key = hash)

  private val inputAsset = Input.Asset(
    outputRef,
    unlockupScriptBytes
  )

  private val outputAsset: Output.Asset = Output.Asset(
    1,
    hash,
    bigAmount,
    address,
    tokens,
    ts,
    hash.bytes
  )

  private val outputContract: Output = Output.Contract(
    1,
    hash,
    bigAmount,
    contractAddress,
    tokens
  )

  private val unsignedTx = UnsignedTx(
    hash,
    1,
    1,
    None,
    defaultGas.value,
    defaultGasPrice.value,
    AVector(inputAsset),
    AVector(outputAsset)
  )

  private val transaction = Transaction(
    unsignedTx,
    true,
    AVector(outputRef),
    AVector(outputAsset, outputContract),
    AVector(signature.bytes),
    AVector(signature.bytes)
  )

  private val transactionTemplate = TransactionTemplate(
    unsignedTx,
    AVector(signature.bytes),
    AVector(signature.bytes)
  )

  private val utxo = UTXO(
    outputRef,
    balance,
    tokens,
    ts,
    hash.bytes
  )

  private val blockEntry = BlockEntry(
    blockHash,
    timestamp = ts,
    chainFrom = 1,
    chainTo = 2,
    height,
    deps = AVector(blockHash, blockHash),
    transactions = AVector(transaction),
    hash.bytes,
    1.toByte,
    hash,
    hash,
    hash.bytes
  )

  private val blockCandidate = BlockCandidate(
    fromGroup = 1,
    toGroup = 0,
    headerBlob = Hex.unsafe("aaaa"),
    target = BigInteger.ONE.shiftLeft(18),
    txsBlob = Hex.unsafe("bbbbbbbbbb")
  )

  private val blockSolution = BlockSolution(
    blockBlob = Hex.unsafe("bbbbbbbb"),
    miningCount = U256.unsafe(1000)
  )

  private val blockHeaderEntry = BlockHeaderEntry(
    hash = blockHash,
    timestamp = ts,
    chainFrom = 1,
    chainTo = 2,
    height = height,
    deps = AVector(blockHash, blockHash)
  )

  private val event = Event(
    blockHash,
    Address.contract(txId),
    contractAddress.lockupScript.contractId,
    eventIndex = 1,
    fields = AVector(Val.Address(address), Val.U256(U256.unsafe(10)))
  )

  implicit val minerActionExamples: List[Example[MinerAction]] = List(
    Example[MinerAction](MinerAction.StartMining, Some("Start mining"), None),
    Example[MinerAction](MinerAction.StopMining, Some("Stop mining"), None)
  )

  implicit val misbehaviorActionExamples: List[Example[MisbehaviorAction]] =
    List[Example[MisbehaviorAction]](
      moreSettingsExample(
        MisbehaviorAction.Unban(AVector(inetAddress)),
        "Unban"
      ),
      moreSettingsExample(
        MisbehaviorAction.Ban(AVector(inetAddress)),
        "Ban"
      )
    )

  implicit val discoveryActionExamples: List[Example[DiscoveryAction]] =
    List(
      Example[DiscoveryAction](
        DiscoveryAction.Unreachable(AVector(inetAddress)),
        None,
        Some("Set unreachable")
      ),
      Example[DiscoveryAction](
        DiscoveryAction.Reachable(AVector(inetAddress)),
        None,
        Some("Set reachable")
      )
    )

  implicit val nodeInfoExamples: List[Example[NodeInfo]] =
    simpleExample(
      NodeInfo(
        ReleaseVersion(0, 0, 1),
        NodeInfo.BuildInfo(
          "1.2.3",
          "47c01136d52cdf29062f6a3598a36ebc1e4dc57e"
        ),
        true,
        Some(inetSocketAddress)
      )
    )

  implicit val getBlockHeaderEntryExample: List[Example[BlockHeaderEntry]] =
    simpleExample(blockHeaderEntry)

  implicit val selfCliqueExamples: List[Example[SelfClique]] =
    simpleExample(
      SelfClique(
        cliqueId,
        networkId,
        numZerosAtLeastInHash = 18,
        peers,
        selfReady = true,
        synced = true,
        groupNumPerBroker = 1,
        groups = 2
      )
    )

  implicit val interCliquePeerInfosExamples: List[Example[AVector[InterCliquePeerInfo]]] =
    simpleExample(
      AVector(
        InterCliquePeerInfo(
          cliqueId,
          brokerId = 1,
          groupNumPerBroker = 1,
          inetSocketAddress,
          isSynced = true,
          clientVersion = "v1.0.0"
        )
      )
    )

  implicit val discoveredNeighborExamples: List[Example[AVector[BrokerInfo]]] =
    simpleExample(AVector(BrokerInfo.unsafe(cliqueId, 1, 1, inetSocketAddress)))

  implicit val misbehaviorsExamples: List[Example[AVector[PeerMisbehavior]]] =
    simpleExample(AVector(PeerMisbehavior(inetAddress, PeerStatus.Penalty(42))))

  implicit val unreachableBrokersExamples: List[Example[AVector[InetAddress]]] =
    simpleExample(AVector(inetAddress))

  implicit val unsignedTxExamples: List[Example[UnsignedTx]] = List(
    defaultExample(unsignedTx)
  )

  implicit val transactionExamples: List[Example[Transaction]] = List(
    defaultExample(transaction)
  )

  implicit val hashrateResponseExamples: List[Example[HashRateResponse]] =
    simpleExample(HashRateResponse("100 MH/s"))

  implicit val fetchResponseExamples: List[Example[FetchResponse]] =
    simpleExample(FetchResponse(AVector(AVector(blockEntry))))

  implicit val unconfirmedTransactionsExamples: List[Example[AVector[UnconfirmedTransactions]]] =
    simpleExample(AVector(UnconfirmedTransactions(0, 1, AVector(transactionTemplate))))

  implicit val blockEntryExamples: List[Example[BlockEntry]] =
    simpleExample(blockEntry)

  implicit val blockEntryTemplateExamples: List[Example[BlockCandidate]] =
    simpleExample(blockCandidate)

  implicit val blockSolutionExamples: List[Example[BlockSolution]] =
    simpleExample(blockSolution)

  implicit val balanceExamples: List[Example[Balance]] = List(
    defaultExample(
      Balance(balance, balance.hint, halfBalance, halfBalance.hint, utxoNum = 3, None)
    ),
    moreSettingsExample(
      Balance(
        balance,
        balance.hint,
        halfBalance,
        halfBalance.hint,
        utxoNum = 3,
        Some("Result might not include all utxos and is maybe unprecise")
      )
    )
  )

  implicit val utxosExamples: List[Example[UTXOs]] = List(
    defaultExample(UTXOs(AVector(utxo), None)),
    moreSettingsExample(UTXOs(AVector(utxo), Some("Result might not contains all utxos")))
  )

  implicit val groupExamples: List[Example[Group]] =
    simpleExample(Group(group = 2))

  implicit val hashesAtHeightExamples: List[Example[HashesAtHeight]] =
    simpleExample(HashesAtHeight(headers = AVector(blockHash, blockHash, blockHash)))

  implicit val chainInfoExamples: List[Example[ChainInfo]] =
    simpleExample(ChainInfo(currentHeight = height))

  implicit val buildTransactionExamples: List[Example[BuildTransaction]] = List(
    defaultExample(
      BuildTransaction(
        publicKey,
        defaultDestinations
      )
    ),
    moreSettingsExample(
      BuildTransaction(
        publicKey,
        moreSettingsDestinations,
        Some(AVector(outputRef)),
        Some(minimalGas),
        Some(defaultGasPrice),
        Some(defaultUtxosLimit)
      )
    )
  )

  implicit val buildSweepAddressTransactionExamples: List[Example[BuildSweepAddressTransactions]] =
    List(
      defaultExample(
        BuildSweepAddressTransactions(
          publicKey,
          address
        )
      ),
      moreSettingsExample(
        BuildSweepAddressTransactions(
          publicKey,
          address,
          Some(ts),
          Some(minimalGas),
          Some(defaultGasPrice),
          Some(defaultUtxosLimit)
        )
      )
    )

  implicit val buildTransactionResultExamples: List[Example[BuildTransactionResult]] =
    simpleExample(
      BuildTransactionResult(
        unsignedTx = hexString,
        minimalGas,
        defaultGasPrice,
        hash,
        fromGroup = 2,
        toGroup = 1
      )
    )

  implicit val buildSweepAddressTransactionsResultExamples
      : List[Example[BuildSweepAddressTransactionsResult]] = {
    val sweepAddressTxs = AVector(
      SweepAddressTransaction(hash, hexString, minimalGas, defaultGasPrice)
    )
    simpleExample(BuildSweepAddressTransactionsResult(sweepAddressTxs, fromGroup = 2, toGroup = 1))
  }

  implicit val submitTransactionExamples: List[Example[SubmitTransaction]] =
    simpleExample(SubmitTransaction(unsignedTx = hexString, signature))

  implicit val buildMultisigAddressExample: List[Example[BuildMultisigAddress]] =
    simpleExample(
      BuildMultisigAddress(
        AVector(publicKey, publicKey),
        1
      )
    )

  implicit val buildMultisigAddressResultExample: List[Example[BuildMultisigAddress.Result]] =
    simpleExample(
      BuildMultisigAddress.Result(
        address
      )
    )

  implicit val buildMultisigTransactionExamples: List[Example[BuildMultisig]] = List(
    defaultExample(
      BuildMultisig(
        address,
        AVector(publicKey),
        defaultDestinations,
        None,
        None
      )
    ),
    moreSettingsExample(
      BuildMultisig(
        address,
        AVector(publicKey),
        moreSettingsDestinations,
        Some(minimalGas),
        Some(defaultGasPrice)
      )
    )
  )

  implicit val submitMultisigTransactionExamples: List[Example[SubmitMultisig]] =
    simpleExample(SubmitMultisig(unsignedTx = hexString, AVector(signature)))

  implicit val decodeTransactionExamples: List[Example[DecodeTransaction]] =
    simpleExample(DecodeTransaction(unsignedTx = hexString))

  implicit val txResultExamples: List[Example[TxResult]] =
    simpleExample(TxResult(txId, fromGroup = 2, toGroup = 1))

  implicit val txStatusExamples: List[Example[TxStatus]] =
    List[Example[TxStatus]](
      Example(Confirmed(blockHash, 0, 1, 2, 3), None, None),
      Example(MemPooled, None, Some("Tx is still in mempool")),
      Example(NotFound, None, Some("Cannot find tx with the id"))
    )

  implicit val compileScriptExamples: List[Example[Compile.Script]] =
    simpleExample(
      Compile.Script(
        code =
          s"TxScript Main { pub payable fn main() -> () { let token = Token(#36cdbfabca2d71622b6) token.withdraw(@${address.toBase58}, 1024) } }"
      )
    )

  implicit val compileContractExamples: List[Example[Compile.Contract]] =
    simpleExample(
      Compile.Contract(
        code =
          "TxContract Foo(bar: ByteVec) {\npub payable fn baz(amount: U256) -> () {\nissueToken!(amount)\n}}"
      )
    )

  implicit val compileResultExamples: List[Example[CompileResult]] =
    simpleExample(
      CompileResult(
        bytecode = Hex.unsafe(hexString),
        codeHash = hash,
        fields = CompileResult.Fields(
          signature = "TxContract Foo(aa:Bool,mut bb:U256,cc:I256,mut dd:ByteVec,ee:Address)",
          types = AVector("Bool", "U256", "I256", "ByteVec", "Address")
        ),
        functions = AVector(
          CompileResult.Function(
            name = "bar",
            signature =
              "pub payable bar(a:Bool,mut b:U256,c:I256,mut d:ByteVec,e:Address)->(U256,I256,ByteVec,Address)",
            argTypes = AVector("Bool", "U256", "I256", "ByteVec", "Address"),
            returnTypes = AVector("U256", "I256", "ByteVec", "Address")
          )
        ),
        events = AVector(
          CompileResult.Event(
            name = "Bar",
            signature = "event Bar(a:Bool,b:U256,d:ByteVec,e:Address)",
            fieldTypes = AVector("Bool", "U256", "ByteVec", "Address")
          )
        )
      )
    )

  implicit val buildContractExamples: List[Example[BuildContractDeployScriptTx]] = List(
    defaultExample(BuildContractDeployScriptTx(publicKey, bytecode = byteString)),
    moreSettingsExample(
      BuildContractDeployScriptTx(
        publicKey,
        byteString,
        AVector(Val.True, Val.U256(U256.unsafe(123))),
        Some(bigAmount),
        Some(bigAmount),
        Some(minimalGas),
        Some(defaultGasPrice),
        Some(defaultUtxosLimit)
      )
    )
  )

  implicit val buildScriptExamples: List[Example[BuildScriptTx]] = List(
    defaultExample(BuildScriptTx(publicKey, bytecode = byteString)),
    moreSettingsExample(
      BuildScriptTx(
        publicKey,
        byteString,
        Some(Amount(dustUtxoAmount)),
        Some(tokens),
        Some(minimalGas),
        Some(defaultGasPrice),
        Some(defaultUtxosLimit)
      )
    )
  )

  implicit val buildContractResultExamples: List[Example[BuildContractDeployScriptTxResult]] =
    simpleExample(
      BuildContractDeployScriptTxResult(
        group = 2,
        unsignedTx = hexString,
        txId = hash,
        contractAddress = Address.contract(contractId)
      )
    )

  implicit val buildScriptResultExamples: List[Example[BuildScriptTxResult]] =
    simpleExample(
      BuildScriptTxResult(
        unsignedTx = hexString,
        txId = hash,
        group = 2
      )
    )

  implicit lazy val contractStateExamples: List[Example[ContractState]] =
    simpleExample(existingContract)

  private def asset(n: Long) = ContractState.Asset(
    ALPH.alph(n),
    AVector(Token(id = Hash.hash(s"token${n}"), amount = ALPH.nanoAlph(n)))
  )
  private val anotherContractId = ContractId.hash("contract")
  private val code              = StatefulContract.forSMT.toContract().toOption.get
  private lazy val existingContract = ContractState(
    address = Address.contract(anotherContractId),
    bytecode = code,
    codeHash = code.hash,
    fields = AVector[Val](Val.U256(ALPH.alph(2))),
    asset = asset(2)
  )
  implicit val testContractExamples: List[Example[TestContract]] = {
    simpleExample(
      TestContract(
        group = Some(0),
        address = Some(Address.contract(ContractId.zero)),
        bytecode = code,
        initialFields = AVector[Val](Val.U256(ALPH.oneAlph)),
        initialAsset = Some(asset(1)),
        testMethodIndex = Some(0),
        testArgs = AVector[Val](Val.U256(ALPH.oneAlph)),
        existingContracts = Some(AVector(existingContract)),
        inputAssets = Some(AVector(TestContract.InputAsset(address, asset(3))))
      )
    )
  }

  implicit val testContractResultExamples: List[Example[TestContractResult]] =
    simpleExample(
      TestContractResult(
        returns = AVector[Val](Val.U256(ALPH.oneAlph)),
        gasUsed = 20000,
        contracts = AVector(existingContract),
<<<<<<< HEAD
        txOutputs =
          AVector(Output.Contract(1234, hash, Amount(ALPH.oneAlph), contractAddress, tokens))
=======
        txOutputs = AVector(Output.Contract(Amount(ALPH.oneAlph), address, tokens)),
        events = AVector(event)
>>>>>>> bfafb915
      )
    )

  implicit val exportFileExamples: List[Example[ExportFile]] =
    simpleExample(ExportFile("exported-blocks-file"))

  implicit val addressExamples: List[Example[Address.Asset]] =
    simpleExample(address)

  implicit val minerAddressesExamples: List[Example[MinerAddresses]] =
    simpleExample(MinerAddresses(AVector(address)))

  implicit val booleanExamples: List[Example[Boolean]] =
    simpleExample(true)

  implicit val verifySignatureExamples: List[Example[VerifySignature]] =
    simpleExample(VerifySignature(Hex.unsafe(hexString), signature, publicKey))

  implicit val eventsExamples: List[Example[Events]] =
    simpleExample(Events(0, 1, events = AVector(event)))

  implicit val eventsVectorExamples: List[Example[AVector[Events]]] =
    simpleExample(AVector(Events(0, 1, events = AVector(event))))
}
// scalastyle:on magic.number<|MERGE_RESOLUTION|>--- conflicted
+++ resolved
@@ -579,13 +579,9 @@
         returns = AVector[Val](Val.U256(ALPH.oneAlph)),
         gasUsed = 20000,
         contracts = AVector(existingContract),
-<<<<<<< HEAD
         txOutputs =
-          AVector(Output.Contract(1234, hash, Amount(ALPH.oneAlph), contractAddress, tokens))
-=======
-        txOutputs = AVector(Output.Contract(Amount(ALPH.oneAlph), address, tokens)),
+          AVector(Output.Contract(1234, hash, Amount(ALPH.oneAlph), contractAddress, tokens)),
         events = AVector(event)
->>>>>>> bfafb915
       )
     )
 
