--- conflicted
+++ resolved
@@ -23,12 +23,7 @@
 import sttp.tapir.{FieldName, Schema, Validator}
 import sttp.tapir.SchemaType.{SArray, SInteger, SProduct, SProductField, SString}
 
-<<<<<<< HEAD
-import org.alephium.api.model._
-=======
-import org.alephium.api.{model => api}
-import org.alephium.api.model.{Amount, ApiKey, BuildTxCommon, MinerAction, Script}
->>>>>>> 26070b99
+import org.alephium.api.model.{Address => ApiAddress, _}
 import org.alephium.crypto.wallet.Mnemonic
 import org.alephium.protocol.{Hash, PublicKey, Signature}
 import org.alephium.protocol.model._
@@ -42,7 +37,7 @@
 
   implicit def optionAvectorSchema[T: Schema]: Schema[Option[AVector[T]]] = Schema.schemaForOption
 
-  implicit val addressSchema: Schema[api.Address]              = Schema(SString()).format("address")
+  implicit val addressSchema: Schema[ApiAddress]               = Schema(SString()).format("address")
   implicit val protocolAddressSchema: Schema[Address]          = Schema(SString()).format("address")
   implicit val addressAssetSchema: Schema[Address.Asset]       = Schema(SString()).format("address")
   implicit val addressContractSchema: Schema[Address.Contract] = Schema(SString()).format("address")
@@ -96,18 +91,22 @@
   implicit val transactionIdSchema: Schema[TransactionId] = Schema(SString()).format("32-byte-hash")
   implicit val minerActionSchema: Schema[MinerAction]     = Schema(SString())
 
-  implicit val buildSimpleTransferTxResultSchema: Schema[BuildSimpleTransferTxResult] = Schema.derived
+  implicit val buildSimpleTransferTxResultSchema: Schema[BuildSimpleTransferTxResult] =
+    Schema.derived
   implicit val buildTransferTxResultSchema: Schema[BuildTransferTxResult] = Schema.derived
 
-  implicit val tokenIdSchema: Schema[TokenId] = Schema.derived
-  implicit val tokenSchema: Schema[Token] = Schema.derived
+  implicit val tokenIdSchema: Schema[TokenId]                     = Schema.derived
+  implicit val tokenSchema: Schema[Token]                         = Schema.derived
   implicit val addressAssetStateSchema: Schema[AddressAssetState] = Schema.derived
-  implicit val simulationResultSchema: Schema[SimulationResult] = Schema.derived
-  implicit val buildSimpleExecuteScriptTxResultSchema: Schema[BuildSimpleExecuteScriptTxResult] = Schema.derived
+  implicit val simulationResultSchema: Schema[SimulationResult]   = Schema.derived
+  implicit val buildSimpleExecuteScriptTxResultSchema: Schema[BuildSimpleExecuteScriptTxResult] =
+    Schema.derived
   implicit val buildExecuteScriptTxResultSchema: Schema[BuildExecuteScriptTxResult] = Schema.derived
 
-  implicit val buildSimpleDeployContractTxResultSchema: Schema[BuildSimpleDeployContractTxResult] = Schema.derived
-  implicit val buildDeployContractTxResultSchema: Schema[BuildDeployContractTxResult] = Schema.derived
+  implicit val buildSimpleDeployContractTxResultSchema: Schema[BuildSimpleDeployContractTxResult] =
+    Schema.derived
+  implicit val buildDeployContractTxResultSchema: Schema[BuildDeployContractTxResult] =
+    Schema.derived
 }
 
 object TapirSchemas extends TapirSchemasLike