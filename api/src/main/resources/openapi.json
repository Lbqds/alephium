{
  "openapi": "3.1.0",
  "info": {
    "title": "Alephium API",
<<<<<<< HEAD
    "version": "3.4.1"
=======
    "version": "3.6.4"
>>>>>>> 65fd5038
  },
  "servers": [
    {
      "url": "../"
    },
    {
      "url": "{protocol}://{host}:{port}",
      "variables": {
        "protocol": {
          "enum": [
            "http",
            "https"
          ],
          "default": "http"
        },
        "host": {
          "default": "127.0.0.1"
        },
        "port": {
          "default": "12973"
        }
      }
    }
  ],
  "paths": {
    "/wallets": {
      "get": {
        "tags": [
          "Wallets"
        ],
        "summary": "List available wallets",
        "operationId": "getWallets",
        "responses": {
          "200": {
            "content": {
              "application/json": {
                "schema": {
                  "type": "array",
                  "items": {
                    "$ref": "#/components/schemas/WalletStatus"
                  }
                },
                "example": [
                  {
                    "walletName": "wallet-super-name",
                    "locked": true
                  }
                ]
              }
            }
          },
          "400": {
            "description": "BadRequest",
            "content": {
              "application/json": {
                "schema": {
                  "$ref": "#/components/schemas/BadRequest"
                },
                "example": {
                  "detail": "Something bad in the request"
                }
              }
            }
          },
          "401": {
            "description": "Unauthorized",
            "content": {
              "application/json": {
                "schema": {
                  "$ref": "#/components/schemas/Unauthorized"
                },
                "example": {
                  "detail": "You shall not pass"
                }
              }
            }
          },
          "404": {
            "description": "NotFound",
            "content": {
              "application/json": {
                "schema": {
                  "$ref": "#/components/schemas/NotFound"
                },
                "example": {
                  "resource": "wallet-name",
                  "detail": "wallet-name not found"
                }
              }
            }
          },
          "500": {
            "description": "InternalServerError",
            "content": {
              "application/json": {
                "schema": {
                  "$ref": "#/components/schemas/InternalServerError"
                },
                "example": {
                  "detail": "Ouch"
                }
              }
            }
          },
          "503": {
            "description": "ServiceUnavailable",
            "content": {
              "application/json": {
                "schema": {
                  "$ref": "#/components/schemas/ServiceUnavailable"
                },
                "example": {
                  "detail": "Self clique unsynced"
                }
              }
            }
          }
        }
      },
      "put": {
        "tags": [
          "Wallets"
        ],
        "summary": "Restore a wallet from your mnemonic",
        "operationId": "putWallets",
        "requestBody": {
          "content": {
            "application/json": {
              "schema": {
                "$ref": "#/components/schemas/WalletRestore"
              },
              "examples": {
                "Example0": {
                  "summary": "User",
                  "value": {
                    "password": "my-secret-password",
                    "mnemonic": "vault alarm sad mass witness property virus style good flower rice alpha viable evidence run glare pretty scout evil judge enroll refuse another lava",
                    "walletName": "wallet-super-name"
                  }
                },
                "Example1": {
                  "summary": "Miner (w/o pass phrase)",
                  "value": {
                    "password": "my-secret-password",
                    "mnemonic": "vault alarm sad mass witness property virus style good flower rice alpha viable evidence run glare pretty scout evil judge enroll refuse another lava",
                    "walletName": "wallet-super-name",
                    "isMiner": true
                  }
                },
                "Example2": {
                  "summary": "Miner (with pass phrase)",
                  "value": {
                    "password": "my-secret-password",
                    "mnemonic": "vault alarm sad mass witness property virus style good flower rice alpha viable evidence run glare pretty scout evil judge enroll refuse another lava",
                    "walletName": "wallet-super-name",
                    "isMiner": true,
                    "mnemonicPassphrase": "optional-mnemonic-passphrase"
                  }
                }
              }
            }
          },
          "required": true
        },
        "responses": {
          "200": {
            "content": {
              "application/json": {
                "schema": {
                  "$ref": "#/components/schemas/WalletRestoreResult"
                },
                "example": {
                  "walletName": "wallet-super-name"
                }
              }
            }
          },
          "400": {
            "description": "BadRequest",
            "content": {
              "application/json": {
                "schema": {
                  "$ref": "#/components/schemas/BadRequest"
                },
                "example": {
                  "detail": "Something bad in the request"
                }
              }
            }
          },
          "401": {
            "description": "Unauthorized",
            "content": {
              "application/json": {
                "schema": {
                  "$ref": "#/components/schemas/Unauthorized"
                },
                "example": {
                  "detail": "You shall not pass"
                }
              }
            }
          },
          "404": {
            "description": "NotFound",
            "content": {
              "application/json": {
                "schema": {
                  "$ref": "#/components/schemas/NotFound"
                },
                "example": {
                  "resource": "wallet-name",
                  "detail": "wallet-name not found"
                }
              }
            }
          },
          "500": {
            "description": "InternalServerError",
            "content": {
              "application/json": {
                "schema": {
                  "$ref": "#/components/schemas/InternalServerError"
                },
                "example": {
                  "detail": "Ouch"
                }
              }
            }
          },
          "503": {
            "description": "ServiceUnavailable",
            "content": {
              "application/json": {
                "schema": {
                  "$ref": "#/components/schemas/ServiceUnavailable"
                },
                "example": {
                  "detail": "Self clique unsynced"
                }
              }
            }
          }
        }
      },
      "post": {
        "tags": [
          "Wallets"
        ],
        "summary": "Create a new wallet",
        "description": "A new wallet will be created and respond with a mnemonic. Make sure to keep that mnemonic safely as it will allows you to recover your wallet. Default mnemonic size is 24, (options: 12, 15, 18, 21, 24).",
        "operationId": "postWallets",
        "requestBody": {
          "content": {
            "application/json": {
              "schema": {
                "$ref": "#/components/schemas/WalletCreation"
              },
              "examples": {
                "Example0": {
                  "summary": "User",
                  "value": {
                    "password": "my-secret-password",
                    "walletName": "wallet-super-name"
                  }
                },
                "Example1": {
                  "summary": "Miner (w/o pass phrase)",
                  "value": {
                    "password": "my-secret-password",
                    "walletName": "wallet-super-name",
                    "isMiner": true,
                    "mnemonicSize": 24
                  }
                },
                "Example2": {
                  "summary": "Miner (with pass phrase)",
                  "value": {
                    "password": "my-secret-password",
                    "walletName": "wallet-super-name",
                    "isMiner": true,
                    "mnemonicPassphrase": "optional-mnemonic-passphrase",
                    "mnemonicSize": 24
                  }
                }
              }
            }
          },
          "required": true
        },
        "responses": {
          "200": {
            "content": {
              "application/json": {
                "schema": {
                  "$ref": "#/components/schemas/WalletCreationResult"
                },
                "example": {
                  "walletName": "wallet-super-name",
                  "mnemonic": "vault alarm sad mass witness property virus style good flower rice alpha viable evidence run glare pretty scout evil judge enroll refuse another lava"
                }
              }
            }
          },
          "400": {
            "description": "BadRequest",
            "content": {
              "application/json": {
                "schema": {
                  "$ref": "#/components/schemas/BadRequest"
                },
                "example": {
                  "detail": "Something bad in the request"
                }
              }
            }
          },
          "401": {
            "description": "Unauthorized",
            "content": {
              "application/json": {
                "schema": {
                  "$ref": "#/components/schemas/Unauthorized"
                },
                "example": {
                  "detail": "You shall not pass"
                }
              }
            }
          },
          "404": {
            "description": "NotFound",
            "content": {
              "application/json": {
                "schema": {
                  "$ref": "#/components/schemas/NotFound"
                },
                "example": {
                  "resource": "wallet-name",
                  "detail": "wallet-name not found"
                }
              }
            }
          },
          "500": {
            "description": "InternalServerError",
            "content": {
              "application/json": {
                "schema": {
                  "$ref": "#/components/schemas/InternalServerError"
                },
                "example": {
                  "detail": "Ouch"
                }
              }
            }
          },
          "503": {
            "description": "ServiceUnavailable",
            "content": {
              "application/json": {
                "schema": {
                  "$ref": "#/components/schemas/ServiceUnavailable"
                },
                "example": {
                  "detail": "Self clique unsynced"
                }
              }
            }
          }
        }
      }
    },
    "/wallets/{wallet_name}": {
      "get": {
        "tags": [
          "Wallets"
        ],
        "summary": "Get wallet's status",
        "operationId": "getWalletsWallet_name",
        "parameters": [
          {
            "name": "wallet_name",
            "in": "path",
            "required": true,
            "schema": {
              "type": "string"
            }
          }
        ],
        "responses": {
          "200": {
            "content": {
              "application/json": {
                "schema": {
                  "$ref": "#/components/schemas/WalletStatus"
                },
                "example": {
                  "walletName": "wallet-super-name",
                  "locked": true
                }
              }
            }
          },
          "400": {
            "description": "BadRequest",
            "content": {
              "application/json": {
                "schema": {
                  "$ref": "#/components/schemas/BadRequest"
                },
                "example": {
                  "detail": "Something bad in the request"
                }
              }
            }
          },
          "401": {
            "description": "Unauthorized",
            "content": {
              "application/json": {
                "schema": {
                  "$ref": "#/components/schemas/Unauthorized"
                },
                "example": {
                  "detail": "You shall not pass"
                }
              }
            }
          },
          "404": {
            "description": "NotFound",
            "content": {
              "application/json": {
                "schema": {
                  "$ref": "#/components/schemas/NotFound"
                },
                "example": {
                  "resource": "wallet-name",
                  "detail": "wallet-name not found"
                }
              }
            }
          },
          "500": {
            "description": "InternalServerError",
            "content": {
              "application/json": {
                "schema": {
                  "$ref": "#/components/schemas/InternalServerError"
                },
                "example": {
                  "detail": "Ouch"
                }
              }
            }
          },
          "503": {
            "description": "ServiceUnavailable",
            "content": {
              "application/json": {
                "schema": {
                  "$ref": "#/components/schemas/ServiceUnavailable"
                },
                "example": {
                  "detail": "Self clique unsynced"
                }
              }
            }
          }
        }
      },
      "delete": {
        "tags": [
          "Wallets"
        ],
        "summary": "Delete your wallet file (can be recovered with your mnemonic)",
        "operationId": "deleteWalletsWallet_name",
        "parameters": [
          {
            "name": "wallet_name",
            "in": "path",
            "required": true,
            "schema": {
              "type": "string"
            }
          }
        ],
        "requestBody": {
          "content": {
            "application/json": {
              "schema": {
                "$ref": "#/components/schemas/WalletDeletion"
              },
              "example": {
                "password": "my-secret-password"
              }
            }
          },
          "required": true
        },
        "responses": {
          "200": {},
          "400": {
            "description": "BadRequest",
            "content": {
              "application/json": {
                "schema": {
                  "$ref": "#/components/schemas/BadRequest"
                },
                "example": {
                  "detail": "Something bad in the request"
                }
              }
            }
          },
          "401": {
            "description": "Unauthorized",
            "content": {
              "application/json": {
                "schema": {
                  "$ref": "#/components/schemas/Unauthorized"
                },
                "example": {
                  "detail": "You shall not pass"
                }
              }
            }
          },
          "404": {
            "description": "NotFound",
            "content": {
              "application/json": {
                "schema": {
                  "$ref": "#/components/schemas/NotFound"
                },
                "example": {
                  "resource": "wallet-name",
                  "detail": "wallet-name not found"
                }
              }
            }
          },
          "500": {
            "description": "InternalServerError",
            "content": {
              "application/json": {
                "schema": {
                  "$ref": "#/components/schemas/InternalServerError"
                },
                "example": {
                  "detail": "Ouch"
                }
              }
            }
          },
          "503": {
            "description": "ServiceUnavailable",
            "content": {
              "application/json": {
                "schema": {
                  "$ref": "#/components/schemas/ServiceUnavailable"
                },
                "example": {
                  "detail": "Self clique unsynced"
                }
              }
            }
          }
        }
      }
    },
    "/wallets/{wallet_name}/lock": {
      "post": {
        "tags": [
          "Wallets"
        ],
        "summary": "Lock your wallet",
        "operationId": "postWalletsWallet_nameLock",
        "parameters": [
          {
            "name": "wallet_name",
            "in": "path",
            "required": true,
            "schema": {
              "type": "string"
            }
          }
        ],
        "responses": {
          "200": {},
          "400": {
            "description": "BadRequest",
            "content": {
              "application/json": {
                "schema": {
                  "$ref": "#/components/schemas/BadRequest"
                },
                "example": {
                  "detail": "Something bad in the request"
                }
              }
            }
          },
          "401": {
            "description": "Unauthorized",
            "content": {
              "application/json": {
                "schema": {
                  "$ref": "#/components/schemas/Unauthorized"
                },
                "example": {
                  "detail": "You shall not pass"
                }
              }
            }
          },
          "404": {
            "description": "NotFound",
            "content": {
              "application/json": {
                "schema": {
                  "$ref": "#/components/schemas/NotFound"
                },
                "example": {
                  "resource": "wallet-name",
                  "detail": "wallet-name not found"
                }
              }
            }
          },
          "500": {
            "description": "InternalServerError",
            "content": {
              "application/json": {
                "schema": {
                  "$ref": "#/components/schemas/InternalServerError"
                },
                "example": {
                  "detail": "Ouch"
                }
              }
            }
          },
          "503": {
            "description": "ServiceUnavailable",
            "content": {
              "application/json": {
                "schema": {
                  "$ref": "#/components/schemas/ServiceUnavailable"
                },
                "example": {
                  "detail": "Self clique unsynced"
                }
              }
            }
          }
        }
      }
    },
    "/wallets/{wallet_name}/unlock": {
      "post": {
        "tags": [
          "Wallets"
        ],
        "summary": "Unlock your wallet",
        "operationId": "postWalletsWallet_nameUnlock",
        "parameters": [
          {
            "name": "wallet_name",
            "in": "path",
            "required": true,
            "schema": {
              "type": "string"
            }
          }
        ],
        "requestBody": {
          "content": {
            "application/json": {
              "schema": {
                "$ref": "#/components/schemas/WalletUnlock"
              },
              "examples": {
                "Example0": {
                  "summary": "Default",
                  "value": {
                    "password": "my-secret-password"
                  }
                },
                "Example1": {
                  "summary": "More Settings (with pass phrase)",
                  "value": {
                    "password": "my-secret-password",
                    "mnemonicPassphrase": "optional-mnemonic-passphrase"
                  }
                }
              }
            }
          },
          "required": true
        },
        "responses": {
          "200": {},
          "400": {
            "description": "BadRequest",
            "content": {
              "application/json": {
                "schema": {
                  "$ref": "#/components/schemas/BadRequest"
                },
                "example": {
                  "detail": "Something bad in the request"
                }
              }
            }
          },
          "401": {
            "description": "Unauthorized",
            "content": {
              "application/json": {
                "schema": {
                  "$ref": "#/components/schemas/Unauthorized"
                },
                "example": {
                  "detail": "You shall not pass"
                }
              }
            }
          },
          "404": {
            "description": "NotFound",
            "content": {
              "application/json": {
                "schema": {
                  "$ref": "#/components/schemas/NotFound"
                },
                "example": {
                  "resource": "wallet-name",
                  "detail": "wallet-name not found"
                }
              }
            }
          },
          "500": {
            "description": "InternalServerError",
            "content": {
              "application/json": {
                "schema": {
                  "$ref": "#/components/schemas/InternalServerError"
                },
                "example": {
                  "detail": "Ouch"
                }
              }
            }
          },
          "503": {
            "description": "ServiceUnavailable",
            "content": {
              "application/json": {
                "schema": {
                  "$ref": "#/components/schemas/ServiceUnavailable"
                },
                "example": {
                  "detail": "Self clique unsynced"
                }
              }
            }
          }
        }
      }
    },
    "/wallets/{wallet_name}/balances": {
      "get": {
        "tags": [
          "Wallets"
        ],
        "summary": "Get your total balance",
        "operationId": "getWalletsWallet_nameBalances",
        "parameters": [
          {
            "name": "wallet_name",
            "in": "path",
            "required": true,
            "schema": {
              "type": "string"
            }
          }
        ],
        "responses": {
          "200": {
            "description": "Format 1: `1000000000000000000`\n\nFormat 2: `x.y ALPH`, where `1 ALPH = 1000000000000000000\n\nField fromPublicKeyType can be  `default` or `bip340-schnorr`",
            "content": {
              "application/json": {
                "schema": {
                  "$ref": "#/components/schemas/Balances"
                },
                "example": {
                  "totalBalance": "10000000000000000000",
                  "totalBalanceHint": "10 ALPH",
                  "balances": [
                    {
                      "address": "1AujpupFP4KWeZvqA7itsHY9cLJmx4qTzojVZrg8W9y",
                      "balance": "10000000000000000000",
                      "balanceHint": "10 ALPH",
                      "lockedBalance": "0",
                      "lockedBalanceHint": "0 ALPH"
                    }
                  ]
                }
              }
            }
          },
          "400": {
            "description": "BadRequest",
            "content": {
              "application/json": {
                "schema": {
                  "$ref": "#/components/schemas/BadRequest"
                },
                "example": {
                  "detail": "Something bad in the request"
                }
              }
            }
          },
          "401": {
            "description": "Unauthorized",
            "content": {
              "application/json": {
                "schema": {
                  "$ref": "#/components/schemas/Unauthorized"
                },
                "example": {
                  "detail": "You shall not pass"
                }
              }
            }
          },
          "404": {
            "description": "NotFound",
            "content": {
              "application/json": {
                "schema": {
                  "$ref": "#/components/schemas/NotFound"
                },
                "example": {
                  "resource": "wallet-name",
                  "detail": "wallet-name not found"
                }
              }
            }
          },
          "500": {
            "description": "InternalServerError",
            "content": {
              "application/json": {
                "schema": {
                  "$ref": "#/components/schemas/InternalServerError"
                },
                "example": {
                  "detail": "Ouch"
                }
              }
            }
          },
          "503": {
            "description": "ServiceUnavailable",
            "content": {
              "application/json": {
                "schema": {
                  "$ref": "#/components/schemas/ServiceUnavailable"
                },
                "example": {
                  "detail": "Self clique unsynced"
                }
              }
            }
          }
        }
      }
    },
    "/wallets/{wallet_name}/reveal-mnemonic": {
      "post": {
        "tags": [
          "Wallets"
        ],
        "summary": "Reveal your mnemonic. !!! use it with caution !!!",
        "operationId": "postWalletsWallet_nameReveal-mnemonic",
        "parameters": [
          {
            "name": "wallet_name",
            "in": "path",
            "required": true,
            "schema": {
              "type": "string"
            }
          }
        ],
        "requestBody": {
          "content": {
            "application/json": {
              "schema": {
                "$ref": "#/components/schemas/RevealMnemonic"
              },
              "example": {
                "password": "my-secret-password"
              }
            }
          },
          "required": true
        },
        "responses": {
          "200": {
            "content": {
              "application/json": {
                "schema": {
                  "$ref": "#/components/schemas/RevealMnemonicResult"
                },
                "example": {
                  "mnemonic": "vault alarm sad mass witness property virus style good flower rice alpha viable evidence run glare pretty scout evil judge enroll refuse another lava"
                }
              }
            }
          },
          "400": {
            "description": "BadRequest",
            "content": {
              "application/json": {
                "schema": {
                  "$ref": "#/components/schemas/BadRequest"
                },
                "example": {
                  "detail": "Something bad in the request"
                }
              }
            }
          },
          "401": {
            "description": "Unauthorized",
            "content": {
              "application/json": {
                "schema": {
                  "$ref": "#/components/schemas/Unauthorized"
                },
                "example": {
                  "detail": "You shall not pass"
                }
              }
            }
          },
          "404": {
            "description": "NotFound",
            "content": {
              "application/json": {
                "schema": {
                  "$ref": "#/components/schemas/NotFound"
                },
                "example": {
                  "resource": "wallet-name",
                  "detail": "wallet-name not found"
                }
              }
            }
          },
          "500": {
            "description": "InternalServerError",
            "content": {
              "application/json": {
                "schema": {
                  "$ref": "#/components/schemas/InternalServerError"
                },
                "example": {
                  "detail": "Ouch"
                }
              }
            }
          },
          "503": {
            "description": "ServiceUnavailable",
            "content": {
              "application/json": {
                "schema": {
                  "$ref": "#/components/schemas/ServiceUnavailable"
                },
                "example": {
                  "detail": "Self clique unsynced"
                }
              }
            }
          }
        }
      }
    },
    "/wallets/{wallet_name}/transfer": {
      "post": {
        "tags": [
          "Wallets"
        ],
        "summary": "Transfer ALPH from the active address",
        "operationId": "postWalletsWallet_nameTransfer",
        "parameters": [
          {
            "name": "wallet_name",
            "in": "path",
            "required": true,
            "schema": {
              "type": "string"
            }
          }
        ],
        "requestBody": {
          "description": "Format 1: `1000000000000000000`\n\nFormat 2: `x.y ALPH`, where `1 ALPH = 1000000000000000000\n\nField fromPublicKeyType can be  `default` or `bip340-schnorr`",
          "content": {
            "application/json": {
              "schema": {
                "$ref": "#/components/schemas/Transfer"
              },
              "examples": {
                "Example0": {
                  "summary": "Default",
                  "value": {
                    "destinations": [
                      {
                        "address": "1AujpupFP4KWeZvqA7itsHY9cLJmx4qTzojVZrg8W9y",
                        "attoAlphAmount": "2000000000000000000"
                      }
                    ]
                  }
                },
                "Example1": {
                  "summary": "More settings",
                  "value": {
                    "destinations": [
                      {
                        "address": "1AujpupFP4KWeZvqA7itsHY9cLJmx4qTzojVZrg8W9y",
                        "attoAlphAmount": "2000000000000000000",
                        "tokens": [
                          {
                            "id": "2d11fd6c12435ffb07aaed4d190a505b621b927a5f6e51b61ce0ebe186397bdd",
                            "amount": "42000000000000000000"
                          },
                          {
                            "id": "bd165d20bd063c7a023d22232a1e75bf46e904067f92b49323fe89fa0fd586bf",
                            "amount": "1000000000000000000000"
                          }
                        ],
                        "lockTime": 1611041396892
                      }
                    ],
                    "gas": 20000,
                    "gasPrice": "100000000000",
                    "utxosLimit": 512
                  }
                }
              }
            }
          },
          "required": true
        },
        "responses": {
          "200": {
            "content": {
              "application/json": {
                "schema": {
                  "$ref": "#/components/schemas/TransferResult"
                },
                "example": {
                  "txId": "503bfb16230888af4924aa8f8250d7d348b862e267d75d3147f1998050b6da69",
                  "fromGroup": 2,
                  "toGroup": 1
                }
              }
            }
          },
          "400": {
            "description": "BadRequest",
            "content": {
              "application/json": {
                "schema": {
                  "$ref": "#/components/schemas/BadRequest"
                },
                "example": {
                  "detail": "Something bad in the request"
                }
              }
            }
          },
          "401": {
            "description": "Unauthorized",
            "content": {
              "application/json": {
                "schema": {
                  "$ref": "#/components/schemas/Unauthorized"
                },
                "example": {
                  "detail": "You shall not pass"
                }
              }
            }
          },
          "404": {
            "description": "NotFound",
            "content": {
              "application/json": {
                "schema": {
                  "$ref": "#/components/schemas/NotFound"
                },
                "example": {
                  "resource": "wallet-name",
                  "detail": "wallet-name not found"
                }
              }
            }
          },
          "500": {
            "description": "InternalServerError",
            "content": {
              "application/json": {
                "schema": {
                  "$ref": "#/components/schemas/InternalServerError"
                },
                "example": {
                  "detail": "Ouch"
                }
              }
            }
          },
          "503": {
            "description": "ServiceUnavailable",
            "content": {
              "application/json": {
                "schema": {
                  "$ref": "#/components/schemas/ServiceUnavailable"
                },
                "example": {
                  "detail": "Self clique unsynced"
                }
              }
            }
          }
        }
      }
    },
    "/wallets/{wallet_name}/sweep-active-address": {
      "post": {
        "tags": [
          "Wallets"
        ],
        "summary": "Transfer all unlocked ALPH from the active address to another address",
        "operationId": "postWalletsWallet_nameSweep-active-address",
        "parameters": [
          {
            "name": "wallet_name",
            "in": "path",
            "required": true,
            "schema": {
              "type": "string"
            }
          }
        ],
        "requestBody": {
          "content": {
            "application/json": {
              "schema": {
                "$ref": "#/components/schemas/Sweep"
              },
              "examples": {
                "Example0": {
                  "summary": "Default",
                  "value": {
                    "toAddress": "1AujpupFP4KWeZvqA7itsHY9cLJmx4qTzojVZrg8W9y"
                  }
                },
                "Example1": {
                  "summary": "More settings",
                  "value": {
                    "toAddress": "1AujpupFP4KWeZvqA7itsHY9cLJmx4qTzojVZrg8W9y",
                    "lockTime": 1611041396892,
                    "gasAmount": 20000,
                    "gasPrice": "100000000000",
                    "utxosLimit": 512
                  }
                }
              }
            }
          },
          "required": true
        },
        "responses": {
          "200": {
            "content": {
              "application/json": {
                "schema": {
                  "$ref": "#/components/schemas/TransferResults"
                },
                "example": {
                  "results": [
                    {
                      "txId": "503bfb16230888af4924aa8f8250d7d348b862e267d75d3147f1998050b6da69",
                      "fromGroup": 2,
                      "toGroup": 1
                    }
                  ]
                }
              }
            }
          },
          "400": {
            "description": "BadRequest",
            "content": {
              "application/json": {
                "schema": {
                  "$ref": "#/components/schemas/BadRequest"
                },
                "example": {
                  "detail": "Something bad in the request"
                }
              }
            }
          },
          "401": {
            "description": "Unauthorized",
            "content": {
              "application/json": {
                "schema": {
                  "$ref": "#/components/schemas/Unauthorized"
                },
                "example": {
                  "detail": "You shall not pass"
                }
              }
            }
          },
          "404": {
            "description": "NotFound",
            "content": {
              "application/json": {
                "schema": {
                  "$ref": "#/components/schemas/NotFound"
                },
                "example": {
                  "resource": "wallet-name",
                  "detail": "wallet-name not found"
                }
              }
            }
          },
          "500": {
            "description": "InternalServerError",
            "content": {
              "application/json": {
                "schema": {
                  "$ref": "#/components/schemas/InternalServerError"
                },
                "example": {
                  "detail": "Ouch"
                }
              }
            }
          },
          "503": {
            "description": "ServiceUnavailable",
            "content": {
              "application/json": {
                "schema": {
                  "$ref": "#/components/schemas/ServiceUnavailable"
                },
                "example": {
                  "detail": "Self clique unsynced"
                }
              }
            }
          }
        }
      }
    },
    "/wallets/{wallet_name}/sweep-all-addresses": {
      "post": {
        "tags": [
          "Wallets"
        ],
        "summary": "Transfer unlocked ALPH from all addresses (including all mining addresses if applicable) to another address",
        "operationId": "postWalletsWallet_nameSweep-all-addresses",
        "parameters": [
          {
            "name": "wallet_name",
            "in": "path",
            "required": true,
            "schema": {
              "type": "string"
            }
          }
        ],
        "requestBody": {
          "content": {
            "application/json": {
              "schema": {
                "$ref": "#/components/schemas/Sweep"
              },
              "examples": {
                "Example0": {
                  "summary": "Default",
                  "value": {
                    "toAddress": "1AujpupFP4KWeZvqA7itsHY9cLJmx4qTzojVZrg8W9y"
                  }
                },
                "Example1": {
                  "summary": "More settings",
                  "value": {
                    "toAddress": "1AujpupFP4KWeZvqA7itsHY9cLJmx4qTzojVZrg8W9y",
                    "lockTime": 1611041396892,
                    "gasAmount": 20000,
                    "gasPrice": "100000000000",
                    "utxosLimit": 512
                  }
                }
              }
            }
          },
          "required": true
        },
        "responses": {
          "200": {
            "content": {
              "application/json": {
                "schema": {
                  "$ref": "#/components/schemas/TransferResults"
                },
                "example": {
                  "results": [
                    {
                      "txId": "503bfb16230888af4924aa8f8250d7d348b862e267d75d3147f1998050b6da69",
                      "fromGroup": 2,
                      "toGroup": 1
                    }
                  ]
                }
              }
            }
          },
          "400": {
            "description": "BadRequest",
            "content": {
              "application/json": {
                "schema": {
                  "$ref": "#/components/schemas/BadRequest"
                },
                "example": {
                  "detail": "Something bad in the request"
                }
              }
            }
          },
          "401": {
            "description": "Unauthorized",
            "content": {
              "application/json": {
                "schema": {
                  "$ref": "#/components/schemas/Unauthorized"
                },
                "example": {
                  "detail": "You shall not pass"
                }
              }
            }
          },
          "404": {
            "description": "NotFound",
            "content": {
              "application/json": {
                "schema": {
                  "$ref": "#/components/schemas/NotFound"
                },
                "example": {
                  "resource": "wallet-name",
                  "detail": "wallet-name not found"
                }
              }
            }
          },
          "500": {
            "description": "InternalServerError",
            "content": {
              "application/json": {
                "schema": {
                  "$ref": "#/components/schemas/InternalServerError"
                },
                "example": {
                  "detail": "Ouch"
                }
              }
            }
          },
          "503": {
            "description": "ServiceUnavailable",
            "content": {
              "application/json": {
                "schema": {
                  "$ref": "#/components/schemas/ServiceUnavailable"
                },
                "example": {
                  "detail": "Self clique unsynced"
                }
              }
            }
          }
        }
      }
    },
    "/wallets/{wallet_name}/sign": {
      "post": {
        "tags": [
          "Wallets"
        ],
        "summary": "Sign the given data and return back the signature",
        "operationId": "postWalletsWallet_nameSign",
        "parameters": [
          {
            "name": "wallet_name",
            "in": "path",
            "required": true,
            "schema": {
              "type": "string"
            }
          }
        ],
        "requestBody": {
          "content": {
            "application/json": {
              "schema": {
                "$ref": "#/components/schemas/Sign"
              },
              "example": {
                "data": "798e9e137aec7c2d59d9655b4ffa640f301f628bf7c365083bb255f6aa5f89ef"
              }
            }
          },
          "required": true
        },
        "responses": {
          "200": {
            "content": {
              "application/json": {
                "schema": {
                  "$ref": "#/components/schemas/SignResult"
                },
                "example": {
                  "signature": "9e1a35b2931bd04e6780d01c36e3e5337941aa80f173cfe4f4e249c44ab135272b834c1a639db9c89d673a8a30524042b0469672ca845458a5a0cf2cad53221b"
                }
              }
            }
          },
          "400": {
            "description": "BadRequest",
            "content": {
              "application/json": {
                "schema": {
                  "$ref": "#/components/schemas/BadRequest"
                },
                "example": {
                  "detail": "Something bad in the request"
                }
              }
            }
          },
          "401": {
            "description": "Unauthorized",
            "content": {
              "application/json": {
                "schema": {
                  "$ref": "#/components/schemas/Unauthorized"
                },
                "example": {
                  "detail": "You shall not pass"
                }
              }
            }
          },
          "404": {
            "description": "NotFound",
            "content": {
              "application/json": {
                "schema": {
                  "$ref": "#/components/schemas/NotFound"
                },
                "example": {
                  "resource": "wallet-name",
                  "detail": "wallet-name not found"
                }
              }
            }
          },
          "500": {
            "description": "InternalServerError",
            "content": {
              "application/json": {
                "schema": {
                  "$ref": "#/components/schemas/InternalServerError"
                },
                "example": {
                  "detail": "Ouch"
                }
              }
            }
          },
          "503": {
            "description": "ServiceUnavailable",
            "content": {
              "application/json": {
                "schema": {
                  "$ref": "#/components/schemas/ServiceUnavailable"
                },
                "example": {
                  "detail": "Self clique unsynced"
                }
              }
            }
          }
        }
      }
    },
    "/wallets/{wallet_name}/addresses": {
      "get": {
        "tags": [
          "Wallets"
        ],
        "summary": "List all your wallet's addresses",
        "operationId": "getWalletsWallet_nameAddresses",
        "parameters": [
          {
            "name": "wallet_name",
            "in": "path",
            "required": true,
            "schema": {
              "type": "string"
            }
          }
        ],
        "responses": {
          "200": {
            "content": {
              "application/json": {
                "schema": {
                  "$ref": "#/components/schemas/Addresses"
                },
                "example": {
                  "activeAddress": "1AujpupFP4KWeZvqA7itsHY9cLJmx4qTzojVZrg8W9y",
                  "addresses": [
                    {
                      "address": "1AujpupFP4KWeZvqA7itsHY9cLJmx4qTzojVZrg8W9y",
                      "publicKey": "d1b70d2226308b46da297486adb6b4f1a8c1842cb159ac5ec04f384fe2d6f5da28",
                      "group": 0,
                      "path": "m/44'/1234'/O'/O/O"
                    }
                  ]
                }
              }
            }
          },
          "400": {
            "description": "BadRequest",
            "content": {
              "application/json": {
                "schema": {
                  "$ref": "#/components/schemas/BadRequest"
                },
                "example": {
                  "detail": "Something bad in the request"
                }
              }
            }
          },
          "401": {
            "description": "Unauthorized",
            "content": {
              "application/json": {
                "schema": {
                  "$ref": "#/components/schemas/Unauthorized"
                },
                "example": {
                  "detail": "You shall not pass"
                }
              }
            }
          },
          "404": {
            "description": "NotFound",
            "content": {
              "application/json": {
                "schema": {
                  "$ref": "#/components/schemas/NotFound"
                },
                "example": {
                  "resource": "wallet-name",
                  "detail": "wallet-name not found"
                }
              }
            }
          },
          "500": {
            "description": "InternalServerError",
            "content": {
              "application/json": {
                "schema": {
                  "$ref": "#/components/schemas/InternalServerError"
                },
                "example": {
                  "detail": "Ouch"
                }
              }
            }
          },
          "503": {
            "description": "ServiceUnavailable",
            "content": {
              "application/json": {
                "schema": {
                  "$ref": "#/components/schemas/ServiceUnavailable"
                },
                "example": {
                  "detail": "Self clique unsynced"
                }
              }
            }
          }
        }
      }
    },
    "/wallets/{wallet_name}/addresses/{address}": {
      "get": {
        "tags": [
          "Wallets"
        ],
        "summary": "Get address' info",
        "operationId": "getWalletsWallet_nameAddressesAddress",
        "parameters": [
          {
            "name": "wallet_name",
            "in": "path",
            "required": true,
            "schema": {
              "type": "string"
            }
          },
          {
            "name": "address",
            "in": "path",
            "required": true,
            "schema": {
              "type": "string",
              "format": "address"
            }
          }
        ],
        "responses": {
          "200": {
            "content": {
              "application/json": {
                "schema": {
                  "$ref": "#/components/schemas/AddressInfo"
                },
                "example": {
                  "address": "1AujpupFP4KWeZvqA7itsHY9cLJmx4qTzojVZrg8W9y",
                  "publicKey": "d1b70d2226308b46da297486adb6b4f1a8c1842cb159ac5ec04f384fe2d6f5da28",
                  "group": 0,
                  "path": "m/44'/1234'/O'/O/O"
                }
              }
            }
          },
          "400": {
            "description": "BadRequest",
            "content": {
              "application/json": {
                "schema": {
                  "$ref": "#/components/schemas/BadRequest"
                },
                "example": {
                  "detail": "Something bad in the request"
                }
              }
            }
          },
          "401": {
            "description": "Unauthorized",
            "content": {
              "application/json": {
                "schema": {
                  "$ref": "#/components/schemas/Unauthorized"
                },
                "example": {
                  "detail": "You shall not pass"
                }
              }
            }
          },
          "404": {
            "description": "NotFound",
            "content": {
              "application/json": {
                "schema": {
                  "$ref": "#/components/schemas/NotFound"
                },
                "example": {
                  "resource": "wallet-name",
                  "detail": "wallet-name not found"
                }
              }
            }
          },
          "500": {
            "description": "InternalServerError",
            "content": {
              "application/json": {
                "schema": {
                  "$ref": "#/components/schemas/InternalServerError"
                },
                "example": {
                  "detail": "Ouch"
                }
              }
            }
          },
          "503": {
            "description": "ServiceUnavailable",
            "content": {
              "application/json": {
                "schema": {
                  "$ref": "#/components/schemas/ServiceUnavailable"
                },
                "example": {
                  "detail": "Self clique unsynced"
                }
              }
            }
          }
        }
      }
    },
    "/wallets/{wallet_name}/miner-addresses": {
      "get": {
        "tags": [
          "Miners"
        ],
        "summary": "List all miner addresses per group",
        "description": "This endpoint can only be called if the wallet was created with the `isMiner = true` flag",
        "operationId": "getWalletsWallet_nameMiner-addresses",
        "parameters": [
          {
            "name": "wallet_name",
            "in": "path",
            "required": true,
            "schema": {
              "type": "string"
            }
          }
        ],
        "responses": {
          "200": {
            "content": {
              "application/json": {
                "schema": {
                  "type": "array",
                  "items": {
                    "$ref": "#/components/schemas/MinerAddressesInfo"
                  }
                },
                "example": [
                  {
                    "addresses": [
                      {
                        "address": "1AujpupFP4KWeZvqA7itsHY9cLJmx4qTzojVZrg8W9y",
                        "publicKey": "d1b70d2226308b46da297486adb6b4f1a8c1842cb159ac5ec04f384fe2d6f5da28",
                        "group": 0,
                        "path": "m/44'/1234'/O'/O/O"
                      }
                    ]
                  }
                ]
              }
            }
          },
          "400": {
            "description": "BadRequest",
            "content": {
              "application/json": {
                "schema": {
                  "$ref": "#/components/schemas/BadRequest"
                },
                "example": {
                  "detail": "Something bad in the request"
                }
              }
            }
          },
          "401": {
            "description": "Unauthorized",
            "content": {
              "application/json": {
                "schema": {
                  "$ref": "#/components/schemas/Unauthorized"
                },
                "example": {
                  "detail": "You shall not pass"
                }
              }
            }
          },
          "404": {
            "description": "NotFound",
            "content": {
              "application/json": {
                "schema": {
                  "$ref": "#/components/schemas/NotFound"
                },
                "example": {
                  "resource": "wallet-name",
                  "detail": "wallet-name not found"
                }
              }
            }
          },
          "500": {
            "description": "InternalServerError",
            "content": {
              "application/json": {
                "schema": {
                  "$ref": "#/components/schemas/InternalServerError"
                },
                "example": {
                  "detail": "Ouch"
                }
              }
            }
          },
          "503": {
            "description": "ServiceUnavailable",
            "content": {
              "application/json": {
                "schema": {
                  "$ref": "#/components/schemas/ServiceUnavailable"
                },
                "example": {
                  "detail": "Self clique unsynced"
                }
              }
            }
          }
        }
      }
    },
    "/wallets/{wallet_name}/derive-next-address": {
      "post": {
        "tags": [
          "Wallets"
        ],
        "summary": "Derive your next address",
        "description": "Cannot be called from a miner wallet",
        "operationId": "postWalletsWallet_nameDerive-next-address",
        "parameters": [
          {
            "name": "wallet_name",
            "in": "path",
            "required": true,
            "schema": {
              "type": "string"
            }
          },
          {
            "name": "group",
            "in": "query",
            "required": false,
            "schema": {
              "type": "integer",
              "format": "int32"
            }
          }
        ],
        "responses": {
          "200": {
            "content": {
              "application/json": {
                "schema": {
                  "$ref": "#/components/schemas/AddressInfo"
                },
                "example": {
                  "address": "1AujpupFP4KWeZvqA7itsHY9cLJmx4qTzojVZrg8W9y",
                  "publicKey": "d1b70d2226308b46da297486adb6b4f1a8c1842cb159ac5ec04f384fe2d6f5da28",
                  "group": 0,
                  "path": "m/44'/1234'/O'/O/O"
                }
              }
            }
          },
          "400": {
            "description": "BadRequest",
            "content": {
              "application/json": {
                "schema": {
                  "$ref": "#/components/schemas/BadRequest"
                },
                "example": {
                  "detail": "Something bad in the request"
                }
              }
            }
          },
          "401": {
            "description": "Unauthorized",
            "content": {
              "application/json": {
                "schema": {
                  "$ref": "#/components/schemas/Unauthorized"
                },
                "example": {
                  "detail": "You shall not pass"
                }
              }
            }
          },
          "404": {
            "description": "NotFound",
            "content": {
              "application/json": {
                "schema": {
                  "$ref": "#/components/schemas/NotFound"
                },
                "example": {
                  "resource": "wallet-name",
                  "detail": "wallet-name not found"
                }
              }
            }
          },
          "500": {
            "description": "InternalServerError",
            "content": {
              "application/json": {
                "schema": {
                  "$ref": "#/components/schemas/InternalServerError"
                },
                "example": {
                  "detail": "Ouch"
                }
              }
            }
          },
          "503": {
            "description": "ServiceUnavailable",
            "content": {
              "application/json": {
                "schema": {
                  "$ref": "#/components/schemas/ServiceUnavailable"
                },
                "example": {
                  "detail": "Self clique unsynced"
                }
              }
            }
          }
        }
      }
    },
    "/wallets/{wallet_name}/derive-next-miner-addresses": {
      "post": {
        "tags": [
          "Miners"
        ],
        "summary": "Derive your next miner addresses for each group",
        "description": "Your wallet need to have been created with the miner flag set to true",
        "operationId": "postWalletsWallet_nameDerive-next-miner-addresses",
        "parameters": [
          {
            "name": "wallet_name",
            "in": "path",
            "required": true,
            "schema": {
              "type": "string"
            }
          }
        ],
        "responses": {
          "200": {
            "content": {
              "application/json": {
                "schema": {
                  "type": "array",
                  "items": {
                    "$ref": "#/components/schemas/AddressInfo"
                  }
                },
                "example": [
                  {
                    "address": "1AujpupFP4KWeZvqA7itsHY9cLJmx4qTzojVZrg8W9y",
                    "publicKey": "d1b70d2226308b46da297486adb6b4f1a8c1842cb159ac5ec04f384fe2d6f5da28",
                    "group": 0,
                    "path": "m/44'/1234'/O'/O/O"
                  }
                ]
              }
            }
          },
          "400": {
            "description": "BadRequest",
            "content": {
              "application/json": {
                "schema": {
                  "$ref": "#/components/schemas/BadRequest"
                },
                "example": {
                  "detail": "Something bad in the request"
                }
              }
            }
          },
          "401": {
            "description": "Unauthorized",
            "content": {
              "application/json": {
                "schema": {
                  "$ref": "#/components/schemas/Unauthorized"
                },
                "example": {
                  "detail": "You shall not pass"
                }
              }
            }
          },
          "404": {
            "description": "NotFound",
            "content": {
              "application/json": {
                "schema": {
                  "$ref": "#/components/schemas/NotFound"
                },
                "example": {
                  "resource": "wallet-name",
                  "detail": "wallet-name not found"
                }
              }
            }
          },
          "500": {
            "description": "InternalServerError",
            "content": {
              "application/json": {
                "schema": {
                  "$ref": "#/components/schemas/InternalServerError"
                },
                "example": {
                  "detail": "Ouch"
                }
              }
            }
          },
          "503": {
            "description": "ServiceUnavailable",
            "content": {
              "application/json": {
                "schema": {
                  "$ref": "#/components/schemas/ServiceUnavailable"
                },
                "example": {
                  "detail": "Self clique unsynced"
                }
              }
            }
          }
        }
      }
    },
    "/wallets/{wallet_name}/change-active-address": {
      "post": {
        "tags": [
          "Wallets"
        ],
        "summary": "Choose the active address",
        "operationId": "postWalletsWallet_nameChange-active-address",
        "parameters": [
          {
            "name": "wallet_name",
            "in": "path",
            "required": true,
            "schema": {
              "type": "string"
            }
          }
        ],
        "requestBody": {
          "content": {
            "application/json": {
              "schema": {
                "$ref": "#/components/schemas/ChangeActiveAddress"
              },
              "example": {
                "address": "1AujpupFP4KWeZvqA7itsHY9cLJmx4qTzojVZrg8W9y"
              }
            }
          },
          "required": true
        },
        "responses": {
          "200": {},
          "400": {
            "description": "BadRequest",
            "content": {
              "application/json": {
                "schema": {
                  "$ref": "#/components/schemas/BadRequest"
                },
                "example": {
                  "detail": "Something bad in the request"
                }
              }
            }
          },
          "401": {
            "description": "Unauthorized",
            "content": {
              "application/json": {
                "schema": {
                  "$ref": "#/components/schemas/Unauthorized"
                },
                "example": {
                  "detail": "You shall not pass"
                }
              }
            }
          },
          "404": {
            "description": "NotFound",
            "content": {
              "application/json": {
                "schema": {
                  "$ref": "#/components/schemas/NotFound"
                },
                "example": {
                  "resource": "wallet-name",
                  "detail": "wallet-name not found"
                }
              }
            }
          },
          "500": {
            "description": "InternalServerError",
            "content": {
              "application/json": {
                "schema": {
                  "$ref": "#/components/schemas/InternalServerError"
                },
                "example": {
                  "detail": "Ouch"
                }
              }
            }
          },
          "503": {
            "description": "ServiceUnavailable",
            "content": {
              "application/json": {
                "schema": {
                  "$ref": "#/components/schemas/ServiceUnavailable"
                },
                "example": {
                  "detail": "Self clique unsynced"
                }
              }
            }
          }
        }
      }
    },
    "/infos/node": {
      "get": {
        "tags": [
          "Infos"
        ],
        "summary": "Get info about that node",
        "operationId": "getInfosNode",
        "responses": {
          "200": {
            "content": {
              "application/json": {
                "schema": {
                  "$ref": "#/components/schemas/NodeInfo"
                },
                "example": {
                  "buildInfo": {
                    "releaseVersion": "1.2.3",
                    "commit": "47c01136d52cdf29062f6a3598a36ebc1e4dc57e"
                  },
                  "upnp": true,
                  "externalAddress": {
                    "addr": "1.2.3.4",
                    "port": 12344
                  }
                }
              }
            }
          },
          "400": {
            "description": "BadRequest",
            "content": {
              "application/json": {
                "schema": {
                  "$ref": "#/components/schemas/BadRequest"
                },
                "example": {
                  "detail": "Something bad in the request"
                }
              }
            }
          },
          "401": {
            "description": "Unauthorized",
            "content": {
              "application/json": {
                "schema": {
                  "$ref": "#/components/schemas/Unauthorized"
                },
                "example": {
                  "detail": "You shall not pass"
                }
              }
            }
          },
          "404": {
            "description": "NotFound",
            "content": {
              "application/json": {
                "schema": {
                  "$ref": "#/components/schemas/NotFound"
                },
                "example": {
                  "resource": "wallet-name",
                  "detail": "wallet-name not found"
                }
              }
            }
          },
          "500": {
            "description": "InternalServerError",
            "content": {
              "application/json": {
                "schema": {
                  "$ref": "#/components/schemas/InternalServerError"
                },
                "example": {
                  "detail": "Ouch"
                }
              }
            }
          },
          "503": {
            "description": "ServiceUnavailable",
            "content": {
              "application/json": {
                "schema": {
                  "$ref": "#/components/schemas/ServiceUnavailable"
                },
                "example": {
                  "detail": "Self clique unsynced"
                }
              }
            }
          }
        }
      }
    },
    "/infos/version": {
      "get": {
        "tags": [
          "Infos"
        ],
        "summary": "Get version about that node",
        "operationId": "getInfosVersion",
        "responses": {
          "200": {
            "content": {
              "application/json": {
                "schema": {
                  "$ref": "#/components/schemas/NodeVersion"
                },
                "example": {
                  "version": "v0.0.1"
                }
              }
            }
          },
          "400": {
            "description": "BadRequest",
            "content": {
              "application/json": {
                "schema": {
                  "$ref": "#/components/schemas/BadRequest"
                },
                "example": {
                  "detail": "Something bad in the request"
                }
              }
            }
          },
          "401": {
            "description": "Unauthorized",
            "content": {
              "application/json": {
                "schema": {
                  "$ref": "#/components/schemas/Unauthorized"
                },
                "example": {
                  "detail": "You shall not pass"
                }
              }
            }
          },
          "404": {
            "description": "NotFound",
            "content": {
              "application/json": {
                "schema": {
                  "$ref": "#/components/schemas/NotFound"
                },
                "example": {
                  "resource": "wallet-name",
                  "detail": "wallet-name not found"
                }
              }
            }
          },
          "500": {
            "description": "InternalServerError",
            "content": {
              "application/json": {
                "schema": {
                  "$ref": "#/components/schemas/InternalServerError"
                },
                "example": {
                  "detail": "Ouch"
                }
              }
            }
          },
          "503": {
            "description": "ServiceUnavailable",
            "content": {
              "application/json": {
                "schema": {
                  "$ref": "#/components/schemas/ServiceUnavailable"
                },
                "example": {
                  "detail": "Self clique unsynced"
                }
              }
            }
          }
        }
      }
    },
    "/infos/chain-params": {
      "get": {
        "tags": [
          "Infos"
        ],
        "summary": "Get key params about your blockchain",
        "operationId": "getInfosChain-params",
        "responses": {
          "200": {
            "content": {
              "application/json": {
                "schema": {
                  "$ref": "#/components/schemas/ChainParams"
                },
                "example": {
                  "networkId": 0,
                  "numZerosAtLeastInHash": 18,
                  "groupNumPerBroker": 1,
                  "groups": 2
                }
              }
            }
          },
          "400": {
            "description": "BadRequest",
            "content": {
              "application/json": {
                "schema": {
                  "$ref": "#/components/schemas/BadRequest"
                },
                "example": {
                  "detail": "Something bad in the request"
                }
              }
            }
          },
          "401": {
            "description": "Unauthorized",
            "content": {
              "application/json": {
                "schema": {
                  "$ref": "#/components/schemas/Unauthorized"
                },
                "example": {
                  "detail": "You shall not pass"
                }
              }
            }
          },
          "404": {
            "description": "NotFound",
            "content": {
              "application/json": {
                "schema": {
                  "$ref": "#/components/schemas/NotFound"
                },
                "example": {
                  "resource": "wallet-name",
                  "detail": "wallet-name not found"
                }
              }
            }
          },
          "500": {
            "description": "InternalServerError",
            "content": {
              "application/json": {
                "schema": {
                  "$ref": "#/components/schemas/InternalServerError"
                },
                "example": {
                  "detail": "Ouch"
                }
              }
            }
          },
          "503": {
            "description": "ServiceUnavailable",
            "content": {
              "application/json": {
                "schema": {
                  "$ref": "#/components/schemas/ServiceUnavailable"
                },
                "example": {
                  "detail": "Self clique unsynced"
                }
              }
            }
          }
        }
      }
    },
    "/infos/self-clique": {
      "get": {
        "tags": [
          "Infos"
        ],
        "summary": "Get info about your own clique",
        "operationId": "getInfosSelf-clique",
        "responses": {
          "200": {
            "content": {
              "application/json": {
                "schema": {
                  "$ref": "#/components/schemas/SelfClique"
                },
                "example": {
                  "cliqueId": "d1b70d2226308b46da297486adb6b4f1a8c1842cb159ac5ec04f384fe2d6f5da28",
                  "nodes": [
                    {
                      "address": "1.2.3.4",
                      "restPort": 12377,
                      "wsPort": 12366,
                      "minerApiPort": 12355
                    }
                  ],
                  "selfReady": true,
                  "synced": true
                }
              }
            }
          },
          "400": {
            "description": "BadRequest",
            "content": {
              "application/json": {
                "schema": {
                  "$ref": "#/components/schemas/BadRequest"
                },
                "example": {
                  "detail": "Something bad in the request"
                }
              }
            }
          },
          "401": {
            "description": "Unauthorized",
            "content": {
              "application/json": {
                "schema": {
                  "$ref": "#/components/schemas/Unauthorized"
                },
                "example": {
                  "detail": "You shall not pass"
                }
              }
            }
          },
          "404": {
            "description": "NotFound",
            "content": {
              "application/json": {
                "schema": {
                  "$ref": "#/components/schemas/NotFound"
                },
                "example": {
                  "resource": "wallet-name",
                  "detail": "wallet-name not found"
                }
              }
            }
          },
          "500": {
            "description": "InternalServerError",
            "content": {
              "application/json": {
                "schema": {
                  "$ref": "#/components/schemas/InternalServerError"
                },
                "example": {
                  "detail": "Ouch"
                }
              }
            }
          },
          "503": {
            "description": "ServiceUnavailable",
            "content": {
              "application/json": {
                "schema": {
                  "$ref": "#/components/schemas/ServiceUnavailable"
                },
                "example": {
                  "detail": "Self clique unsynced"
                }
              }
            }
          }
        }
      }
    },
    "/infos/inter-clique-peer-info": {
      "get": {
        "tags": [
          "Infos"
        ],
        "summary": "Get infos about the inter cliques",
        "operationId": "getInfosInter-clique-peer-info",
        "responses": {
          "200": {
            "content": {
              "application/json": {
                "schema": {
                  "type": "array",
                  "items": {
                    "$ref": "#/components/schemas/InterCliquePeerInfo"
                  }
                },
                "example": [
                  {
                    "cliqueId": "d1b70d2226308b46da297486adb6b4f1a8c1842cb159ac5ec04f384fe2d6f5da28",
                    "brokerId": 1,
                    "groupNumPerBroker": 1,
                    "address": {
                      "addr": "1.2.3.4",
                      "port": 12344
                    },
                    "isSynced": true,
                    "clientVersion": "v1.0.0"
                  }
                ]
              }
            }
          },
          "400": {
            "description": "BadRequest",
            "content": {
              "application/json": {
                "schema": {
                  "$ref": "#/components/schemas/BadRequest"
                },
                "example": {
                  "detail": "Something bad in the request"
                }
              }
            }
          },
          "401": {
            "description": "Unauthorized",
            "content": {
              "application/json": {
                "schema": {
                  "$ref": "#/components/schemas/Unauthorized"
                },
                "example": {
                  "detail": "You shall not pass"
                }
              }
            }
          },
          "404": {
            "description": "NotFound",
            "content": {
              "application/json": {
                "schema": {
                  "$ref": "#/components/schemas/NotFound"
                },
                "example": {
                  "resource": "wallet-name",
                  "detail": "wallet-name not found"
                }
              }
            }
          },
          "500": {
            "description": "InternalServerError",
            "content": {
              "application/json": {
                "schema": {
                  "$ref": "#/components/schemas/InternalServerError"
                },
                "example": {
                  "detail": "Ouch"
                }
              }
            }
          },
          "503": {
            "description": "ServiceUnavailable",
            "content": {
              "application/json": {
                "schema": {
                  "$ref": "#/components/schemas/ServiceUnavailable"
                },
                "example": {
                  "detail": "Self clique unsynced"
                }
              }
            }
          }
        }
      }
    },
    "/infos/discovered-neighbors": {
      "get": {
        "tags": [
          "Infos"
        ],
        "summary": "Get discovered neighbors",
        "operationId": "getInfosDiscovered-neighbors",
        "responses": {
          "200": {
            "content": {
              "application/json": {
                "schema": {
                  "type": "array",
                  "items": {
                    "$ref": "#/components/schemas/BrokerInfo"
                  }
                },
                "example": [
                  {
                    "cliqueId": "d1b70d2226308b46da297486adb6b4f1a8c1842cb159ac5ec04f384fe2d6f5da28",
                    "brokerId": 1,
                    "brokerNum": 1,
                    "address": {
                      "addr": "1.2.3.4",
                      "port": 12344
                    }
                  }
                ]
              }
            }
          },
          "400": {
            "description": "BadRequest",
            "content": {
              "application/json": {
                "schema": {
                  "$ref": "#/components/schemas/BadRequest"
                },
                "example": {
                  "detail": "Something bad in the request"
                }
              }
            }
          },
          "401": {
            "description": "Unauthorized",
            "content": {
              "application/json": {
                "schema": {
                  "$ref": "#/components/schemas/Unauthorized"
                },
                "example": {
                  "detail": "You shall not pass"
                }
              }
            }
          },
          "404": {
            "description": "NotFound",
            "content": {
              "application/json": {
                "schema": {
                  "$ref": "#/components/schemas/NotFound"
                },
                "example": {
                  "resource": "wallet-name",
                  "detail": "wallet-name not found"
                }
              }
            }
          },
          "500": {
            "description": "InternalServerError",
            "content": {
              "application/json": {
                "schema": {
                  "$ref": "#/components/schemas/InternalServerError"
                },
                "example": {
                  "detail": "Ouch"
                }
              }
            }
          },
          "503": {
            "description": "ServiceUnavailable",
            "content": {
              "application/json": {
                "schema": {
                  "$ref": "#/components/schemas/ServiceUnavailable"
                },
                "example": {
                  "detail": "Self clique unsynced"
                }
              }
            }
          }
        }
      }
    },
    "/infos/misbehaviors": {
      "get": {
        "tags": [
          "Infos"
        ],
        "summary": "Get the misbehaviors of peers",
        "operationId": "getInfosMisbehaviors",
        "responses": {
          "200": {
            "content": {
              "application/json": {
                "schema": {
                  "type": "array",
                  "items": {
                    "$ref": "#/components/schemas/PeerMisbehavior"
                  }
                },
                "example": [
                  {
                    "peer": "1.2.3.4",
                    "status": {
                      "type": "Penalty",
                      "value": 42
                    }
                  }
                ]
              }
            }
          },
          "400": {
            "description": "BadRequest",
            "content": {
              "application/json": {
                "schema": {
                  "$ref": "#/components/schemas/BadRequest"
                },
                "example": {
                  "detail": "Something bad in the request"
                }
              }
            }
          },
          "401": {
            "description": "Unauthorized",
            "content": {
              "application/json": {
                "schema": {
                  "$ref": "#/components/schemas/Unauthorized"
                },
                "example": {
                  "detail": "You shall not pass"
                }
              }
            }
          },
          "404": {
            "description": "NotFound",
            "content": {
              "application/json": {
                "schema": {
                  "$ref": "#/components/schemas/NotFound"
                },
                "example": {
                  "resource": "wallet-name",
                  "detail": "wallet-name not found"
                }
              }
            }
          },
          "500": {
            "description": "InternalServerError",
            "content": {
              "application/json": {
                "schema": {
                  "$ref": "#/components/schemas/InternalServerError"
                },
                "example": {
                  "detail": "Ouch"
                }
              }
            }
          },
          "503": {
            "description": "ServiceUnavailable",
            "content": {
              "application/json": {
                "schema": {
                  "$ref": "#/components/schemas/ServiceUnavailable"
                },
                "example": {
                  "detail": "Self clique unsynced"
                }
              }
            }
          }
        }
      },
      "post": {
        "tags": [
          "Infos"
        ],
        "summary": "Ban/Unban given peers",
        "operationId": "postInfosMisbehaviors",
        "requestBody": {
          "content": {
            "application/json": {
              "schema": {
                "$ref": "#/components/schemas/MisbehaviorAction"
              },
              "examples": {
                "Example0": {
                  "summary": "Unban",
                  "value": {
                    "type": "Unban",
                    "peers": [
                      "1.2.3.4"
                    ]
                  }
                },
                "Example1": {
                  "summary": "Ban",
                  "value": {
                    "type": "Ban",
                    "peers": [
                      "1.2.3.4"
                    ]
                  }
                }
              }
            }
          },
          "required": true
        },
        "responses": {
          "200": {},
          "400": {
            "description": "BadRequest",
            "content": {
              "application/json": {
                "schema": {
                  "$ref": "#/components/schemas/BadRequest"
                },
                "example": {
                  "detail": "Something bad in the request"
                }
              }
            }
          },
          "401": {
            "description": "Unauthorized",
            "content": {
              "application/json": {
                "schema": {
                  "$ref": "#/components/schemas/Unauthorized"
                },
                "example": {
                  "detail": "You shall not pass"
                }
              }
            }
          },
          "404": {
            "description": "NotFound",
            "content": {
              "application/json": {
                "schema": {
                  "$ref": "#/components/schemas/NotFound"
                },
                "example": {
                  "resource": "wallet-name",
                  "detail": "wallet-name not found"
                }
              }
            }
          },
          "500": {
            "description": "InternalServerError",
            "content": {
              "application/json": {
                "schema": {
                  "$ref": "#/components/schemas/InternalServerError"
                },
                "example": {
                  "detail": "Ouch"
                }
              }
            }
          },
          "503": {
            "description": "ServiceUnavailable",
            "content": {
              "application/json": {
                "schema": {
                  "$ref": "#/components/schemas/ServiceUnavailable"
                },
                "example": {
                  "detail": "Self clique unsynced"
                }
              }
            }
          }
        }
      }
    },
    "/infos/unreachable": {
      "get": {
        "tags": [
          "Infos"
        ],
        "summary": "Get the unreachable brokers",
        "operationId": "getInfosUnreachable",
        "responses": {
          "200": {
            "content": {
              "application/json": {
                "schema": {
                  "type": "array",
                  "items": {
                    "type": "string",
                    "format": "inet-address"
                  }
                },
                "example": [
                  "1.2.3.4"
                ]
              }
            }
          },
          "400": {
            "description": "BadRequest",
            "content": {
              "application/json": {
                "schema": {
                  "$ref": "#/components/schemas/BadRequest"
                },
                "example": {
                  "detail": "Something bad in the request"
                }
              }
            }
          },
          "401": {
            "description": "Unauthorized",
            "content": {
              "application/json": {
                "schema": {
                  "$ref": "#/components/schemas/Unauthorized"
                },
                "example": {
                  "detail": "You shall not pass"
                }
              }
            }
          },
          "404": {
            "description": "NotFound",
            "content": {
              "application/json": {
                "schema": {
                  "$ref": "#/components/schemas/NotFound"
                },
                "example": {
                  "resource": "wallet-name",
                  "detail": "wallet-name not found"
                }
              }
            }
          },
          "500": {
            "description": "InternalServerError",
            "content": {
              "application/json": {
                "schema": {
                  "$ref": "#/components/schemas/InternalServerError"
                },
                "example": {
                  "detail": "Ouch"
                }
              }
            }
          },
          "503": {
            "description": "ServiceUnavailable",
            "content": {
              "application/json": {
                "schema": {
                  "$ref": "#/components/schemas/ServiceUnavailable"
                },
                "example": {
                  "detail": "Self clique unsynced"
                }
              }
            }
          }
        }
      }
    },
    "/infos/discovery": {
      "post": {
        "tags": [
          "Infos"
        ],
        "summary": "Set brokers to be unreachable/reachable",
        "operationId": "postInfosDiscovery",
        "requestBody": {
          "content": {
            "application/json": {
              "schema": {
                "$ref": "#/components/schemas/DiscoveryAction"
              },
              "examples": {
                "Example0": {
                  "summary": "Set unreachable",
                  "value": {
                    "type": "Unreachable",
                    "peers": [
                      "1.2.3.4"
                    ]
                  }
                },
                "Example1": {
                  "summary": "Set reachable",
                  "value": {
                    "type": "Reachable",
                    "peers": [
                      "1.2.3.4"
                    ]
                  }
                }
              }
            }
          },
          "required": true
        },
        "responses": {
          "200": {},
          "400": {
            "description": "BadRequest",
            "content": {
              "application/json": {
                "schema": {
                  "$ref": "#/components/schemas/BadRequest"
                },
                "example": {
                  "detail": "Something bad in the request"
                }
              }
            }
          },
          "401": {
            "description": "Unauthorized",
            "content": {
              "application/json": {
                "schema": {
                  "$ref": "#/components/schemas/Unauthorized"
                },
                "example": {
                  "detail": "You shall not pass"
                }
              }
            }
          },
          "404": {
            "description": "NotFound",
            "content": {
              "application/json": {
                "schema": {
                  "$ref": "#/components/schemas/NotFound"
                },
                "example": {
                  "resource": "wallet-name",
                  "detail": "wallet-name not found"
                }
              }
            }
          },
          "500": {
            "description": "InternalServerError",
            "content": {
              "application/json": {
                "schema": {
                  "$ref": "#/components/schemas/InternalServerError"
                },
                "example": {
                  "detail": "Ouch"
                }
              }
            }
          },
          "503": {
            "description": "ServiceUnavailable",
            "content": {
              "application/json": {
                "schema": {
                  "$ref": "#/components/schemas/ServiceUnavailable"
                },
                "example": {
                  "detail": "Self clique unsynced"
                }
              }
            }
          }
        }
      }
    },
    "/infos/history-hashrate": {
      "get": {
        "tags": [
          "Infos"
        ],
        "summary": "Get history average hashrate on the given time interval",
        "operationId": "getInfosHistory-hashrate",
        "parameters": [
          {
            "name": "fromTs",
            "in": "query",
            "required": true,
            "schema": {
              "type": "integer",
              "format": "int64",
              "minimum": "0"
            }
          },
          {
            "name": "toTs",
            "in": "query",
            "required": false,
            "schema": {
              "type": "integer",
              "format": "int64",
              "minimum": "0"
            }
          }
        ],
        "responses": {
          "200": {
            "content": {
              "application/json": {
                "schema": {
                  "$ref": "#/components/schemas/HashRateResponse"
                },
                "example": {
                  "hashrate": "100 MH/s"
                }
              }
            }
          },
          "400": {
            "description": "BadRequest",
            "content": {
              "application/json": {
                "schema": {
                  "$ref": "#/components/schemas/BadRequest"
                },
                "example": {
                  "detail": "Something bad in the request"
                }
              }
            }
          },
          "401": {
            "description": "Unauthorized",
            "content": {
              "application/json": {
                "schema": {
                  "$ref": "#/components/schemas/Unauthorized"
                },
                "example": {
                  "detail": "You shall not pass"
                }
              }
            }
          },
          "404": {
            "description": "NotFound",
            "content": {
              "application/json": {
                "schema": {
                  "$ref": "#/components/schemas/NotFound"
                },
                "example": {
                  "resource": "wallet-name",
                  "detail": "wallet-name not found"
                }
              }
            }
          },
          "500": {
            "description": "InternalServerError",
            "content": {
              "application/json": {
                "schema": {
                  "$ref": "#/components/schemas/InternalServerError"
                },
                "example": {
                  "detail": "Ouch"
                }
              }
            }
          },
          "503": {
            "description": "ServiceUnavailable",
            "content": {
              "application/json": {
                "schema": {
                  "$ref": "#/components/schemas/ServiceUnavailable"
                },
                "example": {
                  "detail": "Self clique unsynced"
                }
              }
            }
          }
        }
      }
    },
    "/infos/current-hashrate": {
      "get": {
        "tags": [
          "Infos"
        ],
        "summary": "Get average hashrate from `now - timespan(millis)` to `now`",
        "operationId": "getInfosCurrent-hashrate",
        "parameters": [
          {
            "name": "timespan",
            "in": "query",
            "required": false,
            "schema": {
              "type": "integer",
              "format": "int64",
              "minimum": "1"
            }
          }
        ],
        "responses": {
          "200": {
            "content": {
              "application/json": {
                "schema": {
                  "$ref": "#/components/schemas/HashRateResponse"
                },
                "example": {
                  "hashrate": "100 MH/s"
                }
              }
            }
          },
          "400": {
            "description": "BadRequest",
            "content": {
              "application/json": {
                "schema": {
                  "$ref": "#/components/schemas/BadRequest"
                },
                "example": {
                  "detail": "Something bad in the request"
                }
              }
            }
          },
          "401": {
            "description": "Unauthorized",
            "content": {
              "application/json": {
                "schema": {
                  "$ref": "#/components/schemas/Unauthorized"
                },
                "example": {
                  "detail": "You shall not pass"
                }
              }
            }
          },
          "404": {
            "description": "NotFound",
            "content": {
              "application/json": {
                "schema": {
                  "$ref": "#/components/schemas/NotFound"
                },
                "example": {
                  "resource": "wallet-name",
                  "detail": "wallet-name not found"
                }
              }
            }
          },
          "500": {
            "description": "InternalServerError",
            "content": {
              "application/json": {
                "schema": {
                  "$ref": "#/components/schemas/InternalServerError"
                },
                "example": {
                  "detail": "Ouch"
                }
              }
            }
          },
          "503": {
            "description": "ServiceUnavailable",
            "content": {
              "application/json": {
                "schema": {
                  "$ref": "#/components/schemas/ServiceUnavailable"
                },
                "example": {
                  "detail": "Self clique unsynced"
                }
              }
            }
          }
        }
      }
    },
    "/infos/current-difficulty": {
      "get": {
        "tags": [
          "Infos"
        ],
        "summary": "Get the average difficulty of the latest blocks from all shards",
        "operationId": "getInfosCurrent-difficulty",
        "responses": {
          "200": {
            "content": {
              "application/json": {
                "schema": {
                  "$ref": "#/components/schemas/CurrentDifficulty"
                },
                "example": {
                  "difficulty": "224000000000000"
                }
              }
            }
          },
          "400": {
            "description": "BadRequest",
            "content": {
              "application/json": {
                "schema": {
                  "$ref": "#/components/schemas/BadRequest"
                },
                "example": {
                  "detail": "Something bad in the request"
                }
              }
            }
          },
          "401": {
            "description": "Unauthorized",
            "content": {
              "application/json": {
                "schema": {
                  "$ref": "#/components/schemas/Unauthorized"
                },
                "example": {
                  "detail": "You shall not pass"
                }
              }
            }
          },
          "404": {
            "description": "NotFound",
            "content": {
              "application/json": {
                "schema": {
                  "$ref": "#/components/schemas/NotFound"
                },
                "example": {
                  "resource": "wallet-name",
                  "detail": "wallet-name not found"
                }
              }
            }
          },
          "500": {
            "description": "InternalServerError",
            "content": {
              "application/json": {
                "schema": {
                  "$ref": "#/components/schemas/InternalServerError"
                },
                "example": {
                  "detail": "Ouch"
                }
              }
            }
          },
          "503": {
            "description": "ServiceUnavailable",
            "content": {
              "application/json": {
                "schema": {
                  "$ref": "#/components/schemas/ServiceUnavailable"
                },
                "example": {
                  "detail": "Self clique unsynced"
                }
              }
            }
          }
        }
      }
    },
    "/blockflow/blocks": {
      "get": {
        "tags": [
          "Blockflow"
        ],
        "summary": "List blocks on the given time interval",
        "operationId": "getBlockflowBlocks",
        "parameters": [
          {
            "name": "fromTs",
            "in": "query",
            "required": true,
            "schema": {
              "type": "integer",
              "format": "int64",
              "minimum": "0"
            }
          },
          {
            "name": "toTs",
            "in": "query",
            "required": false,
            "schema": {
              "type": "integer",
              "format": "int64",
              "minimum": "0"
            }
          }
        ],
        "responses": {
          "200": {
            "content": {
              "application/json": {
                "schema": {
                  "$ref": "#/components/schemas/BlocksPerTimeStampRange"
                },
                "example": {
                  "blocks": [
                    [
                      {
                        "hash": "bdaf9dc514ce7d34b6474b8ca10a3dfb93ba997cb9d5ff1ea724ebe2af48abe5",
                        "timestamp": 1611041396892,
                        "chainFrom": 1,
                        "chainTo": 2,
                        "height": 42,
                        "deps": [
                          "bdaf9dc514ce7d34b6474b8ca10a3dfb93ba997cb9d5ff1ea724ebe2af48abe5",
                          "bdaf9dc514ce7d34b6474b8ca10a3dfb93ba997cb9d5ff1ea724ebe2af48abe5"
                        ],
                        "transactions": [
                          {
                            "unsigned": {
                              "txId": "503bfb16230888af4924aa8f8250d7d348b862e267d75d3147f1998050b6da69",
                              "version": 1,
                              "networkId": 1,
                              "gasAmount": 20000,
                              "gasPrice": "100000000000",
                              "inputs": [
                                {
                                  "outputRef": {
                                    "hint": 23412,
                                    "key": "798e9e137aec7c2d59d9655b4ffa640f301f628bf7c365083bb255f6aa5f89ef"
                                  },
                                  "unlockScript": "00d1b70d2226308b46da297486adb6b4f1a8c1842cb159ac5ec04f384fe2d6f5da28"
                                }
                              ],
                              "fixedOutputs": [
                                {
                                  "hint": 1,
                                  "key": "798e9e137aec7c2d59d9655b4ffa640f301f628bf7c365083bb255f6aa5f89ef",
                                  "attoAlphAmount": "2000000000000000000",
                                  "address": "1AujpupFP4KWeZvqA7itsHY9cLJmx4qTzojVZrg8W9y",
                                  "tokens": [
                                    {
                                      "id": "2d11fd6c12435ffb07aaed4d190a505b621b927a5f6e51b61ce0ebe186397bdd",
                                      "amount": "42000000000000000000"
                                    },
                                    {
                                      "id": "bd165d20bd063c7a023d22232a1e75bf46e904067f92b49323fe89fa0fd586bf",
                                      "amount": "1000000000000000000000"
                                    }
                                  ],
                                  "lockTime": 1611041396892,
                                  "message": "798e9e137aec7c2d59d9655b4ffa640f301f628bf7c365083bb255f6aa5f89ef"
                                }
                              ]
                            },
                            "scriptExecutionOk": true,
                            "contractInputs": [
                              {
                                "hint": 23412,
                                "key": "798e9e137aec7c2d59d9655b4ffa640f301f628bf7c365083bb255f6aa5f89ef"
                              }
                            ],
                            "generatedOutputs": [
                              {
                                "type": "AssetOutput",
                                "hint": 1,
                                "key": "798e9e137aec7c2d59d9655b4ffa640f301f628bf7c365083bb255f6aa5f89ef",
                                "attoAlphAmount": "2000000000000000000",
                                "address": "1AujpupFP4KWeZvqA7itsHY9cLJmx4qTzojVZrg8W9y",
                                "tokens": [
                                  {
                                    "id": "2d11fd6c12435ffb07aaed4d190a505b621b927a5f6e51b61ce0ebe186397bdd",
                                    "amount": "42000000000000000000"
                                  },
                                  {
                                    "id": "bd165d20bd063c7a023d22232a1e75bf46e904067f92b49323fe89fa0fd586bf",
                                    "amount": "1000000000000000000000"
                                  }
                                ],
                                "lockTime": 1611041396892,
                                "message": "798e9e137aec7c2d59d9655b4ffa640f301f628bf7c365083bb255f6aa5f89ef"
                              },
                              {
                                "type": "ContractOutput",
                                "hint": 1,
                                "key": "798e9e137aec7c2d59d9655b4ffa640f301f628bf7c365083bb255f6aa5f89ef",
                                "attoAlphAmount": "2000000000000000000",
                                "address": "uomjgUz6D4tLejTkQtbNJMY8apAjTm1bgQf7em1wDV7S",
                                "tokens": [
                                  {
                                    "id": "2d11fd6c12435ffb07aaed4d190a505b621b927a5f6e51b61ce0ebe186397bdd",
                                    "amount": "42000000000000000000"
                                  },
                                  {
                                    "id": "bd165d20bd063c7a023d22232a1e75bf46e904067f92b49323fe89fa0fd586bf",
                                    "amount": "1000000000000000000000"
                                  }
                                ]
                              }
                            ],
                            "inputSignatures": [
                              "9e1a35b2931bd04e6780d01c36e3e5337941aa80f173cfe4f4e249c44ab135272b834c1a639db9c89d673a8a30524042b0469672ca845458a5a0cf2cad53221b"
                            ],
                            "scriptSignatures": [
                              "9e1a35b2931bd04e6780d01c36e3e5337941aa80f173cfe4f4e249c44ab135272b834c1a639db9c89d673a8a30524042b0469672ca845458a5a0cf2cad53221b"
                            ]
                          }
                        ],
                        "nonce": "798e9e137aec7c2d59d9655b4ffa640f301f628bf7c365083bb255f6aa5f89ef",
                        "version": 1,
                        "depStateHash": "798e9e137aec7c2d59d9655b4ffa640f301f628bf7c365083bb255f6aa5f89ef",
                        "txsHash": "798e9e137aec7c2d59d9655b4ffa640f301f628bf7c365083bb255f6aa5f89ef",
                        "target": "798e9e137aec7c2d59d9655b4ffa640f301f628bf7c365083bb255f6aa5f89ef",
                        "ghostUncles": [
                          {
                            "blockHash": "bdaf9dc514ce7d34b6474b8ca10a3dfb93ba997cb9d5ff1ea724ebe2af48abe5",
                            "miner": "1AujpupFP4KWeZvqA7itsHY9cLJmx4qTzojVZrg8W9y"
                          }
                        ]
                      }
                    ]
                  ]
                }
              }
            }
          },
          "400": {
            "description": "BadRequest",
            "content": {
              "application/json": {
                "schema": {
                  "$ref": "#/components/schemas/BadRequest"
                },
                "example": {
                  "detail": "Something bad in the request"
                }
              }
            }
          },
          "401": {
            "description": "Unauthorized",
            "content": {
              "application/json": {
                "schema": {
                  "$ref": "#/components/schemas/Unauthorized"
                },
                "example": {
                  "detail": "You shall not pass"
                }
              }
            }
          },
          "404": {
            "description": "NotFound",
            "content": {
              "application/json": {
                "schema": {
                  "$ref": "#/components/schemas/NotFound"
                },
                "example": {
                  "resource": "wallet-name",
                  "detail": "wallet-name not found"
                }
              }
            }
          },
          "500": {
            "description": "InternalServerError",
            "content": {
              "application/json": {
                "schema": {
                  "$ref": "#/components/schemas/InternalServerError"
                },
                "example": {
                  "detail": "Ouch"
                }
              }
            }
          },
          "503": {
            "description": "ServiceUnavailable",
            "content": {
              "application/json": {
                "schema": {
                  "$ref": "#/components/schemas/ServiceUnavailable"
                },
                "example": {
                  "detail": "Self clique unsynced"
                }
              }
            }
          }
        }
      }
    },
    "/blockflow/blocks-with-events": {
      "get": {
        "tags": [
          "Blockflow"
        ],
        "summary": "List blocks with events on the given time interval",
        "operationId": "getBlockflowBlocks-with-events",
        "parameters": [
          {
            "name": "fromTs",
            "in": "query",
            "required": true,
            "schema": {
              "type": "integer",
              "format": "int64",
              "minimum": "0"
            }
          },
          {
            "name": "toTs",
            "in": "query",
            "required": false,
            "schema": {
              "type": "integer",
              "format": "int64",
              "minimum": "0"
            }
          }
        ],
        "responses": {
          "200": {
            "content": {
              "application/json": {
                "schema": {
                  "$ref": "#/components/schemas/BlocksAndEventsPerTimeStampRange"
                },
                "example": {
                  "blocksAndEvents": [
                    [
                      {
                        "block": {
                          "hash": "bdaf9dc514ce7d34b6474b8ca10a3dfb93ba997cb9d5ff1ea724ebe2af48abe5",
                          "timestamp": 1611041396892,
                          "chainFrom": 1,
                          "chainTo": 2,
                          "height": 42,
                          "deps": [
                            "bdaf9dc514ce7d34b6474b8ca10a3dfb93ba997cb9d5ff1ea724ebe2af48abe5",
                            "bdaf9dc514ce7d34b6474b8ca10a3dfb93ba997cb9d5ff1ea724ebe2af48abe5"
                          ],
                          "transactions": [
                            {
                              "unsigned": {
                                "txId": "503bfb16230888af4924aa8f8250d7d348b862e267d75d3147f1998050b6da69",
                                "version": 1,
                                "networkId": 1,
                                "gasAmount": 20000,
                                "gasPrice": "100000000000",
                                "inputs": [
                                  {
                                    "outputRef": {
                                      "hint": 23412,
                                      "key": "798e9e137aec7c2d59d9655b4ffa640f301f628bf7c365083bb255f6aa5f89ef"
                                    },
                                    "unlockScript": "00d1b70d2226308b46da297486adb6b4f1a8c1842cb159ac5ec04f384fe2d6f5da28"
                                  }
                                ],
                                "fixedOutputs": [
                                  {
                                    "hint": 1,
                                    "key": "798e9e137aec7c2d59d9655b4ffa640f301f628bf7c365083bb255f6aa5f89ef",
                                    "attoAlphAmount": "2000000000000000000",
                                    "address": "1AujpupFP4KWeZvqA7itsHY9cLJmx4qTzojVZrg8W9y",
                                    "tokens": [
                                      {
                                        "id": "2d11fd6c12435ffb07aaed4d190a505b621b927a5f6e51b61ce0ebe186397bdd",
                                        "amount": "42000000000000000000"
                                      },
                                      {
                                        "id": "bd165d20bd063c7a023d22232a1e75bf46e904067f92b49323fe89fa0fd586bf",
                                        "amount": "1000000000000000000000"
                                      }
                                    ],
                                    "lockTime": 1611041396892,
                                    "message": "798e9e137aec7c2d59d9655b4ffa640f301f628bf7c365083bb255f6aa5f89ef"
                                  }
                                ]
                              },
                              "scriptExecutionOk": true,
                              "contractInputs": [
                                {
                                  "hint": 23412,
                                  "key": "798e9e137aec7c2d59d9655b4ffa640f301f628bf7c365083bb255f6aa5f89ef"
                                }
                              ],
                              "generatedOutputs": [
                                {
                                  "type": "AssetOutput",
                                  "hint": 1,
                                  "key": "798e9e137aec7c2d59d9655b4ffa640f301f628bf7c365083bb255f6aa5f89ef",
                                  "attoAlphAmount": "2000000000000000000",
                                  "address": "1AujpupFP4KWeZvqA7itsHY9cLJmx4qTzojVZrg8W9y",
                                  "tokens": [
                                    {
                                      "id": "2d11fd6c12435ffb07aaed4d190a505b621b927a5f6e51b61ce0ebe186397bdd",
                                      "amount": "42000000000000000000"
                                    },
                                    {
                                      "id": "bd165d20bd063c7a023d22232a1e75bf46e904067f92b49323fe89fa0fd586bf",
                                      "amount": "1000000000000000000000"
                                    }
                                  ],
                                  "lockTime": 1611041396892,
                                  "message": "798e9e137aec7c2d59d9655b4ffa640f301f628bf7c365083bb255f6aa5f89ef"
                                },
                                {
                                  "type": "ContractOutput",
                                  "hint": 1,
                                  "key": "798e9e137aec7c2d59d9655b4ffa640f301f628bf7c365083bb255f6aa5f89ef",
                                  "attoAlphAmount": "2000000000000000000",
                                  "address": "uomjgUz6D4tLejTkQtbNJMY8apAjTm1bgQf7em1wDV7S",
                                  "tokens": [
                                    {
                                      "id": "2d11fd6c12435ffb07aaed4d190a505b621b927a5f6e51b61ce0ebe186397bdd",
                                      "amount": "42000000000000000000"
                                    },
                                    {
                                      "id": "bd165d20bd063c7a023d22232a1e75bf46e904067f92b49323fe89fa0fd586bf",
                                      "amount": "1000000000000000000000"
                                    }
                                  ]
                                }
                              ],
                              "inputSignatures": [
                                "9e1a35b2931bd04e6780d01c36e3e5337941aa80f173cfe4f4e249c44ab135272b834c1a639db9c89d673a8a30524042b0469672ca845458a5a0cf2cad53221b"
                              ],
                              "scriptSignatures": [
                                "9e1a35b2931bd04e6780d01c36e3e5337941aa80f173cfe4f4e249c44ab135272b834c1a639db9c89d673a8a30524042b0469672ca845458a5a0cf2cad53221b"
                              ]
                            }
                          ],
                          "nonce": "798e9e137aec7c2d59d9655b4ffa640f301f628bf7c365083bb255f6aa5f89ef",
                          "version": 1,
                          "depStateHash": "798e9e137aec7c2d59d9655b4ffa640f301f628bf7c365083bb255f6aa5f89ef",
                          "txsHash": "798e9e137aec7c2d59d9655b4ffa640f301f628bf7c365083bb255f6aa5f89ef",
                          "target": "798e9e137aec7c2d59d9655b4ffa640f301f628bf7c365083bb255f6aa5f89ef",
                          "ghostUncles": [
                            {
                              "blockHash": "bdaf9dc514ce7d34b6474b8ca10a3dfb93ba997cb9d5ff1ea724ebe2af48abe5",
                              "miner": "1AujpupFP4KWeZvqA7itsHY9cLJmx4qTzojVZrg8W9y"
                            }
                          ]
                        },
                        "events": [
                          {
                            "txId": "503bfb16230888af4924aa8f8250d7d348b862e267d75d3147f1998050b6da69",
                            "contractAddress": "vSxdLL2kE3o6vJBdKkdgmS3W39G3ZEmFHpo2y1jnbzBq",
                            "eventIndex": 1,
                            "fields": [
                              {
                                "type": "Address",
                                "value": "1AujpupFP4KWeZvqA7itsHY9cLJmx4qTzojVZrg8W9y"
                              },
                              {
                                "type": "U256",
                                "value": "10"
                              }
                            ]
                          }
                        ]
                      }
                    ]
                  ]
                }
              }
            }
          },
          "400": {
            "description": "BadRequest",
            "content": {
              "application/json": {
                "schema": {
                  "$ref": "#/components/schemas/BadRequest"
                },
                "example": {
                  "detail": "Something bad in the request"
                }
              }
            }
          },
          "401": {
            "description": "Unauthorized",
            "content": {
              "application/json": {
                "schema": {
                  "$ref": "#/components/schemas/Unauthorized"
                },
                "example": {
                  "detail": "You shall not pass"
                }
              }
            }
          },
          "404": {
            "description": "NotFound",
            "content": {
              "application/json": {
                "schema": {
                  "$ref": "#/components/schemas/NotFound"
                },
                "example": {
                  "resource": "wallet-name",
                  "detail": "wallet-name not found"
                }
              }
            }
          },
          "500": {
            "description": "InternalServerError",
            "content": {
              "application/json": {
                "schema": {
                  "$ref": "#/components/schemas/InternalServerError"
                },
                "example": {
                  "detail": "Ouch"
                }
              }
            }
          },
          "503": {
            "description": "ServiceUnavailable",
            "content": {
              "application/json": {
                "schema": {
                  "$ref": "#/components/schemas/ServiceUnavailable"
                },
                "example": {
                  "detail": "Self clique unsynced"
                }
              }
            }
          }
        }
      }
    },
    "/blockflow/blocks/{block_hash}": {
      "get": {
        "tags": [
          "Blockflow"
        ],
        "summary": "Get a block with hash",
        "operationId": "getBlockflowBlocksBlock_hash",
        "parameters": [
          {
            "name": "block_hash",
            "in": "path",
            "required": true,
            "schema": {
              "type": "string",
              "format": "block-hash"
            }
          }
        ],
        "responses": {
          "200": {
            "content": {
              "application/json": {
                "schema": {
                  "$ref": "#/components/schemas/BlockEntry"
                },
                "example": {
                  "hash": "bdaf9dc514ce7d34b6474b8ca10a3dfb93ba997cb9d5ff1ea724ebe2af48abe5",
                  "timestamp": 1611041396892,
                  "chainFrom": 1,
                  "chainTo": 2,
                  "height": 42,
                  "deps": [
                    "bdaf9dc514ce7d34b6474b8ca10a3dfb93ba997cb9d5ff1ea724ebe2af48abe5",
                    "bdaf9dc514ce7d34b6474b8ca10a3dfb93ba997cb9d5ff1ea724ebe2af48abe5"
                  ],
                  "transactions": [
                    {
                      "unsigned": {
                        "txId": "503bfb16230888af4924aa8f8250d7d348b862e267d75d3147f1998050b6da69",
                        "version": 1,
                        "networkId": 1,
                        "gasAmount": 20000,
                        "gasPrice": "100000000000",
                        "inputs": [
                          {
                            "outputRef": {
                              "hint": 23412,
                              "key": "798e9e137aec7c2d59d9655b4ffa640f301f628bf7c365083bb255f6aa5f89ef"
                            },
                            "unlockScript": "00d1b70d2226308b46da297486adb6b4f1a8c1842cb159ac5ec04f384fe2d6f5da28"
                          }
                        ],
                        "fixedOutputs": [
                          {
                            "hint": 1,
                            "key": "798e9e137aec7c2d59d9655b4ffa640f301f628bf7c365083bb255f6aa5f89ef",
                            "attoAlphAmount": "2000000000000000000",
                            "address": "1AujpupFP4KWeZvqA7itsHY9cLJmx4qTzojVZrg8W9y",
                            "tokens": [
                              {
                                "id": "2d11fd6c12435ffb07aaed4d190a505b621b927a5f6e51b61ce0ebe186397bdd",
                                "amount": "42000000000000000000"
                              },
                              {
                                "id": "bd165d20bd063c7a023d22232a1e75bf46e904067f92b49323fe89fa0fd586bf",
                                "amount": "1000000000000000000000"
                              }
                            ],
                            "lockTime": 1611041396892,
                            "message": "798e9e137aec7c2d59d9655b4ffa640f301f628bf7c365083bb255f6aa5f89ef"
                          }
                        ]
                      },
                      "scriptExecutionOk": true,
                      "contractInputs": [
                        {
                          "hint": 23412,
                          "key": "798e9e137aec7c2d59d9655b4ffa640f301f628bf7c365083bb255f6aa5f89ef"
                        }
                      ],
                      "generatedOutputs": [
                        {
                          "type": "AssetOutput",
                          "hint": 1,
                          "key": "798e9e137aec7c2d59d9655b4ffa640f301f628bf7c365083bb255f6aa5f89ef",
                          "attoAlphAmount": "2000000000000000000",
                          "address": "1AujpupFP4KWeZvqA7itsHY9cLJmx4qTzojVZrg8W9y",
                          "tokens": [
                            {
                              "id": "2d11fd6c12435ffb07aaed4d190a505b621b927a5f6e51b61ce0ebe186397bdd",
                              "amount": "42000000000000000000"
                            },
                            {
                              "id": "bd165d20bd063c7a023d22232a1e75bf46e904067f92b49323fe89fa0fd586bf",
                              "amount": "1000000000000000000000"
                            }
                          ],
                          "lockTime": 1611041396892,
                          "message": "798e9e137aec7c2d59d9655b4ffa640f301f628bf7c365083bb255f6aa5f89ef"
                        },
                        {
                          "type": "ContractOutput",
                          "hint": 1,
                          "key": "798e9e137aec7c2d59d9655b4ffa640f301f628bf7c365083bb255f6aa5f89ef",
                          "attoAlphAmount": "2000000000000000000",
                          "address": "uomjgUz6D4tLejTkQtbNJMY8apAjTm1bgQf7em1wDV7S",
                          "tokens": [
                            {
                              "id": "2d11fd6c12435ffb07aaed4d190a505b621b927a5f6e51b61ce0ebe186397bdd",
                              "amount": "42000000000000000000"
                            },
                            {
                              "id": "bd165d20bd063c7a023d22232a1e75bf46e904067f92b49323fe89fa0fd586bf",
                              "amount": "1000000000000000000000"
                            }
                          ]
                        }
                      ],
                      "inputSignatures": [
                        "9e1a35b2931bd04e6780d01c36e3e5337941aa80f173cfe4f4e249c44ab135272b834c1a639db9c89d673a8a30524042b0469672ca845458a5a0cf2cad53221b"
                      ],
                      "scriptSignatures": [
                        "9e1a35b2931bd04e6780d01c36e3e5337941aa80f173cfe4f4e249c44ab135272b834c1a639db9c89d673a8a30524042b0469672ca845458a5a0cf2cad53221b"
                      ]
                    }
                  ],
                  "nonce": "798e9e137aec7c2d59d9655b4ffa640f301f628bf7c365083bb255f6aa5f89ef",
                  "version": 1,
                  "depStateHash": "798e9e137aec7c2d59d9655b4ffa640f301f628bf7c365083bb255f6aa5f89ef",
                  "txsHash": "798e9e137aec7c2d59d9655b4ffa640f301f628bf7c365083bb255f6aa5f89ef",
                  "target": "798e9e137aec7c2d59d9655b4ffa640f301f628bf7c365083bb255f6aa5f89ef",
                  "ghostUncles": [
                    {
                      "blockHash": "bdaf9dc514ce7d34b6474b8ca10a3dfb93ba997cb9d5ff1ea724ebe2af48abe5",
                      "miner": "1AujpupFP4KWeZvqA7itsHY9cLJmx4qTzojVZrg8W9y"
                    }
                  ]
                }
              }
            }
          },
          "400": {
            "description": "BadRequest",
            "content": {
              "application/json": {
                "schema": {
                  "$ref": "#/components/schemas/BadRequest"
                },
                "example": {
                  "detail": "Something bad in the request"
                }
              }
            }
          },
          "401": {
            "description": "Unauthorized",
            "content": {
              "application/json": {
                "schema": {
                  "$ref": "#/components/schemas/Unauthorized"
                },
                "example": {
                  "detail": "You shall not pass"
                }
              }
            }
          },
          "404": {
            "description": "NotFound",
            "content": {
              "application/json": {
                "schema": {
                  "$ref": "#/components/schemas/NotFound"
                },
                "example": {
                  "resource": "wallet-name",
                  "detail": "wallet-name not found"
                }
              }
            }
          },
          "500": {
            "description": "InternalServerError",
            "content": {
              "application/json": {
                "schema": {
                  "$ref": "#/components/schemas/InternalServerError"
                },
                "example": {
                  "detail": "Ouch"
                }
              }
            }
          },
          "503": {
            "description": "ServiceUnavailable",
            "content": {
              "application/json": {
                "schema": {
                  "$ref": "#/components/schemas/ServiceUnavailable"
                },
                "example": {
                  "detail": "Self clique unsynced"
                }
              }
            }
          }
        }
      }
    },
    "/blockflow/main-chain-block-by-ghost-uncle/{ghost_uncle_hash}": {
      "get": {
        "tags": [
          "Blockflow"
        ],
        "summary": "Get a mainchain block by ghost uncle hash",
        "operationId": "getBlockflowMain-chain-block-by-ghost-uncleGhost_uncle_hash",
        "parameters": [
          {
            "name": "ghost_uncle_hash",
            "in": "path",
            "required": true,
            "schema": {
              "type": "string",
              "format": "block-hash"
            }
          }
        ],
        "responses": {
          "200": {
            "content": {
              "application/json": {
                "schema": {
                  "$ref": "#/components/schemas/BlockEntry"
                },
                "example": {
                  "hash": "bdaf9dc514ce7d34b6474b8ca10a3dfb93ba997cb9d5ff1ea724ebe2af48abe5",
                  "timestamp": 1611041396892,
                  "chainFrom": 1,
                  "chainTo": 2,
                  "height": 42,
                  "deps": [
                    "bdaf9dc514ce7d34b6474b8ca10a3dfb93ba997cb9d5ff1ea724ebe2af48abe5",
                    "bdaf9dc514ce7d34b6474b8ca10a3dfb93ba997cb9d5ff1ea724ebe2af48abe5"
                  ],
                  "transactions": [
                    {
                      "unsigned": {
                        "txId": "503bfb16230888af4924aa8f8250d7d348b862e267d75d3147f1998050b6da69",
                        "version": 1,
                        "networkId": 1,
                        "gasAmount": 20000,
                        "gasPrice": "100000000000",
                        "inputs": [
                          {
                            "outputRef": {
                              "hint": 23412,
                              "key": "798e9e137aec7c2d59d9655b4ffa640f301f628bf7c365083bb255f6aa5f89ef"
                            },
                            "unlockScript": "00d1b70d2226308b46da297486adb6b4f1a8c1842cb159ac5ec04f384fe2d6f5da28"
                          }
                        ],
                        "fixedOutputs": [
                          {
                            "hint": 1,
                            "key": "798e9e137aec7c2d59d9655b4ffa640f301f628bf7c365083bb255f6aa5f89ef",
                            "attoAlphAmount": "2000000000000000000",
                            "address": "1AujpupFP4KWeZvqA7itsHY9cLJmx4qTzojVZrg8W9y",
                            "tokens": [
                              {
                                "id": "2d11fd6c12435ffb07aaed4d190a505b621b927a5f6e51b61ce0ebe186397bdd",
                                "amount": "42000000000000000000"
                              },
                              {
                                "id": "bd165d20bd063c7a023d22232a1e75bf46e904067f92b49323fe89fa0fd586bf",
                                "amount": "1000000000000000000000"
                              }
                            ],
                            "lockTime": 1611041396892,
                            "message": "798e9e137aec7c2d59d9655b4ffa640f301f628bf7c365083bb255f6aa5f89ef"
                          }
                        ]
                      },
                      "scriptExecutionOk": true,
                      "contractInputs": [
                        {
                          "hint": 23412,
                          "key": "798e9e137aec7c2d59d9655b4ffa640f301f628bf7c365083bb255f6aa5f89ef"
                        }
                      ],
                      "generatedOutputs": [
                        {
                          "type": "AssetOutput",
                          "hint": 1,
                          "key": "798e9e137aec7c2d59d9655b4ffa640f301f628bf7c365083bb255f6aa5f89ef",
                          "attoAlphAmount": "2000000000000000000",
                          "address": "1AujpupFP4KWeZvqA7itsHY9cLJmx4qTzojVZrg8W9y",
                          "tokens": [
                            {
                              "id": "2d11fd6c12435ffb07aaed4d190a505b621b927a5f6e51b61ce0ebe186397bdd",
                              "amount": "42000000000000000000"
                            },
                            {
                              "id": "bd165d20bd063c7a023d22232a1e75bf46e904067f92b49323fe89fa0fd586bf",
                              "amount": "1000000000000000000000"
                            }
                          ],
                          "lockTime": 1611041396892,
                          "message": "798e9e137aec7c2d59d9655b4ffa640f301f628bf7c365083bb255f6aa5f89ef"
                        },
                        {
                          "type": "ContractOutput",
                          "hint": 1,
                          "key": "798e9e137aec7c2d59d9655b4ffa640f301f628bf7c365083bb255f6aa5f89ef",
                          "attoAlphAmount": "2000000000000000000",
                          "address": "uomjgUz6D4tLejTkQtbNJMY8apAjTm1bgQf7em1wDV7S",
                          "tokens": [
                            {
                              "id": "2d11fd6c12435ffb07aaed4d190a505b621b927a5f6e51b61ce0ebe186397bdd",
                              "amount": "42000000000000000000"
                            },
                            {
                              "id": "bd165d20bd063c7a023d22232a1e75bf46e904067f92b49323fe89fa0fd586bf",
                              "amount": "1000000000000000000000"
                            }
                          ]
                        }
                      ],
                      "inputSignatures": [
                        "9e1a35b2931bd04e6780d01c36e3e5337941aa80f173cfe4f4e249c44ab135272b834c1a639db9c89d673a8a30524042b0469672ca845458a5a0cf2cad53221b"
                      ],
                      "scriptSignatures": [
                        "9e1a35b2931bd04e6780d01c36e3e5337941aa80f173cfe4f4e249c44ab135272b834c1a639db9c89d673a8a30524042b0469672ca845458a5a0cf2cad53221b"
                      ]
                    }
                  ],
                  "nonce": "798e9e137aec7c2d59d9655b4ffa640f301f628bf7c365083bb255f6aa5f89ef",
                  "version": 1,
                  "depStateHash": "798e9e137aec7c2d59d9655b4ffa640f301f628bf7c365083bb255f6aa5f89ef",
                  "txsHash": "798e9e137aec7c2d59d9655b4ffa640f301f628bf7c365083bb255f6aa5f89ef",
                  "target": "798e9e137aec7c2d59d9655b4ffa640f301f628bf7c365083bb255f6aa5f89ef",
                  "ghostUncles": [
                    {
                      "blockHash": "bdaf9dc514ce7d34b6474b8ca10a3dfb93ba997cb9d5ff1ea724ebe2af48abe5",
                      "miner": "1AujpupFP4KWeZvqA7itsHY9cLJmx4qTzojVZrg8W9y"
                    }
                  ]
                }
              }
            }
          },
          "400": {
            "description": "BadRequest",
            "content": {
              "application/json": {
                "schema": {
                  "$ref": "#/components/schemas/BadRequest"
                },
                "example": {
                  "detail": "Something bad in the request"
                }
              }
            }
          },
          "401": {
            "description": "Unauthorized",
            "content": {
              "application/json": {
                "schema": {
                  "$ref": "#/components/schemas/Unauthorized"
                },
                "example": {
                  "detail": "You shall not pass"
                }
              }
            }
          },
          "404": {
            "description": "NotFound",
            "content": {
              "application/json": {
                "schema": {
                  "$ref": "#/components/schemas/NotFound"
                },
                "example": {
                  "resource": "wallet-name",
                  "detail": "wallet-name not found"
                }
              }
            }
          },
          "500": {
            "description": "InternalServerError",
            "content": {
              "application/json": {
                "schema": {
                  "$ref": "#/components/schemas/InternalServerError"
                },
                "example": {
                  "detail": "Ouch"
                }
              }
            }
          },
          "503": {
            "description": "ServiceUnavailable",
            "content": {
              "application/json": {
                "schema": {
                  "$ref": "#/components/schemas/ServiceUnavailable"
                },
                "example": {
                  "detail": "Self clique unsynced"
                }
              }
            }
          }
        }
      }
    },
    "/blockflow/blocks-with-events/{block_hash}": {
      "get": {
        "tags": [
          "Blockflow"
        ],
        "summary": "Get a block and events with hash",
        "operationId": "getBlockflowBlocks-with-eventsBlock_hash",
        "parameters": [
          {
            "name": "block_hash",
            "in": "path",
            "required": true,
            "schema": {
              "type": "string",
              "format": "block-hash"
            }
          }
        ],
        "responses": {
          "200": {
            "content": {
              "application/json": {
                "schema": {
                  "$ref": "#/components/schemas/BlockAndEvents"
                },
                "example": {
                  "block": {
                    "hash": "bdaf9dc514ce7d34b6474b8ca10a3dfb93ba997cb9d5ff1ea724ebe2af48abe5",
                    "timestamp": 1611041396892,
                    "chainFrom": 1,
                    "chainTo": 2,
                    "height": 42,
                    "deps": [
                      "bdaf9dc514ce7d34b6474b8ca10a3dfb93ba997cb9d5ff1ea724ebe2af48abe5",
                      "bdaf9dc514ce7d34b6474b8ca10a3dfb93ba997cb9d5ff1ea724ebe2af48abe5"
                    ],
                    "transactions": [
                      {
                        "unsigned": {
                          "txId": "503bfb16230888af4924aa8f8250d7d348b862e267d75d3147f1998050b6da69",
                          "version": 1,
                          "networkId": 1,
                          "gasAmount": 20000,
                          "gasPrice": "100000000000",
                          "inputs": [
                            {
                              "outputRef": {
                                "hint": 23412,
                                "key": "798e9e137aec7c2d59d9655b4ffa640f301f628bf7c365083bb255f6aa5f89ef"
                              },
                              "unlockScript": "00d1b70d2226308b46da297486adb6b4f1a8c1842cb159ac5ec04f384fe2d6f5da28"
                            }
                          ],
                          "fixedOutputs": [
                            {
                              "hint": 1,
                              "key": "798e9e137aec7c2d59d9655b4ffa640f301f628bf7c365083bb255f6aa5f89ef",
                              "attoAlphAmount": "2000000000000000000",
                              "address": "1AujpupFP4KWeZvqA7itsHY9cLJmx4qTzojVZrg8W9y",
                              "tokens": [
                                {
                                  "id": "2d11fd6c12435ffb07aaed4d190a505b621b927a5f6e51b61ce0ebe186397bdd",
                                  "amount": "42000000000000000000"
                                },
                                {
                                  "id": "bd165d20bd063c7a023d22232a1e75bf46e904067f92b49323fe89fa0fd586bf",
                                  "amount": "1000000000000000000000"
                                }
                              ],
                              "lockTime": 1611041396892,
                              "message": "798e9e137aec7c2d59d9655b4ffa640f301f628bf7c365083bb255f6aa5f89ef"
                            }
                          ]
                        },
                        "scriptExecutionOk": true,
                        "contractInputs": [
                          {
                            "hint": 23412,
                            "key": "798e9e137aec7c2d59d9655b4ffa640f301f628bf7c365083bb255f6aa5f89ef"
                          }
                        ],
                        "generatedOutputs": [
                          {
                            "type": "AssetOutput",
                            "hint": 1,
                            "key": "798e9e137aec7c2d59d9655b4ffa640f301f628bf7c365083bb255f6aa5f89ef",
                            "attoAlphAmount": "2000000000000000000",
                            "address": "1AujpupFP4KWeZvqA7itsHY9cLJmx4qTzojVZrg8W9y",
                            "tokens": [
                              {
                                "id": "2d11fd6c12435ffb07aaed4d190a505b621b927a5f6e51b61ce0ebe186397bdd",
                                "amount": "42000000000000000000"
                              },
                              {
                                "id": "bd165d20bd063c7a023d22232a1e75bf46e904067f92b49323fe89fa0fd586bf",
                                "amount": "1000000000000000000000"
                              }
                            ],
                            "lockTime": 1611041396892,
                            "message": "798e9e137aec7c2d59d9655b4ffa640f301f628bf7c365083bb255f6aa5f89ef"
                          },
                          {
                            "type": "ContractOutput",
                            "hint": 1,
                            "key": "798e9e137aec7c2d59d9655b4ffa640f301f628bf7c365083bb255f6aa5f89ef",
                            "attoAlphAmount": "2000000000000000000",
                            "address": "uomjgUz6D4tLejTkQtbNJMY8apAjTm1bgQf7em1wDV7S",
                            "tokens": [
                              {
                                "id": "2d11fd6c12435ffb07aaed4d190a505b621b927a5f6e51b61ce0ebe186397bdd",
                                "amount": "42000000000000000000"
                              },
                              {
                                "id": "bd165d20bd063c7a023d22232a1e75bf46e904067f92b49323fe89fa0fd586bf",
                                "amount": "1000000000000000000000"
                              }
                            ]
                          }
                        ],
                        "inputSignatures": [
                          "9e1a35b2931bd04e6780d01c36e3e5337941aa80f173cfe4f4e249c44ab135272b834c1a639db9c89d673a8a30524042b0469672ca845458a5a0cf2cad53221b"
                        ],
                        "scriptSignatures": [
                          "9e1a35b2931bd04e6780d01c36e3e5337941aa80f173cfe4f4e249c44ab135272b834c1a639db9c89d673a8a30524042b0469672ca845458a5a0cf2cad53221b"
                        ]
                      }
                    ],
                    "nonce": "798e9e137aec7c2d59d9655b4ffa640f301f628bf7c365083bb255f6aa5f89ef",
                    "version": 1,
                    "depStateHash": "798e9e137aec7c2d59d9655b4ffa640f301f628bf7c365083bb255f6aa5f89ef",
                    "txsHash": "798e9e137aec7c2d59d9655b4ffa640f301f628bf7c365083bb255f6aa5f89ef",
                    "target": "798e9e137aec7c2d59d9655b4ffa640f301f628bf7c365083bb255f6aa5f89ef",
                    "ghostUncles": [
                      {
                        "blockHash": "bdaf9dc514ce7d34b6474b8ca10a3dfb93ba997cb9d5ff1ea724ebe2af48abe5",
                        "miner": "1AujpupFP4KWeZvqA7itsHY9cLJmx4qTzojVZrg8W9y"
                      }
                    ]
                  },
                  "events": [
                    {
                      "txId": "503bfb16230888af4924aa8f8250d7d348b862e267d75d3147f1998050b6da69",
                      "contractAddress": "vSxdLL2kE3o6vJBdKkdgmS3W39G3ZEmFHpo2y1jnbzBq",
                      "eventIndex": 1,
                      "fields": [
                        {
                          "type": "Address",
                          "value": "1AujpupFP4KWeZvqA7itsHY9cLJmx4qTzojVZrg8W9y"
                        },
                        {
                          "type": "U256",
                          "value": "10"
                        }
                      ]
                    }
                  ]
                }
              }
            }
          },
          "400": {
            "description": "BadRequest",
            "content": {
              "application/json": {
                "schema": {
                  "$ref": "#/components/schemas/BadRequest"
                },
                "example": {
                  "detail": "Something bad in the request"
                }
              }
            }
          },
          "401": {
            "description": "Unauthorized",
            "content": {
              "application/json": {
                "schema": {
                  "$ref": "#/components/schemas/Unauthorized"
                },
                "example": {
                  "detail": "You shall not pass"
                }
              }
            }
          },
          "404": {
            "description": "NotFound",
            "content": {
              "application/json": {
                "schema": {
                  "$ref": "#/components/schemas/NotFound"
                },
                "example": {
                  "resource": "wallet-name",
                  "detail": "wallet-name not found"
                }
              }
            }
          },
          "500": {
            "description": "InternalServerError",
            "content": {
              "application/json": {
                "schema": {
                  "$ref": "#/components/schemas/InternalServerError"
                },
                "example": {
                  "detail": "Ouch"
                }
              }
            }
          },
          "503": {
            "description": "ServiceUnavailable",
            "content": {
              "application/json": {
                "schema": {
                  "$ref": "#/components/schemas/ServiceUnavailable"
                },
                "example": {
                  "detail": "Self clique unsynced"
                }
              }
            }
          }
        }
      }
    },
    "/blockflow/is-block-in-main-chain": {
      "get": {
        "tags": [
          "Blockflow"
        ],
        "summary": "Check if the block is in main chain",
        "operationId": "getBlockflowIs-block-in-main-chain",
        "parameters": [
          {
            "name": "blockHash",
            "in": "query",
            "required": true,
            "schema": {
              "type": "string",
              "format": "block-hash"
            }
          }
        ],
        "responses": {
          "200": {
            "content": {
              "application/json": {
                "schema": {
                  "type": "boolean"
                },
                "example": true
              }
            }
          },
          "400": {
            "description": "BadRequest",
            "content": {
              "application/json": {
                "schema": {
                  "$ref": "#/components/schemas/BadRequest"
                },
                "example": {
                  "detail": "Something bad in the request"
                }
              }
            }
          },
          "401": {
            "description": "Unauthorized",
            "content": {
              "application/json": {
                "schema": {
                  "$ref": "#/components/schemas/Unauthorized"
                },
                "example": {
                  "detail": "You shall not pass"
                }
              }
            }
          },
          "404": {
            "description": "NotFound",
            "content": {
              "application/json": {
                "schema": {
                  "$ref": "#/components/schemas/NotFound"
                },
                "example": {
                  "resource": "wallet-name",
                  "detail": "wallet-name not found"
                }
              }
            }
          },
          "500": {
            "description": "InternalServerError",
            "content": {
              "application/json": {
                "schema": {
                  "$ref": "#/components/schemas/InternalServerError"
                },
                "example": {
                  "detail": "Ouch"
                }
              }
            }
          },
          "503": {
            "description": "ServiceUnavailable",
            "content": {
              "application/json": {
                "schema": {
                  "$ref": "#/components/schemas/ServiceUnavailable"
                },
                "example": {
                  "detail": "Self clique unsynced"
                }
              }
            }
          }
        }
      }
    },
    "/addresses/{address}/balance": {
      "get": {
        "tags": [
          "Addresses"
        ],
        "summary": "Get the balance of an address",
        "operationId": "getAddressesAddressBalance",
        "parameters": [
          {
            "name": "address",
            "in": "path",
            "required": true,
            "schema": {
              "type": "string",
              "format": "address"
            }
          },
          {
            "name": "mempool",
            "in": "query",
            "required": false,
            "schema": {
              "type": "boolean"
            }
          }
        ],
        "responses": {
          "200": {
            "description": "Format 1: `1000000000000000000`\n\nFormat 2: `x.y ALPH`, where `1 ALPH = 1000000000000000000\n\nField fromPublicKeyType can be  `default` or `bip340-schnorr`",
            "content": {
              "application/json": {
                "schema": {
                  "$ref": "#/components/schemas/Balance"
                },
                "examples": {
                  "Example0": {
                    "summary": "Default",
                    "value": {
                      "balance": "10000000000000000000",
                      "balanceHint": "10 ALPH",
                      "lockedBalance": "5000000000000000000",
                      "lockedBalanceHint": "5 ALPH",
                      "tokenBalances": [
                        {
                          "id": "2d11fd6c12435ffb07aaed4d190a505b621b927a5f6e51b61ce0ebe186397bdd",
                          "amount": "42000000000000000000"
                        },
                        {
                          "id": "bd165d20bd063c7a023d22232a1e75bf46e904067f92b49323fe89fa0fd586bf",
                          "amount": "1000000000000000000000"
                        }
                      ],
                      "lockedTokenBalances": [
                        {
                          "id": "20aa1fcc865087d7788302d087e4bc76691218ce5d5013dd1cedaabfac19cca4",
                          "amount": "65000000000000000000"
                        }
                      ],
                      "utxoNum": 3
                    }
                  },
                  "Example1": {
                    "summary": "More settings",
                    "value": {
                      "balance": "10000000000000000000",
                      "balanceHint": "10 ALPH",
                      "lockedBalance": "5000000000000000000",
                      "lockedBalanceHint": "5 ALPH",
                      "tokenBalances": [
                        {
                          "id": "2d11fd6c12435ffb07aaed4d190a505b621b927a5f6e51b61ce0ebe186397bdd",
                          "amount": "42000000000000000000"
                        },
                        {
                          "id": "bd165d20bd063c7a023d22232a1e75bf46e904067f92b49323fe89fa0fd586bf",
                          "amount": "1000000000000000000000"
                        }
                      ],
                      "lockedTokenBalances": [
                        {
                          "id": "20aa1fcc865087d7788302d087e4bc76691218ce5d5013dd1cedaabfac19cca4",
                          "amount": "65000000000000000000"
                        }
                      ],
                      "utxoNum": 3
                    }
                  }
                }
              }
            }
          },
          "400": {
            "description": "BadRequest",
            "content": {
              "application/json": {
                "schema": {
                  "$ref": "#/components/schemas/BadRequest"
                },
                "example": {
                  "detail": "Something bad in the request"
                }
              }
            }
          },
          "401": {
            "description": "Unauthorized",
            "content": {
              "application/json": {
                "schema": {
                  "$ref": "#/components/schemas/Unauthorized"
                },
                "example": {
                  "detail": "You shall not pass"
                }
              }
            }
          },
          "404": {
            "description": "NotFound",
            "content": {
              "application/json": {
                "schema": {
                  "$ref": "#/components/schemas/NotFound"
                },
                "example": {
                  "resource": "wallet-name",
                  "detail": "wallet-name not found"
                }
              }
            }
          },
          "500": {
            "description": "InternalServerError",
            "content": {
              "application/json": {
                "schema": {
                  "$ref": "#/components/schemas/InternalServerError"
                },
                "example": {
                  "detail": "Ouch"
                }
              }
            }
          },
          "503": {
            "description": "ServiceUnavailable",
            "content": {
              "application/json": {
                "schema": {
                  "$ref": "#/components/schemas/ServiceUnavailable"
                },
                "example": {
                  "detail": "Self clique unsynced"
                }
              }
            }
          }
        }
      }
    },
    "/addresses/{address}/utxos": {
      "get": {
        "tags": [
          "Addresses"
        ],
        "summary": "Get the UTXOs of an address",
        "operationId": "getAddressesAddressUtxos",
        "parameters": [
          {
            "name": "address",
            "in": "path",
            "required": true,
            "schema": {
              "type": "string",
              "format": "address"
            }
          }
        ],
        "responses": {
          "200": {
            "content": {
              "application/json": {
                "schema": {
                  "$ref": "#/components/schemas/UTXOs"
                },
                "examples": {
                  "Example": {
                    "summary": "Default",
                    "value": {
                      "utxos": [
                        {
                          "ref": {
                            "hint": 23412,
                            "key": "798e9e137aec7c2d59d9655b4ffa640f301f628bf7c365083bb255f6aa5f89ef"
                          },
                          "amount": "10000000000000000000",
                          "tokens": [
                            {
                              "id": "2d11fd6c12435ffb07aaed4d190a505b621b927a5f6e51b61ce0ebe186397bdd",
                              "amount": "42000000000000000000"
                            },
                            {
                              "id": "bd165d20bd063c7a023d22232a1e75bf46e904067f92b49323fe89fa0fd586bf",
                              "amount": "1000000000000000000000"
                            }
                          ],
                          "lockTime": 1611041396892,
                          "additionalData": "798e9e137aec7c2d59d9655b4ffa640f301f628bf7c365083bb255f6aa5f89ef"
                        }
                      ]
                    }
                  }
                }
              }
            }
          },
          "400": {
            "description": "BadRequest",
            "content": {
              "application/json": {
                "schema": {
                  "$ref": "#/components/schemas/BadRequest"
                },
                "example": {
                  "detail": "Something bad in the request"
                }
              }
            }
          },
          "401": {
            "description": "Unauthorized",
            "content": {
              "application/json": {
                "schema": {
                  "$ref": "#/components/schemas/Unauthorized"
                },
                "example": {
                  "detail": "You shall not pass"
                }
              }
            }
          },
          "404": {
            "description": "NotFound",
            "content": {
              "application/json": {
                "schema": {
                  "$ref": "#/components/schemas/NotFound"
                },
                "example": {
                  "resource": "wallet-name",
                  "detail": "wallet-name not found"
                }
              }
            }
          },
          "500": {
            "description": "InternalServerError",
            "content": {
              "application/json": {
                "schema": {
                  "$ref": "#/components/schemas/InternalServerError"
                },
                "example": {
                  "detail": "Ouch"
                }
              }
            }
          },
          "503": {
            "description": "ServiceUnavailable",
            "content": {
              "application/json": {
                "schema": {
                  "$ref": "#/components/schemas/ServiceUnavailable"
                },
                "example": {
                  "detail": "Self clique unsynced"
                }
              }
            }
          }
        }
      }
    },
    "/addresses/{address}/group": {
      "get": {
        "tags": [
          "Addresses"
        ],
        "summary": "Get the group of an address",
        "operationId": "getAddressesAddressGroup",
        "parameters": [
          {
            "name": "address",
            "in": "path",
            "required": true,
            "schema": {
              "type": "string",
              "format": "address"
            }
          }
        ],
        "responses": {
          "200": {
            "content": {
              "application/json": {
                "schema": {
                  "$ref": "#/components/schemas/Group"
                },
                "example": {
                  "group": 2
                }
              }
            }
          },
          "400": {
            "description": "BadRequest",
            "content": {
              "application/json": {
                "schema": {
                  "$ref": "#/components/schemas/BadRequest"
                },
                "example": {
                  "detail": "Something bad in the request"
                }
              }
            }
          },
          "401": {
            "description": "Unauthorized",
            "content": {
              "application/json": {
                "schema": {
                  "$ref": "#/components/schemas/Unauthorized"
                },
                "example": {
                  "detail": "You shall not pass"
                }
              }
            }
          },
          "404": {
            "description": "NotFound",
            "content": {
              "application/json": {
                "schema": {
                  "$ref": "#/components/schemas/NotFound"
                },
                "example": {
                  "resource": "wallet-name",
                  "detail": "wallet-name not found"
                }
              }
            }
          },
          "500": {
            "description": "InternalServerError",
            "content": {
              "application/json": {
                "schema": {
                  "$ref": "#/components/schemas/InternalServerError"
                },
                "example": {
                  "detail": "Ouch"
                }
              }
            }
          },
          "503": {
            "description": "ServiceUnavailable",
            "content": {
              "application/json": {
                "schema": {
                  "$ref": "#/components/schemas/ServiceUnavailable"
                },
                "example": {
                  "detail": "Self clique unsynced"
                }
              }
            }
          }
        }
      }
    },
    "/blockflow/hashes": {
      "get": {
        "tags": [
          "Blockflow"
        ],
        "summary": "Get all block's hashes at given height for given groups",
        "operationId": "getBlockflowHashes",
        "parameters": [
          {
            "name": "fromGroup",
            "in": "query",
            "required": true,
            "schema": {
              "type": "integer",
              "format": "int32"
            }
          },
          {
            "name": "toGroup",
            "in": "query",
            "required": true,
            "schema": {
              "type": "integer",
              "format": "int32"
            }
          },
          {
            "name": "height",
            "in": "query",
            "required": true,
            "schema": {
              "type": "integer",
              "format": "int32"
            }
          }
        ],
        "responses": {
          "200": {
            "content": {
              "application/json": {
                "schema": {
                  "$ref": "#/components/schemas/HashesAtHeight"
                },
                "example": {
                  "headers": [
                    "bdaf9dc514ce7d34b6474b8ca10a3dfb93ba997cb9d5ff1ea724ebe2af48abe5",
                    "bdaf9dc514ce7d34b6474b8ca10a3dfb93ba997cb9d5ff1ea724ebe2af48abe5",
                    "bdaf9dc514ce7d34b6474b8ca10a3dfb93ba997cb9d5ff1ea724ebe2af48abe5"
                  ]
                }
              }
            }
          },
          "400": {
            "description": "BadRequest",
            "content": {
              "application/json": {
                "schema": {
                  "$ref": "#/components/schemas/BadRequest"
                },
                "example": {
                  "detail": "Something bad in the request"
                }
              }
            }
          },
          "401": {
            "description": "Unauthorized",
            "content": {
              "application/json": {
                "schema": {
                  "$ref": "#/components/schemas/Unauthorized"
                },
                "example": {
                  "detail": "You shall not pass"
                }
              }
            }
          },
          "404": {
            "description": "NotFound",
            "content": {
              "application/json": {
                "schema": {
                  "$ref": "#/components/schemas/NotFound"
                },
                "example": {
                  "resource": "wallet-name",
                  "detail": "wallet-name not found"
                }
              }
            }
          },
          "500": {
            "description": "InternalServerError",
            "content": {
              "application/json": {
                "schema": {
                  "$ref": "#/components/schemas/InternalServerError"
                },
                "example": {
                  "detail": "Ouch"
                }
              }
            }
          },
          "503": {
            "description": "ServiceUnavailable",
            "content": {
              "application/json": {
                "schema": {
                  "$ref": "#/components/schemas/ServiceUnavailable"
                },
                "example": {
                  "detail": "Self clique unsynced"
                }
              }
            }
          }
        }
      }
    },
    "/blockflow/chain-info": {
      "get": {
        "tags": [
          "Blockflow"
        ],
        "summary": "Get infos about the chain from the given groups",
        "operationId": "getBlockflowChain-info",
        "parameters": [
          {
            "name": "fromGroup",
            "in": "query",
            "required": true,
            "schema": {
              "type": "integer",
              "format": "int32"
            }
          },
          {
            "name": "toGroup",
            "in": "query",
            "required": true,
            "schema": {
              "type": "integer",
              "format": "int32"
            }
          }
        ],
        "responses": {
          "200": {
            "content": {
              "application/json": {
                "schema": {
                  "$ref": "#/components/schemas/ChainInfo"
                },
                "example": {
                  "currentHeight": 42
                }
              }
            }
          },
          "400": {
            "description": "BadRequest",
            "content": {
              "application/json": {
                "schema": {
                  "$ref": "#/components/schemas/BadRequest"
                },
                "example": {
                  "detail": "Something bad in the request"
                }
              }
            }
          },
          "401": {
            "description": "Unauthorized",
            "content": {
              "application/json": {
                "schema": {
                  "$ref": "#/components/schemas/Unauthorized"
                },
                "example": {
                  "detail": "You shall not pass"
                }
              }
            }
          },
          "404": {
            "description": "NotFound",
            "content": {
              "application/json": {
                "schema": {
                  "$ref": "#/components/schemas/NotFound"
                },
                "example": {
                  "resource": "wallet-name",
                  "detail": "wallet-name not found"
                }
              }
            }
          },
          "500": {
            "description": "InternalServerError",
            "content": {
              "application/json": {
                "schema": {
                  "$ref": "#/components/schemas/InternalServerError"
                },
                "example": {
                  "detail": "Ouch"
                }
              }
            }
          },
          "503": {
            "description": "ServiceUnavailable",
            "content": {
              "application/json": {
                "schema": {
                  "$ref": "#/components/schemas/ServiceUnavailable"
                },
                "example": {
                  "detail": "Self clique unsynced"
                }
              }
            }
          }
        }
      }
    },
    "/blockflow/headers/{block_hash}": {
      "get": {
        "tags": [
          "Blockflow"
        ],
        "summary": "Get block header",
        "operationId": "getBlockflowHeadersBlock_hash",
        "parameters": [
          {
            "name": "block_hash",
            "in": "path",
            "required": true,
            "schema": {
              "type": "string",
              "format": "block-hash"
            }
          }
        ],
        "responses": {
          "200": {
            "content": {
              "application/json": {
                "schema": {
                  "$ref": "#/components/schemas/BlockHeaderEntry"
                },
                "example": {
                  "hash": "bdaf9dc514ce7d34b6474b8ca10a3dfb93ba997cb9d5ff1ea724ebe2af48abe5",
                  "timestamp": 1611041396892,
                  "chainFrom": 1,
                  "chainTo": 2,
                  "height": 42,
                  "deps": [
                    "bdaf9dc514ce7d34b6474b8ca10a3dfb93ba997cb9d5ff1ea724ebe2af48abe5",
                    "bdaf9dc514ce7d34b6474b8ca10a3dfb93ba997cb9d5ff1ea724ebe2af48abe5"
                  ]
                }
              }
            }
          },
          "400": {
            "description": "BadRequest",
            "content": {
              "application/json": {
                "schema": {
                  "$ref": "#/components/schemas/BadRequest"
                },
                "example": {
                  "detail": "Something bad in the request"
                }
              }
            }
          },
          "401": {
            "description": "Unauthorized",
            "content": {
              "application/json": {
                "schema": {
                  "$ref": "#/components/schemas/Unauthorized"
                },
                "example": {
                  "detail": "You shall not pass"
                }
              }
            }
          },
          "404": {
            "description": "NotFound",
            "content": {
              "application/json": {
                "schema": {
                  "$ref": "#/components/schemas/NotFound"
                },
                "example": {
                  "resource": "wallet-name",
                  "detail": "wallet-name not found"
                }
              }
            }
          },
          "500": {
            "description": "InternalServerError",
            "content": {
              "application/json": {
                "schema": {
                  "$ref": "#/components/schemas/InternalServerError"
                },
                "example": {
                  "detail": "Ouch"
                }
              }
            }
          },
          "503": {
            "description": "ServiceUnavailable",
            "content": {
              "application/json": {
                "schema": {
                  "$ref": "#/components/schemas/ServiceUnavailable"
                },
                "example": {
                  "detail": "Self clique unsynced"
                }
              }
            }
          }
        }
      }
    },
    "/transactions/build": {
      "post": {
        "tags": [
          "Transactions"
        ],
        "summary": "Build an unsigned transfer transaction to a number of recipients",
        "operationId": "postTransactionsBuild",
        "requestBody": {
          "description": "Format 1: `1000000000000000000`\n\nFormat 2: `x.y ALPH`, where `1 ALPH = 1000000000000000000\n\nField fromPublicKeyType can be  `default` or `bip340-schnorr`",
          "content": {
            "application/json": {
              "schema": {
                "$ref": "#/components/schemas/Transfer1"
              },
              "examples": {
                "Example0": {
                  "summary": "Default",
                  "value": {
                    "fromPublicKey": "d1b70d2226308b46da297486adb6b4f1a8c1842cb159ac5ec04f384fe2d6f5da28",
                    "destinations": [
                      {
                        "address": "1AujpupFP4KWeZvqA7itsHY9cLJmx4qTzojVZrg8W9y",
                        "attoAlphAmount": "2000000000000000000"
                      }
                    ]
                  }
                },
                "Example1": {
                  "summary": "More settings",
                  "value": {
                    "fromPublicKey": "d1b70d2226308b46da297486adb6b4f1a8c1842cb159ac5ec04f384fe2d6f5da28",
                    "fromPublicKeyType": "bip340-schnorr",
                    "destinations": [
                      {
                        "address": "1AujpupFP4KWeZvqA7itsHY9cLJmx4qTzojVZrg8W9y",
                        "attoAlphAmount": "2000000000000000000",
                        "tokens": [
                          {
                            "id": "2d11fd6c12435ffb07aaed4d190a505b621b927a5f6e51b61ce0ebe186397bdd",
                            "amount": "42000000000000000000"
                          },
                          {
                            "id": "bd165d20bd063c7a023d22232a1e75bf46e904067f92b49323fe89fa0fd586bf",
                            "amount": "1000000000000000000000"
                          }
                        ],
                        "lockTime": 1611041396892
                      }
                    ],
                    "utxos": [
                      {
                        "hint": 23412,
                        "key": "798e9e137aec7c2d59d9655b4ffa640f301f628bf7c365083bb255f6aa5f89ef"
                      }
                    ],
                    "gasAmount": 20000,
                    "gasPrice": "100000000000"
                  }
                }
              }
            }
          },
          "required": true
        },
        "responses": {
          "200": {
            "content": {
              "application/json": {
                "schema": {
                  "$ref": "#/components/schemas/Transfer2"
                },
                "example": {
                  "unsignedTx": "35d1b2a520a0da34c5eb8d712aa9cc",
                  "gasAmount": 20000,
                  "gasPrice": "100000000000",
                  "txId": "503bfb16230888af4924aa8f8250d7d348b862e267d75d3147f1998050b6da69",
                  "fromGroup": 2,
                  "toGroup": 1
                }
              }
            }
          },
          "400": {
            "description": "BadRequest",
            "content": {
              "application/json": {
                "schema": {
                  "$ref": "#/components/schemas/BadRequest"
                },
                "example": {
                  "detail": "Something bad in the request"
                }
              }
            }
          },
          "401": {
            "description": "Unauthorized",
            "content": {
              "application/json": {
                "schema": {
                  "$ref": "#/components/schemas/Unauthorized"
                },
                "example": {
                  "detail": "You shall not pass"
                }
              }
            }
          },
          "404": {
            "description": "NotFound",
            "content": {
              "application/json": {
                "schema": {
                  "$ref": "#/components/schemas/NotFound"
                },
                "example": {
                  "resource": "wallet-name",
                  "detail": "wallet-name not found"
                }
              }
            }
          },
          "500": {
            "description": "InternalServerError",
            "content": {
              "application/json": {
                "schema": {
                  "$ref": "#/components/schemas/InternalServerError"
                },
                "example": {
                  "detail": "Ouch"
                }
              }
            }
          },
          "503": {
            "description": "ServiceUnavailable",
            "content": {
              "application/json": {
                "schema": {
                  "$ref": "#/components/schemas/ServiceUnavailable"
                },
                "example": {
                  "detail": "Self clique unsynced"
                }
              }
            }
          }
        }
      }
    },
    "/blockflow/raw-blocks/{block_hash}": {
      "get": {
        "tags": [
          "Blockflow"
        ],
        "summary": "Get raw block in hex format",
        "operationId": "getBlockflowRaw-blocksBlock_hash",
        "parameters": [
          {
            "name": "block_hash",
            "in": "path",
            "required": true,
            "schema": {
              "type": "string",
              "format": "block-hash"
            }
          }
        ],
        "responses": {
          "200": {
            "content": {
              "application/json": {
                "schema": {
                  "$ref": "#/components/schemas/RawBlock"
                },
                "example": {
                  "value": "49c1050b901993b20000000000000000000000000000000000070000000000004386cda6c69b4d5aff405c10ae023d8311a90d53b337bc429fa00000000000018488701af02c77df4c7657243e3a321164f14b563c6bf6af821a0000000000023202720d0ff5ab292036c749039d90e90190bf2232b6a885a32f000000000002c856ac0bb2d363ffdca661fcb98e513cef3d3fe09f6888874a84000000000001465a437e5861962a8e23650c992429395499bf22a2e9954215d500000000000076e5076d72b10a3be4818e2ad88df4d97e43b50f1549216aa4760000000000033fde0a3e193492c1e9bb51b31718f72eb1fb94458d10369403775c91e90a5c32e6c4abe3216093814444e406f62995c247719a82476f6bc034b9508049bbd8a3f0f1d6862f0f8b218022ae0517394027dd03bf91c508fc565ab800000190edd91dee1b038d320100000080004e20bb9aca000001c4072325d841cdb7f30044dbe03c9b2c4c618d629bdcf6d5a58c596d70b83168d93e32f892774490fefa00000190efa2e16e000b010100000190edd91dee000100000000"
                }
              }
            }
          },
          "400": {
            "description": "BadRequest",
            "content": {
              "application/json": {
                "schema": {
                  "$ref": "#/components/schemas/BadRequest"
                },
                "example": {
                  "detail": "Something bad in the request"
                }
              }
            }
          },
          "401": {
            "description": "Unauthorized",
            "content": {
              "application/json": {
                "schema": {
                  "$ref": "#/components/schemas/Unauthorized"
                },
                "example": {
                  "detail": "You shall not pass"
                }
              }
            }
          },
          "404": {
            "description": "NotFound",
            "content": {
              "application/json": {
                "schema": {
                  "$ref": "#/components/schemas/NotFound"
                },
                "example": {
                  "resource": "wallet-name",
                  "detail": "wallet-name not found"
                }
              }
            }
          },
          "500": {
            "description": "InternalServerError",
            "content": {
              "application/json": {
                "schema": {
                  "$ref": "#/components/schemas/InternalServerError"
                },
                "example": {
                  "detail": "Ouch"
                }
              }
            }
          },
          "503": {
            "description": "ServiceUnavailable",
            "content": {
              "application/json": {
                "schema": {
                  "$ref": "#/components/schemas/ServiceUnavailable"
                },
                "example": {
                  "detail": "Self clique unsynced"
                }
              }
            }
          }
        }
      }
    },
    "/transactions/build-multi-addresses": {
      "post": {
        "tags": [
          "Transactions"
        ],
        "summary": "Build an unsigned transaction with multiple addresses to a number of recipients",
        "operationId": "postTransactionsBuild-multi-addresses",
        "requestBody": {
          "description": "Format 1: `1000000000000000000`\n\nFormat 2: `x.y ALPH`, where `1 ALPH = 1000000000000000000\n\nField fromPublicKeyType can be  `default` or `bip340-schnorr`",
          "content": {
            "application/json": {
              "schema": {
                "$ref": "#/components/schemas/BuildMultiAddressesTransaction"
              },
              "examples": {
                "Example": {
                  "summary": "Default",
                  "value": {
                    "from": [
                      {
                        "fromPublicKey": "d1b70d2226308b46da297486adb6b4f1a8c1842cb159ac5ec04f384fe2d6f5da28",
                        "destinations": [
                          {
                            "address": "1AujpupFP4KWeZvqA7itsHY9cLJmx4qTzojVZrg8W9y",
                            "attoAlphAmount": "2000000000000000000"
                          }
                        ]
                      }
                    ]
                  }
                }
              }
            }
          },
          "required": true
        },
        "responses": {
          "200": {
            "content": {
              "application/json": {
                "schema": {
                  "$ref": "#/components/schemas/Transfer2"
                },
                "example": {
                  "unsignedTx": "35d1b2a520a0da34c5eb8d712aa9cc",
                  "gasAmount": 20000,
                  "gasPrice": "100000000000",
                  "txId": "503bfb16230888af4924aa8f8250d7d348b862e267d75d3147f1998050b6da69",
                  "fromGroup": 2,
                  "toGroup": 1
                }
              }
            }
          },
          "400": {
            "description": "BadRequest",
            "content": {
              "application/json": {
                "schema": {
                  "$ref": "#/components/schemas/BadRequest"
                },
                "example": {
                  "detail": "Something bad in the request"
                }
              }
            }
          },
          "401": {
            "description": "Unauthorized",
            "content": {
              "application/json": {
                "schema": {
                  "$ref": "#/components/schemas/Unauthorized"
                },
                "example": {
                  "detail": "You shall not pass"
                }
              }
            }
          },
          "404": {
            "description": "NotFound",
            "content": {
              "application/json": {
                "schema": {
                  "$ref": "#/components/schemas/NotFound"
                },
                "example": {
                  "resource": "wallet-name",
                  "detail": "wallet-name not found"
                }
              }
            }
          },
          "500": {
            "description": "InternalServerError",
            "content": {
              "application/json": {
                "schema": {
                  "$ref": "#/components/schemas/InternalServerError"
                },
                "example": {
                  "detail": "Ouch"
                }
              }
            }
          },
          "503": {
            "description": "ServiceUnavailable",
            "content": {
              "application/json": {
                "schema": {
                  "$ref": "#/components/schemas/ServiceUnavailable"
                },
                "example": {
                  "detail": "Self clique unsynced"
                }
              }
            }
          }
        }
      }
    },
    "/transactions/sweep-address/build": {
      "post": {
        "tags": [
          "Transactions"
        ],
        "summary": "Build unsigned transactions to send all unlocked ALPH and token balances of one address to another address",
        "operationId": "postTransactionsSweep-addressBuild",
        "requestBody": {
          "content": {
            "application/json": {
              "schema": {
                "$ref": "#/components/schemas/BuildSweepAddressTransactions"
              },
              "examples": {
                "Example0": {
                  "summary": "Default",
                  "value": {
                    "fromPublicKey": "d1b70d2226308b46da297486adb6b4f1a8c1842cb159ac5ec04f384fe2d6f5da28",
                    "toAddress": "1AujpupFP4KWeZvqA7itsHY9cLJmx4qTzojVZrg8W9y"
                  }
                },
                "Example1": {
                  "summary": "More settings",
                  "value": {
                    "fromPublicKey": "d1b70d2226308b46da297486adb6b4f1a8c1842cb159ac5ec04f384fe2d6f5da28",
                    "toAddress": "1AujpupFP4KWeZvqA7itsHY9cLJmx4qTzojVZrg8W9y",
                    "maxAttoAlphPerUTXO": "1000000000000000000",
                    "lockTime": 1611041396892,
                    "gasAmount": 20000,
                    "gasPrice": "100000000000"
                  }
                }
              }
            }
          },
          "required": true
        },
        "responses": {
          "200": {
            "content": {
              "application/json": {
                "schema": {
                  "$ref": "#/components/schemas/BuildSweepAddressTransactionsResult"
                },
                "example": {
                  "unsignedTxs": [
                    {
                      "txId": "503bfb16230888af4924aa8f8250d7d348b862e267d75d3147f1998050b6da69",
                      "unsignedTx": "35d1b2a520a0da34c5eb8d712aa9cc",
                      "gasAmount": 20000,
                      "gasPrice": "100000000000"
                    }
                  ],
                  "fromGroup": 2,
                  "toGroup": 1
                }
              }
            }
          },
          "400": {
            "description": "BadRequest",
            "content": {
              "application/json": {
                "schema": {
                  "$ref": "#/components/schemas/BadRequest"
                },
                "example": {
                  "detail": "Something bad in the request"
                }
              }
            }
          },
          "401": {
            "description": "Unauthorized",
            "content": {
              "application/json": {
                "schema": {
                  "$ref": "#/components/schemas/Unauthorized"
                },
                "example": {
                  "detail": "You shall not pass"
                }
              }
            }
          },
          "404": {
            "description": "NotFound",
            "content": {
              "application/json": {
                "schema": {
                  "$ref": "#/components/schemas/NotFound"
                },
                "example": {
                  "resource": "wallet-name",
                  "detail": "wallet-name not found"
                }
              }
            }
          },
          "500": {
            "description": "InternalServerError",
            "content": {
              "application/json": {
                "schema": {
                  "$ref": "#/components/schemas/InternalServerError"
                },
                "example": {
                  "detail": "Ouch"
                }
              }
            }
          },
          "503": {
            "description": "ServiceUnavailable",
            "content": {
              "application/json": {
                "schema": {
                  "$ref": "#/components/schemas/ServiceUnavailable"
                },
                "example": {
                  "detail": "Self clique unsynced"
                }
              }
            }
          }
        }
      }
    },
    "/transactions/submit": {
      "post": {
        "tags": [
          "Transactions"
        ],
        "summary": "Submit a signed transaction",
        "operationId": "postTransactionsSubmit",
        "requestBody": {
          "content": {
            "application/json": {
              "schema": {
                "$ref": "#/components/schemas/SubmitTransaction"
              },
              "example": {
                "unsignedTx": "35d1b2a520a0da34c5eb8d712aa9cc",
                "signature": "9e1a35b2931bd04e6780d01c36e3e5337941aa80f173cfe4f4e249c44ab135272b834c1a639db9c89d673a8a30524042b0469672ca845458a5a0cf2cad53221b"
              }
            }
          },
          "required": true
        },
        "responses": {
          "200": {
            "content": {
              "application/json": {
                "schema": {
                  "$ref": "#/components/schemas/SubmitTxResult"
                },
                "example": {
                  "txId": "503bfb16230888af4924aa8f8250d7d348b862e267d75d3147f1998050b6da69",
                  "fromGroup": 2,
                  "toGroup": 1
                }
              }
            }
          },
          "400": {
            "description": "BadRequest",
            "content": {
              "application/json": {
                "schema": {
                  "$ref": "#/components/schemas/BadRequest"
                },
                "example": {
                  "detail": "Something bad in the request"
                }
              }
            }
          },
          "401": {
            "description": "Unauthorized",
            "content": {
              "application/json": {
                "schema": {
                  "$ref": "#/components/schemas/Unauthorized"
                },
                "example": {
                  "detail": "You shall not pass"
                }
              }
            }
          },
          "404": {
            "description": "NotFound",
            "content": {
              "application/json": {
                "schema": {
                  "$ref": "#/components/schemas/NotFound"
                },
                "example": {
                  "resource": "wallet-name",
                  "detail": "wallet-name not found"
                }
              }
            }
          },
          "500": {
            "description": "InternalServerError",
            "content": {
              "application/json": {
                "schema": {
                  "$ref": "#/components/schemas/InternalServerError"
                },
                "example": {
                  "detail": "Ouch"
                }
              }
            }
          },
          "503": {
            "description": "ServiceUnavailable",
            "content": {
              "application/json": {
                "schema": {
                  "$ref": "#/components/schemas/ServiceUnavailable"
                },
                "example": {
                  "detail": "Self clique unsynced"
                }
              }
            }
          }
        }
      }
    },
    "/transactions/decode-unsigned-tx": {
      "post": {
        "tags": [
          "Transactions"
        ],
        "summary": "Decode an unsigned transaction",
        "operationId": "postTransactionsDecode-unsigned-tx",
        "requestBody": {
          "content": {
            "application/json": {
              "schema": {
                "$ref": "#/components/schemas/DecodeUnsignedTx"
              },
              "example": {
                "unsignedTx": "35d1b2a520a0da34c5eb8d712aa9cc"
              }
            }
          },
          "required": true
        },
        "responses": {
          "200": {
            "content": {
              "application/json": {
                "schema": {
                  "$ref": "#/components/schemas/DecodeUnsignedTxResult"
                },
                "example": {
                  "fromGroup": 1,
                  "toGroup": 2,
                  "unsignedTx": {
                    "txId": "503bfb16230888af4924aa8f8250d7d348b862e267d75d3147f1998050b6da69",
                    "version": 1,
                    "networkId": 1,
                    "gasAmount": 20000,
                    "gasPrice": "100000000000",
                    "inputs": [
                      {
                        "outputRef": {
                          "hint": 23412,
                          "key": "798e9e137aec7c2d59d9655b4ffa640f301f628bf7c365083bb255f6aa5f89ef"
                        },
                        "unlockScript": "00d1b70d2226308b46da297486adb6b4f1a8c1842cb159ac5ec04f384fe2d6f5da28"
                      }
                    ],
                    "fixedOutputs": [
                      {
                        "hint": 1,
                        "key": "798e9e137aec7c2d59d9655b4ffa640f301f628bf7c365083bb255f6aa5f89ef",
                        "attoAlphAmount": "2000000000000000000",
                        "address": "1AujpupFP4KWeZvqA7itsHY9cLJmx4qTzojVZrg8W9y",
                        "tokens": [
                          {
                            "id": "2d11fd6c12435ffb07aaed4d190a505b621b927a5f6e51b61ce0ebe186397bdd",
                            "amount": "42000000000000000000"
                          },
                          {
                            "id": "bd165d20bd063c7a023d22232a1e75bf46e904067f92b49323fe89fa0fd586bf",
                            "amount": "1000000000000000000000"
                          }
                        ],
                        "lockTime": 1611041396892,
                        "message": "798e9e137aec7c2d59d9655b4ffa640f301f628bf7c365083bb255f6aa5f89ef"
                      }
                    ]
                  }
                }
              }
            }
          },
          "400": {
            "description": "BadRequest",
            "content": {
              "application/json": {
                "schema": {
                  "$ref": "#/components/schemas/BadRequest"
                },
                "example": {
                  "detail": "Something bad in the request"
                }
              }
            }
          },
          "401": {
            "description": "Unauthorized",
            "content": {
              "application/json": {
                "schema": {
                  "$ref": "#/components/schemas/Unauthorized"
                },
                "example": {
                  "detail": "You shall not pass"
                }
              }
            }
          },
          "404": {
            "description": "NotFound",
            "content": {
              "application/json": {
                "schema": {
                  "$ref": "#/components/schemas/NotFound"
                },
                "example": {
                  "resource": "wallet-name",
                  "detail": "wallet-name not found"
                }
              }
            }
          },
          "500": {
            "description": "InternalServerError",
            "content": {
              "application/json": {
                "schema": {
                  "$ref": "#/components/schemas/InternalServerError"
                },
                "example": {
                  "detail": "Ouch"
                }
              }
            }
          },
          "503": {
            "description": "ServiceUnavailable",
            "content": {
              "application/json": {
                "schema": {
                  "$ref": "#/components/schemas/ServiceUnavailable"
                },
                "example": {
                  "detail": "Self clique unsynced"
                }
              }
            }
          }
        }
      }
    },
    "/transactions/details/{txId}": {
      "get": {
        "tags": [
          "Transactions"
        ],
        "summary": "Get transaction details",
        "operationId": "getTransactionsDetailsTxid",
        "parameters": [
          {
            "name": "txId",
            "in": "path",
            "required": true,
            "schema": {
              "type": "string",
              "format": "32-byte-hash"
            }
          },
          {
            "name": "fromGroup",
            "in": "query",
            "required": false,
            "schema": {
              "type": "integer",
              "format": "int32"
            }
          },
          {
            "name": "toGroup",
            "in": "query",
            "required": false,
            "schema": {
              "type": "integer",
              "format": "int32"
            }
          }
        ],
        "responses": {
          "200": {
            "content": {
              "application/json": {
                "schema": {
                  "$ref": "#/components/schemas/Transaction"
                },
                "examples": {
                  "Example": {
                    "summary": "Default",
                    "value": {
                      "unsigned": {
                        "txId": "503bfb16230888af4924aa8f8250d7d348b862e267d75d3147f1998050b6da69",
                        "version": 1,
                        "networkId": 1,
                        "gasAmount": 20000,
                        "gasPrice": "100000000000",
                        "inputs": [
                          {
                            "outputRef": {
                              "hint": 23412,
                              "key": "798e9e137aec7c2d59d9655b4ffa640f301f628bf7c365083bb255f6aa5f89ef"
                            },
                            "unlockScript": "00d1b70d2226308b46da297486adb6b4f1a8c1842cb159ac5ec04f384fe2d6f5da28"
                          }
                        ],
                        "fixedOutputs": [
                          {
                            "hint": 1,
                            "key": "798e9e137aec7c2d59d9655b4ffa640f301f628bf7c365083bb255f6aa5f89ef",
                            "attoAlphAmount": "2000000000000000000",
                            "address": "1AujpupFP4KWeZvqA7itsHY9cLJmx4qTzojVZrg8W9y",
                            "tokens": [
                              {
                                "id": "2d11fd6c12435ffb07aaed4d190a505b621b927a5f6e51b61ce0ebe186397bdd",
                                "amount": "42000000000000000000"
                              },
                              {
                                "id": "bd165d20bd063c7a023d22232a1e75bf46e904067f92b49323fe89fa0fd586bf",
                                "amount": "1000000000000000000000"
                              }
                            ],
                            "lockTime": 1611041396892,
                            "message": "798e9e137aec7c2d59d9655b4ffa640f301f628bf7c365083bb255f6aa5f89ef"
                          }
                        ]
                      },
                      "scriptExecutionOk": true,
                      "contractInputs": [
                        {
                          "hint": 23412,
                          "key": "798e9e137aec7c2d59d9655b4ffa640f301f628bf7c365083bb255f6aa5f89ef"
                        }
                      ],
                      "generatedOutputs": [
                        {
                          "type": "AssetOutput",
                          "hint": 1,
                          "key": "798e9e137aec7c2d59d9655b4ffa640f301f628bf7c365083bb255f6aa5f89ef",
                          "attoAlphAmount": "2000000000000000000",
                          "address": "1AujpupFP4KWeZvqA7itsHY9cLJmx4qTzojVZrg8W9y",
                          "tokens": [
                            {
                              "id": "2d11fd6c12435ffb07aaed4d190a505b621b927a5f6e51b61ce0ebe186397bdd",
                              "amount": "42000000000000000000"
                            },
                            {
                              "id": "bd165d20bd063c7a023d22232a1e75bf46e904067f92b49323fe89fa0fd586bf",
                              "amount": "1000000000000000000000"
                            }
                          ],
                          "lockTime": 1611041396892,
                          "message": "798e9e137aec7c2d59d9655b4ffa640f301f628bf7c365083bb255f6aa5f89ef"
                        },
                        {
                          "type": "ContractOutput",
                          "hint": 1,
                          "key": "798e9e137aec7c2d59d9655b4ffa640f301f628bf7c365083bb255f6aa5f89ef",
                          "attoAlphAmount": "2000000000000000000",
                          "address": "uomjgUz6D4tLejTkQtbNJMY8apAjTm1bgQf7em1wDV7S",
                          "tokens": [
                            {
                              "id": "2d11fd6c12435ffb07aaed4d190a505b621b927a5f6e51b61ce0ebe186397bdd",
                              "amount": "42000000000000000000"
                            },
                            {
                              "id": "bd165d20bd063c7a023d22232a1e75bf46e904067f92b49323fe89fa0fd586bf",
                              "amount": "1000000000000000000000"
                            }
                          ]
                        }
                      ],
                      "inputSignatures": [
                        "9e1a35b2931bd04e6780d01c36e3e5337941aa80f173cfe4f4e249c44ab135272b834c1a639db9c89d673a8a30524042b0469672ca845458a5a0cf2cad53221b"
                      ],
                      "scriptSignatures": [
                        "9e1a35b2931bd04e6780d01c36e3e5337941aa80f173cfe4f4e249c44ab135272b834c1a639db9c89d673a8a30524042b0469672ca845458a5a0cf2cad53221b"
                      ]
                    }
                  }
                }
              }
            }
          },
          "400": {
            "description": "BadRequest",
            "content": {
              "application/json": {
                "schema": {
                  "$ref": "#/components/schemas/BadRequest"
                },
                "example": {
                  "detail": "Something bad in the request"
                }
              }
            }
          },
          "401": {
            "description": "Unauthorized",
            "content": {
              "application/json": {
                "schema": {
                  "$ref": "#/components/schemas/Unauthorized"
                },
                "example": {
                  "detail": "You shall not pass"
                }
              }
            }
          },
          "404": {
            "description": "NotFound",
            "content": {
              "application/json": {
                "schema": {
                  "$ref": "#/components/schemas/NotFound"
                },
                "example": {
                  "resource": "wallet-name",
                  "detail": "wallet-name not found"
                }
              }
            }
          },
          "500": {
            "description": "InternalServerError",
            "content": {
              "application/json": {
                "schema": {
                  "$ref": "#/components/schemas/InternalServerError"
                },
                "example": {
                  "detail": "Ouch"
                }
              }
            }
          },
          "503": {
            "description": "ServiceUnavailable",
            "content": {
              "application/json": {
                "schema": {
                  "$ref": "#/components/schemas/ServiceUnavailable"
                },
                "example": {
                  "detail": "Self clique unsynced"
                }
              }
            }
          }
        }
      }
    },
    "/transactions/raw/{txId}": {
      "get": {
        "tags": [
          "Transactions"
        ],
        "summary": "Get raw transaction in hex format",
        "operationId": "getTransactionsRawTxid",
        "parameters": [
          {
            "name": "txId",
            "in": "path",
            "required": true,
            "schema": {
              "type": "string",
              "format": "32-byte-hash"
            }
          },
          {
            "name": "fromGroup",
            "in": "query",
            "required": false,
            "schema": {
              "type": "integer",
              "format": "int32"
            }
          },
          {
            "name": "toGroup",
            "in": "query",
            "required": false,
            "schema": {
              "type": "integer",
              "format": "int32"
            }
          }
        ],
        "responses": {
          "200": {
            "content": {
              "application/json": {
                "schema": {
                  "$ref": "#/components/schemas/RawTransaction"
                },
                "examples": {
                  "Example": {
                    "summary": "Default",
                    "value": {
                      "value": "00000080004e20bb9aca000001c4072325d841cdb7f30044dbe03c9b2c4c618d629bdcf6d5a58c596d70b83168d93e32f892774490fefa00000190efa2e16e000b010100000190edd91dee000100000000"
                    }
                  }
                }
              }
            }
          },
          "400": {
            "description": "BadRequest",
            "content": {
              "application/json": {
                "schema": {
                  "$ref": "#/components/schemas/BadRequest"
                },
                "example": {
                  "detail": "Something bad in the request"
                }
              }
            }
          },
          "401": {
            "description": "Unauthorized",
            "content": {
              "application/json": {
                "schema": {
                  "$ref": "#/components/schemas/Unauthorized"
                },
                "example": {
                  "detail": "You shall not pass"
                }
              }
            }
          },
          "404": {
            "description": "NotFound",
            "content": {
              "application/json": {
                "schema": {
                  "$ref": "#/components/schemas/NotFound"
                },
                "example": {
                  "resource": "wallet-name",
                  "detail": "wallet-name not found"
                }
              }
            }
          },
          "500": {
            "description": "InternalServerError",
            "content": {
              "application/json": {
                "schema": {
                  "$ref": "#/components/schemas/InternalServerError"
                },
                "example": {
                  "detail": "Ouch"
                }
              }
            }
          },
          "503": {
            "description": "ServiceUnavailable",
            "content": {
              "application/json": {
                "schema": {
                  "$ref": "#/components/schemas/ServiceUnavailable"
                },
                "example": {
                  "detail": "Self clique unsynced"
                }
              }
            }
          }
        }
      }
    },
    "/transactions/status": {
      "get": {
        "tags": [
          "Transactions"
        ],
        "summary": "Get tx status",
        "operationId": "getTransactionsStatus",
        "parameters": [
          {
            "name": "txId",
            "in": "query",
            "required": true,
            "schema": {
              "type": "string",
              "format": "32-byte-hash"
            }
          },
          {
            "name": "fromGroup",
            "in": "query",
            "required": false,
            "schema": {
              "type": "integer",
              "format": "int32"
            }
          },
          {
            "name": "toGroup",
            "in": "query",
            "required": false,
            "schema": {
              "type": "integer",
              "format": "int32"
            }
          }
        ],
        "responses": {
          "200": {
            "content": {
              "application/json": {
                "schema": {
                  "$ref": "#/components/schemas/TxStatus"
                },
                "examples": {
                  "Example0": {
                    "value": {
                      "type": "Confirmed",
                      "blockHash": "bdaf9dc514ce7d34b6474b8ca10a3dfb93ba997cb9d5ff1ea724ebe2af48abe5",
                      "txIndex": 0,
                      "chainConfirmations": 1,
                      "fromGroupConfirmations": 2,
                      "toGroupConfirmations": 3
                    }
                  },
                  "Example1": {
                    "summary": "Tx is still in mempool",
                    "value": {
                      "type": "MemPooled"
                    }
                  },
                  "Example2": {
                    "summary": "Cannot find tx with the id",
                    "value": {
                      "type": "TxNotFound"
                    }
                  }
                }
              }
            }
          },
          "400": {
            "description": "BadRequest",
            "content": {
              "application/json": {
                "schema": {
                  "$ref": "#/components/schemas/BadRequest"
                },
                "example": {
                  "detail": "Something bad in the request"
                }
              }
            }
          },
          "401": {
            "description": "Unauthorized",
            "content": {
              "application/json": {
                "schema": {
                  "$ref": "#/components/schemas/Unauthorized"
                },
                "example": {
                  "detail": "You shall not pass"
                }
              }
            }
          },
          "404": {
            "description": "NotFound",
            "content": {
              "application/json": {
                "schema": {
                  "$ref": "#/components/schemas/NotFound"
                },
                "example": {
                  "resource": "wallet-name",
                  "detail": "wallet-name not found"
                }
              }
            }
          },
          "500": {
            "description": "InternalServerError",
            "content": {
              "application/json": {
                "schema": {
                  "$ref": "#/components/schemas/InternalServerError"
                },
                "example": {
                  "detail": "Ouch"
                }
              }
            }
          },
          "503": {
            "description": "ServiceUnavailable",
            "content": {
              "application/json": {
                "schema": {
                  "$ref": "#/components/schemas/ServiceUnavailable"
                },
                "example": {
                  "detail": "Self clique unsynced"
                }
              }
            }
          }
        }
      }
    },
    "/transactions/tx-id-from-outputref": {
      "get": {
        "tags": [
          "Transactions"
        ],
        "summary": "Get transaction id from transaction output ref",
        "operationId": "getTransactionsTx-id-from-outputref",
        "parameters": [
          {
            "name": "hint",
            "in": "query",
            "required": true,
            "schema": {
              "type": "integer",
              "format": "int32"
            }
          },
          {
            "name": "key",
            "in": "query",
            "required": true,
            "schema": {
              "type": "string",
              "format": "32-byte-hash"
            }
          }
        ],
        "responses": {
          "200": {
            "content": {
              "application/json": {
                "schema": {
                  "type": "string",
                  "format": "32-byte-hash"
                },
                "example": "503bfb16230888af4924aa8f8250d7d348b862e267d75d3147f1998050b6da69"
              }
            }
          },
          "400": {
            "description": "BadRequest",
            "content": {
              "application/json": {
                "schema": {
                  "$ref": "#/components/schemas/BadRequest"
                },
                "example": {
                  "detail": "Something bad in the request"
                }
              }
            }
          },
          "401": {
            "description": "Unauthorized",
            "content": {
              "application/json": {
                "schema": {
                  "$ref": "#/components/schemas/Unauthorized"
                },
                "example": {
                  "detail": "You shall not pass"
                }
              }
            }
          },
          "404": {
            "description": "NotFound",
            "content": {
              "application/json": {
                "schema": {
                  "$ref": "#/components/schemas/NotFound"
                },
                "example": {
                  "resource": "wallet-name",
                  "detail": "wallet-name not found"
                }
              }
            }
          },
          "500": {
            "description": "InternalServerError",
            "content": {
              "application/json": {
                "schema": {
                  "$ref": "#/components/schemas/InternalServerError"
                },
                "example": {
                  "detail": "Ouch"
                }
              }
            }
          },
          "503": {
            "description": "ServiceUnavailable",
            "content": {
              "application/json": {
                "schema": {
                  "$ref": "#/components/schemas/ServiceUnavailable"
                },
                "example": {
                  "detail": "Self clique unsynced"
                }
              }
            }
          }
        }
      }
    },
    "/mempool/transactions": {
      "get": {
        "tags": [
          "Mempool"
        ],
        "summary": "List mempool transactions",
        "operationId": "getMempoolTransactions",
        "responses": {
          "200": {
            "content": {
              "application/json": {
                "schema": {
                  "type": "array",
                  "items": {
                    "$ref": "#/components/schemas/MempoolTransactions"
                  }
                },
                "example": [
                  {
                    "fromGroup": 0,
                    "toGroup": 1,
                    "transactions": [
                      {
                        "unsigned": {
                          "txId": "503bfb16230888af4924aa8f8250d7d348b862e267d75d3147f1998050b6da69",
                          "version": 1,
                          "networkId": 1,
                          "gasAmount": 20000,
                          "gasPrice": "100000000000",
                          "inputs": [
                            {
                              "outputRef": {
                                "hint": 23412,
                                "key": "798e9e137aec7c2d59d9655b4ffa640f301f628bf7c365083bb255f6aa5f89ef"
                              },
                              "unlockScript": "00d1b70d2226308b46da297486adb6b4f1a8c1842cb159ac5ec04f384fe2d6f5da28"
                            }
                          ],
                          "fixedOutputs": [
                            {
                              "hint": 1,
                              "key": "798e9e137aec7c2d59d9655b4ffa640f301f628bf7c365083bb255f6aa5f89ef",
                              "attoAlphAmount": "2000000000000000000",
                              "address": "1AujpupFP4KWeZvqA7itsHY9cLJmx4qTzojVZrg8W9y",
                              "tokens": [
                                {
                                  "id": "2d11fd6c12435ffb07aaed4d190a505b621b927a5f6e51b61ce0ebe186397bdd",
                                  "amount": "42000000000000000000"
                                },
                                {
                                  "id": "bd165d20bd063c7a023d22232a1e75bf46e904067f92b49323fe89fa0fd586bf",
                                  "amount": "1000000000000000000000"
                                }
                              ],
                              "lockTime": 1611041396892,
                              "message": "798e9e137aec7c2d59d9655b4ffa640f301f628bf7c365083bb255f6aa5f89ef"
                            }
                          ]
                        },
                        "inputSignatures": [
                          "9e1a35b2931bd04e6780d01c36e3e5337941aa80f173cfe4f4e249c44ab135272b834c1a639db9c89d673a8a30524042b0469672ca845458a5a0cf2cad53221b"
                        ],
                        "scriptSignatures": [
                          "9e1a35b2931bd04e6780d01c36e3e5337941aa80f173cfe4f4e249c44ab135272b834c1a639db9c89d673a8a30524042b0469672ca845458a5a0cf2cad53221b"
                        ]
                      }
                    ]
                  }
                ]
              }
            }
          },
          "400": {
            "description": "BadRequest",
            "content": {
              "application/json": {
                "schema": {
                  "$ref": "#/components/schemas/BadRequest"
                },
                "example": {
                  "detail": "Something bad in the request"
                }
              }
            }
          },
          "401": {
            "description": "Unauthorized",
            "content": {
              "application/json": {
                "schema": {
                  "$ref": "#/components/schemas/Unauthorized"
                },
                "example": {
                  "detail": "You shall not pass"
                }
              }
            }
          },
          "404": {
            "description": "NotFound",
            "content": {
              "application/json": {
                "schema": {
                  "$ref": "#/components/schemas/NotFound"
                },
                "example": {
                  "resource": "wallet-name",
                  "detail": "wallet-name not found"
                }
              }
            }
          },
          "500": {
            "description": "InternalServerError",
            "content": {
              "application/json": {
                "schema": {
                  "$ref": "#/components/schemas/InternalServerError"
                },
                "example": {
                  "detail": "Ouch"
                }
              }
            }
          },
          "503": {
            "description": "ServiceUnavailable",
            "content": {
              "application/json": {
                "schema": {
                  "$ref": "#/components/schemas/ServiceUnavailable"
                },
                "example": {
                  "detail": "Self clique unsynced"
                }
              }
            }
          }
        }
      },
      "delete": {
        "tags": [
          "Mempool"
        ],
        "summary": "Remove all transactions from mempool",
        "operationId": "deleteMempoolTransactions",
        "responses": {
          "200": {},
          "400": {
            "description": "BadRequest",
            "content": {
              "application/json": {
                "schema": {
                  "$ref": "#/components/schemas/BadRequest"
                },
                "example": {
                  "detail": "Something bad in the request"
                }
              }
            }
          },
          "401": {
            "description": "Unauthorized",
            "content": {
              "application/json": {
                "schema": {
                  "$ref": "#/components/schemas/Unauthorized"
                },
                "example": {
                  "detail": "You shall not pass"
                }
              }
            }
          },
          "404": {
            "description": "NotFound",
            "content": {
              "application/json": {
                "schema": {
                  "$ref": "#/components/schemas/NotFound"
                },
                "example": {
                  "resource": "wallet-name",
                  "detail": "wallet-name not found"
                }
              }
            }
          },
          "500": {
            "description": "InternalServerError",
            "content": {
              "application/json": {
                "schema": {
                  "$ref": "#/components/schemas/InternalServerError"
                },
                "example": {
                  "detail": "Ouch"
                }
              }
            }
          },
          "503": {
            "description": "ServiceUnavailable",
            "content": {
              "application/json": {
                "schema": {
                  "$ref": "#/components/schemas/ServiceUnavailable"
                },
                "example": {
                  "detail": "Self clique unsynced"
                }
              }
            }
          }
        }
      }
    },
    "/mempool/transactions/rebroadcast": {
      "put": {
        "tags": [
          "Mempool"
        ],
        "summary": "Rebroadcase a mempool transaction to the network",
        "operationId": "putMempoolTransactionsRebroadcast",
        "parameters": [
          {
            "name": "txId",
            "in": "query",
            "required": true,
            "schema": {
              "type": "string",
              "format": "32-byte-hash"
            }
          }
        ],
        "responses": {
          "200": {},
          "400": {
            "description": "BadRequest",
            "content": {
              "application/json": {
                "schema": {
                  "$ref": "#/components/schemas/BadRequest"
                },
                "example": {
                  "detail": "Something bad in the request"
                }
              }
            }
          },
          "401": {
            "description": "Unauthorized",
            "content": {
              "application/json": {
                "schema": {
                  "$ref": "#/components/schemas/Unauthorized"
                },
                "example": {
                  "detail": "You shall not pass"
                }
              }
            }
          },
          "404": {
            "description": "NotFound",
            "content": {
              "application/json": {
                "schema": {
                  "$ref": "#/components/schemas/NotFound"
                },
                "example": {
                  "resource": "wallet-name",
                  "detail": "wallet-name not found"
                }
              }
            }
          },
          "500": {
            "description": "InternalServerError",
            "content": {
              "application/json": {
                "schema": {
                  "$ref": "#/components/schemas/InternalServerError"
                },
                "example": {
                  "detail": "Ouch"
                }
              }
            }
          },
          "503": {
            "description": "ServiceUnavailable",
            "content": {
              "application/json": {
                "schema": {
                  "$ref": "#/components/schemas/ServiceUnavailable"
                },
                "example": {
                  "detail": "Self clique unsynced"
                }
              }
            }
          }
        }
      }
    },
    "/mempool/transactions/validate": {
      "put": {
        "tags": [
          "Mempool"
        ],
        "summary": "Validate all mempool transactions and remove invalid ones",
        "operationId": "putMempoolTransactionsValidate",
        "responses": {
          "200": {},
          "400": {
            "description": "BadRequest",
            "content": {
              "application/json": {
                "schema": {
                  "$ref": "#/components/schemas/BadRequest"
                },
                "example": {
                  "detail": "Something bad in the request"
                }
              }
            }
          },
          "401": {
            "description": "Unauthorized",
            "content": {
              "application/json": {
                "schema": {
                  "$ref": "#/components/schemas/Unauthorized"
                },
                "example": {
                  "detail": "You shall not pass"
                }
              }
            }
          },
          "404": {
            "description": "NotFound",
            "content": {
              "application/json": {
                "schema": {
                  "$ref": "#/components/schemas/NotFound"
                },
                "example": {
                  "resource": "wallet-name",
                  "detail": "wallet-name not found"
                }
              }
            }
          },
          "500": {
            "description": "InternalServerError",
            "content": {
              "application/json": {
                "schema": {
                  "$ref": "#/components/schemas/InternalServerError"
                },
                "example": {
                  "detail": "Ouch"
                }
              }
            }
          },
          "503": {
            "description": "ServiceUnavailable",
            "content": {
              "application/json": {
                "schema": {
                  "$ref": "#/components/schemas/ServiceUnavailable"
                },
                "example": {
                  "detail": "Self clique unsynced"
                }
              }
            }
          }
        }
      }
    },
    "/contracts/compile-script": {
      "post": {
        "tags": [
          "Contracts"
        ],
        "summary": "Compile a script",
        "operationId": "postContractsCompile-script",
        "requestBody": {
          "content": {
            "application/json": {
              "schema": {
                "$ref": "#/components/schemas/Script"
              },
              "example": {
                "code": "TxScript Main { let token = Token(#36cdbfabca2d71622b6) token.withdraw(@1AujpupFP4KWeZvqA7itsHY9cLJmx4qTzojVZrg8W9y, 1024) }",
                "compilerOptions": {
                  "ignoreUnusedConstantsWarnings": true
                }
              }
            }
          },
          "required": true
        },
        "responses": {
          "200": {
            "content": {
              "application/json": {
                "schema": {
                  "$ref": "#/components/schemas/CompileScriptResult"
                },
                "example": {
                  "version": "v0.0.1",
                  "name": "Main",
                  "bytecodeTemplate": "35d1b2a520a0da34c5eb8d712aa9cc",
                  "bytecodeDebugPatch": "=1-1+ef",
                  "fields": {
                    "names": [
                      "aa",
                      "bb",
                      "cc",
                      "dd",
                      "ee"
                    ],
                    "types": [
                      "Bool",
                      "U256",
                      "I256",
                      "ByteVec",
                      "Address"
                    ],
                    "isMutable": [
                      false,
                      true,
                      false,
                      true,
                      false
                    ]
                  },
                  "functions": [
                    {
                      "name": "bar",
                      "usePreapprovedAssets": false,
                      "useAssetsInContract": false,
                      "isPublic": true,
                      "paramNames": [
                        "a",
                        "b",
                        "c",
                        "d",
                        "e"
                      ],
                      "paramTypes": [
                        "Bool",
                        "U256",
                        "I256",
                        "ByteVec",
                        "Address"
                      ],
                      "paramIsMutable": [
                        false,
                        true,
                        false,
                        true,
                        false
                      ],
                      "returnTypes": [
                        "U256",
                        "I256",
                        "ByteVec",
                        "Address"
                      ]
                    }
                  ],
                  "warnings": [
                    "Found unused fields in Foo: a"
                  ]
                }
              }
            }
          },
          "400": {
            "description": "BadRequest",
            "content": {
              "application/json": {
                "schema": {
                  "$ref": "#/components/schemas/BadRequest"
                },
                "example": {
                  "detail": "Something bad in the request"
                }
              }
            }
          },
          "401": {
            "description": "Unauthorized",
            "content": {
              "application/json": {
                "schema": {
                  "$ref": "#/components/schemas/Unauthorized"
                },
                "example": {
                  "detail": "You shall not pass"
                }
              }
            }
          },
          "404": {
            "description": "NotFound",
            "content": {
              "application/json": {
                "schema": {
                  "$ref": "#/components/schemas/NotFound"
                },
                "example": {
                  "resource": "wallet-name",
                  "detail": "wallet-name not found"
                }
              }
            }
          },
          "500": {
            "description": "InternalServerError",
            "content": {
              "application/json": {
                "schema": {
                  "$ref": "#/components/schemas/InternalServerError"
                },
                "example": {
                  "detail": "Ouch"
                }
              }
            }
          },
          "503": {
            "description": "ServiceUnavailable",
            "content": {
              "application/json": {
                "schema": {
                  "$ref": "#/components/schemas/ServiceUnavailable"
                },
                "example": {
                  "detail": "Self clique unsynced"
                }
              }
            }
          }
        }
      }
    },
    "/contracts/unsigned-tx/execute-script": {
      "post": {
        "tags": [
          "Contracts"
        ],
        "summary": "Build an unsigned script",
        "operationId": "postContractsUnsigned-txExecute-script",
        "requestBody": {
          "content": {
            "application/json": {
              "schema": {
                "$ref": "#/components/schemas/ExecuteScript"
              },
              "examples": {
                "Example0": {
                  "summary": "Default",
                  "value": {
                    "fromPublicKey": "d1b70d2226308b46da297486adb6b4f1a8c1842cb159ac5ec04f384fe2d6f5da28",
                    "bytecode": "35d1b2a520a0da34c5eb8d712aa9cc"
                  }
                },
                "Example1": {
                  "summary": "More settings",
                  "value": {
                    "fromPublicKey": "d1b70d2226308b46da297486adb6b4f1a8c1842cb159ac5ec04f384fe2d6f5da28",
                    "fromPublicKeyType": "default",
                    "bytecode": "35d1b2a520a0da34c5eb8d712aa9cc",
                    "attoAlphAmount": "1000000000000000",
                    "tokens": [
                      {
                        "id": "2d11fd6c12435ffb07aaed4d190a505b621b927a5f6e51b61ce0ebe186397bdd",
                        "amount": "42000000000000000000"
                      },
                      {
                        "id": "bd165d20bd063c7a023d22232a1e75bf46e904067f92b49323fe89fa0fd586bf",
                        "amount": "1000000000000000000000"
                      }
                    ],
                    "gasAmount": 20000,
                    "gasPrice": "100000000000"
                  }
                }
              }
            }
          },
          "required": true
        },
        "responses": {
          "200": {
            "content": {
              "application/json": {
                "schema": {
                  "$ref": "#/components/schemas/ExecuteScript1"
                },
                "example": {
                  "fromGroup": 2,
                  "toGroup": 2,
                  "unsignedTx": "35d1b2a520a0da34c5eb8d712aa9cc",
                  "gasAmount": 20000,
                  "gasPrice": "100000000000",
                  "txId": "503bfb16230888af4924aa8f8250d7d348b862e267d75d3147f1998050b6da69"
                }
              }
            }
          },
          "400": {
            "description": "BadRequest",
            "content": {
              "application/json": {
                "schema": {
                  "$ref": "#/components/schemas/BadRequest"
                },
                "example": {
                  "detail": "Something bad in the request"
                }
              }
            }
          },
          "401": {
            "description": "Unauthorized",
            "content": {
              "application/json": {
                "schema": {
                  "$ref": "#/components/schemas/Unauthorized"
                },
                "example": {
                  "detail": "You shall not pass"
                }
              }
            }
          },
          "404": {
            "description": "NotFound",
            "content": {
              "application/json": {
                "schema": {
                  "$ref": "#/components/schemas/NotFound"
                },
                "example": {
                  "resource": "wallet-name",
                  "detail": "wallet-name not found"
                }
              }
            }
          },
          "500": {
            "description": "InternalServerError",
            "content": {
              "application/json": {
                "schema": {
                  "$ref": "#/components/schemas/InternalServerError"
                },
                "example": {
                  "detail": "Ouch"
                }
              }
            }
          },
          "503": {
            "description": "ServiceUnavailable",
            "content": {
              "application/json": {
                "schema": {
                  "$ref": "#/components/schemas/ServiceUnavailable"
                },
                "example": {
                  "detail": "Self clique unsynced"
                }
              }
            }
          }
        }
      }
    },
    "/contracts/compile-contract": {
      "post": {
        "tags": [
          "Contracts"
        ],
        "summary": "Compile a smart contract",
        "operationId": "postContractsCompile-contract",
        "requestBody": {
          "content": {
            "application/json": {
              "schema": {
                "$ref": "#/components/schemas/Contract"
              },
              "example": {
                "code": "Contract Foo(bar: ByteVec) {\n pub fn baz(amount: U256) -> () {\nissueToken!(amount)\n}}",
                "compilerOptions": {
                  "ignoreUnusedConstantsWarnings": true
                }
              }
            }
          },
          "required": true
        },
        "responses": {
          "200": {
            "content": {
              "application/json": {
                "schema": {
                  "$ref": "#/components/schemas/CompileContractResult"
                },
                "example": {
                  "version": "v0.0.1",
                  "name": "Foo",
                  "bytecode": "35d1b2a520a0da34c5eb8d712aa9cc",
                  "bytecodeDebugPatch": "=1-1+ef",
                  "codeHash": "798e9e137aec7c2d59d9655b4ffa640f301f628bf7c365083bb255f6aa5f89ef",
                  "codeHashDebug": "798e9e137aec7c2d59d9655b4ffa640f301f628bf7c365083bb255f6aa5f89ef",
                  "fields": {
                    "names": [
                      "aa",
                      "bb",
                      "cc",
                      "dd",
                      "ee"
                    ],
                    "types": [
                      "Bool",
                      "U256",
                      "I256",
                      "ByteVec",
                      "Address"
                    ],
                    "isMutable": [
                      false,
                      true,
                      false,
                      true,
                      false
                    ]
                  },
                  "functions": [
                    {
                      "name": "bar",
                      "usePreapprovedAssets": false,
                      "useAssetsInContract": false,
                      "isPublic": true,
                      "paramNames": [
                        "a",
                        "b",
                        "c",
                        "d",
                        "e"
                      ],
                      "paramTypes": [
                        "Bool",
                        "U256",
                        "I256",
                        "ByteVec",
                        "Address"
                      ],
                      "paramIsMutable": [
                        false,
                        true,
                        false,
                        true,
                        false
                      ],
                      "returnTypes": [
                        "U256",
                        "I256",
                        "ByteVec",
                        "Address"
                      ]
                    }
                  ],
                  "constants": [
                    {
                      "name": "A",
                      "value": {
                        "type": "Bool",
                        "value": true
                      }
                    }
                  ],
                  "enums": [
                    {
                      "name": "Color",
                      "fields": [
                        {
                          "name": "Red",
                          "value": {
                            "type": "U256",
                            "value": "0"
                          }
                        },
                        {
                          "name": "Blue",
                          "value": {
                            "type": "U256",
                            "value": "1"
                          }
                        }
                      ]
                    }
                  ],
                  "events": [
                    {
                      "name": "Bar",
                      "fieldNames": [
                        "a",
                        "b",
                        "d",
                        "e"
                      ],
                      "fieldTypes": [
                        "Bool",
                        "U256",
                        "ByteVec",
                        "Address"
                      ]
                    }
                  ],
                  "warnings": [
                    "Found unused fields in Foo: a"
                  ],
                  "maps": {
                    "names": [
                      "foo"
                    ],
                    "types": [
                      "Map[U256,U256]"
                    ]
                  },
                  "stdInterfaceId": "0001"
                }
              }
            }
          },
          "400": {
            "description": "BadRequest",
            "content": {
              "application/json": {
                "schema": {
                  "$ref": "#/components/schemas/BadRequest"
                },
                "example": {
                  "detail": "Something bad in the request"
                }
              }
            }
          },
          "401": {
            "description": "Unauthorized",
            "content": {
              "application/json": {
                "schema": {
                  "$ref": "#/components/schemas/Unauthorized"
                },
                "example": {
                  "detail": "You shall not pass"
                }
              }
            }
          },
          "404": {
            "description": "NotFound",
            "content": {
              "application/json": {
                "schema": {
                  "$ref": "#/components/schemas/NotFound"
                },
                "example": {
                  "resource": "wallet-name",
                  "detail": "wallet-name not found"
                }
              }
            }
          },
          "500": {
            "description": "InternalServerError",
            "content": {
              "application/json": {
                "schema": {
                  "$ref": "#/components/schemas/InternalServerError"
                },
                "example": {
                  "detail": "Ouch"
                }
              }
            }
          },
          "503": {
            "description": "ServiceUnavailable",
            "content": {
              "application/json": {
                "schema": {
                  "$ref": "#/components/schemas/ServiceUnavailable"
                },
                "example": {
                  "detail": "Self clique unsynced"
                }
              }
            }
          }
        }
      }
    },
    "/contracts/compile-project": {
      "post": {
        "tags": [
          "Contracts"
        ],
        "summary": "Compile a project",
        "operationId": "postContractsCompile-project",
        "requestBody": {
          "content": {
            "application/json": {
              "schema": {
                "$ref": "#/components/schemas/Project"
              },
              "example": {
                "code": "Contract Foo() {\n pub fn foo() -> () {}\n }\n TxScript Main(id: ByteVec) {\n Foo(id).foo() \n}",
                "compilerOptions": {
                  "ignoreUnusedConstantsWarnings": true
                }
              }
            }
          },
          "required": true
        },
        "responses": {
          "200": {
            "content": {
              "application/json": {
                "schema": {
                  "$ref": "#/components/schemas/CompileProjectResult"
                },
                "example": {
                  "contracts": [
                    {
                      "version": "v0.0.1",
                      "name": "Foo",
                      "bytecode": "35d1b2a520a0da34c5eb8d712aa9cc",
                      "bytecodeDebugPatch": "=1-1+ef",
                      "codeHash": "798e9e137aec7c2d59d9655b4ffa640f301f628bf7c365083bb255f6aa5f89ef",
                      "codeHashDebug": "798e9e137aec7c2d59d9655b4ffa640f301f628bf7c365083bb255f6aa5f89ef",
                      "fields": {
                        "names": [
                          "aa",
                          "bb",
                          "cc",
                          "dd",
                          "ee"
                        ],
                        "types": [
                          "Bool",
                          "U256",
                          "I256",
                          "ByteVec",
                          "Address"
                        ],
                        "isMutable": [
                          false,
                          true,
                          false,
                          true,
                          false
                        ]
                      },
                      "functions": [
                        {
                          "name": "bar",
                          "usePreapprovedAssets": false,
                          "useAssetsInContract": false,
                          "isPublic": true,
                          "paramNames": [
                            "a",
                            "b",
                            "c",
                            "d",
                            "e"
                          ],
                          "paramTypes": [
                            "Bool",
                            "U256",
                            "I256",
                            "ByteVec",
                            "Address"
                          ],
                          "paramIsMutable": [
                            false,
                            true,
                            false,
                            true,
                            false
                          ],
                          "returnTypes": [
                            "U256",
                            "I256",
                            "ByteVec",
                            "Address"
                          ]
                        }
                      ],
                      "constants": [
                        {
                          "name": "A",
                          "value": {
                            "type": "Bool",
                            "value": true
                          }
                        }
                      ],
                      "enums": [
                        {
                          "name": "Color",
                          "fields": [
                            {
                              "name": "Red",
                              "value": {
                                "type": "U256",
                                "value": "0"
                              }
                            },
                            {
                              "name": "Blue",
                              "value": {
                                "type": "U256",
                                "value": "1"
                              }
                            }
                          ]
                        }
                      ],
                      "events": [
                        {
                          "name": "Bar",
                          "fieldNames": [
                            "a",
                            "b",
                            "d",
                            "e"
                          ],
                          "fieldTypes": [
                            "Bool",
                            "U256",
                            "ByteVec",
                            "Address"
                          ]
                        }
                      ],
                      "warnings": [
                        "Found unused fields in Foo: a"
                      ],
                      "maps": {
                        "names": [
                          "foo"
                        ],
                        "types": [
                          "Map[U256,U256]"
                        ]
                      },
                      "stdInterfaceId": "0001"
                    }
                  ],
                  "scripts": [
                    {
                      "version": "v0.0.1",
                      "name": "Main",
                      "bytecodeTemplate": "35d1b2a520a0da34c5eb8d712aa9cc",
                      "bytecodeDebugPatch": "=1-1+ef",
                      "fields": {
                        "names": [
                          "aa",
                          "bb",
                          "cc",
                          "dd",
                          "ee"
                        ],
                        "types": [
                          "Bool",
                          "U256",
                          "I256",
                          "ByteVec",
                          "Address"
                        ],
                        "isMutable": [
                          false,
                          true,
                          false,
                          true,
                          false
                        ]
                      },
                      "functions": [
                        {
                          "name": "bar",
                          "usePreapprovedAssets": false,
                          "useAssetsInContract": false,
                          "isPublic": true,
                          "paramNames": [
                            "a",
                            "b",
                            "c",
                            "d",
                            "e"
                          ],
                          "paramTypes": [
                            "Bool",
                            "U256",
                            "I256",
                            "ByteVec",
                            "Address"
                          ],
                          "paramIsMutable": [
                            false,
                            true,
                            false,
                            true,
                            false
                          ],
                          "returnTypes": [
                            "U256",
                            "I256",
                            "ByteVec",
                            "Address"
                          ]
                        }
                      ],
                      "warnings": [
                        "Found unused fields in Foo: a"
                      ]
                    }
                  ],
                  "structs": [
                    {
                      "name": "Foo",
                      "fieldNames": [
                        "amount",
                        "id"
                      ],
                      "fieldTypes": [
                        "U256",
                        "ByteVec"
                      ],
                      "isMutable": [
                        false,
                        true
                      ]
                    }
                  ]
                }
              }
            }
          },
          "400": {
            "description": "BadRequest",
            "content": {
              "application/json": {
                "schema": {
                  "$ref": "#/components/schemas/BadRequest"
                },
                "example": {
                  "detail": "Something bad in the request"
                }
              }
            }
          },
          "401": {
            "description": "Unauthorized",
            "content": {
              "application/json": {
                "schema": {
                  "$ref": "#/components/schemas/Unauthorized"
                },
                "example": {
                  "detail": "You shall not pass"
                }
              }
            }
          },
          "404": {
            "description": "NotFound",
            "content": {
              "application/json": {
                "schema": {
                  "$ref": "#/components/schemas/NotFound"
                },
                "example": {
                  "resource": "wallet-name",
                  "detail": "wallet-name not found"
                }
              }
            }
          },
          "500": {
            "description": "InternalServerError",
            "content": {
              "application/json": {
                "schema": {
                  "$ref": "#/components/schemas/InternalServerError"
                },
                "example": {
                  "detail": "Ouch"
                }
              }
            }
          },
          "503": {
            "description": "ServiceUnavailable",
            "content": {
              "application/json": {
                "schema": {
                  "$ref": "#/components/schemas/ServiceUnavailable"
                },
                "example": {
                  "detail": "Self clique unsynced"
                }
              }
            }
          }
        }
      }
    },
    "/contracts/unsigned-tx/deploy-contract": {
      "post": {
        "tags": [
          "Contracts"
        ],
        "summary": "Build an unsigned contract",
        "operationId": "postContractsUnsigned-txDeploy-contract",
        "requestBody": {
          "content": {
            "application/json": {
              "schema": {
                "$ref": "#/components/schemas/DeployContract"
              },
              "examples": {
                "Example0": {
                  "summary": "Default",
                  "value": {
                    "fromPublicKey": "d1b70d2226308b46da297486adb6b4f1a8c1842cb159ac5ec04f384fe2d6f5da28",
                    "bytecode": "35d1b2a520a0da34c5eb8d712aa9cc"
                  }
                },
                "Example1": {
                  "summary": "More settings",
                  "value": {
                    "fromPublicKey": "d1b70d2226308b46da297486adb6b4f1a8c1842cb159ac5ec04f384fe2d6f5da28",
                    "fromPublicKeyType": "bip340-schnorr",
                    "bytecode": "35d1b2a520a0da34c5eb8d712aa9cc",
                    "initialAttoAlphAmount": "2000000000000000000",
                    "initialTokenAmounts": [
                      {
                        "id": "2d11fd6c12435ffb07aaed4d190a505b621b927a5f6e51b61ce0ebe186397bdd",
                        "amount": "42000000000000000000"
                      },
                      {
                        "id": "bd165d20bd063c7a023d22232a1e75bf46e904067f92b49323fe89fa0fd586bf",
                        "amount": "1000000000000000000000"
                      }
                    ],
                    "issueTokenAmount": "2000000000000000000",
                    "issueTokenTo": "1AujpupFP4KWeZvqA7itsHY9cLJmx4qTzojVZrg8W9y",
                    "gasAmount": 20000,
                    "gasPrice": "100000000000"
                  }
                }
              }
            }
          },
          "required": true
        },
        "responses": {
          "200": {
            "content": {
              "application/json": {
                "schema": {
                  "$ref": "#/components/schemas/DeployContract1"
                },
                "example": {
                  "fromGroup": 2,
                  "toGroup": 2,
                  "unsignedTx": "35d1b2a520a0da34c5eb8d712aa9cc",
                  "gasAmount": 20000,
                  "gasPrice": "100000000000",
                  "txId": "503bfb16230888af4924aa8f8250d7d348b862e267d75d3147f1998050b6da69",
                  "contractAddress": "vSxdLL2kE3o6vJBdKkdgmS3W39G3ZEmFHpo2y1jnbzBq"
                }
              }
            }
          },
          "400": {
            "description": "BadRequest",
            "content": {
              "application/json": {
                "schema": {
                  "$ref": "#/components/schemas/BadRequest"
                },
                "example": {
                  "detail": "Something bad in the request"
                }
              }
            }
          },
          "401": {
            "description": "Unauthorized",
            "content": {
              "application/json": {
                "schema": {
                  "$ref": "#/components/schemas/Unauthorized"
                },
                "example": {
                  "detail": "You shall not pass"
                }
              }
            }
          },
          "404": {
            "description": "NotFound",
            "content": {
              "application/json": {
                "schema": {
                  "$ref": "#/components/schemas/NotFound"
                },
                "example": {
                  "resource": "wallet-name",
                  "detail": "wallet-name not found"
                }
              }
            }
          },
          "500": {
            "description": "InternalServerError",
            "content": {
              "application/json": {
                "schema": {
                  "$ref": "#/components/schemas/InternalServerError"
                },
                "example": {
                  "detail": "Ouch"
                }
              }
            }
          },
          "503": {
            "description": "ServiceUnavailable",
            "content": {
              "application/json": {
                "schema": {
                  "$ref": "#/components/schemas/ServiceUnavailable"
                },
                "example": {
                  "detail": "Self clique unsynced"
                }
              }
            }
          }
        }
      }
    },
    "/transactions/build-generic": {
      "post": {
        "tags": [
          "Transactions"
        ],
        "summary": "Build a sequence of generic transactions",
        "operationId": "postTransactionsBuild-generic",
        "requestBody": {
          "content": {
            "application/json": {
              "schema": {
                "type": "array",
                "items": {
                  "$ref": "#/components/schemas/BuildTransaction"
                }
              },
              "examples": {
                "Example0": {
                  "summary": "Default",
                  "value": [
                    {
                      "fromPublicKey": "d1b70d2226308b46da297486adb6b4f1a8c1842cb159ac5ec04f384fe2d6f5da28",
                      "destinations": [
                        {
                          "address": "1AujpupFP4KWeZvqA7itsHY9cLJmx4qTzojVZrg8W9y",
                          "attoAlphAmount": "2000000000000000000"
                        }
                      ],
                      "type": "Transfer"
                    },
                    {
                      "fromPublicKey": "d1b70d2226308b46da297486adb6b4f1a8c1842cb159ac5ec04f384fe2d6f5da28",
                      "bytecode": "35d1b2a520a0da34c5eb8d712aa9cc",
                      "type": "ExecuteScript"
                    }
                  ]
                },
                "Example1": {
                  "summary": "More settings",
                  "value": [
                    {
                      "fromPublicKey": "d1b70d2226308b46da297486adb6b4f1a8c1842cb159ac5ec04f384fe2d6f5da28",
                      "fromPublicKeyType": "bip340-schnorr",
                      "destinations": [
                        {
                          "address": "1AujpupFP4KWeZvqA7itsHY9cLJmx4qTzojVZrg8W9y",
                          "attoAlphAmount": "2000000000000000000",
                          "tokens": [
                            {
                              "id": "2d11fd6c12435ffb07aaed4d190a505b621b927a5f6e51b61ce0ebe186397bdd",
                              "amount": "42000000000000000000"
                            },
                            {
                              "id": "bd165d20bd063c7a023d22232a1e75bf46e904067f92b49323fe89fa0fd586bf",
                              "amount": "1000000000000000000000"
                            }
                          ],
                          "lockTime": 1611041396892
                        }
                      ],
                      "utxos": [
                        {
                          "hint": 23412,
                          "key": "798e9e137aec7c2d59d9655b4ffa640f301f628bf7c365083bb255f6aa5f89ef"
                        }
                      ],
                      "gasAmount": 20000,
                      "gasPrice": "100000000000",
                      "type": "Transfer"
                    },
                    {
                      "fromPublicKey": "d1b70d2226308b46da297486adb6b4f1a8c1842cb159ac5ec04f384fe2d6f5da28",
                      "fromPublicKeyType": "default",
                      "bytecode": "35d1b2a520a0da34c5eb8d712aa9cc",
                      "attoAlphAmount": "1000000000000000",
                      "tokens": [
                        {
                          "id": "2d11fd6c12435ffb07aaed4d190a505b621b927a5f6e51b61ce0ebe186397bdd",
                          "amount": "42000000000000000000"
                        },
                        {
                          "id": "bd165d20bd063c7a023d22232a1e75bf46e904067f92b49323fe89fa0fd586bf",
                          "amount": "1000000000000000000000"
                        }
                      ],
                      "gasAmount": 20000,
                      "gasPrice": "100000000000",
                      "type": "ExecuteScript"
                    }
                  ]
                }
              }
            }
          },
          "required": true
        },
        "responses": {
          "200": {
            "content": {
              "application/json": {
                "schema": {
                  "type": "array",
                  "items": {
                    "$ref": "#/components/schemas/BuildTransactionResult"
                  }
                },
                "example": [
                  {
                    "unsignedTx": "35d1b2a520a0da34c5eb8d712aa9cc",
                    "gasAmount": 20000,
                    "gasPrice": "100000000000",
                    "txId": "503bfb16230888af4924aa8f8250d7d348b862e267d75d3147f1998050b6da69",
                    "fromGroup": 1,
                    "toGroup": 2,
                    "type": "Transfer"
                  },
                  {
                    "fromGroup": 2,
                    "toGroup": 2,
                    "unsignedTx": "35d1b2a520a0da34c5eb8d712aa9cc",
                    "gasAmount": 20000,
                    "gasPrice": "100000000000",
                    "txId": "503bfb16230888af4924aa8f8250d7d348b862e267d75d3147f1998050b6da69",
                    "type": "ExecuteScript"
                  }
                ]
              }
            }
          },
          "400": {
            "description": "BadRequest",
            "content": {
              "application/json": {
                "schema": {
                  "$ref": "#/components/schemas/BadRequest"
                },
                "example": {
                  "detail": "Something bad in the request"
                }
              }
            }
          },
          "401": {
            "description": "Unauthorized",
            "content": {
              "application/json": {
                "schema": {
                  "$ref": "#/components/schemas/Unauthorized"
                },
                "example": {
                  "detail": "You shall not pass"
                }
              }
            }
          },
          "404": {
            "description": "NotFound",
            "content": {
              "application/json": {
                "schema": {
                  "$ref": "#/components/schemas/NotFound"
                },
                "example": {
                  "resource": "wallet-name",
                  "detail": "wallet-name not found"
                }
              }
            }
          },
          "500": {
            "description": "InternalServerError",
            "content": {
              "application/json": {
                "schema": {
                  "$ref": "#/components/schemas/InternalServerError"
                },
                "example": {
                  "detail": "Ouch"
                }
              }
            }
          },
          "503": {
            "description": "ServiceUnavailable",
            "content": {
              "application/json": {
                "schema": {
                  "$ref": "#/components/schemas/ServiceUnavailable"
                },
                "example": {
                  "detail": "Self clique unsynced"
                }
              }
            }
          }
        }
      }
    },
    "/contracts/{address}/state": {
      "get": {
        "tags": [
          "Contracts"
        ],
        "summary": "Get contract state",
        "operationId": "getContractsAddressState",
        "parameters": [
          {
            "name": "address",
            "in": "path",
            "required": true,
            "schema": {
              "type": "string",
              "format": "address"
            }
          }
        ],
        "responses": {
          "200": {
            "content": {
              "application/json": {
                "schema": {
                  "$ref": "#/components/schemas/ContractState"
                },
                "example": {
                  "address": "vYZdgzNHHp7Qh9U5Rrv5H65eSJCGQTXEC4yuQCZ7mosA",
                  "bytecode": "00010700000000000118",
                  "codeHash": "c49d951065f85d0c673d33930e8476240c010a52313f99889ae06d9f0d92d2f9",
                  "initialStateHash": "e195a4e597e62a6802a456224008b896566b7c961023954fab808a0f83d8ad63",
                  "immFields": [
                    {
                      "type": "U256",
                      "value": "1000000000000000000"
                    }
                  ],
                  "mutFields": [
                    {
                      "type": "U256",
                      "value": "2000000000000000000"
                    }
                  ],
                  "asset": {
                    "attoAlphAmount": "2000000000000000000",
                    "tokens": [
                      {
                        "id": "bd165d20bd063c7a023d22232a1e75bf46e904067f92b49323fe89fa0fd586bf",
                        "amount": "2000000000"
                      }
                    ]
                  }
                }
              }
            }
          },
          "400": {
            "description": "BadRequest",
            "content": {
              "application/json": {
                "schema": {
                  "$ref": "#/components/schemas/BadRequest"
                },
                "example": {
                  "detail": "Something bad in the request"
                }
              }
            }
          },
          "401": {
            "description": "Unauthorized",
            "content": {
              "application/json": {
                "schema": {
                  "$ref": "#/components/schemas/Unauthorized"
                },
                "example": {
                  "detail": "You shall not pass"
                }
              }
            }
          },
          "404": {
            "description": "NotFound",
            "content": {
              "application/json": {
                "schema": {
                  "$ref": "#/components/schemas/NotFound"
                },
                "example": {
                  "resource": "wallet-name",
                  "detail": "wallet-name not found"
                }
              }
            }
          },
          "500": {
            "description": "InternalServerError",
            "content": {
              "application/json": {
                "schema": {
                  "$ref": "#/components/schemas/InternalServerError"
                },
                "example": {
                  "detail": "Ouch"
                }
              }
            }
          },
          "503": {
            "description": "ServiceUnavailable",
            "content": {
              "application/json": {
                "schema": {
                  "$ref": "#/components/schemas/ServiceUnavailable"
                },
                "example": {
                  "detail": "Self clique unsynced"
                }
              }
            }
          }
        }
      }
    },
    "/contracts/test-contract": {
      "post": {
        "tags": [
          "Contracts"
        ],
        "summary": "Test contract",
        "operationId": "postContractsTest-contract",
        "requestBody": {
          "content": {
            "application/json": {
              "schema": {
                "$ref": "#/components/schemas/TestContract"
              },
              "example": {
                "group": 0,
                "address": "tgx7VNFoP9DJiFMFgXXtafQZkUvyEdDHT9ryamHJYrjq",
                "bytecode": "00010700000000000118",
                "initialImmFields": [
                  {
                    "type": "U256",
                    "value": "1000000000000000000"
                  }
                ],
                "initialMutFields": [
                  {
                    "type": "U256",
                    "value": "2000000000000000000"
                  }
                ],
                "initialAsset": {
                  "attoAlphAmount": "1000000000000000000",
                  "tokens": [
                    {
                      "id": "2d11fd6c12435ffb07aaed4d190a505b621b927a5f6e51b61ce0ebe186397bdd",
                      "amount": "1000000000"
                    }
                  ]
                },
                "methodIndex": 0,
                "args": [
                  {
                    "type": "U256",
                    "value": "1000000000000000000"
                  }
                ],
                "existingContracts": [
                  {
                    "address": "vYZdgzNHHp7Qh9U5Rrv5H65eSJCGQTXEC4yuQCZ7mosA",
                    "bytecode": "00010700000000000118",
                    "codeHash": "c49d951065f85d0c673d33930e8476240c010a52313f99889ae06d9f0d92d2f9",
                    "initialStateHash": "e195a4e597e62a6802a456224008b896566b7c961023954fab808a0f83d8ad63",
                    "immFields": [
                      {
                        "type": "U256",
                        "value": "1000000000000000000"
                      }
                    ],
                    "mutFields": [
                      {
                        "type": "U256",
                        "value": "2000000000000000000"
                      }
                    ],
                    "asset": {
                      "attoAlphAmount": "2000000000000000000",
                      "tokens": [
                        {
                          "id": "bd165d20bd063c7a023d22232a1e75bf46e904067f92b49323fe89fa0fd586bf",
                          "amount": "2000000000"
                        }
                      ]
                    }
                  }
                ],
                "inputAssets": [
                  {
                    "address": "1AujpupFP4KWeZvqA7itsHY9cLJmx4qTzojVZrg8W9y",
                    "asset": {
                      "attoAlphAmount": "3000000000000000000",
                      "tokens": [
                        {
                          "id": "20aa1fcc865087d7788302d087e4bc76691218ce5d5013dd1cedaabfac19cca4",
                          "amount": "3000000000"
                        }
                      ]
                    }
                  }
                ]
              }
            }
          },
          "required": true
        },
        "responses": {
          "200": {
            "content": {
              "application/json": {
                "schema": {
                  "$ref": "#/components/schemas/TestContractResult"
                },
                "example": {
                  "address": "uomjgUz6D4tLejTkQtbNJMY8apAjTm1bgQf7em1wDV7S",
                  "codeHash": "798e9e137aec7c2d59d9655b4ffa640f301f628bf7c365083bb255f6aa5f89ef",
                  "returns": [
                    {
                      "type": "U256",
                      "value": "1000000000000000000"
                    }
                  ],
                  "gasUsed": 20000,
                  "contracts": [
                    {
                      "address": "vYZdgzNHHp7Qh9U5Rrv5H65eSJCGQTXEC4yuQCZ7mosA",
                      "bytecode": "00010700000000000118",
                      "codeHash": "c49d951065f85d0c673d33930e8476240c010a52313f99889ae06d9f0d92d2f9",
                      "initialStateHash": "e195a4e597e62a6802a456224008b896566b7c961023954fab808a0f83d8ad63",
                      "immFields": [
                        {
                          "type": "U256",
                          "value": "1000000000000000000"
                        }
                      ],
                      "mutFields": [
                        {
                          "type": "U256",
                          "value": "2000000000000000000"
                        }
                      ],
                      "asset": {
                        "attoAlphAmount": "2000000000000000000",
                        "tokens": [
                          {
                            "id": "bd165d20bd063c7a023d22232a1e75bf46e904067f92b49323fe89fa0fd586bf",
                            "amount": "2000000000"
                          }
                        ]
                      }
                    }
                  ],
                  "txInputs": [
                    "uomjgUz6D4tLejTkQtbNJMY8apAjTm1bgQf7em1wDV7S"
                  ],
                  "txOutputs": [
                    {
                      "type": "ContractOutput",
                      "hint": 1234,
                      "key": "798e9e137aec7c2d59d9655b4ffa640f301f628bf7c365083bb255f6aa5f89ef",
                      "attoAlphAmount": "1000000000000000000",
                      "address": "uomjgUz6D4tLejTkQtbNJMY8apAjTm1bgQf7em1wDV7S",
                      "tokens": [
                        {
                          "id": "2d11fd6c12435ffb07aaed4d190a505b621b927a5f6e51b61ce0ebe186397bdd",
                          "amount": "42000000000000000000"
                        },
                        {
                          "id": "bd165d20bd063c7a023d22232a1e75bf46e904067f92b49323fe89fa0fd586bf",
                          "amount": "1000000000000000000000"
                        }
                      ]
                    }
                  ],
                  "events": [
                    {
                      "blockHash": "bdaf9dc514ce7d34b6474b8ca10a3dfb93ba997cb9d5ff1ea724ebe2af48abe5",
                      "contractAddress": "vSxdLL2kE3o6vJBdKkdgmS3W39G3ZEmFHpo2y1jnbzBq",
                      "eventIndex": 1,
                      "fields": [
                        {
                          "type": "Address",
                          "value": "1AujpupFP4KWeZvqA7itsHY9cLJmx4qTzojVZrg8W9y"
                        },
                        {
                          "type": "U256",
                          "value": "10"
                        }
                      ]
                    }
                  ],
                  "debugMessages": [
                    {
                      "contractAddress": "uomjgUz6D4tLejTkQtbNJMY8apAjTm1bgQf7em1wDV7S",
                      "message": "Debugging!"
                    }
                  ]
                }
              }
            }
          },
          "400": {
            "description": "BadRequest",
            "content": {
              "application/json": {
                "schema": {
                  "$ref": "#/components/schemas/BadRequest"
                },
                "example": {
                  "detail": "Something bad in the request"
                }
              }
            }
          },
          "401": {
            "description": "Unauthorized",
            "content": {
              "application/json": {
                "schema": {
                  "$ref": "#/components/schemas/Unauthorized"
                },
                "example": {
                  "detail": "You shall not pass"
                }
              }
            }
          },
          "404": {
            "description": "NotFound",
            "content": {
              "application/json": {
                "schema": {
                  "$ref": "#/components/schemas/NotFound"
                },
                "example": {
                  "resource": "wallet-name",
                  "detail": "wallet-name not found"
                }
              }
            }
          },
          "500": {
            "description": "InternalServerError",
            "content": {
              "application/json": {
                "schema": {
                  "$ref": "#/components/schemas/InternalServerError"
                },
                "example": {
                  "detail": "Ouch"
                }
              }
            }
          },
          "503": {
            "description": "ServiceUnavailable",
            "content": {
              "application/json": {
                "schema": {
                  "$ref": "#/components/schemas/ServiceUnavailable"
                },
                "example": {
                  "detail": "Self clique unsynced"
                }
              }
            }
          }
        }
      }
    },
    "/contracts/call-contract": {
      "post": {
        "tags": [
          "Contracts"
        ],
        "summary": "Call contract",
        "operationId": "postContractsCall-contract",
        "requestBody": {
          "content": {
            "application/json": {
              "schema": {
                "$ref": "#/components/schemas/CallContract"
              },
              "example": {
                "group": 0,
                "worldStateBlockHash": "bdaf9dc514ce7d34b6474b8ca10a3dfb93ba997cb9d5ff1ea724ebe2af48abe5",
                "txId": "503bfb16230888af4924aa8f8250d7d348b862e267d75d3147f1998050b6da69",
                "address": "tgx7VNFoP9DJiFMFgXXtafQZkUvyEdDHT9ryamHJYrjq",
                "methodIndex": 0,
                "args": [
                  {
                    "type": "U256",
                    "value": "0"
                  }
                ],
                "interestedContracts": [
                  "uomjgUz6D4tLejTkQtbNJMY8apAjTm1bgQf7em1wDV7S"
                ],
                "inputAssets": [
                  {
                    "address": "1AujpupFP4KWeZvqA7itsHY9cLJmx4qTzojVZrg8W9y",
                    "asset": {
                      "attoAlphAmount": "3000000000000000000",
                      "tokens": [
                        {
                          "id": "20aa1fcc865087d7788302d087e4bc76691218ce5d5013dd1cedaabfac19cca4",
                          "amount": "3000000000"
                        }
                      ]
                    }
                  }
                ]
              }
            }
          },
          "required": true
        },
        "responses": {
          "200": {
            "content": {
              "application/json": {
                "schema": {
                  "$ref": "#/components/schemas/CallContractResult"
                },
                "example": {
                  "type": "CallContractSucceeded",
                  "returns": [
                    {
                      "type": "U256",
                      "value": "0"
                    }
                  ],
                  "gasUsed": 20000,
                  "contracts": [
                    {
                      "address": "vYZdgzNHHp7Qh9U5Rrv5H65eSJCGQTXEC4yuQCZ7mosA",
                      "bytecode": "00010700000000000118",
                      "codeHash": "c49d951065f85d0c673d33930e8476240c010a52313f99889ae06d9f0d92d2f9",
                      "initialStateHash": "e195a4e597e62a6802a456224008b896566b7c961023954fab808a0f83d8ad63",
                      "immFields": [
                        {
                          "type": "U256",
                          "value": "1000000000000000000"
                        }
                      ],
                      "mutFields": [
                        {
                          "type": "U256",
                          "value": "2000000000000000000"
                        }
                      ],
                      "asset": {
                        "attoAlphAmount": "2000000000000000000",
                        "tokens": [
                          {
                            "id": "bd165d20bd063c7a023d22232a1e75bf46e904067f92b49323fe89fa0fd586bf",
                            "amount": "2000000000"
                          }
                        ]
                      }
                    }
                  ],
                  "txInputs": [
                    "uomjgUz6D4tLejTkQtbNJMY8apAjTm1bgQf7em1wDV7S"
                  ],
                  "txOutputs": [
                    {
                      "type": "ContractOutput",
                      "hint": 1,
                      "key": "798e9e137aec7c2d59d9655b4ffa640f301f628bf7c365083bb255f6aa5f89ef",
                      "attoAlphAmount": "1000000000000000000",
                      "address": "uomjgUz6D4tLejTkQtbNJMY8apAjTm1bgQf7em1wDV7S",
                      "tokens": [
                        {
                          "id": "2d11fd6c12435ffb07aaed4d190a505b621b927a5f6e51b61ce0ebe186397bdd",
                          "amount": "42000000000000000000"
                        },
                        {
                          "id": "bd165d20bd063c7a023d22232a1e75bf46e904067f92b49323fe89fa0fd586bf",
                          "amount": "1000000000000000000000"
                        }
                      ]
                    }
                  ],
                  "events": [
                    {
                      "blockHash": "bdaf9dc514ce7d34b6474b8ca10a3dfb93ba997cb9d5ff1ea724ebe2af48abe5",
                      "contractAddress": "vSxdLL2kE3o6vJBdKkdgmS3W39G3ZEmFHpo2y1jnbzBq",
                      "eventIndex": 1,
                      "fields": [
                        {
                          "type": "Address",
                          "value": "1AujpupFP4KWeZvqA7itsHY9cLJmx4qTzojVZrg8W9y"
                        },
                        {
                          "type": "U256",
                          "value": "10"
                        }
                      ]
                    }
                  ],
                  "debugMessages": [
                    {
                      "contractAddress": "uomjgUz6D4tLejTkQtbNJMY8apAjTm1bgQf7em1wDV7S",
                      "message": "Debugging!"
                    }
                  ]
                }
              }
            }
          },
          "400": {
            "description": "BadRequest",
            "content": {
              "application/json": {
                "schema": {
                  "$ref": "#/components/schemas/BadRequest"
                },
                "example": {
                  "detail": "Something bad in the request"
                }
              }
            }
          },
          "401": {
            "description": "Unauthorized",
            "content": {
              "application/json": {
                "schema": {
                  "$ref": "#/components/schemas/Unauthorized"
                },
                "example": {
                  "detail": "You shall not pass"
                }
              }
            }
          },
          "404": {
            "description": "NotFound",
            "content": {
              "application/json": {
                "schema": {
                  "$ref": "#/components/schemas/NotFound"
                },
                "example": {
                  "resource": "wallet-name",
                  "detail": "wallet-name not found"
                }
              }
            }
          },
          "500": {
            "description": "InternalServerError",
            "content": {
              "application/json": {
                "schema": {
                  "$ref": "#/components/schemas/InternalServerError"
                },
                "example": {
                  "detail": "Ouch"
                }
              }
            }
          },
          "503": {
            "description": "ServiceUnavailable",
            "content": {
              "application/json": {
                "schema": {
                  "$ref": "#/components/schemas/ServiceUnavailable"
                },
                "example": {
                  "detail": "Self clique unsynced"
                }
              }
            }
          }
        }
      }
    },
    "/contracts/multicall-contract": {
      "post": {
        "tags": [
          "Contracts"
        ],
        "summary": "Multiple call contract",
        "operationId": "postContractsMulticall-contract",
        "requestBody": {
          "content": {
            "application/json": {
              "schema": {
                "$ref": "#/components/schemas/MultipleCallContract"
              },
              "example": {
                "calls": [
                  {
                    "group": 0,
                    "worldStateBlockHash": "bdaf9dc514ce7d34b6474b8ca10a3dfb93ba997cb9d5ff1ea724ebe2af48abe5",
                    "txId": "503bfb16230888af4924aa8f8250d7d348b862e267d75d3147f1998050b6da69",
                    "address": "tgx7VNFoP9DJiFMFgXXtafQZkUvyEdDHT9ryamHJYrjq",
                    "methodIndex": 0,
                    "args": [
                      {
                        "type": "U256",
                        "value": "0"
                      }
                    ],
                    "interestedContracts": [
                      "uomjgUz6D4tLejTkQtbNJMY8apAjTm1bgQf7em1wDV7S"
                    ],
                    "inputAssets": [
                      {
                        "address": "1AujpupFP4KWeZvqA7itsHY9cLJmx4qTzojVZrg8W9y",
                        "asset": {
                          "attoAlphAmount": "3000000000000000000",
                          "tokens": [
                            {
                              "id": "20aa1fcc865087d7788302d087e4bc76691218ce5d5013dd1cedaabfac19cca4",
                              "amount": "3000000000"
                            }
                          ]
                        }
                      }
                    ]
                  }
                ]
              }
            }
          },
          "required": true
        },
        "responses": {
          "200": {
            "content": {
              "application/json": {
                "schema": {
                  "$ref": "#/components/schemas/MultipleCallContractResult"
                },
                "example": {
                  "results": [
                    {
                      "type": "CallContractSucceeded",
                      "returns": [
                        {
                          "type": "U256",
                          "value": "0"
                        }
                      ],
                      "gasUsed": 20000,
                      "contracts": [
                        {
                          "address": "vYZdgzNHHp7Qh9U5Rrv5H65eSJCGQTXEC4yuQCZ7mosA",
                          "bytecode": "00010700000000000118",
                          "codeHash": "c49d951065f85d0c673d33930e8476240c010a52313f99889ae06d9f0d92d2f9",
                          "initialStateHash": "e195a4e597e62a6802a456224008b896566b7c961023954fab808a0f83d8ad63",
                          "immFields": [
                            {
                              "type": "U256",
                              "value": "1000000000000000000"
                            }
                          ],
                          "mutFields": [
                            {
                              "type": "U256",
                              "value": "2000000000000000000"
                            }
                          ],
                          "asset": {
                            "attoAlphAmount": "2000000000000000000",
                            "tokens": [
                              {
                                "id": "bd165d20bd063c7a023d22232a1e75bf46e904067f92b49323fe89fa0fd586bf",
                                "amount": "2000000000"
                              }
                            ]
                          }
                        }
                      ],
                      "txInputs": [
                        "uomjgUz6D4tLejTkQtbNJMY8apAjTm1bgQf7em1wDV7S"
                      ],
                      "txOutputs": [
                        {
                          "type": "ContractOutput",
                          "hint": 1,
                          "key": "798e9e137aec7c2d59d9655b4ffa640f301f628bf7c365083bb255f6aa5f89ef",
                          "attoAlphAmount": "1000000000000000000",
                          "address": "uomjgUz6D4tLejTkQtbNJMY8apAjTm1bgQf7em1wDV7S",
                          "tokens": [
                            {
                              "id": "2d11fd6c12435ffb07aaed4d190a505b621b927a5f6e51b61ce0ebe186397bdd",
                              "amount": "42000000000000000000"
                            },
                            {
                              "id": "bd165d20bd063c7a023d22232a1e75bf46e904067f92b49323fe89fa0fd586bf",
                              "amount": "1000000000000000000000"
                            }
                          ]
                        }
                      ],
                      "events": [
                        {
                          "blockHash": "bdaf9dc514ce7d34b6474b8ca10a3dfb93ba997cb9d5ff1ea724ebe2af48abe5",
                          "contractAddress": "vSxdLL2kE3o6vJBdKkdgmS3W39G3ZEmFHpo2y1jnbzBq",
                          "eventIndex": 1,
                          "fields": [
                            {
                              "type": "Address",
                              "value": "1AujpupFP4KWeZvqA7itsHY9cLJmx4qTzojVZrg8W9y"
                            },
                            {
                              "type": "U256",
                              "value": "10"
                            }
                          ]
                        }
                      ],
                      "debugMessages": [
                        {
                          "contractAddress": "uomjgUz6D4tLejTkQtbNJMY8apAjTm1bgQf7em1wDV7S",
                          "message": "Debugging!"
                        }
                      ]
                    }
                  ]
                }
              }
            }
          },
          "400": {
            "description": "BadRequest",
            "content": {
              "application/json": {
                "schema": {
                  "$ref": "#/components/schemas/BadRequest"
                },
                "example": {
                  "detail": "Something bad in the request"
                }
              }
            }
          },
          "401": {
            "description": "Unauthorized",
            "content": {
              "application/json": {
                "schema": {
                  "$ref": "#/components/schemas/Unauthorized"
                },
                "example": {
                  "detail": "You shall not pass"
                }
              }
            }
          },
          "404": {
            "description": "NotFound",
            "content": {
              "application/json": {
                "schema": {
                  "$ref": "#/components/schemas/NotFound"
                },
                "example": {
                  "resource": "wallet-name",
                  "detail": "wallet-name not found"
                }
              }
            }
          },
          "500": {
            "description": "InternalServerError",
            "content": {
              "application/json": {
                "schema": {
                  "$ref": "#/components/schemas/InternalServerError"
                },
                "example": {
                  "detail": "Ouch"
                }
              }
            }
          },
          "503": {
            "description": "ServiceUnavailable",
            "content": {
              "application/json": {
                "schema": {
                  "$ref": "#/components/schemas/ServiceUnavailable"
                },
                "example": {
                  "detail": "Self clique unsynced"
                }
              }
            }
          }
        }
      }
    },
    "/contracts/{address}/parent": {
      "get": {
        "tags": [
          "Contracts"
        ],
        "summary": "Get parent contract address",
        "operationId": "getContractsAddressParent",
        "parameters": [
          {
            "name": "address",
            "in": "path",
            "required": true,
            "schema": {
              "type": "string",
              "format": "address"
            }
          }
        ],
        "responses": {
          "200": {
            "content": {
              "application/json": {
                "schema": {
                  "type": "string",
                  "format": "address"
                },
                "example": {
                  "parent": "uomjgUz6D4tLejTkQtbNJMY8apAjTm1bgQf7em1wDV7S"
                }
              }
            }
          },
          "400": {
            "description": "BadRequest",
            "content": {
              "application/json": {
                "schema": {
                  "$ref": "#/components/schemas/BadRequest"
                },
                "example": {
                  "detail": "Something bad in the request"
                }
              }
            }
          },
          "401": {
            "description": "Unauthorized",
            "content": {
              "application/json": {
                "schema": {
                  "$ref": "#/components/schemas/Unauthorized"
                },
                "example": {
                  "detail": "You shall not pass"
                }
              }
            }
          },
          "404": {
            "description": "NotFound",
            "content": {
              "application/json": {
                "schema": {
                  "$ref": "#/components/schemas/NotFound"
                },
                "example": {
                  "resource": "wallet-name",
                  "detail": "wallet-name not found"
                }
              }
            }
          },
          "500": {
            "description": "InternalServerError",
            "content": {
              "application/json": {
                "schema": {
                  "$ref": "#/components/schemas/InternalServerError"
                },
                "example": {
                  "detail": "Ouch"
                }
              }
            }
          },
          "503": {
            "description": "ServiceUnavailable",
            "content": {
              "application/json": {
                "schema": {
                  "$ref": "#/components/schemas/ServiceUnavailable"
                },
                "example": {
                  "detail": "Self clique unsynced"
                }
              }
            }
          }
        }
      }
    },
    "/contracts/{address}/sub-contracts": {
      "get": {
        "tags": [
          "Contracts"
        ],
        "summary": "Get sub-contract addresses",
        "operationId": "getContractsAddressSub-contracts",
        "parameters": [
          {
            "name": "address",
            "in": "path",
            "required": true,
            "schema": {
              "type": "string",
              "format": "address"
            }
          },
          {
            "name": "start",
            "in": "query",
            "required": true,
            "schema": {
              "type": "integer",
              "format": "int32"
            }
          },
          {
            "name": "limit",
            "in": "query",
            "required": false,
            "schema": {
              "type": "integer",
              "format": "int32"
            }
          }
        ],
        "responses": {
          "200": {
            "content": {
              "application/json": {
                "schema": {
                  "$ref": "#/components/schemas/SubContracts"
                },
                "example": {
                  "subContracts": [
                    "uomjgUz6D4tLejTkQtbNJMY8apAjTm1bgQf7em1wDV7S"
                  ],
                  "nextStart": 10
                }
              }
            }
          },
          "400": {
            "description": "BadRequest",
            "content": {
              "application/json": {
                "schema": {
                  "$ref": "#/components/schemas/BadRequest"
                },
                "example": {
                  "detail": "Something bad in the request"
                }
              }
            }
          },
          "401": {
            "description": "Unauthorized",
            "content": {
              "application/json": {
                "schema": {
                  "$ref": "#/components/schemas/Unauthorized"
                },
                "example": {
                  "detail": "You shall not pass"
                }
              }
            }
          },
          "404": {
            "description": "NotFound",
            "content": {
              "application/json": {
                "schema": {
                  "$ref": "#/components/schemas/NotFound"
                },
                "example": {
                  "resource": "wallet-name",
                  "detail": "wallet-name not found"
                }
              }
            }
          },
          "500": {
            "description": "InternalServerError",
            "content": {
              "application/json": {
                "schema": {
                  "$ref": "#/components/schemas/InternalServerError"
                },
                "example": {
                  "detail": "Ouch"
                }
              }
            }
          },
          "503": {
            "description": "ServiceUnavailable",
            "content": {
              "application/json": {
                "schema": {
                  "$ref": "#/components/schemas/ServiceUnavailable"
                },
                "example": {
                  "detail": "Self clique unsynced"
                }
              }
            }
          }
        }
      }
    },
    "/contracts/{address}/sub-contracts/current-count": {
      "get": {
        "tags": [
          "Contracts"
        ],
        "summary": "Get current value of the sub-contracts counter for a contract",
        "operationId": "getContractsAddressSub-contractsCurrent-count",
        "parameters": [
          {
            "name": "address",
            "in": "path",
            "required": true,
            "schema": {
              "type": "string",
              "format": "address"
            }
          }
        ],
        "responses": {
          "200": {
            "content": {
              "application/json": {
                "schema": {
                  "type": "integer",
                  "format": "int32"
                },
                "example": 100
              }
            }
          },
          "400": {
            "description": "BadRequest",
            "content": {
              "application/json": {
                "schema": {
                  "$ref": "#/components/schemas/BadRequest"
                },
                "example": {
                  "detail": "Something bad in the request"
                }
              }
            }
          },
          "401": {
            "description": "Unauthorized",
            "content": {
              "application/json": {
                "schema": {
                  "$ref": "#/components/schemas/Unauthorized"
                },
                "example": {
                  "detail": "You shall not pass"
                }
              }
            }
          },
          "404": {
            "description": "NotFound",
            "content": {
              "application/json": {
                "schema": {
                  "$ref": "#/components/schemas/NotFound"
                },
                "example": {
                  "resource": "wallet-name",
                  "detail": "wallet-name not found"
                }
              }
            }
          },
          "500": {
            "description": "InternalServerError",
            "content": {
              "application/json": {
                "schema": {
                  "$ref": "#/components/schemas/InternalServerError"
                },
                "example": {
                  "detail": "Ouch"
                }
              }
            }
          },
          "503": {
            "description": "ServiceUnavailable",
            "content": {
              "application/json": {
                "schema": {
                  "$ref": "#/components/schemas/ServiceUnavailable"
                },
                "example": {
                  "detail": "Self clique unsynced"
                }
              }
            }
          }
        }
      }
    },
    "/contracts/call-tx-script": {
      "post": {
        "tags": [
          "Contracts"
        ],
        "summary": "Call TxScript",
        "operationId": "postContractsCall-tx-script",
        "requestBody": {
          "content": {
            "application/json": {
              "schema": {
                "$ref": "#/components/schemas/CallTxScript"
              },
              "example": {
                "group": 0,
                "bytecode": "0011"
              }
            }
          },
          "required": true
        },
        "responses": {
          "200": {
            "content": {
              "application/json": {
                "schema": {
                  "$ref": "#/components/schemas/CallTxScriptResult"
                },
                "example": {
                  "returns": [
                    {
                      "type": "U256",
                      "value": "1"
                    },
                    {
                      "type": "Bool",
                      "value": false
                    }
                  ],
                  "gasUsed": 100000,
                  "contracts": [
                    {
                      "address": "vYZdgzNHHp7Qh9U5Rrv5H65eSJCGQTXEC4yuQCZ7mosA",
                      "bytecode": "00010700000000000118",
                      "codeHash": "c49d951065f85d0c673d33930e8476240c010a52313f99889ae06d9f0d92d2f9",
                      "initialStateHash": "e195a4e597e62a6802a456224008b896566b7c961023954fab808a0f83d8ad63",
                      "immFields": [
                        {
                          "type": "U256",
                          "value": "1000000000000000000"
                        }
                      ],
                      "mutFields": [
                        {
                          "type": "U256",
                          "value": "2000000000000000000"
                        }
                      ],
                      "asset": {
                        "attoAlphAmount": "2000000000000000000",
                        "tokens": [
                          {
                            "id": "bd165d20bd063c7a023d22232a1e75bf46e904067f92b49323fe89fa0fd586bf",
                            "amount": "2000000000"
                          }
                        ]
                      }
                    }
                  ],
                  "txInputs": [
                    "uomjgUz6D4tLejTkQtbNJMY8apAjTm1bgQf7em1wDV7S"
                  ],
                  "txOutputs": [
                    {
                      "type": "ContractOutput",
                      "hint": 1,
                      "key": "798e9e137aec7c2d59d9655b4ffa640f301f628bf7c365083bb255f6aa5f89ef",
                      "attoAlphAmount": "1000000000000000000",
                      "address": "uomjgUz6D4tLejTkQtbNJMY8apAjTm1bgQf7em1wDV7S",
                      "tokens": [
                        {
                          "id": "2d11fd6c12435ffb07aaed4d190a505b621b927a5f6e51b61ce0ebe186397bdd",
                          "amount": "42000000000000000000"
                        },
                        {
                          "id": "bd165d20bd063c7a023d22232a1e75bf46e904067f92b49323fe89fa0fd586bf",
                          "amount": "1000000000000000000000"
                        }
                      ]
                    }
                  ],
                  "events": [],
                  "debugMessages": []
                }
              }
            }
          },
          "400": {
            "description": "BadRequest",
            "content": {
              "application/json": {
                "schema": {
                  "$ref": "#/components/schemas/BadRequest"
                },
                "example": {
                  "detail": "Something bad in the request"
                }
              }
            }
          },
          "401": {
            "description": "Unauthorized",
            "content": {
              "application/json": {
                "schema": {
                  "$ref": "#/components/schemas/Unauthorized"
                },
                "example": {
                  "detail": "You shall not pass"
                }
              }
            }
          },
          "404": {
            "description": "NotFound",
            "content": {
              "application/json": {
                "schema": {
                  "$ref": "#/components/schemas/NotFound"
                },
                "example": {
                  "resource": "wallet-name",
                  "detail": "wallet-name not found"
                }
              }
            }
          },
          "500": {
            "description": "InternalServerError",
            "content": {
              "application/json": {
                "schema": {
                  "$ref": "#/components/schemas/InternalServerError"
                },
                "example": {
                  "detail": "Ouch"
                }
              }
            }
          },
          "503": {
            "description": "ServiceUnavailable",
            "content": {
              "application/json": {
                "schema": {
                  "$ref": "#/components/schemas/ServiceUnavailable"
                },
                "example": {
                  "detail": "Self clique unsynced"
                }
              }
            }
          }
        }
      }
    },
    "/multisig/address": {
      "post": {
        "tags": [
          "Multi-signature"
        ],
        "summary": "Create the multisig address and unlock script",
        "operationId": "postMultisigAddress",
        "requestBody": {
          "description": "Format 1: `1000000000000000000`\n\nFormat 2: `x.y ALPH`, where `1 ALPH = 1000000000000000000\n\nField fromPublicKeyType can be  `default` or `bip340-schnorr`",
          "content": {
            "application/json": {
              "schema": {
                "$ref": "#/components/schemas/BuildMultisigAddress"
              },
              "example": {
                "keys": [
                  "d1b70d2226308b46da297486adb6b4f1a8c1842cb159ac5ec04f384fe2d6f5da28",
                  "d1b70d2226308b46da297486adb6b4f1a8c1842cb159ac5ec04f384fe2d6f5da28"
                ],
                "mrequired": 1
              }
            }
          },
          "required": true
        },
        "responses": {
          "200": {
            "content": {
              "application/json": {
                "schema": {
                  "$ref": "#/components/schemas/BuildMultisigAddressResult"
                },
                "example": {
                  "address": "1AujpupFP4KWeZvqA7itsHY9cLJmx4qTzojVZrg8W9y"
                }
              }
            }
          },
          "400": {
            "description": "BadRequest",
            "content": {
              "application/json": {
                "schema": {
                  "$ref": "#/components/schemas/BadRequest"
                },
                "example": {
                  "detail": "Something bad in the request"
                }
              }
            }
          },
          "401": {
            "description": "Unauthorized",
            "content": {
              "application/json": {
                "schema": {
                  "$ref": "#/components/schemas/Unauthorized"
                },
                "example": {
                  "detail": "You shall not pass"
                }
              }
            }
          },
          "404": {
            "description": "NotFound",
            "content": {
              "application/json": {
                "schema": {
                  "$ref": "#/components/schemas/NotFound"
                },
                "example": {
                  "resource": "wallet-name",
                  "detail": "wallet-name not found"
                }
              }
            }
          },
          "500": {
            "description": "InternalServerError",
            "content": {
              "application/json": {
                "schema": {
                  "$ref": "#/components/schemas/InternalServerError"
                },
                "example": {
                  "detail": "Ouch"
                }
              }
            }
          },
          "503": {
            "description": "ServiceUnavailable",
            "content": {
              "application/json": {
                "schema": {
                  "$ref": "#/components/schemas/ServiceUnavailable"
                },
                "example": {
                  "detail": "Self clique unsynced"
                }
              }
            }
          }
        }
      }
    },
    "/multisig/build": {
      "post": {
        "tags": [
          "Multi-signature"
        ],
        "summary": "Build a multisig unsigned transaction",
        "operationId": "postMultisigBuild",
        "requestBody": {
          "content": {
            "application/json": {
              "schema": {
                "$ref": "#/components/schemas/BuildMultisig"
              },
              "examples": {
                "Example0": {
                  "summary": "Default",
                  "value": {
                    "fromAddress": "1AujpupFP4KWeZvqA7itsHY9cLJmx4qTzojVZrg8W9y",
                    "fromPublicKeys": [
                      "d1b70d2226308b46da297486adb6b4f1a8c1842cb159ac5ec04f384fe2d6f5da28"
                    ],
                    "destinations": [
                      {
                        "address": "1AujpupFP4KWeZvqA7itsHY9cLJmx4qTzojVZrg8W9y",
                        "attoAlphAmount": "2000000000000000000"
                      }
                    ]
                  }
                },
                "Example1": {
                  "summary": "More settings",
                  "value": {
                    "fromAddress": "1AujpupFP4KWeZvqA7itsHY9cLJmx4qTzojVZrg8W9y",
                    "fromPublicKeys": [
                      "d1b70d2226308b46da297486adb6b4f1a8c1842cb159ac5ec04f384fe2d6f5da28"
                    ],
                    "destinations": [
                      {
                        "address": "1AujpupFP4KWeZvqA7itsHY9cLJmx4qTzojVZrg8W9y",
                        "attoAlphAmount": "2000000000000000000",
                        "tokens": [
                          {
                            "id": "2d11fd6c12435ffb07aaed4d190a505b621b927a5f6e51b61ce0ebe186397bdd",
                            "amount": "42000000000000000000"
                          },
                          {
                            "id": "bd165d20bd063c7a023d22232a1e75bf46e904067f92b49323fe89fa0fd586bf",
                            "amount": "1000000000000000000000"
                          }
                        ],
                        "lockTime": 1611041396892
                      }
                    ],
                    "gas": 20000,
                    "gasPrice": "100000000000"
                  }
                }
              }
            }
          },
          "required": true
        },
        "responses": {
          "200": {
            "content": {
              "application/json": {
                "schema": {
                  "$ref": "#/components/schemas/Transfer2"
                },
                "example": {
                  "unsignedTx": "35d1b2a520a0da34c5eb8d712aa9cc",
                  "gasAmount": 20000,
                  "gasPrice": "100000000000",
                  "txId": "503bfb16230888af4924aa8f8250d7d348b862e267d75d3147f1998050b6da69",
                  "fromGroup": 2,
                  "toGroup": 1
                }
              }
            }
          },
          "400": {
            "description": "BadRequest",
            "content": {
              "application/json": {
                "schema": {
                  "$ref": "#/components/schemas/BadRequest"
                },
                "example": {
                  "detail": "Something bad in the request"
                }
              }
            }
          },
          "401": {
            "description": "Unauthorized",
            "content": {
              "application/json": {
                "schema": {
                  "$ref": "#/components/schemas/Unauthorized"
                },
                "example": {
                  "detail": "You shall not pass"
                }
              }
            }
          },
          "404": {
            "description": "NotFound",
            "content": {
              "application/json": {
                "schema": {
                  "$ref": "#/components/schemas/NotFound"
                },
                "example": {
                  "resource": "wallet-name",
                  "detail": "wallet-name not found"
                }
              }
            }
          },
          "500": {
            "description": "InternalServerError",
            "content": {
              "application/json": {
                "schema": {
                  "$ref": "#/components/schemas/InternalServerError"
                },
                "example": {
                  "detail": "Ouch"
                }
              }
            }
          },
          "503": {
            "description": "ServiceUnavailable",
            "content": {
              "application/json": {
                "schema": {
                  "$ref": "#/components/schemas/ServiceUnavailable"
                },
                "example": {
                  "detail": "Self clique unsynced"
                }
              }
            }
          }
        }
      }
    },
    "/multisig/sweep": {
      "post": {
        "tags": [
          "Multi-signature"
        ],
        "summary": "Sweep all unlocked ALPH and token balances of a multisig address to another address",
        "operationId": "postMultisigSweep",
        "requestBody": {
          "content": {
            "application/json": {
              "schema": {
                "$ref": "#/components/schemas/BuildSweepMultisig"
              },
              "examples": {
                "Example0": {
                  "summary": "Default",
                  "value": {
                    "fromAddress": "1AujpupFP4KWeZvqA7itsHY9cLJmx4qTzojVZrg8W9y",
                    "fromPublicKeys": [
                      "d1b70d2226308b46da297486adb6b4f1a8c1842cb159ac5ec04f384fe2d6f5da28"
                    ],
                    "toAddress": "1AujpupFP4KWeZvqA7itsHY9cLJmx4qTzojVZrg8W9y"
                  }
                },
                "Example1": {
                  "summary": "More settings",
                  "value": {
                    "fromAddress": "1AujpupFP4KWeZvqA7itsHY9cLJmx4qTzojVZrg8W9y",
                    "fromPublicKeys": [
                      "d1b70d2226308b46da297486adb6b4f1a8c1842cb159ac5ec04f384fe2d6f5da28"
                    ],
                    "toAddress": "1AujpupFP4KWeZvqA7itsHY9cLJmx4qTzojVZrg8W9y",
                    "maxAttoAlphPerUTXO": "1000000000000000000",
                    "lockTime": 1611041396892,
                    "gasAmount": 20000,
                    "gasPrice": "100000000000",
                    "utxosLimit": 10,
                    "targetBlockHash": "bdaf9dc514ce7d34b6474b8ca10a3dfb93ba997cb9d5ff1ea724ebe2af48abe5"
                  }
                }
              }
            }
          },
          "required": true
        },
        "responses": {
          "200": {
            "content": {
              "application/json": {
                "schema": {
                  "$ref": "#/components/schemas/BuildSweepAddressTransactionsResult"
                },
                "example": {
                  "unsignedTxs": [
                    {
                      "txId": "503bfb16230888af4924aa8f8250d7d348b862e267d75d3147f1998050b6da69",
                      "unsignedTx": "35d1b2a520a0da34c5eb8d712aa9cc",
                      "gasAmount": 20000,
                      "gasPrice": "100000000000"
                    }
                  ],
                  "fromGroup": 2,
                  "toGroup": 1
                }
              }
            }
          },
          "400": {
            "description": "BadRequest",
            "content": {
              "application/json": {
                "schema": {
                  "$ref": "#/components/schemas/BadRequest"
                },
                "example": {
                  "detail": "Something bad in the request"
                }
              }
            }
          },
          "401": {
            "description": "Unauthorized",
            "content": {
              "application/json": {
                "schema": {
                  "$ref": "#/components/schemas/Unauthorized"
                },
                "example": {
                  "detail": "You shall not pass"
                }
              }
            }
          },
          "404": {
            "description": "NotFound",
            "content": {
              "application/json": {
                "schema": {
                  "$ref": "#/components/schemas/NotFound"
                },
                "example": {
                  "resource": "wallet-name",
                  "detail": "wallet-name not found"
                }
              }
            }
          },
          "500": {
            "description": "InternalServerError",
            "content": {
              "application/json": {
                "schema": {
                  "$ref": "#/components/schemas/InternalServerError"
                },
                "example": {
                  "detail": "Ouch"
                }
              }
            }
          },
          "503": {
            "description": "ServiceUnavailable",
            "content": {
              "application/json": {
                "schema": {
                  "$ref": "#/components/schemas/ServiceUnavailable"
                },
                "example": {
                  "detail": "Self clique unsynced"
                }
              }
            }
          }
        }
      }
    },
    "/multisig/submit": {
      "post": {
        "tags": [
          "Multi-signature"
        ],
        "summary": "Submit a multi-signed transaction",
        "operationId": "postMultisigSubmit",
        "requestBody": {
          "content": {
            "application/json": {
              "schema": {
                "$ref": "#/components/schemas/SubmitMultisig"
              },
              "example": {
                "unsignedTx": "35d1b2a520a0da34c5eb8d712aa9cc",
                "signatures": [
                  "9e1a35b2931bd04e6780d01c36e3e5337941aa80f173cfe4f4e249c44ab135272b834c1a639db9c89d673a8a30524042b0469672ca845458a5a0cf2cad53221b"
                ]
              }
            }
          },
          "required": true
        },
        "responses": {
          "200": {
            "content": {
              "application/json": {
                "schema": {
                  "$ref": "#/components/schemas/SubmitTxResult"
                },
                "example": {
                  "txId": "503bfb16230888af4924aa8f8250d7d348b862e267d75d3147f1998050b6da69",
                  "fromGroup": 2,
                  "toGroup": 1
                }
              }
            }
          },
          "400": {
            "description": "BadRequest",
            "content": {
              "application/json": {
                "schema": {
                  "$ref": "#/components/schemas/BadRequest"
                },
                "example": {
                  "detail": "Something bad in the request"
                }
              }
            }
          },
          "401": {
            "description": "Unauthorized",
            "content": {
              "application/json": {
                "schema": {
                  "$ref": "#/components/schemas/Unauthorized"
                },
                "example": {
                  "detail": "You shall not pass"
                }
              }
            }
          },
          "404": {
            "description": "NotFound",
            "content": {
              "application/json": {
                "schema": {
                  "$ref": "#/components/schemas/NotFound"
                },
                "example": {
                  "resource": "wallet-name",
                  "detail": "wallet-name not found"
                }
              }
            }
          },
          "500": {
            "description": "InternalServerError",
            "content": {
              "application/json": {
                "schema": {
                  "$ref": "#/components/schemas/InternalServerError"
                },
                "example": {
                  "detail": "Ouch"
                }
              }
            }
          },
          "503": {
            "description": "ServiceUnavailable",
            "content": {
              "application/json": {
                "schema": {
                  "$ref": "#/components/schemas/ServiceUnavailable"
                },
                "example": {
                  "detail": "Self clique unsynced"
                }
              }
            }
          }
        }
      }
    },
    "/miners/cpu-mining": {
      "post": {
        "tags": [
          "Miners"
        ],
        "summary": "Execute an action on CPU miner. !!! for test only !!!",
        "operationId": "postMinersCpu-mining",
        "parameters": [
          {
            "name": "action",
            "in": "query",
            "required": true,
            "schema": {
              "type": "string"
            },
            "examples": {
              "Start mining": {
                "value": "start-mining"
              },
              "Stop mining": {
                "value": "stop-mining"
              }
            }
          }
        ],
        "responses": {
          "200": {
            "content": {
              "application/json": {
                "schema": {
                  "type": "boolean"
                },
                "example": true
              }
            }
          },
          "400": {
            "description": "BadRequest",
            "content": {
              "application/json": {
                "schema": {
                  "$ref": "#/components/schemas/BadRequest"
                },
                "example": {
                  "detail": "Something bad in the request"
                }
              }
            }
          },
          "401": {
            "description": "Unauthorized",
            "content": {
              "application/json": {
                "schema": {
                  "$ref": "#/components/schemas/Unauthorized"
                },
                "example": {
                  "detail": "You shall not pass"
                }
              }
            }
          },
          "404": {
            "description": "NotFound",
            "content": {
              "application/json": {
                "schema": {
                  "$ref": "#/components/schemas/NotFound"
                },
                "example": {
                  "resource": "wallet-name",
                  "detail": "wallet-name not found"
                }
              }
            }
          },
          "500": {
            "description": "InternalServerError",
            "content": {
              "application/json": {
                "schema": {
                  "$ref": "#/components/schemas/InternalServerError"
                },
                "example": {
                  "detail": "Ouch"
                }
              }
            }
          },
          "503": {
            "description": "ServiceUnavailable",
            "content": {
              "application/json": {
                "schema": {
                  "$ref": "#/components/schemas/ServiceUnavailable"
                },
                "example": {
                  "detail": "Self clique unsynced"
                }
              }
            }
          }
        }
      }
    },
    "/miners/cpu-mining/mine-one-block": {
      "post": {
        "tags": [
          "Miners"
        ],
        "summary": "Mine a block on CPU miner. !!! for test only !!!",
        "operationId": "postMinersCpu-miningMine-one-block",
        "parameters": [
          {
            "name": "fromGroup",
            "in": "query",
            "required": true,
            "schema": {
              "type": "integer",
              "format": "int32"
            }
          },
          {
            "name": "toGroup",
            "in": "query",
            "required": true,
            "schema": {
              "type": "integer",
              "format": "int32"
            }
          }
        ],
        "responses": {
          "200": {
            "content": {
              "application/json": {
                "schema": {
                  "type": "boolean"
                },
                "example": true
              }
            }
          },
          "400": {
            "description": "BadRequest",
            "content": {
              "application/json": {
                "schema": {
                  "$ref": "#/components/schemas/BadRequest"
                },
                "example": {
                  "detail": "Something bad in the request"
                }
              }
            }
          },
          "401": {
            "description": "Unauthorized",
            "content": {
              "application/json": {
                "schema": {
                  "$ref": "#/components/schemas/Unauthorized"
                },
                "example": {
                  "detail": "You shall not pass"
                }
              }
            }
          },
          "404": {
            "description": "NotFound",
            "content": {
              "application/json": {
                "schema": {
                  "$ref": "#/components/schemas/NotFound"
                },
                "example": {
                  "resource": "wallet-name",
                  "detail": "wallet-name not found"
                }
              }
            }
          },
          "500": {
            "description": "InternalServerError",
            "content": {
              "application/json": {
                "schema": {
                  "$ref": "#/components/schemas/InternalServerError"
                },
                "example": {
                  "detail": "Ouch"
                }
              }
            }
          },
          "503": {
            "description": "ServiceUnavailable",
            "content": {
              "application/json": {
                "schema": {
                  "$ref": "#/components/schemas/ServiceUnavailable"
                },
                "example": {
                  "detail": "Self clique unsynced"
                }
              }
            }
          }
        }
      }
    },
    "/miners/addresses": {
      "get": {
        "tags": [
          "Miners"
        ],
        "summary": "List miner's addresses",
        "operationId": "getMinersAddresses",
        "responses": {
          "200": {
            "content": {
              "application/json": {
                "schema": {
                  "$ref": "#/components/schemas/MinerAddresses"
                },
                "example": {
                  "addresses": [
                    "1AujpupFP4KWeZvqA7itsHY9cLJmx4qTzojVZrg8W9y"
                  ]
                }
              }
            }
          },
          "400": {
            "description": "BadRequest",
            "content": {
              "application/json": {
                "schema": {
                  "$ref": "#/components/schemas/BadRequest"
                },
                "example": {
                  "detail": "Something bad in the request"
                }
              }
            }
          },
          "401": {
            "description": "Unauthorized",
            "content": {
              "application/json": {
                "schema": {
                  "$ref": "#/components/schemas/Unauthorized"
                },
                "example": {
                  "detail": "You shall not pass"
                }
              }
            }
          },
          "404": {
            "description": "NotFound",
            "content": {
              "application/json": {
                "schema": {
                  "$ref": "#/components/schemas/NotFound"
                },
                "example": {
                  "resource": "wallet-name",
                  "detail": "wallet-name not found"
                }
              }
            }
          },
          "500": {
            "description": "InternalServerError",
            "content": {
              "application/json": {
                "schema": {
                  "$ref": "#/components/schemas/InternalServerError"
                },
                "example": {
                  "detail": "Ouch"
                }
              }
            }
          },
          "503": {
            "description": "ServiceUnavailable",
            "content": {
              "application/json": {
                "schema": {
                  "$ref": "#/components/schemas/ServiceUnavailable"
                },
                "example": {
                  "detail": "Self clique unsynced"
                }
              }
            }
          }
        }
      },
      "put": {
        "tags": [
          "Miners"
        ],
        "summary": "Update miner's addresses, but better to use user.conf instead",
        "operationId": "putMinersAddresses",
        "requestBody": {
          "content": {
            "application/json": {
              "schema": {
                "$ref": "#/components/schemas/MinerAddresses"
              },
              "example": {
                "addresses": [
                  "1AujpupFP4KWeZvqA7itsHY9cLJmx4qTzojVZrg8W9y"
                ]
              }
            }
          },
          "required": true
        },
        "responses": {
          "200": {},
          "400": {
            "description": "BadRequest",
            "content": {
              "application/json": {
                "schema": {
                  "$ref": "#/components/schemas/BadRequest"
                },
                "example": {
                  "detail": "Something bad in the request"
                }
              }
            }
          },
          "401": {
            "description": "Unauthorized",
            "content": {
              "application/json": {
                "schema": {
                  "$ref": "#/components/schemas/Unauthorized"
                },
                "example": {
                  "detail": "You shall not pass"
                }
              }
            }
          },
          "404": {
            "description": "NotFound",
            "content": {
              "application/json": {
                "schema": {
                  "$ref": "#/components/schemas/NotFound"
                },
                "example": {
                  "resource": "wallet-name",
                  "detail": "wallet-name not found"
                }
              }
            }
          },
          "500": {
            "description": "InternalServerError",
            "content": {
              "application/json": {
                "schema": {
                  "$ref": "#/components/schemas/InternalServerError"
                },
                "example": {
                  "detail": "Ouch"
                }
              }
            }
          },
          "503": {
            "description": "ServiceUnavailable",
            "content": {
              "application/json": {
                "schema": {
                  "$ref": "#/components/schemas/ServiceUnavailable"
                },
                "example": {
                  "detail": "Self clique unsynced"
                }
              }
            }
          }
        }
      }
    },
    "/events/contract/{contractAddress}": {
      "get": {
        "tags": [
          "Events"
        ],
        "summary": "Get events for a contract within a counter range",
        "operationId": "getEventsContractContractaddress",
        "parameters": [
          {
            "name": "contractAddress",
            "in": "path",
            "required": true,
            "schema": {
              "type": "string",
              "format": "address"
            }
          },
          {
            "name": "start",
            "in": "query",
            "required": true,
            "schema": {
              "type": "integer",
              "format": "int32"
            }
          },
          {
            "name": "limit",
            "in": "query",
            "required": false,
            "schema": {
              "type": "integer",
              "format": "int32"
            }
          },
          {
            "name": "group",
            "in": "query",
            "required": false,
            "schema": {
              "type": "integer",
              "format": "int32"
            }
          }
        ],
        "responses": {
          "200": {
            "content": {
              "application/json": {
                "schema": {
                  "$ref": "#/components/schemas/ContractEvents"
                },
                "example": {
                  "events": [
                    {
                      "blockHash": "bdaf9dc514ce7d34b6474b8ca10a3dfb93ba997cb9d5ff1ea724ebe2af48abe5",
                      "txId": "503bfb16230888af4924aa8f8250d7d348b862e267d75d3147f1998050b6da69",
                      "eventIndex": 1,
                      "fields": [
                        {
                          "type": "Address",
                          "value": "1AujpupFP4KWeZvqA7itsHY9cLJmx4qTzojVZrg8W9y"
                        },
                        {
                          "type": "U256",
                          "value": "10"
                        }
                      ]
                    }
                  ],
                  "nextStart": 2
                }
              }
            }
          },
          "400": {
            "description": "BadRequest",
            "content": {
              "application/json": {
                "schema": {
                  "$ref": "#/components/schemas/BadRequest"
                },
                "example": {
                  "detail": "Something bad in the request"
                }
              }
            }
          },
          "401": {
            "description": "Unauthorized",
            "content": {
              "application/json": {
                "schema": {
                  "$ref": "#/components/schemas/Unauthorized"
                },
                "example": {
                  "detail": "You shall not pass"
                }
              }
            }
          },
          "404": {
            "description": "NotFound",
            "content": {
              "application/json": {
                "schema": {
                  "$ref": "#/components/schemas/NotFound"
                },
                "example": {
                  "resource": "wallet-name",
                  "detail": "wallet-name not found"
                }
              }
            }
          },
          "500": {
            "description": "InternalServerError",
            "content": {
              "application/json": {
                "schema": {
                  "$ref": "#/components/schemas/InternalServerError"
                },
                "example": {
                  "detail": "Ouch"
                }
              }
            }
          },
          "503": {
            "description": "ServiceUnavailable",
            "content": {
              "application/json": {
                "schema": {
                  "$ref": "#/components/schemas/ServiceUnavailable"
                },
                "example": {
                  "detail": "Self clique unsynced"
                }
              }
            }
          }
        }
      }
    },
    "/events/contract/{contractAddress}/current-count": {
      "get": {
        "tags": [
          "Events"
        ],
        "summary": "Get current value of the events counter for a contract",
        "operationId": "getEventsContractContractaddressCurrent-count",
        "parameters": [
          {
            "name": "contractAddress",
            "in": "path",
            "required": true,
            "schema": {
              "type": "string",
              "format": "address"
            }
          }
        ],
        "responses": {
          "200": {
            "content": {
              "application/json": {
                "schema": {
                  "type": "integer",
                  "format": "int32"
                },
                "example": 100
              }
            }
          },
          "400": {
            "description": "BadRequest",
            "content": {
              "application/json": {
                "schema": {
                  "$ref": "#/components/schemas/BadRequest"
                },
                "example": {
                  "detail": "Something bad in the request"
                }
              }
            }
          },
          "401": {
            "description": "Unauthorized",
            "content": {
              "application/json": {
                "schema": {
                  "$ref": "#/components/schemas/Unauthorized"
                },
                "example": {
                  "detail": "You shall not pass"
                }
              }
            }
          },
          "404": {
            "description": "NotFound",
            "content": {
              "application/json": {
                "schema": {
                  "$ref": "#/components/schemas/NotFound"
                },
                "example": {
                  "resource": "wallet-name",
                  "detail": "wallet-name not found"
                }
              }
            }
          },
          "500": {
            "description": "InternalServerError",
            "content": {
              "application/json": {
                "schema": {
                  "$ref": "#/components/schemas/InternalServerError"
                },
                "example": {
                  "detail": "Ouch"
                }
              }
            }
          },
          "503": {
            "description": "ServiceUnavailable",
            "content": {
              "application/json": {
                "schema": {
                  "$ref": "#/components/schemas/ServiceUnavailable"
                },
                "example": {
                  "detail": "Self clique unsynced"
                }
              }
            }
          }
        }
      }
    },
    "/events/tx-id/{txId}": {
      "get": {
        "tags": [
          "Events"
        ],
        "summary": "Get contract events for a transaction",
        "operationId": "getEventsTx-idTxid",
        "parameters": [
          {
            "name": "txId",
            "in": "path",
            "required": true,
            "schema": {
              "type": "string",
              "format": "32-byte-hash"
            }
          },
          {
            "name": "group",
            "in": "query",
            "required": false,
            "schema": {
              "type": "integer",
              "format": "int32"
            }
          }
        ],
        "responses": {
          "200": {
            "content": {
              "application/json": {
                "schema": {
                  "$ref": "#/components/schemas/ContractEventsByTxId"
                },
                "example": {
                  "events": [
                    {
                      "blockHash": "bdaf9dc514ce7d34b6474b8ca10a3dfb93ba997cb9d5ff1ea724ebe2af48abe5",
                      "contractAddress": "vSxdLL2kE3o6vJBdKkdgmS3W39G3ZEmFHpo2y1jnbzBq",
                      "eventIndex": 1,
                      "fields": [
                        {
                          "type": "Address",
                          "value": "1AujpupFP4KWeZvqA7itsHY9cLJmx4qTzojVZrg8W9y"
                        },
                        {
                          "type": "U256",
                          "value": "10"
                        }
                      ]
                    }
                  ]
                }
              }
            }
          },
          "400": {
            "description": "BadRequest",
            "content": {
              "application/json": {
                "schema": {
                  "$ref": "#/components/schemas/BadRequest"
                },
                "example": {
                  "detail": "Something bad in the request"
                }
              }
            }
          },
          "401": {
            "description": "Unauthorized",
            "content": {
              "application/json": {
                "schema": {
                  "$ref": "#/components/schemas/Unauthorized"
                },
                "example": {
                  "detail": "You shall not pass"
                }
              }
            }
          },
          "404": {
            "description": "NotFound",
            "content": {
              "application/json": {
                "schema": {
                  "$ref": "#/components/schemas/NotFound"
                },
                "example": {
                  "resource": "wallet-name",
                  "detail": "wallet-name not found"
                }
              }
            }
          },
          "500": {
            "description": "InternalServerError",
            "content": {
              "application/json": {
                "schema": {
                  "$ref": "#/components/schemas/InternalServerError"
                },
                "example": {
                  "detail": "Ouch"
                }
              }
            }
          },
          "503": {
            "description": "ServiceUnavailable",
            "content": {
              "application/json": {
                "schema": {
                  "$ref": "#/components/schemas/ServiceUnavailable"
                },
                "example": {
                  "detail": "Self clique unsynced"
                }
              }
            }
          }
        }
      }
    },
    "/events/block-hash/{blockHash}": {
      "get": {
        "tags": [
          "Events"
        ],
        "summary": "Get contract events for a block",
        "operationId": "getEventsBlock-hashBlockhash",
        "parameters": [
          {
            "name": "blockHash",
            "in": "path",
            "required": true,
            "schema": {
              "type": "string",
              "format": "block-hash"
            }
          },
          {
            "name": "group",
            "in": "query",
            "required": false,
            "schema": {
              "type": "integer",
              "format": "int32"
            }
          }
        ],
        "responses": {
          "200": {
            "content": {
              "application/json": {
                "schema": {
                  "$ref": "#/components/schemas/ContractEventsByBlockHash"
                },
                "example": {
                  "events": [
                    {
                      "txId": "503bfb16230888af4924aa8f8250d7d348b862e267d75d3147f1998050b6da69",
                      "contractAddress": "vSxdLL2kE3o6vJBdKkdgmS3W39G3ZEmFHpo2y1jnbzBq",
                      "eventIndex": 1,
                      "fields": [
                        {
                          "type": "Address",
                          "value": "1AujpupFP4KWeZvqA7itsHY9cLJmx4qTzojVZrg8W9y"
                        },
                        {
                          "type": "U256",
                          "value": "10"
                        }
                      ]
                    }
                  ]
                }
              }
            }
          },
          "400": {
            "description": "BadRequest",
            "content": {
              "application/json": {
                "schema": {
                  "$ref": "#/components/schemas/BadRequest"
                },
                "example": {
                  "detail": "Something bad in the request"
                }
              }
            }
          },
          "401": {
            "description": "Unauthorized",
            "content": {
              "application/json": {
                "schema": {
                  "$ref": "#/components/schemas/Unauthorized"
                },
                "example": {
                  "detail": "You shall not pass"
                }
              }
            }
          },
          "404": {
            "description": "NotFound",
            "content": {
              "application/json": {
                "schema": {
                  "$ref": "#/components/schemas/NotFound"
                },
                "example": {
                  "resource": "wallet-name",
                  "detail": "wallet-name not found"
                }
              }
            }
          },
          "500": {
            "description": "InternalServerError",
            "content": {
              "application/json": {
                "schema": {
                  "$ref": "#/components/schemas/InternalServerError"
                },
                "example": {
                  "detail": "Ouch"
                }
              }
            }
          },
          "503": {
            "description": "ServiceUnavailable",
            "content": {
              "application/json": {
                "schema": {
                  "$ref": "#/components/schemas/ServiceUnavailable"
                },
                "example": {
                  "detail": "Self clique unsynced"
                }
              }
            }
          }
        }
      }
    },
    "/utils/verify-signature": {
      "post": {
        "tags": [
          "Utils"
        ],
        "summary": "Verify the SecP256K1 signature of some data",
        "operationId": "postUtilsVerify-signature",
        "requestBody": {
          "content": {
            "application/json": {
              "schema": {
                "$ref": "#/components/schemas/VerifySignature"
              },
              "example": {
                "data": "35d1b2a520a0da34c5eb8d712aa9cc",
                "signature": "9e1a35b2931bd04e6780d01c36e3e5337941aa80f173cfe4f4e249c44ab135272b834c1a639db9c89d673a8a30524042b0469672ca845458a5a0cf2cad53221b",
                "publicKey": "d1b70d2226308b46da297486adb6b4f1a8c1842cb159ac5ec04f384fe2d6f5da28"
              }
            }
          },
          "required": true
        },
        "responses": {
          "200": {
            "content": {
              "application/json": {
                "schema": {
                  "type": "boolean"
                },
                "example": true
              }
            }
          },
          "400": {
            "description": "BadRequest",
            "content": {
              "application/json": {
                "schema": {
                  "$ref": "#/components/schemas/BadRequest"
                },
                "example": {
                  "detail": "Something bad in the request"
                }
              }
            }
          },
          "401": {
            "description": "Unauthorized",
            "content": {
              "application/json": {
                "schema": {
                  "$ref": "#/components/schemas/Unauthorized"
                },
                "example": {
                  "detail": "You shall not pass"
                }
              }
            }
          },
          "404": {
            "description": "NotFound",
            "content": {
              "application/json": {
                "schema": {
                  "$ref": "#/components/schemas/NotFound"
                },
                "example": {
                  "resource": "wallet-name",
                  "detail": "wallet-name not found"
                }
              }
            }
          },
          "500": {
            "description": "InternalServerError",
            "content": {
              "application/json": {
                "schema": {
                  "$ref": "#/components/schemas/InternalServerError"
                },
                "example": {
                  "detail": "Ouch"
                }
              }
            }
          },
          "503": {
            "description": "ServiceUnavailable",
            "content": {
              "application/json": {
                "schema": {
                  "$ref": "#/components/schemas/ServiceUnavailable"
                },
                "example": {
                  "detail": "Self clique unsynced"
                }
              }
            }
          }
        }
      }
    },
    "/utils/target-to-hashrate": {
      "post": {
        "tags": [
          "Utils"
        ],
        "summary": "Convert a target to hashrate",
        "operationId": "postUtilsTarget-to-hashrate",
        "requestBody": {
          "content": {
            "application/json": {
              "schema": {
                "$ref": "#/components/schemas/TargetToHashrate"
              },
              "example": {
                "target": "1b032b55"
              }
            }
          },
          "required": true
        },
        "responses": {
          "200": {
            "content": {
              "application/json": {
                "schema": {
                  "$ref": "#/components/schemas/Result"
                },
                "example": {
                  "hashrate": "355255758493400"
                }
              }
            }
          },
          "400": {
            "description": "BadRequest",
            "content": {
              "application/json": {
                "schema": {
                  "$ref": "#/components/schemas/BadRequest"
                },
                "example": {
                  "detail": "Something bad in the request"
                }
              }
            }
          },
          "401": {
            "description": "Unauthorized",
            "content": {
              "application/json": {
                "schema": {
                  "$ref": "#/components/schemas/Unauthorized"
                },
                "example": {
                  "detail": "You shall not pass"
                }
              }
            }
          },
          "404": {
            "description": "NotFound",
            "content": {
              "application/json": {
                "schema": {
                  "$ref": "#/components/schemas/NotFound"
                },
                "example": {
                  "resource": "wallet-name",
                  "detail": "wallet-name not found"
                }
              }
            }
          },
          "500": {
            "description": "InternalServerError",
            "content": {
              "application/json": {
                "schema": {
                  "$ref": "#/components/schemas/InternalServerError"
                },
                "example": {
                  "detail": "Ouch"
                }
              }
            }
          },
          "503": {
            "description": "ServiceUnavailable",
            "content": {
              "application/json": {
                "schema": {
                  "$ref": "#/components/schemas/ServiceUnavailable"
                },
                "example": {
                  "detail": "Self clique unsynced"
                }
              }
            }
          }
        }
      }
    },
    "/utils/check-hash-indexing": {
      "put": {
        "tags": [
          "Utils"
        ],
        "summary": "Check and repair the indexing of block hashes",
        "operationId": "putUtilsCheck-hash-indexing",
        "responses": {
          "200": {},
          "400": {
            "description": "BadRequest",
            "content": {
              "application/json": {
                "schema": {
                  "$ref": "#/components/schemas/BadRequest"
                },
                "example": {
                  "detail": "Something bad in the request"
                }
              }
            }
          },
          "401": {
            "description": "Unauthorized",
            "content": {
              "application/json": {
                "schema": {
                  "$ref": "#/components/schemas/Unauthorized"
                },
                "example": {
                  "detail": "You shall not pass"
                }
              }
            }
          },
          "404": {
            "description": "NotFound",
            "content": {
              "application/json": {
                "schema": {
                  "$ref": "#/components/schemas/NotFound"
                },
                "example": {
                  "resource": "wallet-name",
                  "detail": "wallet-name not found"
                }
              }
            }
          },
          "500": {
            "description": "InternalServerError",
            "content": {
              "application/json": {
                "schema": {
                  "$ref": "#/components/schemas/InternalServerError"
                },
                "example": {
                  "detail": "Ouch"
                }
              }
            }
          },
          "503": {
            "description": "ServiceUnavailable",
            "content": {
              "application/json": {
                "schema": {
                  "$ref": "#/components/schemas/ServiceUnavailable"
                },
                "example": {
                  "detail": "Self clique unsynced"
                }
              }
            }
          }
        }
      }
    }
  },
  "components": {
    "schemas": {
      "AddressBalance": {
        "title": "AddressBalance",
        "type": "object",
        "required": [
          "address",
          "balance",
          "balanceHint",
          "lockedBalance",
          "lockedBalanceHint"
        ],
        "properties": {
          "address": {
            "type": "string",
            "format": "address"
          },
          "balance": {
            "type": "string",
            "format": "uint256"
          },
          "balanceHint": {
            "type": "string",
            "format": "x.x ALPH"
          },
          "lockedBalance": {
            "type": "string",
            "format": "uint256"
          },
          "lockedBalanceHint": {
            "type": "string",
            "format": "x.x ALPH"
          }
        }
      },
      "AddressInfo": {
        "title": "AddressInfo",
        "type": "object",
        "required": [
          "address",
          "publicKey",
          "group",
          "path"
        ],
        "properties": {
          "address": {
            "type": "string",
            "format": "address"
          },
          "publicKey": {
            "type": "string",
            "format": "public-key"
          },
          "group": {
            "type": "integer",
            "format": "group-index"
          },
          "path": {
            "type": "string"
          }
        }
      },
      "Addresses": {
        "title": "Addresses",
        "type": "object",
        "required": [
          "activeAddress",
          "addresses"
        ],
        "properties": {
          "activeAddress": {
            "type": "string",
            "format": "address"
          },
          "addresses": {
            "type": "array",
            "items": {
              "$ref": "#/components/schemas/AddressInfo"
            }
          }
        }
      },
      "AssetInput": {
        "title": "AssetInput",
        "type": "object",
        "required": [
          "outputRef",
          "unlockScript"
        ],
        "properties": {
          "outputRef": {
            "$ref": "#/components/schemas/OutputRef"
          },
          "unlockScript": {
            "type": "string",
            "format": "hex-string"
          }
        }
      },
      "AssetOutput": {
        "title": "AssetOutput",
        "type": "object",
        "required": [
          "hint",
          "key",
          "attoAlphAmount",
          "address",
          "tokens",
          "lockTime",
          "message",
          "type"
        ],
        "properties": {
          "hint": {
            "type": "integer",
            "format": "int32"
          },
          "key": {
            "type": "string",
            "format": "32-byte-hash"
          },
          "attoAlphAmount": {
            "type": "string",
            "format": "uint256"
          },
          "address": {
            "type": "string",
            "format": "address"
          },
          "tokens": {
            "type": "array",
            "items": {
              "$ref": "#/components/schemas/Token"
            }
          },
          "lockTime": {
            "type": "integer",
            "format": "int64"
          },
          "message": {
            "type": "string",
            "format": "hex-string"
          },
          "type": {
            "type": "string"
          }
        }
      },
      "AssetState": {
        "title": "AssetState",
        "type": "object",
        "required": [
          "attoAlphAmount"
        ],
        "properties": {
          "attoAlphAmount": {
            "type": "string",
            "format": "uint256"
          },
          "tokens": {
            "type": "array",
            "items": {
              "$ref": "#/components/schemas/Token"
            }
          }
        }
      },
      "BadRequest": {
        "title": "BadRequest",
        "type": "object",
        "required": [
          "detail"
        ],
        "properties": {
          "detail": {
            "type": "string"
          }
        }
      },
      "Balance": {
        "title": "Balance",
        "type": "object",
        "required": [
          "balance",
          "balanceHint",
          "lockedBalance",
          "lockedBalanceHint",
          "utxoNum"
        ],
        "properties": {
          "balance": {
            "type": "string",
            "format": "uint256"
          },
          "balanceHint": {
            "type": "string",
            "format": "x.x ALPH"
          },
          "lockedBalance": {
            "type": "string",
            "format": "uint256"
          },
          "lockedBalanceHint": {
            "type": "string",
            "format": "x.x ALPH"
          },
          "tokenBalances": {
            "type": "array",
            "items": {
              "$ref": "#/components/schemas/Token"
            }
          },
          "lockedTokenBalances": {
            "type": "array",
            "items": {
              "$ref": "#/components/schemas/Token"
            }
          },
          "utxoNum": {
            "type": "integer",
            "format": "int32"
          }
        }
      },
      "Balances": {
        "title": "Balances",
        "type": "object",
        "required": [
          "totalBalance",
          "totalBalanceHint",
          "balances"
        ],
        "properties": {
          "totalBalance": {
            "type": "string",
            "format": "uint256"
          },
          "totalBalanceHint": {
            "type": "string",
            "format": "x.x ALPH"
          },
          "balances": {
            "type": "array",
            "items": {
              "$ref": "#/components/schemas/AddressBalance"
            }
          }
        }
      },
      "Ban": {
        "title": "Ban",
        "type": "object",
        "required": [
          "peers",
          "type"
        ],
        "properties": {
          "peers": {
            "type": "array",
            "items": {
              "type": "string",
              "format": "inet-address"
            }
          },
          "type": {
            "type": "string"
          }
        }
      },
      "Banned": {
        "title": "Banned",
        "type": "object",
        "required": [
          "until",
          "type"
        ],
        "properties": {
          "until": {
            "type": "integer",
            "format": "int64"
          },
          "type": {
            "type": "string"
          }
        }
      },
      "BlockAndEvents": {
        "title": "BlockAndEvents",
        "type": "object",
        "required": [
          "block",
          "events"
        ],
        "properties": {
          "block": {
            "$ref": "#/components/schemas/BlockEntry"
          },
          "events": {
            "type": "array",
            "items": {
              "$ref": "#/components/schemas/ContractEventByBlockHash"
            }
          }
        }
      },
      "BlockEntry": {
        "title": "BlockEntry",
        "type": "object",
        "required": [
          "hash",
          "timestamp",
          "chainFrom",
          "chainTo",
          "height",
          "deps",
          "transactions",
          "nonce",
          "version",
          "depStateHash",
          "txsHash",
          "target",
          "ghostUncles"
        ],
        "properties": {
          "hash": {
            "type": "string",
            "format": "block-hash"
          },
          "timestamp": {
            "type": "integer",
            "format": "int64"
          },
          "chainFrom": {
            "type": "integer",
            "format": "int32"
          },
          "chainTo": {
            "type": "integer",
            "format": "int32"
          },
          "height": {
            "type": "integer",
            "format": "int32"
          },
          "deps": {
            "type": "array",
            "items": {
              "type": "string",
              "format": "block-hash"
            }
          },
          "transactions": {
            "type": "array",
            "items": {
              "$ref": "#/components/schemas/Transaction"
            }
          },
          "nonce": {
            "type": "string",
            "format": "hex-string"
          },
          "version": {
            "type": "integer"
          },
          "depStateHash": {
            "type": "string",
            "format": "32-byte-hash"
          },
          "txsHash": {
            "type": "string",
            "format": "32-byte-hash"
          },
          "target": {
            "type": "string",
            "format": "hex-string"
          },
          "ghostUncles": {
            "type": "array",
            "items": {
              "$ref": "#/components/schemas/GhostUncleBlockEntry"
            }
          }
        }
      },
      "BlockHeaderEntry": {
        "title": "BlockHeaderEntry",
        "type": "object",
        "required": [
          "hash",
          "timestamp",
          "chainFrom",
          "chainTo",
          "height",
          "deps"
        ],
        "properties": {
          "hash": {
            "type": "string",
            "format": "block-hash"
          },
          "timestamp": {
            "type": "integer",
            "format": "int64"
          },
          "chainFrom": {
            "type": "integer",
            "format": "int32"
          },
          "chainTo": {
            "type": "integer",
            "format": "int32"
          },
          "height": {
            "type": "integer",
            "format": "int32"
          },
          "deps": {
            "type": "array",
            "items": {
              "type": "string",
              "format": "block-hash"
            }
          }
        }
      },
      "BlocksAndEventsPerTimeStampRange": {
        "title": "BlocksAndEventsPerTimeStampRange",
        "type": "object",
        "required": [
          "blocksAndEvents"
        ],
        "properties": {
          "blocksAndEvents": {
            "type": "array",
            "items": {
              "type": "array",
              "items": {
                "$ref": "#/components/schemas/BlockAndEvents"
              }
            }
          }
        }
      },
      "BlocksPerTimeStampRange": {
        "title": "BlocksPerTimeStampRange",
        "type": "object",
        "required": [
          "blocks"
        ],
        "properties": {
          "blocks": {
            "type": "array",
            "items": {
              "type": "array",
              "items": {
                "$ref": "#/components/schemas/BlockEntry"
              }
            }
          }
        }
      },
      "BrokerInfo": {
        "title": "BrokerInfo",
        "type": "object",
        "required": [
          "cliqueId",
          "brokerId",
          "brokerNum",
          "address"
        ],
        "properties": {
          "cliqueId": {
            "type": "string",
            "format": "clique-id"
          },
          "brokerId": {
            "type": "integer",
            "format": "int32"
          },
          "brokerNum": {
            "type": "integer",
            "format": "int32"
          },
          "address": {
            "type": "object",
            "format": "inet-socket-address",
            "required": [
              "addr",
              "port"
            ],
            "properties": {
              "addr": {
                "type": "string"
              },
              "port": {
                "type": "integer",
                "format": "int32"
              }
            }
          }
        }
      },
      "BuildInfo": {
        "title": "BuildInfo",
        "type": "object",
        "required": [
          "releaseVersion",
          "commit"
        ],
        "properties": {
          "releaseVersion": {
            "type": "string"
          },
          "commit": {
            "type": "string"
          }
        }
      },
      "BuildMultiAddressesTransaction": {
        "title": "BuildMultiAddressesTransaction",
        "type": "object",
        "required": [
          "from"
        ],
        "properties": {
          "from": {
            "type": "array",
            "items": {
              "$ref": "#/components/schemas/Source"
            }
          },
          "gasPrice": {
            "type": "string",
            "format": "uint256"
          },
          "targetBlockHash": {
            "type": "string",
            "format": "block-hash"
          }
        }
      },
      "BuildMultisig": {
        "title": "BuildMultisig",
        "type": "object",
        "required": [
          "fromAddress",
          "fromPublicKeys",
          "destinations"
        ],
        "properties": {
          "fromAddress": {
            "type": "string",
            "format": "address"
          },
          "fromPublicKeys": {
            "type": "array",
            "items": {
              "type": "string",
              "format": "public-key"
            }
          },
          "destinations": {
            "type": "array",
            "items": {
              "$ref": "#/components/schemas/Destination"
            }
          },
          "gas": {
            "type": "integer",
            "format": "gas"
          },
          "gasPrice": {
            "type": "string",
            "format": "uint256"
          }
        }
      },
      "BuildMultisigAddress": {
        "title": "BuildMultisigAddress",
        "type": "object",
        "required": [
          "keys",
          "mrequired"
        ],
        "properties": {
          "keys": {
            "type": "array",
            "items": {
              "type": "string",
              "format": "public-key"
            }
          },
          "mrequired": {
            "type": "integer",
            "format": "int32"
          }
        }
      },
      "BuildMultisigAddressResult": {
        "title": "BuildMultisigAddressResult",
        "type": "object",
        "required": [
          "address"
        ],
        "properties": {
          "address": {
            "type": "string",
            "format": "address"
          }
        }
      },
      "BuildSweepAddressTransactions": {
        "title": "BuildSweepAddressTransactions",
        "type": "object",
        "required": [
          "fromPublicKey",
          "toAddress"
        ],
        "properties": {
          "fromPublicKey": {
            "type": "string",
            "format": "public-key"
          },
          "toAddress": {
            "type": "string",
            "format": "address"
          },
          "maxAttoAlphPerUTXO": {
            "type": "string",
            "format": "uint256"
          },
          "lockTime": {
            "type": "integer",
            "format": "int64"
          },
          "gasAmount": {
            "type": "integer",
            "format": "gas"
          },
          "gasPrice": {
            "type": "string",
            "format": "uint256"
          },
          "targetBlockHash": {
            "type": "string",
            "format": "block-hash"
          }
        }
      },
      "BuildSweepAddressTransactionsResult": {
        "title": "BuildSweepAddressTransactionsResult",
        "type": "object",
        "required": [
          "unsignedTxs",
          "fromGroup",
          "toGroup"
        ],
        "properties": {
          "unsignedTxs": {
            "type": "array",
            "items": {
              "$ref": "#/components/schemas/SweepAddressTransaction"
            }
          },
          "fromGroup": {
            "type": "integer",
            "format": "int32"
          },
          "toGroup": {
            "type": "integer",
            "format": "int32"
          }
        }
      },
      "BuildSweepMultisig": {
        "title": "BuildSweepMultisig",
        "type": "object",
        "required": [
          "fromAddress",
          "fromPublicKeys",
          "toAddress"
        ],
        "properties": {
          "fromAddress": {
            "type": "string",
            "format": "address"
          },
          "fromPublicKeys": {
            "type": "array",
            "items": {
              "type": "string",
              "format": "public-key"
            }
          },
          "toAddress": {
            "type": "string",
            "format": "address"
          },
          "maxAttoAlphPerUTXO": {
            "type": "string",
            "format": "uint256"
          },
          "lockTime": {
            "type": "integer",
            "format": "int64"
          },
          "gasAmount": {
            "type": "integer",
            "format": "gas"
          },
          "gasPrice": {
            "type": "string",
            "format": "uint256"
          },
          "utxosLimit": {
            "type": "integer",
            "format": "int32"
          },
          "targetBlockHash": {
            "type": "string",
            "format": "block-hash"
          }
        }
      },
      "BuildTransaction": {
        "title": "BuildTransaction",
        "oneOf": [
          {
            "$ref": "#/components/schemas/DeployContract2"
          },
          {
            "$ref": "#/components/schemas/ExecuteScript2"
          },
          {
            "$ref": "#/components/schemas/Transfer3"
          }
        ],
        "discriminator": {
          "propertyName": "type",
          "mapping": {
            "DeployContract": "#/components/schemas/DeployContract2",
            "ExecuteScript": "#/components/schemas/ExecuteScript2",
            "Transfer": "#/components/schemas/Transfer3"
          }
        }
      },
      "BuildTransactionResult": {
        "title": "BuildTransactionResult",
        "oneOf": [
          {
            "$ref": "#/components/schemas/DeployContract3"
          },
          {
            "$ref": "#/components/schemas/ExecuteScript3"
          },
          {
            "$ref": "#/components/schemas/Transfer4"
          }
        ],
        "discriminator": {
          "propertyName": "type",
          "mapping": {
            "DeployContract": "#/components/schemas/DeployContract3",
            "ExecuteScript": "#/components/schemas/ExecuteScript3",
            "Transfer": "#/components/schemas/Transfer4"
          }
        }
      },
      "CallContract": {
        "title": "CallContract",
        "type": "object",
        "required": [
          "group",
          "address",
          "methodIndex"
        ],
        "properties": {
          "group": {
            "type": "integer",
            "format": "int32"
          },
          "worldStateBlockHash": {
            "type": "string",
            "format": "block-hash"
          },
          "txId": {
            "type": "string",
            "format": "32-byte-hash"
          },
          "address": {
            "type": "string",
            "format": "address"
          },
          "callerAddress": {
            "type": "string",
            "format": "address"
          },
          "methodIndex": {
            "type": "integer",
            "format": "int32"
          },
          "args": {
            "type": "array",
            "items": {
              "$ref": "#/components/schemas/Val"
            }
          },
          "interestedContracts": {
            "type": "array",
            "items": {
              "type": "string",
              "format": "address"
            }
          },
          "inputAssets": {
            "type": "array",
            "items": {
              "$ref": "#/components/schemas/TestInputAsset"
            }
          }
        }
      },
      "CallContractFailed": {
        "title": "CallContractFailed",
        "type": "object",
        "required": [
          "error",
          "type"
        ],
        "properties": {
          "error": {
            "type": "string"
          },
          "type": {
            "type": "string"
          }
        }
      },
      "CallContractResult": {
        "title": "CallContractResult",
        "oneOf": [
          {
            "$ref": "#/components/schemas/CallContractFailed"
          },
          {
            "$ref": "#/components/schemas/CallContractSucceeded"
          }
        ],
        "discriminator": {
          "propertyName": "type",
          "mapping": {
            "CallContractFailed": "#/components/schemas/CallContractFailed",
            "CallContractSucceeded": "#/components/schemas/CallContractSucceeded"
          }
        }
      },
      "CallContractSucceeded": {
        "title": "CallContractSucceeded",
        "type": "object",
        "required": [
          "returns",
          "gasUsed",
          "contracts",
          "txInputs",
          "txOutputs",
          "events",
          "debugMessages",
          "type"
        ],
        "properties": {
          "returns": {
            "type": "array",
            "items": {
              "$ref": "#/components/schemas/Val"
            }
          },
          "gasUsed": {
            "type": "integer",
            "format": "int32"
          },
          "contracts": {
            "type": "array",
            "items": {
              "$ref": "#/components/schemas/ContractState"
            }
          },
          "txInputs": {
            "type": "array",
            "items": {
              "type": "string",
              "format": "address"
            }
          },
          "txOutputs": {
            "type": "array",
            "items": {
              "$ref": "#/components/schemas/Output"
            }
          },
          "events": {
            "type": "array",
            "items": {
              "$ref": "#/components/schemas/ContractEventByTxId"
            }
          },
          "debugMessages": {
            "type": "array",
            "items": {
              "$ref": "#/components/schemas/DebugMessage"
            }
          },
          "type": {
            "type": "string"
          }
        }
      },
      "CallTxScript": {
        "title": "CallTxScript",
        "type": "object",
        "required": [
          "group",
          "bytecode"
        ],
        "properties": {
          "group": {
            "type": "integer",
            "format": "int32"
          },
          "bytecode": {
            "type": "string",
            "format": "hex-string"
          },
          "callerAddress": {
            "type": "string",
            "format": "address"
          },
          "worldStateBlockHash": {
            "type": "string",
            "format": "block-hash"
          },
          "txId": {
            "type": "string",
            "format": "32-byte-hash"
          },
          "inputAssets": {
            "type": "array",
            "items": {
              "$ref": "#/components/schemas/TestInputAsset"
            }
          },
          "interestedContracts": {
            "type": "array",
            "items": {
              "type": "string",
              "format": "address"
            }
          }
        }
      },
      "CallTxScriptResult": {
        "title": "CallTxScriptResult",
        "type": "object",
        "required": [
          "returns",
          "gasUsed",
          "contracts",
          "txInputs",
          "txOutputs",
          "events",
          "debugMessages"
        ],
        "properties": {
          "returns": {
            "type": "array",
            "items": {
              "$ref": "#/components/schemas/Val"
            }
          },
          "gasUsed": {
            "type": "integer",
            "format": "int32"
          },
          "contracts": {
            "type": "array",
            "items": {
              "$ref": "#/components/schemas/ContractState"
            }
          },
          "txInputs": {
            "type": "array",
            "items": {
              "type": "string",
              "format": "address"
            }
          },
          "txOutputs": {
            "type": "array",
            "items": {
              "$ref": "#/components/schemas/Output"
            }
          },
          "events": {
            "type": "array",
            "items": {
              "$ref": "#/components/schemas/ContractEventByTxId"
            }
          },
          "debugMessages": {
            "type": "array",
            "items": {
              "$ref": "#/components/schemas/DebugMessage"
            }
          }
        }
      },
      "ChainInfo": {
        "title": "ChainInfo",
        "type": "object",
        "required": [
          "currentHeight"
        ],
        "properties": {
          "currentHeight": {
            "type": "integer",
            "format": "int32"
          }
        }
      },
      "ChainParams": {
        "title": "ChainParams",
        "type": "object",
        "required": [
          "networkId",
          "numZerosAtLeastInHash",
          "groupNumPerBroker",
          "groups"
        ],
        "properties": {
          "networkId": {
            "type": "integer"
          },
          "numZerosAtLeastInHash": {
            "type": "integer",
            "format": "int32"
          },
          "groupNumPerBroker": {
            "type": "integer",
            "format": "int32"
          },
          "groups": {
            "type": "integer",
            "format": "int32"
          }
        }
      },
      "ChangeActiveAddress": {
        "title": "ChangeActiveAddress",
        "type": "object",
        "required": [
          "address"
        ],
        "properties": {
          "address": {
            "type": "string",
            "format": "address"
          }
        }
      },
      "CompileContractResult": {
        "title": "CompileContractResult",
        "type": "object",
        "required": [
          "version",
          "name",
          "bytecode",
          "bytecodeDebugPatch",
          "codeHash",
          "codeHashDebug",
          "fields",
          "functions",
          "constants",
          "enums",
          "events",
          "warnings"
        ],
        "properties": {
          "version": {
            "type": "string"
          },
          "name": {
            "type": "string"
          },
          "bytecode": {
            "type": "string"
          },
          "bytecodeDebugPatch": {
            "type": "string"
          },
          "codeHash": {
            "type": "string",
            "format": "32-byte-hash"
          },
          "codeHashDebug": {
            "type": "string",
            "format": "32-byte-hash"
          },
          "fields": {
            "$ref": "#/components/schemas/FieldsSig"
          },
          "functions": {
            "type": "array",
            "items": {
              "$ref": "#/components/schemas/FunctionSig"
            }
          },
          "constants": {
            "type": "array",
            "items": {
              "$ref": "#/components/schemas/Constant"
            }
          },
          "enums": {
            "type": "array",
            "items": {
              "$ref": "#/components/schemas/Enum"
            }
          },
          "events": {
            "type": "array",
            "items": {
              "$ref": "#/components/schemas/EventSig"
            }
          },
          "warnings": {
            "type": "array",
            "items": {
              "type": "string"
            }
          },
          "maps": {
            "$ref": "#/components/schemas/MapsSig"
          },
          "stdInterfaceId": {
            "type": "string"
          }
        }
      },
      "CompileProjectResult": {
        "title": "CompileProjectResult",
        "type": "object",
        "required": [
          "contracts",
          "scripts"
        ],
        "properties": {
          "contracts": {
            "type": "array",
            "items": {
              "$ref": "#/components/schemas/CompileContractResult"
            }
          },
          "scripts": {
            "type": "array",
            "items": {
              "$ref": "#/components/schemas/CompileScriptResult"
            }
          },
          "structs": {
            "type": "array",
            "items": {
              "$ref": "#/components/schemas/StructSig"
            }
          },
          "constants": {
            "type": "array",
            "items": {
              "$ref": "#/components/schemas/Constant"
            }
          },
          "enums": {
            "type": "array",
            "items": {
              "$ref": "#/components/schemas/Enum"
            }
          },
          "warnings": {
            "type": "array",
            "items": {
              "type": "string"
            }
          }
        }
      },
      "CompileScriptResult": {
        "title": "CompileScriptResult",
        "type": "object",
        "required": [
          "version",
          "name",
          "bytecodeTemplate",
          "bytecodeDebugPatch",
          "fields",
          "functions",
          "warnings"
        ],
        "properties": {
          "version": {
            "type": "string"
          },
          "name": {
            "type": "string"
          },
          "bytecodeTemplate": {
            "type": "string"
          },
          "bytecodeDebugPatch": {
            "type": "string"
          },
          "fields": {
            "$ref": "#/components/schemas/FieldsSig"
          },
          "functions": {
            "type": "array",
            "items": {
              "$ref": "#/components/schemas/FunctionSig"
            }
          },
          "warnings": {
            "type": "array",
            "items": {
              "type": "string"
            }
          }
        }
      },
      "CompilerOptions": {
        "title": "CompilerOptions",
        "type": "object",
        "properties": {
          "ignoreUnusedConstantsWarnings": {
            "type": "boolean"
          },
          "ignoreUnusedVariablesWarnings": {
            "type": "boolean"
          },
          "ignoreUnusedFieldsWarnings": {
            "type": "boolean"
          },
          "ignoreUnusedPrivateFunctionsWarnings": {
            "type": "boolean"
          },
          "ignoreUpdateFieldsCheckWarnings": {
            "type": "boolean"
          },
          "ignoreCheckExternalCallerWarnings": {
            "type": "boolean"
          },
          "ignoreUnusedFunctionReturnWarnings": {
            "type": "boolean"
          }
        }
      },
      "Confirmed": {
        "title": "Confirmed",
        "type": "object",
        "required": [
          "blockHash",
          "txIndex",
          "chainConfirmations",
          "fromGroupConfirmations",
          "toGroupConfirmations",
          "type"
        ],
        "properties": {
          "blockHash": {
            "type": "string",
            "format": "block-hash"
          },
          "txIndex": {
            "type": "integer",
            "format": "int32"
          },
          "chainConfirmations": {
            "type": "integer",
            "format": "int32"
          },
          "fromGroupConfirmations": {
            "type": "integer",
            "format": "int32"
          },
          "toGroupConfirmations": {
            "type": "integer",
            "format": "int32"
          },
          "type": {
            "type": "string"
          }
        }
      },
      "Constant": {
        "title": "Constant",
        "type": "object",
        "required": [
          "name",
          "value"
        ],
        "properties": {
          "name": {
            "type": "string"
          },
          "value": {
            "$ref": "#/components/schemas/Val"
          }
        }
      },
      "Contract": {
        "title": "Contract",
        "type": "object",
        "required": [
          "code"
        ],
        "properties": {
          "code": {
            "type": "string"
          },
          "compilerOptions": {
            "$ref": "#/components/schemas/CompilerOptions"
          }
        }
      },
      "ContractEvent": {
        "title": "ContractEvent",
        "type": "object",
        "required": [
          "blockHash",
          "txId",
          "eventIndex",
          "fields"
        ],
        "properties": {
          "blockHash": {
            "type": "string",
            "format": "block-hash"
          },
          "txId": {
            "type": "string",
            "format": "32-byte-hash"
          },
          "eventIndex": {
            "type": "integer",
            "format": "int32"
          },
          "fields": {
            "type": "array",
            "items": {
              "$ref": "#/components/schemas/Val"
            }
          }
        }
      },
      "ContractEventByBlockHash": {
        "title": "ContractEventByBlockHash",
        "type": "object",
        "required": [
          "txId",
          "contractAddress",
          "eventIndex",
          "fields"
        ],
        "properties": {
          "txId": {
            "type": "string",
            "format": "32-byte-hash"
          },
          "contractAddress": {
            "type": "string",
            "format": "address"
          },
          "eventIndex": {
            "type": "integer",
            "format": "int32"
          },
          "fields": {
            "type": "array",
            "items": {
              "$ref": "#/components/schemas/Val"
            }
          }
        }
      },
      "ContractEventByTxId": {
        "title": "ContractEventByTxId",
        "type": "object",
        "required": [
          "blockHash",
          "contractAddress",
          "eventIndex",
          "fields"
        ],
        "properties": {
          "blockHash": {
            "type": "string",
            "format": "block-hash"
          },
          "contractAddress": {
            "type": "string",
            "format": "address"
          },
          "eventIndex": {
            "type": "integer",
            "format": "int32"
          },
          "fields": {
            "type": "array",
            "items": {
              "$ref": "#/components/schemas/Val"
            }
          }
        }
      },
      "ContractEvents": {
        "title": "ContractEvents",
        "type": "object",
        "required": [
          "events",
          "nextStart"
        ],
        "properties": {
          "events": {
            "type": "array",
            "items": {
              "$ref": "#/components/schemas/ContractEvent"
            }
          },
          "nextStart": {
            "type": "integer",
            "format": "int32"
          }
        }
      },
      "ContractEventsByBlockHash": {
        "title": "ContractEventsByBlockHash",
        "type": "object",
        "required": [
          "events"
        ],
        "properties": {
          "events": {
            "type": "array",
            "items": {
              "$ref": "#/components/schemas/ContractEventByBlockHash"
            }
          }
        }
      },
      "ContractEventsByTxId": {
        "title": "ContractEventsByTxId",
        "type": "object",
        "required": [
          "events"
        ],
        "properties": {
          "events": {
            "type": "array",
            "items": {
              "$ref": "#/components/schemas/ContractEventByTxId"
            }
          }
        }
      },
      "ContractOutput": {
        "title": "ContractOutput",
        "type": "object",
        "required": [
          "hint",
          "key",
          "attoAlphAmount",
          "address",
          "tokens",
          "type"
        ],
        "properties": {
          "hint": {
            "type": "integer",
            "format": "int32"
          },
          "key": {
            "type": "string",
            "format": "32-byte-hash"
          },
          "attoAlphAmount": {
            "type": "string",
            "format": "uint256"
          },
          "address": {
            "type": "string",
            "format": "address"
          },
          "tokens": {
            "type": "array",
            "items": {
              "$ref": "#/components/schemas/Token"
            }
          },
          "type": {
            "type": "string"
          }
        }
      },
      "ContractState": {
        "title": "ContractState",
        "type": "object",
        "required": [
          "address",
          "bytecode",
          "codeHash",
          "immFields",
          "mutFields",
          "asset"
        ],
        "properties": {
          "address": {
            "type": "string",
            "format": "address"
          },
          "bytecode": {
            "type": "string",
            "format": "contract"
          },
          "codeHash": {
            "type": "string",
            "format": "32-byte-hash"
          },
          "initialStateHash": {
            "type": "string",
            "format": "32-byte-hash"
          },
          "immFields": {
            "type": "array",
            "items": {
              "$ref": "#/components/schemas/Val"
            }
          },
          "mutFields": {
            "type": "array",
            "items": {
              "$ref": "#/components/schemas/Val"
            }
          },
          "asset": {
            "$ref": "#/components/schemas/AssetState"
          }
        }
      },
      "CurrentDifficulty": {
        "title": "CurrentDifficulty",
        "type": "object",
        "required": [
          "difficulty"
        ],
        "properties": {
          "difficulty": {
            "type": "string",
            "format": "bigint"
          }
        }
      },
      "DebugMessage": {
        "title": "DebugMessage",
        "type": "object",
        "required": [
          "contractAddress",
          "message"
        ],
        "properties": {
          "contractAddress": {
            "type": "string",
            "format": "address"
          },
          "message": {
            "type": "string"
          }
        }
      },
      "DecodeUnsignedTx": {
        "title": "DecodeUnsignedTx",
        "type": "object",
        "required": [
          "unsignedTx"
        ],
        "properties": {
          "unsignedTx": {
            "type": "string"
          }
        }
      },
      "DecodeUnsignedTxResult": {
        "title": "DecodeUnsignedTxResult",
        "type": "object",
        "required": [
          "fromGroup",
          "toGroup",
          "unsignedTx"
        ],
        "properties": {
          "fromGroup": {
            "type": "integer",
            "format": "int32"
          },
          "toGroup": {
            "type": "integer",
            "format": "int32"
          },
          "unsignedTx": {
            "$ref": "#/components/schemas/UnsignedTx"
          }
        }
      },
      "DeployContract": {
        "title": "DeployContract",
        "type": "object",
        "required": [
          "fromPublicKey",
          "bytecode"
        ],
        "properties": {
          "fromPublicKey": {
            "type": "string",
            "format": "hex-string"
          },
          "fromPublicKeyType": {
            "type": "string",
            "format": "hex-string"
          },
          "bytecode": {
            "type": "string",
            "format": "hex-string"
          },
          "initialAttoAlphAmount": {
            "type": "string",
            "format": "uint256"
          },
          "initialTokenAmounts": {
            "type": "array",
            "items": {
              "$ref": "#/components/schemas/Token"
            }
          },
          "issueTokenAmount": {
            "type": "string",
            "format": "uint256"
          },
          "issueTokenTo": {
            "type": "string",
            "format": "address"
          },
          "gasAmount": {
            "type": "integer",
            "format": "gas"
          },
          "gasPrice": {
            "type": "string",
            "format": "uint256"
          },
          "targetBlockHash": {
            "type": "string",
            "format": "block-hash"
          }
        }
      },
      "DeployContract1": {
        "title": "DeployContract",
        "type": "object",
        "required": [
          "fromGroup",
          "toGroup",
          "unsignedTx",
          "gasAmount",
          "gasPrice",
          "txId",
          "contractAddress"
        ],
        "properties": {
          "fromGroup": {
            "type": "integer",
            "format": "int32"
          },
          "toGroup": {
            "type": "integer",
            "format": "int32"
          },
          "unsignedTx": {
            "type": "string"
          },
          "gasAmount": {
            "type": "integer",
            "format": "gas"
          },
          "gasPrice": {
            "type": "string",
            "format": "uint256"
          },
          "txId": {
            "type": "string",
            "format": "32-byte-hash"
          },
          "contractAddress": {
            "type": "string",
            "format": "address"
          }
        }
      },
      "DeployContract2": {
        "title": "DeployContract",
        "type": "object",
        "required": [
          "fromPublicKey",
          "bytecode",
          "type"
        ],
        "properties": {
          "fromPublicKey": {
            "type": "string",
            "format": "hex-string"
          },
          "fromPublicKeyType": {
            "type": "string",
            "format": "hex-string"
          },
          "bytecode": {
            "type": "string",
            "format": "hex-string"
          },
          "initialAttoAlphAmount": {
            "type": "string",
            "format": "uint256"
          },
          "initialTokenAmounts": {
            "type": "array",
            "items": {
              "$ref": "#/components/schemas/Token"
            }
          },
          "issueTokenAmount": {
            "type": "string",
            "format": "uint256"
          },
          "issueTokenTo": {
            "type": "string",
            "format": "address"
          },
          "gasAmount": {
            "type": "integer",
            "format": "gas"
          },
          "gasPrice": {
            "type": "string",
            "format": "uint256"
          },
          "targetBlockHash": {
            "type": "string",
            "format": "block-hash"
          },
          "type": {
            "type": "string"
          }
        }
      },
      "DeployContract3": {
        "title": "DeployContract",
        "type": "object",
        "required": [
          "fromGroup",
          "toGroup",
          "unsignedTx",
          "gasAmount",
          "gasPrice",
          "txId",
          "contractAddress",
          "type"
        ],
        "properties": {
          "fromGroup": {
            "type": "integer",
            "format": "int32"
          },
          "toGroup": {
            "type": "integer",
            "format": "int32"
          },
          "unsignedTx": {
            "type": "string"
          },
          "gasAmount": {
            "type": "integer",
            "format": "gas"
          },
          "gasPrice": {
            "type": "string",
            "format": "uint256"
          },
          "txId": {
            "type": "string",
            "format": "32-byte-hash"
          },
          "contractAddress": {
            "type": "string",
            "format": "address"
          },
          "type": {
            "type": "string"
          }
        }
      },
      "Destination": {
        "title": "Destination",
        "type": "object",
        "required": [
          "address",
          "attoAlphAmount"
        ],
        "properties": {
          "address": {
            "type": "string",
            "format": "address"
          },
          "attoAlphAmount": {
            "type": "string",
            "format": "uint256"
          },
          "tokens": {
            "type": "array",
            "items": {
              "$ref": "#/components/schemas/Token"
            }
          },
          "lockTime": {
            "type": "integer",
            "format": "int64"
          },
          "message": {
            "type": "string",
            "format": "hex-string"
          }
        }
      },
      "DiscoveryAction": {
        "title": "DiscoveryAction",
        "oneOf": [
          {
            "$ref": "#/components/schemas/Reachable"
          },
          {
            "$ref": "#/components/schemas/Unreachable"
          }
        ],
        "discriminator": {
          "propertyName": "type",
          "mapping": {
            "Reachable": "#/components/schemas/Reachable",
            "Unreachable": "#/components/schemas/Unreachable"
          }
        }
      },
      "Enum": {
        "title": "Enum",
        "type": "object",
        "required": [
          "name",
          "fields"
        ],
        "properties": {
          "name": {
            "type": "string"
          },
          "fields": {
            "type": "array",
            "items": {
              "$ref": "#/components/schemas/EnumField"
            }
          }
        }
      },
      "EnumField": {
        "title": "EnumField",
        "type": "object",
        "required": [
          "name",
          "value"
        ],
        "properties": {
          "name": {
            "type": "string"
          },
          "value": {
            "$ref": "#/components/schemas/Val"
          }
        }
      },
      "EventSig": {
        "title": "EventSig",
        "type": "object",
        "required": [
          "name",
          "fieldNames",
          "fieldTypes"
        ],
        "properties": {
          "name": {
            "type": "string"
          },
          "fieldNames": {
            "type": "array",
            "items": {
              "type": "string"
            }
          },
          "fieldTypes": {
            "type": "array",
            "items": {
              "type": "string"
            }
          }
        }
      },
      "ExecuteScript": {
        "title": "ExecuteScript",
        "type": "object",
        "required": [
          "fromPublicKey",
          "bytecode"
        ],
        "properties": {
          "fromPublicKey": {
            "type": "string",
            "format": "hex-string"
          },
          "fromPublicKeyType": {
            "type": "string",
            "format": "hex-string"
          },
          "bytecode": {
            "type": "string",
            "format": "hex-string"
          },
          "attoAlphAmount": {
            "type": "string",
            "format": "uint256"
          },
          "tokens": {
            "type": "array",
            "items": {
              "$ref": "#/components/schemas/Token"
            }
          },
          "gasAmount": {
            "type": "integer",
            "format": "gas"
          },
          "gasPrice": {
            "type": "string",
            "format": "uint256"
          },
          "targetBlockHash": {
            "type": "string",
            "format": "block-hash"
          },
          "gasEstimationMultiplier": {
            "type": "number",
            "format": "double"
          }
        }
      },
      "ExecuteScript1": {
        "title": "ExecuteScript",
        "type": "object",
        "required": [
          "fromGroup",
          "toGroup",
          "unsignedTx",
          "gasAmount",
          "gasPrice",
          "txId"
        ],
        "properties": {
          "fromGroup": {
            "type": "integer",
            "format": "int32"
          },
          "toGroup": {
            "type": "integer",
            "format": "int32"
          },
          "unsignedTx": {
            "type": "string"
          },
          "gasAmount": {
            "type": "integer",
            "format": "gas"
          },
          "gasPrice": {
            "type": "string",
            "format": "uint256"
          },
          "txId": {
            "type": "string",
            "format": "32-byte-hash"
          }
        }
      },
      "ExecuteScript2": {
        "title": "ExecuteScript",
        "type": "object",
        "required": [
          "fromPublicKey",
          "bytecode",
          "type"
        ],
        "properties": {
          "fromPublicKey": {
            "type": "string",
            "format": "hex-string"
          },
          "fromPublicKeyType": {
            "type": "string",
            "format": "hex-string"
          },
          "bytecode": {
            "type": "string",
            "format": "hex-string"
          },
          "attoAlphAmount": {
            "type": "string",
            "format": "uint256"
          },
          "tokens": {
            "type": "array",
            "items": {
              "$ref": "#/components/schemas/Token"
            }
          },
          "gasAmount": {
            "type": "integer",
            "format": "gas"
          },
          "gasPrice": {
            "type": "string",
            "format": "uint256"
          },
          "targetBlockHash": {
            "type": "string",
            "format": "block-hash"
          },
          "gasEstimationMultiplier": {
            "type": "number",
            "format": "double"
          },
          "type": {
            "type": "string"
          }
        }
      },
      "ExecuteScript3": {
        "title": "ExecuteScript",
        "type": "object",
        "required": [
          "fromGroup",
          "toGroup",
          "unsignedTx",
          "gasAmount",
          "gasPrice",
          "txId",
          "type"
        ],
        "properties": {
          "fromGroup": {
            "type": "integer",
            "format": "int32"
          },
          "toGroup": {
            "type": "integer",
            "format": "int32"
          },
          "unsignedTx": {
            "type": "string"
          },
          "gasAmount": {
            "type": "integer",
            "format": "gas"
          },
          "gasPrice": {
            "type": "string",
            "format": "uint256"
          },
          "txId": {
            "type": "string",
            "format": "32-byte-hash"
          },
          "type": {
            "type": "string"
          }
        }
      },
      "FieldsSig": {
        "title": "FieldsSig",
        "type": "object",
        "required": [
          "names",
          "types",
          "isMutable"
        ],
        "properties": {
          "names": {
            "type": "array",
            "items": {
              "type": "string"
            }
          },
          "types": {
            "type": "array",
            "items": {
              "type": "string"
            }
          },
          "isMutable": {
            "type": "array",
            "items": {
              "type": "boolean"
            }
          }
        }
      },
      "FixedAssetOutput": {
        "title": "FixedAssetOutput",
        "type": "object",
        "required": [
          "hint",
          "key",
          "attoAlphAmount",
          "address",
          "tokens",
          "lockTime",
          "message"
        ],
        "properties": {
          "hint": {
            "type": "integer",
            "format": "int32"
          },
          "key": {
            "type": "string",
            "format": "32-byte-hash"
          },
          "attoAlphAmount": {
            "type": "string",
            "format": "uint256"
          },
          "address": {
            "type": "string",
            "format": "address"
          },
          "tokens": {
            "type": "array",
            "items": {
              "$ref": "#/components/schemas/Token"
            }
          },
          "lockTime": {
            "type": "integer",
            "format": "int64"
          },
          "message": {
            "type": "string",
            "format": "hex-string"
          }
        }
      },
      "FunctionSig": {
        "title": "FunctionSig",
        "type": "object",
        "required": [
          "name",
          "usePreapprovedAssets",
          "useAssetsInContract",
          "isPublic",
          "paramNames",
          "paramTypes",
          "paramIsMutable",
          "returnTypes"
        ],
        "properties": {
          "name": {
            "type": "string"
          },
          "usePreapprovedAssets": {
            "type": "boolean"
          },
          "useAssetsInContract": {
            "type": "boolean"
          },
          "isPublic": {
            "type": "boolean"
          },
          "paramNames": {
            "type": "array",
            "items": {
              "type": "string"
            }
          },
          "paramTypes": {
            "type": "array",
            "items": {
              "type": "string"
            }
          },
          "paramIsMutable": {
            "type": "array",
            "items": {
              "type": "boolean"
            }
          },
          "returnTypes": {
            "type": "array",
            "items": {
              "type": "string"
            }
          }
        }
      },
      "GhostUncleBlockEntry": {
        "title": "GhostUncleBlockEntry",
        "type": "object",
        "required": [
          "blockHash",
          "miner"
        ],
        "properties": {
          "blockHash": {
            "type": "string",
            "format": "block-hash"
          },
          "miner": {
            "type": "string",
            "format": "address"
          }
        }
      },
      "Group": {
        "title": "Group",
        "type": "object",
        "required": [
          "group"
        ],
        "properties": {
          "group": {
            "type": "integer",
            "format": "int32"
          }
        }
      },
      "HashRateResponse": {
        "title": "HashRateResponse",
        "type": "object",
        "required": [
          "hashrate"
        ],
        "properties": {
          "hashrate": {
            "type": "string"
          }
        }
      },
      "HashesAtHeight": {
        "title": "HashesAtHeight",
        "type": "object",
        "required": [
          "headers"
        ],
        "properties": {
          "headers": {
            "type": "array",
            "items": {
              "type": "string",
              "format": "block-hash"
            }
          }
        }
      },
      "InterCliquePeerInfo": {
        "title": "InterCliquePeerInfo",
        "type": "object",
        "required": [
          "cliqueId",
          "brokerId",
          "groupNumPerBroker",
          "address",
          "isSynced",
          "clientVersion"
        ],
        "properties": {
          "cliqueId": {
            "type": "string",
            "format": "clique-id"
          },
          "brokerId": {
            "type": "integer",
            "format": "int32"
          },
          "groupNumPerBroker": {
            "type": "integer",
            "format": "int32"
          },
          "address": {
            "type": "object",
            "format": "inet-socket-address",
            "required": [
              "addr",
              "port"
            ],
            "properties": {
              "addr": {
                "type": "string"
              },
              "port": {
                "type": "integer",
                "format": "int32"
              }
            }
          },
          "isSynced": {
            "type": "boolean"
          },
          "clientVersion": {
            "type": "string"
          }
        }
      },
      "InternalServerError": {
        "title": "InternalServerError",
        "type": "object",
        "required": [
          "detail"
        ],
        "properties": {
          "detail": {
            "type": "string"
          }
        }
      },
      "MapsSig": {
        "title": "MapsSig",
        "type": "object",
        "required": [
          "names",
          "types"
        ],
        "properties": {
          "names": {
            "type": "array",
            "items": {
              "type": "string"
            }
          },
          "types": {
            "type": "array",
            "items": {
              "type": "string"
            }
          }
        }
      },
      "MemPooled": {
        "title": "MemPooled",
        "type": "object",
        "required": [
          "type"
        ],
        "properties": {
          "type": {
            "type": "string"
          }
        }
      },
      "MempoolTransactions": {
        "title": "MempoolTransactions",
        "type": "object",
        "required": [
          "fromGroup",
          "toGroup",
          "transactions"
        ],
        "properties": {
          "fromGroup": {
            "type": "integer",
            "format": "int32"
          },
          "toGroup": {
            "type": "integer",
            "format": "int32"
          },
          "transactions": {
            "type": "array",
            "items": {
              "$ref": "#/components/schemas/TransactionTemplate"
            }
          }
        }
      },
      "MinerAddresses": {
        "title": "MinerAddresses",
        "type": "object",
        "required": [
          "addresses"
        ],
        "properties": {
          "addresses": {
            "type": "array",
            "items": {
              "type": "string",
              "format": "address"
            }
          }
        }
      },
      "MinerAddressesInfo": {
        "title": "MinerAddressesInfo",
        "type": "object",
        "required": [
          "addresses"
        ],
        "properties": {
          "addresses": {
            "type": "array",
            "items": {
              "$ref": "#/components/schemas/AddressInfo"
            }
          }
        }
      },
      "MisbehaviorAction": {
        "title": "MisbehaviorAction",
        "oneOf": [
          {
            "$ref": "#/components/schemas/Ban"
          },
          {
            "$ref": "#/components/schemas/Unban"
          }
        ],
        "discriminator": {
          "propertyName": "type",
          "mapping": {
            "Ban": "#/components/schemas/Ban",
            "Unban": "#/components/schemas/Unban"
          }
        }
      },
      "MultipleCallContract": {
        "title": "MultipleCallContract",
        "type": "object",
        "required": [
          "calls"
        ],
        "properties": {
          "calls": {
            "type": "array",
            "items": {
              "$ref": "#/components/schemas/CallContract"
            }
          }
        }
      },
      "MultipleCallContractResult": {
        "title": "MultipleCallContractResult",
        "type": "object",
        "required": [
          "results"
        ],
        "properties": {
          "results": {
            "type": "array",
            "items": {
              "$ref": "#/components/schemas/CallContractResult"
            }
          }
        }
      },
      "NodeInfo": {
        "title": "NodeInfo",
        "type": "object",
        "required": [
          "buildInfo",
          "upnp"
        ],
        "properties": {
          "buildInfo": {
            "$ref": "#/components/schemas/BuildInfo"
          },
          "upnp": {
            "type": "boolean"
          },
          "externalAddress": {
            "type": "object",
            "format": "inet-socket-address",
            "required": [
              "addr",
              "port"
            ],
            "properties": {
              "addr": {
                "type": "string"
              },
              "port": {
                "type": "integer",
                "format": "int32"
              }
            }
          }
        }
      },
      "NodeVersion": {
        "title": "NodeVersion",
        "type": "object",
        "required": [
          "version"
        ],
        "properties": {
          "version": {
            "type": "string",
            "format": "semver"
          }
        }
      },
      "NotFound": {
        "title": "NotFound",
        "type": "object",
        "required": [
          "detail",
          "resource"
        ],
        "properties": {
          "detail": {
            "type": "string"
          },
          "resource": {
            "type": "string"
          }
        }
      },
      "Output": {
        "title": "Output",
        "oneOf": [
          {
            "$ref": "#/components/schemas/AssetOutput"
          },
          {
            "$ref": "#/components/schemas/ContractOutput"
          }
        ],
        "discriminator": {
          "propertyName": "type",
          "mapping": {
            "AssetOutput": "#/components/schemas/AssetOutput",
            "ContractOutput": "#/components/schemas/ContractOutput"
          }
        }
      },
      "OutputRef": {
        "title": "OutputRef",
        "type": "object",
        "required": [
          "hint",
          "key"
        ],
        "properties": {
          "hint": {
            "type": "integer",
            "format": "int32"
          },
          "key": {
            "type": "string",
            "format": "32-byte-hash"
          }
        }
      },
      "PeerAddress": {
        "title": "PeerAddress",
        "type": "object",
        "required": [
          "address",
          "restPort",
          "wsPort",
          "minerApiPort"
        ],
        "properties": {
          "address": {
            "type": "string",
            "format": "inet-address"
          },
          "restPort": {
            "type": "integer",
            "format": "int32"
          },
          "wsPort": {
            "type": "integer",
            "format": "int32"
          },
          "minerApiPort": {
            "type": "integer",
            "format": "int32"
          }
        }
      },
      "PeerMisbehavior": {
        "title": "PeerMisbehavior",
        "type": "object",
        "required": [
          "peer",
          "status"
        ],
        "properties": {
          "peer": {
            "type": "string",
            "format": "inet-address"
          },
          "status": {
            "$ref": "#/components/schemas/PeerStatus"
          }
        }
      },
      "PeerStatus": {
        "title": "PeerStatus",
        "oneOf": [
          {
            "$ref": "#/components/schemas/Banned"
          },
          {
            "$ref": "#/components/schemas/Penalty"
          }
        ],
        "discriminator": {
          "propertyName": "type",
          "mapping": {
            "Banned": "#/components/schemas/Banned",
            "Penalty": "#/components/schemas/Penalty"
          }
        }
      },
      "Penalty": {
        "title": "Penalty",
        "type": "object",
        "required": [
          "value",
          "type"
        ],
        "properties": {
          "value": {
            "type": "integer",
            "format": "int32"
          },
          "type": {
            "type": "string"
          }
        }
      },
      "Project": {
        "title": "Project",
        "type": "object",
        "required": [
          "code"
        ],
        "properties": {
          "code": {
            "type": "string"
          },
          "compilerOptions": {
            "$ref": "#/components/schemas/CompilerOptions"
          }
        }
      },
      "RawBlock": {
        "title": "RawBlock",
        "type": "object",
        "required": [
          "value"
        ],
        "properties": {
          "value": {
            "type": "string",
            "format": "hex-string"
          }
        }
      },
      "RawTransaction": {
        "title": "RawTransaction",
        "type": "object",
        "required": [
          "value"
        ],
        "properties": {
          "value": {
            "type": "string",
            "format": "hex-string"
          }
        }
      },
      "Reachable": {
        "title": "Reachable",
        "type": "object",
        "required": [
          "peers",
          "type"
        ],
        "properties": {
          "peers": {
            "type": "array",
            "items": {
              "type": "string",
              "format": "inet-address"
            }
          },
          "type": {
            "type": "string"
          }
        }
      },
      "Result": {
        "title": "Result",
        "type": "object",
        "required": [
          "hashrate"
        ],
        "properties": {
          "hashrate": {
            "type": "string",
            "format": "bigint"
          }
        }
      },
      "RevealMnemonic": {
        "title": "RevealMnemonic",
        "type": "object",
        "required": [
          "password"
        ],
        "properties": {
          "password": {
            "type": "string"
          }
        }
      },
      "RevealMnemonicResult": {
        "title": "RevealMnemonicResult",
        "type": "object",
        "required": [
          "mnemonic"
        ],
        "properties": {
          "mnemonic": {
            "type": "string"
          }
        }
      },
      "Script": {
        "title": "Script",
        "type": "object",
        "required": [
          "code"
        ],
        "properties": {
          "code": {
            "type": "string"
          },
          "compilerOptions": {
            "$ref": "#/components/schemas/CompilerOptions"
          }
        }
      },
      "SelfClique": {
        "title": "SelfClique",
        "type": "object",
        "required": [
          "cliqueId",
          "nodes",
          "selfReady",
          "synced"
        ],
        "properties": {
          "cliqueId": {
            "type": "string",
            "format": "clique-id"
          },
          "nodes": {
            "type": "array",
            "items": {
              "$ref": "#/components/schemas/PeerAddress"
            }
          },
          "selfReady": {
            "type": "boolean"
          },
          "synced": {
            "type": "boolean"
          }
        }
      },
      "ServiceUnavailable": {
        "title": "ServiceUnavailable",
        "type": "object",
        "required": [
          "detail"
        ],
        "properties": {
          "detail": {
            "type": "string"
          }
        }
      },
      "Sign": {
        "title": "Sign",
        "type": "object",
        "required": [
          "data"
        ],
        "properties": {
          "data": {
            "type": "string",
            "format": "32-byte-hash"
          }
        }
      },
      "SignResult": {
        "title": "SignResult",
        "type": "object",
        "required": [
          "signature"
        ],
        "properties": {
          "signature": {
            "type": "string",
            "format": "signature"
          }
        }
      },
      "Source": {
        "title": "Source",
        "type": "object",
        "required": [
          "fromPublicKey",
          "destinations"
        ],
        "properties": {
          "fromPublicKey": {
            "type": "string",
            "format": "hex-string"
          },
          "destinations": {
            "type": "array",
            "items": {
              "$ref": "#/components/schemas/Destination"
            }
          },
          "fromPublicKeyType": {
            "type": "string",
            "format": "hex-string"
          },
          "gasAmount": {
            "type": "integer",
            "format": "gas"
          },
          "utxos": {
            "type": "array",
            "items": {
              "$ref": "#/components/schemas/OutputRef"
            }
          }
        }
      },
      "StructSig": {
        "title": "StructSig",
        "type": "object",
        "required": [
          "name",
          "fieldNames",
          "fieldTypes",
          "isMutable"
        ],
        "properties": {
          "name": {
            "type": "string"
          },
          "fieldNames": {
            "type": "array",
            "items": {
              "type": "string"
            }
          },
          "fieldTypes": {
            "type": "array",
            "items": {
              "type": "string"
            }
          },
          "isMutable": {
            "type": "array",
            "items": {
              "type": "boolean"
            }
          }
        }
      },
      "SubContracts": {
        "title": "SubContracts",
        "type": "object",
        "required": [
          "subContracts",
          "nextStart"
        ],
        "properties": {
          "subContracts": {
            "type": "array",
            "items": {
              "type": "string",
              "format": "address"
            }
          },
          "nextStart": {
            "type": "integer",
            "format": "int32"
          }
        }
      },
      "SubmitMultisig": {
        "title": "SubmitMultisig",
        "type": "object",
        "required": [
          "unsignedTx",
          "signatures"
        ],
        "properties": {
          "unsignedTx": {
            "type": "string"
          },
          "signatures": {
            "type": "array",
            "items": {
              "type": "string",
              "format": "signature"
            }
          }
        }
      },
      "SubmitTransaction": {
        "title": "SubmitTransaction",
        "type": "object",
        "required": [
          "unsignedTx",
          "signature"
        ],
        "properties": {
          "unsignedTx": {
            "type": "string"
          },
          "signature": {
            "type": "string",
            "format": "signature"
          }
        }
      },
      "SubmitTxResult": {
        "title": "SubmitTxResult",
        "type": "object",
        "required": [
          "txId",
          "fromGroup",
          "toGroup"
        ],
        "properties": {
          "txId": {
            "type": "string",
            "format": "32-byte-hash"
          },
          "fromGroup": {
            "type": "integer",
            "format": "int32"
          },
          "toGroup": {
            "type": "integer",
            "format": "int32"
          }
        }
      },
      "Sweep": {
        "title": "Sweep",
        "type": "object",
        "required": [
          "toAddress"
        ],
        "properties": {
          "toAddress": {
            "type": "string",
            "format": "address"
          },
          "lockTime": {
            "type": "integer",
            "format": "int64"
          },
          "gasAmount": {
            "type": "integer",
            "format": "gas"
          },
          "gasPrice": {
            "type": "string",
            "format": "uint256"
          },
          "utxosLimit": {
            "type": "integer",
            "format": "int32"
          },
          "targetBlockHash": {
            "type": "string",
            "format": "block-hash"
          }
        }
      },
      "SweepAddressTransaction": {
        "title": "SweepAddressTransaction",
        "type": "object",
        "required": [
          "txId",
          "unsignedTx",
          "gasAmount",
          "gasPrice"
        ],
        "properties": {
          "txId": {
            "type": "string",
            "format": "32-byte-hash"
          },
          "unsignedTx": {
            "type": "string"
          },
          "gasAmount": {
            "type": "integer",
            "format": "gas"
          },
          "gasPrice": {
            "type": "string",
            "format": "uint256"
          }
        }
      },
      "TargetToHashrate": {
        "title": "TargetToHashrate",
        "type": "object",
        "required": [
          "target"
        ],
        "properties": {
          "target": {
            "type": "string",
            "format": "hex-string"
          }
        }
      },
      "TestContract": {
        "title": "TestContract",
        "type": "object",
        "required": [
          "bytecode"
        ],
        "properties": {
          "group": {
            "type": "integer",
            "format": "int32"
          },
          "blockHash": {
            "type": "string",
            "format": "block-hash"
          },
          "blockTimeStamp": {
            "type": "integer",
            "format": "int64"
          },
          "txId": {
            "type": "string",
            "format": "32-byte-hash"
          },
          "address": {
            "type": "string",
            "format": "address"
          },
          "callerAddress": {
            "type": "string",
            "format": "address"
          },
          "bytecode": {
            "type": "string",
            "format": "contract"
          },
          "initialImmFields": {
            "type": "array",
            "items": {
              "$ref": "#/components/schemas/Val"
            }
          },
          "initialMutFields": {
            "type": "array",
            "items": {
              "$ref": "#/components/schemas/Val"
            }
          },
          "initialAsset": {
            "$ref": "#/components/schemas/AssetState"
          },
          "methodIndex": {
            "type": "integer",
            "format": "int32"
          },
          "args": {
            "type": "array",
            "items": {
              "$ref": "#/components/schemas/Val"
            }
          },
          "existingContracts": {
            "type": "array",
            "items": {
              "$ref": "#/components/schemas/ContractState"
            }
          },
          "inputAssets": {
            "type": "array",
            "items": {
              "$ref": "#/components/schemas/TestInputAsset"
            }
          }
        }
      },
      "TestContractResult": {
        "title": "TestContractResult",
        "type": "object",
        "required": [
          "address",
          "codeHash",
          "returns",
          "gasUsed",
          "contracts",
          "txInputs",
          "txOutputs",
          "events",
          "debugMessages"
        ],
        "properties": {
          "address": {
            "type": "string",
            "format": "address"
          },
          "codeHash": {
            "type": "string",
            "format": "32-byte-hash"
          },
          "returns": {
            "type": "array",
            "items": {
              "$ref": "#/components/schemas/Val"
            }
          },
          "gasUsed": {
            "type": "integer",
            "format": "int32"
          },
          "contracts": {
            "type": "array",
            "items": {
              "$ref": "#/components/schemas/ContractState"
            }
          },
          "txInputs": {
            "type": "array",
            "items": {
              "type": "string",
              "format": "address"
            }
          },
          "txOutputs": {
            "type": "array",
            "items": {
              "$ref": "#/components/schemas/Output"
            }
          },
          "events": {
            "type": "array",
            "items": {
              "$ref": "#/components/schemas/ContractEventByTxId"
            }
          },
          "debugMessages": {
            "type": "array",
            "items": {
              "$ref": "#/components/schemas/DebugMessage"
            }
          }
        }
      },
      "TestInputAsset": {
        "title": "TestInputAsset",
        "type": "object",
        "required": [
          "address",
          "asset"
        ],
        "properties": {
          "address": {
            "type": "string",
            "format": "address"
          },
          "asset": {
            "$ref": "#/components/schemas/AssetState"
          }
        }
      },
      "Token": {
        "title": "Token",
        "type": "object",
        "required": [
          "id",
          "amount"
        ],
        "properties": {
          "id": {
            "type": "string",
            "format": "32-byte-hash"
          },
          "amount": {
            "type": "string",
            "format": "uint256"
          }
        }
      },
      "Transaction": {
        "title": "Transaction",
        "type": "object",
        "required": [
          "unsigned",
          "scriptExecutionOk",
          "contractInputs",
          "generatedOutputs",
          "inputSignatures",
          "scriptSignatures"
        ],
        "properties": {
          "unsigned": {
            "$ref": "#/components/schemas/UnsignedTx"
          },
          "scriptExecutionOk": {
            "type": "boolean"
          },
          "contractInputs": {
            "type": "array",
            "items": {
              "$ref": "#/components/schemas/OutputRef"
            }
          },
          "generatedOutputs": {
            "type": "array",
            "items": {
              "$ref": "#/components/schemas/Output"
            }
          },
          "inputSignatures": {
            "type": "array",
            "items": {
              "type": "string",
              "format": "hex-string"
            }
          },
          "scriptSignatures": {
            "type": "array",
            "items": {
              "type": "string",
              "format": "hex-string"
            }
          }
        }
      },
      "TransactionTemplate": {
        "title": "TransactionTemplate",
        "type": "object",
        "required": [
          "unsigned",
          "inputSignatures",
          "scriptSignatures"
        ],
        "properties": {
          "unsigned": {
            "$ref": "#/components/schemas/UnsignedTx"
          },
          "inputSignatures": {
            "type": "array",
            "items": {
              "type": "string",
              "format": "hex-string"
            }
          },
          "scriptSignatures": {
            "type": "array",
            "items": {
              "type": "string",
              "format": "hex-string"
            }
          }
        }
      },
      "Transfer": {
        "title": "Transfer",
        "type": "object",
        "required": [
          "destinations"
        ],
        "properties": {
          "destinations": {
            "type": "array",
            "items": {
              "$ref": "#/components/schemas/Destination"
            }
          },
          "gas": {
            "type": "integer",
            "format": "gas"
          },
          "gasPrice": {
            "type": "string",
            "format": "uint256"
          },
          "utxosLimit": {
            "type": "integer",
            "format": "int32"
          }
        }
      },
      "Transfer1": {
        "title": "Transfer",
        "type": "object",
        "required": [
          "fromPublicKey",
          "destinations"
        ],
        "properties": {
          "fromPublicKey": {
            "type": "string",
            "format": "hex-string"
          },
          "fromPublicKeyType": {
            "type": "string",
            "format": "hex-string"
          },
          "destinations": {
            "type": "array",
            "items": {
              "$ref": "#/components/schemas/Destination"
            }
          },
          "utxos": {
            "type": "array",
            "items": {
              "$ref": "#/components/schemas/OutputRef"
            }
          },
          "gasAmount": {
            "type": "integer",
            "format": "gas"
          },
          "gasPrice": {
            "type": "string",
            "format": "uint256"
          },
          "targetBlockHash": {
            "type": "string",
            "format": "block-hash"
          }
        }
      },
      "Transfer2": {
        "title": "Transfer",
        "type": "object",
        "required": [
          "unsignedTx",
          "gasAmount",
          "gasPrice",
          "txId",
          "fromGroup",
          "toGroup"
        ],
        "properties": {
          "unsignedTx": {
            "type": "string"
          },
          "gasAmount": {
            "type": "integer",
            "format": "gas"
          },
          "gasPrice": {
            "type": "string",
            "format": "uint256"
          },
          "txId": {
            "type": "string",
            "format": "32-byte-hash"
          },
          "fromGroup": {
            "type": "integer",
            "format": "int32"
          },
          "toGroup": {
            "type": "integer",
            "format": "int32"
          }
        }
      },
      "Transfer3": {
        "title": "Transfer",
        "type": "object",
        "required": [
          "fromPublicKey",
          "destinations",
          "type"
        ],
        "properties": {
          "fromPublicKey": {
            "type": "string",
            "format": "hex-string"
          },
          "fromPublicKeyType": {
            "type": "string",
            "format": "hex-string"
          },
          "destinations": {
            "type": "array",
            "items": {
              "$ref": "#/components/schemas/Destination"
            }
          },
          "utxos": {
            "type": "array",
            "items": {
              "$ref": "#/components/schemas/OutputRef"
            }
          },
          "gasAmount": {
            "type": "integer",
            "format": "gas"
          },
          "gasPrice": {
            "type": "string",
            "format": "uint256"
          },
          "targetBlockHash": {
            "type": "string",
            "format": "block-hash"
          },
          "type": {
            "type": "string"
          }
        }
      },
      "Transfer4": {
        "title": "Transfer",
        "type": "object",
        "required": [
          "unsignedTx",
          "gasAmount",
          "gasPrice",
          "txId",
          "fromGroup",
          "toGroup",
          "type"
        ],
        "properties": {
          "unsignedTx": {
            "type": "string"
          },
          "gasAmount": {
            "type": "integer",
            "format": "gas"
          },
          "gasPrice": {
            "type": "string",
            "format": "uint256"
          },
          "txId": {
            "type": "string",
            "format": "32-byte-hash"
          },
          "fromGroup": {
            "type": "integer",
            "format": "int32"
          },
          "toGroup": {
            "type": "integer",
            "format": "int32"
          },
          "type": {
            "type": "string"
          }
        }
      },
      "TransferResult": {
        "title": "TransferResult",
        "type": "object",
        "required": [
          "txId",
          "fromGroup",
          "toGroup"
        ],
        "properties": {
          "txId": {
            "type": "string",
            "format": "32-byte-hash"
          },
          "fromGroup": {
            "type": "integer",
            "format": "group-index"
          },
          "toGroup": {
            "type": "integer",
            "format": "group-index"
          }
        }
      },
      "TransferResults": {
        "title": "TransferResults",
        "type": "object",
        "required": [
          "results"
        ],
        "properties": {
          "results": {
            "type": "array",
            "items": {
              "$ref": "#/components/schemas/TransferResult"
            }
          }
        }
      },
      "TxNotFound": {
        "title": "TxNotFound",
        "type": "object",
        "required": [
          "type"
        ],
        "properties": {
          "type": {
            "type": "string"
          }
        }
      },
      "TxStatus": {
        "title": "TxStatus",
        "oneOf": [
          {
            "$ref": "#/components/schemas/Confirmed"
          },
          {
            "$ref": "#/components/schemas/MemPooled"
          },
          {
            "$ref": "#/components/schemas/TxNotFound"
          }
        ],
        "discriminator": {
          "propertyName": "type",
          "mapping": {
            "Confirmed": "#/components/schemas/Confirmed",
            "MemPooled": "#/components/schemas/MemPooled",
            "TxNotFound": "#/components/schemas/TxNotFound"
          }
        }
      },
      "UTXO": {
        "title": "UTXO",
        "type": "object",
        "required": [
          "ref",
          "amount"
        ],
        "properties": {
          "ref": {
            "$ref": "#/components/schemas/OutputRef"
          },
          "amount": {
            "type": "string",
            "format": "uint256"
          },
          "tokens": {
            "type": "array",
            "items": {
              "$ref": "#/components/schemas/Token"
            }
          },
          "lockTime": {
            "type": "integer",
            "format": "int64"
          },
          "additionalData": {
            "type": "string",
            "format": "hex-string"
          }
        }
      },
      "UTXOs": {
        "title": "UTXOs",
        "type": "object",
        "required": [
          "utxos"
        ],
        "properties": {
          "utxos": {
            "type": "array",
            "items": {
              "$ref": "#/components/schemas/UTXO"
            }
          }
        }
      },
      "Unauthorized": {
        "title": "Unauthorized",
        "type": "object",
        "required": [
          "detail"
        ],
        "properties": {
          "detail": {
            "type": "string"
          }
        }
      },
      "Unban": {
        "title": "Unban",
        "type": "object",
        "required": [
          "peers",
          "type"
        ],
        "properties": {
          "peers": {
            "type": "array",
            "items": {
              "type": "string",
              "format": "inet-address"
            }
          },
          "type": {
            "type": "string"
          }
        }
      },
      "Unreachable": {
        "title": "Unreachable",
        "type": "object",
        "required": [
          "peers",
          "type"
        ],
        "properties": {
          "peers": {
            "type": "array",
            "items": {
              "type": "string",
              "format": "inet-address"
            }
          },
          "type": {
            "type": "string"
          }
        }
      },
      "UnsignedTx": {
        "title": "UnsignedTx",
        "type": "object",
        "required": [
          "txId",
          "version",
          "networkId",
          "gasAmount",
          "gasPrice",
          "inputs",
          "fixedOutputs"
        ],
        "properties": {
          "txId": {
            "type": "string",
            "format": "32-byte-hash"
          },
          "version": {
            "type": "integer"
          },
          "networkId": {
            "type": "integer"
          },
          "scriptOpt": {
            "type": "string",
            "format": "script"
          },
          "gasAmount": {
            "type": "integer",
            "format": "int32"
          },
          "gasPrice": {
            "type": "string",
            "format": "uint256"
          },
          "inputs": {
            "type": "array",
            "items": {
              "$ref": "#/components/schemas/AssetInput"
            }
          },
          "fixedOutputs": {
            "type": "array",
            "items": {
              "$ref": "#/components/schemas/FixedAssetOutput"
            }
          }
        }
      },
      "Val": {
        "title": "Val",
        "oneOf": [
          {
            "$ref": "#/components/schemas/ValAddress"
          },
          {
            "$ref": "#/components/schemas/ValArray"
          },
          {
            "$ref": "#/components/schemas/ValBool"
          },
          {
            "$ref": "#/components/schemas/ValByteVec"
          },
          {
            "$ref": "#/components/schemas/ValI256"
          },
          {
            "$ref": "#/components/schemas/ValU256"
          }
        ],
        "discriminator": {
          "propertyName": "type",
          "mapping": {
            "ValAddress": "#/components/schemas/ValAddress",
            "ValArray": "#/components/schemas/ValArray",
            "ValBool": "#/components/schemas/ValBool",
            "ValByteVec": "#/components/schemas/ValByteVec",
            "ValI256": "#/components/schemas/ValI256",
            "ValU256": "#/components/schemas/ValU256"
          }
        }
      },
      "ValAddress": {
        "title": "ValAddress",
        "type": "object",
        "required": [
          "value",
          "type"
        ],
        "properties": {
          "value": {
            "type": "string",
            "format": "address"
          },
          "type": {
            "type": "string"
          }
        }
      },
      "ValArray": {
        "title": "ValArray",
        "type": "object",
        "required": [
          "value",
          "type"
        ],
        "properties": {
          "value": {
            "type": "array",
            "items": {
              "$ref": "#/components/schemas/Val"
            }
          },
          "type": {
            "type": "string"
          }
        }
      },
      "ValBool": {
        "title": "ValBool",
        "type": "object",
        "required": [
          "value",
          "type"
        ],
        "properties": {
          "value": {
            "type": "boolean"
          },
          "type": {
            "type": "string"
          }
        }
      },
      "ValByteVec": {
        "title": "ValByteVec",
        "type": "object",
        "required": [
          "value",
          "type"
        ],
        "properties": {
          "value": {
            "type": "string",
            "format": "hex-string"
          },
          "type": {
            "type": "string"
          }
        }
      },
      "ValI256": {
        "title": "ValI256",
        "type": "object",
        "required": [
          "value",
          "type"
        ],
        "properties": {
          "value": {
            "type": "string",
            "format": "bigint"
          },
          "type": {
            "type": "string"
          }
        }
      },
      "ValU256": {
        "title": "ValU256",
        "type": "object",
        "required": [
          "value",
          "type"
        ],
        "properties": {
          "value": {
            "type": "string",
            "format": "uint256"
          },
          "type": {
            "type": "string"
          }
        }
      },
      "VerifySignature": {
        "title": "VerifySignature",
        "type": "object",
        "required": [
          "data",
          "signature",
          "publicKey"
        ],
        "properties": {
          "data": {
            "type": "string",
            "format": "hex-string"
          },
          "signature": {
            "type": "string",
            "format": "signature"
          },
          "publicKey": {
            "type": "string",
            "format": "public-key"
          }
        }
      },
      "WalletCreation": {
        "title": "WalletCreation",
        "type": "object",
        "required": [
          "password",
          "walletName"
        ],
        "properties": {
          "password": {
            "type": "string"
          },
          "walletName": {
            "type": "string"
          },
          "isMiner": {
            "type": "boolean"
          },
          "mnemonicPassphrase": {
            "type": "string"
          },
          "mnemonicSize": {
            "type": "integer"
          }
        }
      },
      "WalletCreationResult": {
        "title": "WalletCreationResult",
        "type": "object",
        "required": [
          "walletName",
          "mnemonic"
        ],
        "properties": {
          "walletName": {
            "type": "string"
          },
          "mnemonic": {
            "type": "string"
          }
        }
      },
      "WalletDeletion": {
        "title": "WalletDeletion",
        "type": "object",
        "required": [
          "password"
        ],
        "properties": {
          "password": {
            "type": "string"
          }
        }
      },
      "WalletRestore": {
        "title": "WalletRestore",
        "type": "object",
        "required": [
          "password",
          "mnemonic",
          "walletName"
        ],
        "properties": {
          "password": {
            "type": "string"
          },
          "mnemonic": {
            "type": "string"
          },
          "walletName": {
            "type": "string"
          },
          "isMiner": {
            "type": "boolean"
          },
          "mnemonicPassphrase": {
            "type": "string"
          }
        }
      },
      "WalletRestoreResult": {
        "title": "WalletRestoreResult",
        "type": "object",
        "required": [
          "walletName"
        ],
        "properties": {
          "walletName": {
            "type": "string"
          }
        }
      },
      "WalletStatus": {
        "title": "WalletStatus",
        "type": "object",
        "required": [
          "walletName",
          "locked"
        ],
        "properties": {
          "walletName": {
            "type": "string"
          },
          "locked": {
            "type": "boolean"
          }
        }
      },
      "WalletUnlock": {
        "title": "WalletUnlock",
        "type": "object",
        "required": [
          "password"
        ],
        "properties": {
          "password": {
            "type": "string"
          },
          "mnemonicPassphrase": {
            "type": "string"
          }
        }
      }
    }
  }
}<|MERGE_RESOLUTION|>--- conflicted
+++ resolved
@@ -2,11 +2,7 @@
   "openapi": "3.1.0",
   "info": {
     "title": "Alephium API",
-<<<<<<< HEAD
-    "version": "3.4.1"
-=======
-    "version": "3.6.4"
->>>>>>> 65fd5038
+    "version": "3.5.2"
   },
   "servers": [
     {
