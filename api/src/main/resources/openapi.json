{
  "openapi": "3.1.0",
  "info": {
    "title": "Alephium API",
<<<<<<< HEAD
    "version": "3.1.4"
=======
    "version": "3.4.1"
>>>>>>> dc935724
  },
  "servers": [
    {
      "url": "../"
    },
    {
      "url": "{protocol}://{host}:{port}",
      "variables": {
        "protocol": {
          "enum": [
            "http",
            "https"
          ],
          "default": "http"
        },
        "host": {
          "default": "127.0.0.1"
        },
        "port": {
          "default": "12973"
        }
      }
    }
  ],
  "paths": {
    "/wallets": {
      "get": {
        "tags": [
          "Wallets"
        ],
        "summary": "List available wallets",
        "operationId": "getWallets",
        "responses": {
          "200": {
            "content": {
              "application/json": {
                "schema": {
                  "type": "array",
                  "items": {
                    "$ref": "#/components/schemas/WalletStatus"
                  }
                },
                "example": [
                  {
                    "walletName": "wallet-super-name",
                    "locked": true
                  }
                ]
              }
            }
          },
          "400": {
            "description": "BadRequest",
            "content": {
              "application/json": {
                "schema": {
                  "$ref": "#/components/schemas/BadRequest"
                },
                "example": {
                  "detail": "Something bad in the request"
                }
              }
            }
          },
          "401": {
            "description": "Unauthorized",
            "content": {
              "application/json": {
                "schema": {
                  "$ref": "#/components/schemas/Unauthorized"
                },
                "example": {
                  "detail": "You shall not pass"
                }
              }
            }
          },
          "404": {
            "description": "NotFound",
            "content": {
              "application/json": {
                "schema": {
                  "$ref": "#/components/schemas/NotFound"
                },
                "example": {
                  "resource": "wallet-name",
                  "detail": "wallet-name not found"
                }
              }
            }
          },
          "500": {
            "description": "InternalServerError",
            "content": {
              "application/json": {
                "schema": {
                  "$ref": "#/components/schemas/InternalServerError"
                },
                "example": {
                  "detail": "Ouch"
                }
              }
            }
          },
          "503": {
            "description": "ServiceUnavailable",
            "content": {
              "application/json": {
                "schema": {
                  "$ref": "#/components/schemas/ServiceUnavailable"
                },
                "example": {
                  "detail": "Self clique unsynced"
                }
              }
            }
          }
        }
      },
      "put": {
        "tags": [
          "Wallets"
        ],
        "summary": "Restore a wallet from your mnemonic",
        "operationId": "putWallets",
        "requestBody": {
          "content": {
            "application/json": {
              "schema": {
                "$ref": "#/components/schemas/WalletRestore"
              },
              "examples": {
                "Example0": {
                  "summary": "User",
                  "value": {
                    "password": "my-secret-password",
                    "mnemonic": "vault alarm sad mass witness property virus style good flower rice alpha viable evidence run glare pretty scout evil judge enroll refuse another lava",
                    "walletName": "wallet-super-name"
                  }
                },
                "Example1": {
                  "summary": "Miner (w/o pass phrase)",
                  "value": {
                    "password": "my-secret-password",
                    "mnemonic": "vault alarm sad mass witness property virus style good flower rice alpha viable evidence run glare pretty scout evil judge enroll refuse another lava",
                    "walletName": "wallet-super-name",
                    "isMiner": true
                  }
                },
                "Example2": {
                  "summary": "Miner (with pass phrase)",
                  "value": {
                    "password": "my-secret-password",
                    "mnemonic": "vault alarm sad mass witness property virus style good flower rice alpha viable evidence run glare pretty scout evil judge enroll refuse another lava",
                    "walletName": "wallet-super-name",
                    "isMiner": true,
                    "mnemonicPassphrase": "optional-mnemonic-passphrase"
                  }
                }
              }
            }
          },
          "required": true
        },
        "responses": {
          "200": {
            "content": {
              "application/json": {
                "schema": {
                  "$ref": "#/components/schemas/WalletRestoreResult"
                },
                "example": {
                  "walletName": "wallet-super-name"
                }
              }
            }
          },
          "400": {
            "description": "BadRequest",
            "content": {
              "application/json": {
                "schema": {
                  "$ref": "#/components/schemas/BadRequest"
                },
                "example": {
                  "detail": "Something bad in the request"
                }
              }
            }
          },
          "401": {
            "description": "Unauthorized",
            "content": {
              "application/json": {
                "schema": {
                  "$ref": "#/components/schemas/Unauthorized"
                },
                "example": {
                  "detail": "You shall not pass"
                }
              }
            }
          },
          "404": {
            "description": "NotFound",
            "content": {
              "application/json": {
                "schema": {
                  "$ref": "#/components/schemas/NotFound"
                },
                "example": {
                  "resource": "wallet-name",
                  "detail": "wallet-name not found"
                }
              }
            }
          },
          "500": {
            "description": "InternalServerError",
            "content": {
              "application/json": {
                "schema": {
                  "$ref": "#/components/schemas/InternalServerError"
                },
                "example": {
                  "detail": "Ouch"
                }
              }
            }
          },
          "503": {
            "description": "ServiceUnavailable",
            "content": {
              "application/json": {
                "schema": {
                  "$ref": "#/components/schemas/ServiceUnavailable"
                },
                "example": {
                  "detail": "Self clique unsynced"
                }
              }
            }
          }
        }
      },
      "post": {
        "tags": [
          "Wallets"
        ],
        "summary": "Create a new wallet",
        "description": "A new wallet will be created and respond with a mnemonic. Make sure to keep that mnemonic safely as it will allows you to recover your wallet. Default mnemonic size is 24, (options: 12, 15, 18, 21, 24).",
        "operationId": "postWallets",
        "requestBody": {
          "content": {
            "application/json": {
              "schema": {
                "$ref": "#/components/schemas/WalletCreation"
              },
              "examples": {
                "Example0": {
                  "summary": "User",
                  "value": {
                    "password": "my-secret-password",
                    "walletName": "wallet-super-name"
                  }
                },
                "Example1": {
                  "summary": "Miner (w/o pass phrase)",
                  "value": {
                    "password": "my-secret-password",
                    "walletName": "wallet-super-name",
                    "isMiner": true,
                    "mnemonicSize": 24
                  }
                },
                "Example2": {
                  "summary": "Miner (with pass phrase)",
                  "value": {
                    "password": "my-secret-password",
                    "walletName": "wallet-super-name",
                    "isMiner": true,
                    "mnemonicPassphrase": "optional-mnemonic-passphrase",
                    "mnemonicSize": 24
                  }
                }
              }
            }
          },
          "required": true
        },
        "responses": {
          "200": {
            "content": {
              "application/json": {
                "schema": {
                  "$ref": "#/components/schemas/WalletCreationResult"
                },
                "example": {
                  "walletName": "wallet-super-name",
                  "mnemonic": "vault alarm sad mass witness property virus style good flower rice alpha viable evidence run glare pretty scout evil judge enroll refuse another lava"
                }
              }
            }
          },
          "400": {
            "description": "BadRequest",
            "content": {
              "application/json": {
                "schema": {
                  "$ref": "#/components/schemas/BadRequest"
                },
                "example": {
                  "detail": "Something bad in the request"
                }
              }
            }
          },
          "401": {
            "description": "Unauthorized",
            "content": {
              "application/json": {
                "schema": {
                  "$ref": "#/components/schemas/Unauthorized"
                },
                "example": {
                  "detail": "You shall not pass"
                }
              }
            }
          },
          "404": {
            "description": "NotFound",
            "content": {
              "application/json": {
                "schema": {
                  "$ref": "#/components/schemas/NotFound"
                },
                "example": {
                  "resource": "wallet-name",
                  "detail": "wallet-name not found"
                }
              }
            }
          },
          "500": {
            "description": "InternalServerError",
            "content": {
              "application/json": {
                "schema": {
                  "$ref": "#/components/schemas/InternalServerError"
                },
                "example": {
                  "detail": "Ouch"
                }
              }
            }
          },
          "503": {
            "description": "ServiceUnavailable",
            "content": {
              "application/json": {
                "schema": {
                  "$ref": "#/components/schemas/ServiceUnavailable"
                },
                "example": {
                  "detail": "Self clique unsynced"
                }
              }
            }
          }
        }
      }
    },
    "/wallets/{wallet_name}": {
      "get": {
        "tags": [
          "Wallets"
        ],
        "summary": "Get wallet's status",
        "operationId": "getWalletsWallet_name",
        "parameters": [
          {
            "name": "wallet_name",
            "in": "path",
            "required": true,
            "schema": {
              "type": "string"
            }
          }
        ],
        "responses": {
          "200": {
            "content": {
              "application/json": {
                "schema": {
                  "$ref": "#/components/schemas/WalletStatus"
                },
                "example": {
                  "walletName": "wallet-super-name",
                  "locked": true
                }
              }
            }
          },
          "400": {
            "description": "BadRequest",
            "content": {
              "application/json": {
                "schema": {
                  "$ref": "#/components/schemas/BadRequest"
                },
                "example": {
                  "detail": "Something bad in the request"
                }
              }
            }
          },
          "401": {
            "description": "Unauthorized",
            "content": {
              "application/json": {
                "schema": {
                  "$ref": "#/components/schemas/Unauthorized"
                },
                "example": {
                  "detail": "You shall not pass"
                }
              }
            }
          },
          "404": {
            "description": "NotFound",
            "content": {
              "application/json": {
                "schema": {
                  "$ref": "#/components/schemas/NotFound"
                },
                "example": {
                  "resource": "wallet-name",
                  "detail": "wallet-name not found"
                }
              }
            }
          },
          "500": {
            "description": "InternalServerError",
            "content": {
              "application/json": {
                "schema": {
                  "$ref": "#/components/schemas/InternalServerError"
                },
                "example": {
                  "detail": "Ouch"
                }
              }
            }
          },
          "503": {
            "description": "ServiceUnavailable",
            "content": {
              "application/json": {
                "schema": {
                  "$ref": "#/components/schemas/ServiceUnavailable"
                },
                "example": {
                  "detail": "Self clique unsynced"
                }
              }
            }
          }
        }
      },
      "delete": {
        "tags": [
          "Wallets"
        ],
        "summary": "Delete your wallet file (can be recovered with your mnemonic)",
        "operationId": "deleteWalletsWallet_name",
        "parameters": [
          {
            "name": "wallet_name",
            "in": "path",
            "required": true,
            "schema": {
              "type": "string"
            }
          }
        ],
        "requestBody": {
          "content": {
            "application/json": {
              "schema": {
                "$ref": "#/components/schemas/WalletDeletion"
              },
              "example": {
                "password": "my-secret-password"
              }
            }
          },
          "required": true
        },
        "responses": {
          "200": {},
          "400": {
            "description": "BadRequest",
            "content": {
              "application/json": {
                "schema": {
                  "$ref": "#/components/schemas/BadRequest"
                },
                "example": {
                  "detail": "Something bad in the request"
                }
              }
            }
          },
          "401": {
            "description": "Unauthorized",
            "content": {
              "application/json": {
                "schema": {
                  "$ref": "#/components/schemas/Unauthorized"
                },
                "example": {
                  "detail": "You shall not pass"
                }
              }
            }
          },
          "404": {
            "description": "NotFound",
            "content": {
              "application/json": {
                "schema": {
                  "$ref": "#/components/schemas/NotFound"
                },
                "example": {
                  "resource": "wallet-name",
                  "detail": "wallet-name not found"
                }
              }
            }
          },
          "500": {
            "description": "InternalServerError",
            "content": {
              "application/json": {
                "schema": {
                  "$ref": "#/components/schemas/InternalServerError"
                },
                "example": {
                  "detail": "Ouch"
                }
              }
            }
          },
          "503": {
            "description": "ServiceUnavailable",
            "content": {
              "application/json": {
                "schema": {
                  "$ref": "#/components/schemas/ServiceUnavailable"
                },
                "example": {
                  "detail": "Self clique unsynced"
                }
              }
            }
          }
        }
      }
    },
    "/wallets/{wallet_name}/lock": {
      "post": {
        "tags": [
          "Wallets"
        ],
        "summary": "Lock your wallet",
        "operationId": "postWalletsWallet_nameLock",
        "parameters": [
          {
            "name": "wallet_name",
            "in": "path",
            "required": true,
            "schema": {
              "type": "string"
            }
          }
        ],
        "responses": {
          "200": {},
          "400": {
            "description": "BadRequest",
            "content": {
              "application/json": {
                "schema": {
                  "$ref": "#/components/schemas/BadRequest"
                },
                "example": {
                  "detail": "Something bad in the request"
                }
              }
            }
          },
          "401": {
            "description": "Unauthorized",
            "content": {
              "application/json": {
                "schema": {
                  "$ref": "#/components/schemas/Unauthorized"
                },
                "example": {
                  "detail": "You shall not pass"
                }
              }
            }
          },
          "404": {
            "description": "NotFound",
            "content": {
              "application/json": {
                "schema": {
                  "$ref": "#/components/schemas/NotFound"
                },
                "example": {
                  "resource": "wallet-name",
                  "detail": "wallet-name not found"
                }
              }
            }
          },
          "500": {
            "description": "InternalServerError",
            "content": {
              "application/json": {
                "schema": {
                  "$ref": "#/components/schemas/InternalServerError"
                },
                "example": {
                  "detail": "Ouch"
                }
              }
            }
          },
          "503": {
            "description": "ServiceUnavailable",
            "content": {
              "application/json": {
                "schema": {
                  "$ref": "#/components/schemas/ServiceUnavailable"
                },
                "example": {
                  "detail": "Self clique unsynced"
                }
              }
            }
          }
        }
      }
    },
    "/wallets/{wallet_name}/unlock": {
      "post": {
        "tags": [
          "Wallets"
        ],
        "summary": "Unlock your wallet",
        "operationId": "postWalletsWallet_nameUnlock",
        "parameters": [
          {
            "name": "wallet_name",
            "in": "path",
            "required": true,
            "schema": {
              "type": "string"
            }
          }
        ],
        "requestBody": {
          "content": {
            "application/json": {
              "schema": {
                "$ref": "#/components/schemas/WalletUnlock"
              },
              "examples": {
                "Example0": {
                  "summary": "Default",
                  "value": {
                    "password": "my-secret-password"
                  }
                },
                "Example1": {
                  "summary": "More Settings (with pass phrase)",
                  "value": {
                    "password": "my-secret-password",
                    "mnemonicPassphrase": "optional-mnemonic-passphrase"
                  }
                }
              }
            }
          },
          "required": true
        },
        "responses": {
          "200": {},
          "400": {
            "description": "BadRequest",
            "content": {
              "application/json": {
                "schema": {
                  "$ref": "#/components/schemas/BadRequest"
                },
                "example": {
                  "detail": "Something bad in the request"
                }
              }
            }
          },
          "401": {
            "description": "Unauthorized",
            "content": {
              "application/json": {
                "schema": {
                  "$ref": "#/components/schemas/Unauthorized"
                },
                "example": {
                  "detail": "You shall not pass"
                }
              }
            }
          },
          "404": {
            "description": "NotFound",
            "content": {
              "application/json": {
                "schema": {
                  "$ref": "#/components/schemas/NotFound"
                },
                "example": {
                  "resource": "wallet-name",
                  "detail": "wallet-name not found"
                }
              }
            }
          },
          "500": {
            "description": "InternalServerError",
            "content": {
              "application/json": {
                "schema": {
                  "$ref": "#/components/schemas/InternalServerError"
                },
                "example": {
                  "detail": "Ouch"
                }
              }
            }
          },
          "503": {
            "description": "ServiceUnavailable",
            "content": {
              "application/json": {
                "schema": {
                  "$ref": "#/components/schemas/ServiceUnavailable"
                },
                "example": {
                  "detail": "Self clique unsynced"
                }
              }
            }
          }
        }
      }
    },
    "/wallets/{wallet_name}/balances": {
      "get": {
        "tags": [
          "Wallets"
        ],
        "summary": "Get your total balance",
        "operationId": "getWalletsWallet_nameBalances",
        "parameters": [
          {
            "name": "wallet_name",
            "in": "path",
            "required": true,
            "schema": {
              "type": "string"
            }
          }
        ],
        "responses": {
          "200": {
            "description": "Format 1: `1000000000000000000`\n\nFormat 2: `x.y ALPH`, where `1 ALPH = 1000000000000000000\n\nField fromPublicKeyType can be  `default` or `bip340-schnorr`",
            "content": {
              "application/json": {
                "schema": {
                  "$ref": "#/components/schemas/Balances"
                },
                "example": {
                  "totalBalance": "10000000000000000000",
                  "totalBalanceHint": "10 ALPH",
                  "balances": [
                    {
                      "address": "1AujpupFP4KWeZvqA7itsHY9cLJmx4qTzojVZrg8W9y",
                      "balance": "10000000000000000000",
                      "balanceHint": "10 ALPH",
                      "lockedBalance": "0",
                      "lockedBalanceHint": "0 ALPH"
                    }
                  ]
                }
              }
            }
          },
          "400": {
            "description": "BadRequest",
            "content": {
              "application/json": {
                "schema": {
                  "$ref": "#/components/schemas/BadRequest"
                },
                "example": {
                  "detail": "Something bad in the request"
                }
              }
            }
          },
          "401": {
            "description": "Unauthorized",
            "content": {
              "application/json": {
                "schema": {
                  "$ref": "#/components/schemas/Unauthorized"
                },
                "example": {
                  "detail": "You shall not pass"
                }
              }
            }
          },
          "404": {
            "description": "NotFound",
            "content": {
              "application/json": {
                "schema": {
                  "$ref": "#/components/schemas/NotFound"
                },
                "example": {
                  "resource": "wallet-name",
                  "detail": "wallet-name not found"
                }
              }
            }
          },
          "500": {
            "description": "InternalServerError",
            "content": {
              "application/json": {
                "schema": {
                  "$ref": "#/components/schemas/InternalServerError"
                },
                "example": {
                  "detail": "Ouch"
                }
              }
            }
          },
          "503": {
            "description": "ServiceUnavailable",
            "content": {
              "application/json": {
                "schema": {
                  "$ref": "#/components/schemas/ServiceUnavailable"
                },
                "example": {
                  "detail": "Self clique unsynced"
                }
              }
            }
          }
        }
      }
    },
    "/wallets/{wallet_name}/reveal-mnemonic": {
      "post": {
        "tags": [
          "Wallets"
        ],
        "summary": "Reveal your mnemonic. !!! use it with caution !!!",
        "operationId": "postWalletsWallet_nameReveal-mnemonic",
        "parameters": [
          {
            "name": "wallet_name",
            "in": "path",
            "required": true,
            "schema": {
              "type": "string"
            }
          }
        ],
        "requestBody": {
          "content": {
            "application/json": {
              "schema": {
                "$ref": "#/components/schemas/RevealMnemonic"
              },
              "example": {
                "password": "my-secret-password"
              }
            }
          },
          "required": true
        },
        "responses": {
          "200": {
            "content": {
              "application/json": {
                "schema": {
                  "$ref": "#/components/schemas/RevealMnemonicResult"
                },
                "example": {
                  "mnemonic": "vault alarm sad mass witness property virus style good flower rice alpha viable evidence run glare pretty scout evil judge enroll refuse another lava"
                }
              }
            }
          },
          "400": {
            "description": "BadRequest",
            "content": {
              "application/json": {
                "schema": {
                  "$ref": "#/components/schemas/BadRequest"
                },
                "example": {
                  "detail": "Something bad in the request"
                }
              }
            }
          },
          "401": {
            "description": "Unauthorized",
            "content": {
              "application/json": {
                "schema": {
                  "$ref": "#/components/schemas/Unauthorized"
                },
                "example": {
                  "detail": "You shall not pass"
                }
              }
            }
          },
          "404": {
            "description": "NotFound",
            "content": {
              "application/json": {
                "schema": {
                  "$ref": "#/components/schemas/NotFound"
                },
                "example": {
                  "resource": "wallet-name",
                  "detail": "wallet-name not found"
                }
              }
            }
          },
          "500": {
            "description": "InternalServerError",
            "content": {
              "application/json": {
                "schema": {
                  "$ref": "#/components/schemas/InternalServerError"
                },
                "example": {
                  "detail": "Ouch"
                }
              }
            }
          },
          "503": {
            "description": "ServiceUnavailable",
            "content": {
              "application/json": {
                "schema": {
                  "$ref": "#/components/schemas/ServiceUnavailable"
                },
                "example": {
                  "detail": "Self clique unsynced"
                }
              }
            }
          }
        }
      }
    },
    "/wallets/{wallet_name}/transfer": {
      "post": {
        "tags": [
          "Wallets"
        ],
        "summary": "Transfer ALPH from the active address",
        "operationId": "postWalletsWallet_nameTransfer",
        "parameters": [
          {
            "name": "wallet_name",
            "in": "path",
            "required": true,
            "schema": {
              "type": "string"
            }
          }
        ],
        "requestBody": {
          "description": "Format 1: `1000000000000000000`\n\nFormat 2: `x.y ALPH`, where `1 ALPH = 1000000000000000000\n\nField fromPublicKeyType can be  `default` or `bip340-schnorr`",
          "content": {
            "application/json": {
              "schema": {
                "$ref": "#/components/schemas/Transfer"
              },
              "examples": {
                "Example0": {
                  "summary": "Default",
                  "value": {
                    "destinations": [
                      {
                        "address": "1AujpupFP4KWeZvqA7itsHY9cLJmx4qTzojVZrg8W9y",
                        "attoAlphAmount": "2000000000000000000"
                      }
                    ]
                  }
                },
                "Example1": {
                  "summary": "More settings",
                  "value": {
                    "destinations": [
                      {
                        "address": "1AujpupFP4KWeZvqA7itsHY9cLJmx4qTzojVZrg8W9y",
                        "attoAlphAmount": "2000000000000000000",
                        "tokens": [
                          {
                            "id": "2d11fd6c12435ffb07aaed4d190a505b621b927a5f6e51b61ce0ebe186397bdd",
                            "amount": "42000000000000000000"
                          },
                          {
                            "id": "bd165d20bd063c7a023d22232a1e75bf46e904067f92b49323fe89fa0fd586bf",
                            "amount": "1000000000000000000000"
                          }
                        ],
                        "lockTime": 1611041396892
                      }
                    ],
                    "gas": 20000,
                    "gasPrice": "100000000000",
                    "utxosLimit": 512
                  }
                }
              }
            }
          },
          "required": true
        },
        "responses": {
          "200": {
            "content": {
              "application/json": {
                "schema": {
                  "$ref": "#/components/schemas/TransferResult"
                },
                "example": {
                  "txId": "503bfb16230888af4924aa8f8250d7d348b862e267d75d3147f1998050b6da69",
                  "fromGroup": 2,
                  "toGroup": 1
                }
              }
            }
          },
          "400": {
            "description": "BadRequest",
            "content": {
              "application/json": {
                "schema": {
                  "$ref": "#/components/schemas/BadRequest"
                },
                "example": {
                  "detail": "Something bad in the request"
                }
              }
            }
          },
          "401": {
            "description": "Unauthorized",
            "content": {
              "application/json": {
                "schema": {
                  "$ref": "#/components/schemas/Unauthorized"
                },
                "example": {
                  "detail": "You shall not pass"
                }
              }
            }
          },
          "404": {
            "description": "NotFound",
            "content": {
              "application/json": {
                "schema": {
                  "$ref": "#/components/schemas/NotFound"
                },
                "example": {
                  "resource": "wallet-name",
                  "detail": "wallet-name not found"
                }
              }
            }
          },
          "500": {
            "description": "InternalServerError",
            "content": {
              "application/json": {
                "schema": {
                  "$ref": "#/components/schemas/InternalServerError"
                },
                "example": {
                  "detail": "Ouch"
                }
              }
            }
          },
          "503": {
            "description": "ServiceUnavailable",
            "content": {
              "application/json": {
                "schema": {
                  "$ref": "#/components/schemas/ServiceUnavailable"
                },
                "example": {
                  "detail": "Self clique unsynced"
                }
              }
            }
          }
        }
      }
    },
    "/wallets/{wallet_name}/sweep-active-address": {
      "post": {
        "tags": [
          "Wallets"
        ],
        "summary": "Transfer all unlocked ALPH from the active address to another address",
        "operationId": "postWalletsWallet_nameSweep-active-address",
        "parameters": [
          {
            "name": "wallet_name",
            "in": "path",
            "required": true,
            "schema": {
              "type": "string"
            }
          }
        ],
        "requestBody": {
          "content": {
            "application/json": {
              "schema": {
                "$ref": "#/components/schemas/Sweep"
              },
              "examples": {
                "Example0": {
                  "summary": "Default",
                  "value": {
                    "toAddress": "1AujpupFP4KWeZvqA7itsHY9cLJmx4qTzojVZrg8W9y"
                  }
                },
                "Example1": {
                  "summary": "More settings",
                  "value": {
                    "toAddress": "1AujpupFP4KWeZvqA7itsHY9cLJmx4qTzojVZrg8W9y",
                    "lockTime": 1611041396892,
                    "gasAmount": 20000,
                    "gasPrice": "100000000000",
                    "utxosLimit": 512
                  }
                }
              }
            }
          },
          "required": true
        },
        "responses": {
          "200": {
            "content": {
              "application/json": {
                "schema": {
                  "$ref": "#/components/schemas/TransferResults"
                },
                "example": {
                  "results": [
                    {
                      "txId": "503bfb16230888af4924aa8f8250d7d348b862e267d75d3147f1998050b6da69",
                      "fromGroup": 2,
                      "toGroup": 1
                    }
                  ]
                }
              }
            }
          },
          "400": {
            "description": "BadRequest",
            "content": {
              "application/json": {
                "schema": {
                  "$ref": "#/components/schemas/BadRequest"
                },
                "example": {
                  "detail": "Something bad in the request"
                }
              }
            }
          },
          "401": {
            "description": "Unauthorized",
            "content": {
              "application/json": {
                "schema": {
                  "$ref": "#/components/schemas/Unauthorized"
                },
                "example": {
                  "detail": "You shall not pass"
                }
              }
            }
          },
          "404": {
            "description": "NotFound",
            "content": {
              "application/json": {
                "schema": {
                  "$ref": "#/components/schemas/NotFound"
                },
                "example": {
                  "resource": "wallet-name",
                  "detail": "wallet-name not found"
                }
              }
            }
          },
          "500": {
            "description": "InternalServerError",
            "content": {
              "application/json": {
                "schema": {
                  "$ref": "#/components/schemas/InternalServerError"
                },
                "example": {
                  "detail": "Ouch"
                }
              }
            }
          },
          "503": {
            "description": "ServiceUnavailable",
            "content": {
              "application/json": {
                "schema": {
                  "$ref": "#/components/schemas/ServiceUnavailable"
                },
                "example": {
                  "detail": "Self clique unsynced"
                }
              }
            }
          }
        }
      }
    },
    "/wallets/{wallet_name}/sweep-all-addresses": {
      "post": {
        "tags": [
          "Wallets"
        ],
        "summary": "Transfer unlocked ALPH from all addresses (including all mining addresses if applicable) to another address",
        "operationId": "postWalletsWallet_nameSweep-all-addresses",
        "parameters": [
          {
            "name": "wallet_name",
            "in": "path",
            "required": true,
            "schema": {
              "type": "string"
            }
          }
        ],
        "requestBody": {
          "content": {
            "application/json": {
              "schema": {
                "$ref": "#/components/schemas/Sweep"
              },
              "examples": {
                "Example0": {
                  "summary": "Default",
                  "value": {
                    "toAddress": "1AujpupFP4KWeZvqA7itsHY9cLJmx4qTzojVZrg8W9y"
                  }
                },
                "Example1": {
                  "summary": "More settings",
                  "value": {
                    "toAddress": "1AujpupFP4KWeZvqA7itsHY9cLJmx4qTzojVZrg8W9y",
                    "lockTime": 1611041396892,
                    "gasAmount": 20000,
                    "gasPrice": "100000000000",
                    "utxosLimit": 512
                  }
                }
              }
            }
          },
          "required": true
        },
        "responses": {
          "200": {
            "content": {
              "application/json": {
                "schema": {
                  "$ref": "#/components/schemas/TransferResults"
                },
                "example": {
                  "results": [
                    {
                      "txId": "503bfb16230888af4924aa8f8250d7d348b862e267d75d3147f1998050b6da69",
                      "fromGroup": 2,
                      "toGroup": 1
                    }
                  ]
                }
              }
            }
          },
          "400": {
            "description": "BadRequest",
            "content": {
              "application/json": {
                "schema": {
                  "$ref": "#/components/schemas/BadRequest"
                },
                "example": {
                  "detail": "Something bad in the request"
                }
              }
            }
          },
          "401": {
            "description": "Unauthorized",
            "content": {
              "application/json": {
                "schema": {
                  "$ref": "#/components/schemas/Unauthorized"
                },
                "example": {
                  "detail": "You shall not pass"
                }
              }
            }
          },
          "404": {
            "description": "NotFound",
            "content": {
              "application/json": {
                "schema": {
                  "$ref": "#/components/schemas/NotFound"
                },
                "example": {
                  "resource": "wallet-name",
                  "detail": "wallet-name not found"
                }
              }
            }
          },
          "500": {
            "description": "InternalServerError",
            "content": {
              "application/json": {
                "schema": {
                  "$ref": "#/components/schemas/InternalServerError"
                },
                "example": {
                  "detail": "Ouch"
                }
              }
            }
          },
          "503": {
            "description": "ServiceUnavailable",
            "content": {
              "application/json": {
                "schema": {
                  "$ref": "#/components/schemas/ServiceUnavailable"
                },
                "example": {
                  "detail": "Self clique unsynced"
                }
              }
            }
          }
        }
      }
    },
    "/wallets/{wallet_name}/sign": {
      "post": {
        "tags": [
          "Wallets"
        ],
        "summary": "Sign the given data and return back the signature",
        "operationId": "postWalletsWallet_nameSign",
        "parameters": [
          {
            "name": "wallet_name",
            "in": "path",
            "required": true,
            "schema": {
              "type": "string"
            }
          }
        ],
        "requestBody": {
          "content": {
            "application/json": {
              "schema": {
                "$ref": "#/components/schemas/Sign"
              },
              "example": {
                "data": "798e9e137aec7c2d59d9655b4ffa640f301f628bf7c365083bb255f6aa5f89ef"
              }
            }
          },
          "required": true
        },
        "responses": {
          "200": {
            "content": {
              "application/json": {
                "schema": {
                  "$ref": "#/components/schemas/SignResult"
                },
                "example": {
                  "signature": "9e1a35b2931bd04e6780d01c36e3e5337941aa80f173cfe4f4e249c44ab135272b834c1a639db9c89d673a8a30524042b0469672ca845458a5a0cf2cad53221b"
                }
              }
            }
          },
          "400": {
            "description": "BadRequest",
            "content": {
              "application/json": {
                "schema": {
                  "$ref": "#/components/schemas/BadRequest"
                },
                "example": {
                  "detail": "Something bad in the request"
                }
              }
            }
          },
          "401": {
            "description": "Unauthorized",
            "content": {
              "application/json": {
                "schema": {
                  "$ref": "#/components/schemas/Unauthorized"
                },
                "example": {
                  "detail": "You shall not pass"
                }
              }
            }
          },
          "404": {
            "description": "NotFound",
            "content": {
              "application/json": {
                "schema": {
                  "$ref": "#/components/schemas/NotFound"
                },
                "example": {
                  "resource": "wallet-name",
                  "detail": "wallet-name not found"
                }
              }
            }
          },
          "500": {
            "description": "InternalServerError",
            "content": {
              "application/json": {
                "schema": {
                  "$ref": "#/components/schemas/InternalServerError"
                },
                "example": {
                  "detail": "Ouch"
                }
              }
            }
          },
          "503": {
            "description": "ServiceUnavailable",
            "content": {
              "application/json": {
                "schema": {
                  "$ref": "#/components/schemas/ServiceUnavailable"
                },
                "example": {
                  "detail": "Self clique unsynced"
                }
              }
            }
          }
        }
      }
    },
    "/wallets/{wallet_name}/addresses": {
      "get": {
        "tags": [
          "Wallets"
        ],
        "summary": "List all your wallet's addresses",
        "operationId": "getWalletsWallet_nameAddresses",
        "parameters": [
          {
            "name": "wallet_name",
            "in": "path",
            "required": true,
            "schema": {
              "type": "string"
            }
          }
        ],
        "responses": {
          "200": {
            "content": {
              "application/json": {
                "schema": {
                  "$ref": "#/components/schemas/Addresses"
                },
                "example": {
                  "activeAddress": "1AujpupFP4KWeZvqA7itsHY9cLJmx4qTzojVZrg8W9y",
                  "addresses": [
                    {
                      "address": "1AujpupFP4KWeZvqA7itsHY9cLJmx4qTzojVZrg8W9y",
                      "publicKey": "d1b70d2226308b46da297486adb6b4f1a8c1842cb159ac5ec04f384fe2d6f5da28",
                      "group": 0,
                      "path": "m/44'/1234'/O'/O/O"
                    }
                  ]
                }
              }
            }
          },
          "400": {
            "description": "BadRequest",
            "content": {
              "application/json": {
                "schema": {
                  "$ref": "#/components/schemas/BadRequest"
                },
                "example": {
                  "detail": "Something bad in the request"
                }
              }
            }
          },
          "401": {
            "description": "Unauthorized",
            "content": {
              "application/json": {
                "schema": {
                  "$ref": "#/components/schemas/Unauthorized"
                },
                "example": {
                  "detail": "You shall not pass"
                }
              }
            }
          },
          "404": {
            "description": "NotFound",
            "content": {
              "application/json": {
                "schema": {
                  "$ref": "#/components/schemas/NotFound"
                },
                "example": {
                  "resource": "wallet-name",
                  "detail": "wallet-name not found"
                }
              }
            }
          },
          "500": {
            "description": "InternalServerError",
            "content": {
              "application/json": {
                "schema": {
                  "$ref": "#/components/schemas/InternalServerError"
                },
                "example": {
                  "detail": "Ouch"
                }
              }
            }
          },
          "503": {
            "description": "ServiceUnavailable",
            "content": {
              "application/json": {
                "schema": {
                  "$ref": "#/components/schemas/ServiceUnavailable"
                },
                "example": {
                  "detail": "Self clique unsynced"
                }
              }
            }
          }
        }
      }
    },
    "/wallets/{wallet_name}/addresses/{address}": {
      "get": {
        "tags": [
          "Wallets"
        ],
        "summary": "Get address' info",
        "operationId": "getWalletsWallet_nameAddressesAddress",
        "parameters": [
          {
            "name": "wallet_name",
            "in": "path",
            "required": true,
            "schema": {
              "type": "string"
            }
          },
          {
            "name": "address",
            "in": "path",
            "required": true,
            "schema": {
              "type": "string",
              "format": "address"
            }
          }
        ],
        "responses": {
          "200": {
            "content": {
              "application/json": {
                "schema": {
                  "$ref": "#/components/schemas/AddressInfo"
                },
                "example": {
                  "address": "1AujpupFP4KWeZvqA7itsHY9cLJmx4qTzojVZrg8W9y",
                  "publicKey": "d1b70d2226308b46da297486adb6b4f1a8c1842cb159ac5ec04f384fe2d6f5da28",
                  "group": 0,
                  "path": "m/44'/1234'/O'/O/O"
                }
              }
            }
          },
          "400": {
            "description": "BadRequest",
            "content": {
              "application/json": {
                "schema": {
                  "$ref": "#/components/schemas/BadRequest"
                },
                "example": {
                  "detail": "Something bad in the request"
                }
              }
            }
          },
          "401": {
            "description": "Unauthorized",
            "content": {
              "application/json": {
                "schema": {
                  "$ref": "#/components/schemas/Unauthorized"
                },
                "example": {
                  "detail": "You shall not pass"
                }
              }
            }
          },
          "404": {
            "description": "NotFound",
            "content": {
              "application/json": {
                "schema": {
                  "$ref": "#/components/schemas/NotFound"
                },
                "example": {
                  "resource": "wallet-name",
                  "detail": "wallet-name not found"
                }
              }
            }
          },
          "500": {
            "description": "InternalServerError",
            "content": {
              "application/json": {
                "schema": {
                  "$ref": "#/components/schemas/InternalServerError"
                },
                "example": {
                  "detail": "Ouch"
                }
              }
            }
          },
          "503": {
            "description": "ServiceUnavailable",
            "content": {
              "application/json": {
                "schema": {
                  "$ref": "#/components/schemas/ServiceUnavailable"
                },
                "example": {
                  "detail": "Self clique unsynced"
                }
              }
            }
          }
        }
      }
    },
    "/wallets/{wallet_name}/miner-addresses": {
      "get": {
        "tags": [
          "Miners"
        ],
        "summary": "List all miner addresses per group",
        "description": "This endpoint can only be called if the wallet was created with the `isMiner = true` flag",
        "operationId": "getWalletsWallet_nameMiner-addresses",
        "parameters": [
          {
            "name": "wallet_name",
            "in": "path",
            "required": true,
            "schema": {
              "type": "string"
            }
          }
        ],
        "responses": {
          "200": {
            "content": {
              "application/json": {
                "schema": {
                  "type": "array",
                  "items": {
                    "$ref": "#/components/schemas/MinerAddressesInfo"
                  }
                },
                "example": [
                  {
                    "addresses": [
                      {
                        "address": "1AujpupFP4KWeZvqA7itsHY9cLJmx4qTzojVZrg8W9y",
                        "publicKey": "d1b70d2226308b46da297486adb6b4f1a8c1842cb159ac5ec04f384fe2d6f5da28",
                        "group": 0,
                        "path": "m/44'/1234'/O'/O/O"
                      }
                    ]
                  }
                ]
              }
            }
          },
          "400": {
            "description": "BadRequest",
            "content": {
              "application/json": {
                "schema": {
                  "$ref": "#/components/schemas/BadRequest"
                },
                "example": {
                  "detail": "Something bad in the request"
                }
              }
            }
          },
          "401": {
            "description": "Unauthorized",
            "content": {
              "application/json": {
                "schema": {
                  "$ref": "#/components/schemas/Unauthorized"
                },
                "example": {
                  "detail": "You shall not pass"
                }
              }
            }
          },
          "404": {
            "description": "NotFound",
            "content": {
              "application/json": {
                "schema": {
                  "$ref": "#/components/schemas/NotFound"
                },
                "example": {
                  "resource": "wallet-name",
                  "detail": "wallet-name not found"
                }
              }
            }
          },
          "500": {
            "description": "InternalServerError",
            "content": {
              "application/json": {
                "schema": {
                  "$ref": "#/components/schemas/InternalServerError"
                },
                "example": {
                  "detail": "Ouch"
                }
              }
            }
          },
          "503": {
            "description": "ServiceUnavailable",
            "content": {
              "application/json": {
                "schema": {
                  "$ref": "#/components/schemas/ServiceUnavailable"
                },
                "example": {
                  "detail": "Self clique unsynced"
                }
              }
            }
          }
        }
      }
    },
    "/wallets/{wallet_name}/derive-next-address": {
      "post": {
        "tags": [
          "Wallets"
        ],
        "summary": "Derive your next address",
        "description": "Cannot be called from a miner wallet",
        "operationId": "postWalletsWallet_nameDerive-next-address",
        "parameters": [
          {
            "name": "wallet_name",
            "in": "path",
            "required": true,
            "schema": {
              "type": "string"
            }
          },
          {
            "name": "group",
            "in": "query",
            "required": false,
            "schema": {
              "type": "integer",
              "format": "int32"
            }
          }
        ],
        "responses": {
          "200": {
            "content": {
              "application/json": {
                "schema": {
                  "$ref": "#/components/schemas/AddressInfo"
                },
                "example": {
                  "address": "1AujpupFP4KWeZvqA7itsHY9cLJmx4qTzojVZrg8W9y",
                  "publicKey": "d1b70d2226308b46da297486adb6b4f1a8c1842cb159ac5ec04f384fe2d6f5da28",
                  "group": 0,
                  "path": "m/44'/1234'/O'/O/O"
                }
              }
            }
          },
          "400": {
            "description": "BadRequest",
            "content": {
              "application/json": {
                "schema": {
                  "$ref": "#/components/schemas/BadRequest"
                },
                "example": {
                  "detail": "Something bad in the request"
                }
              }
            }
          },
          "401": {
            "description": "Unauthorized",
            "content": {
              "application/json": {
                "schema": {
                  "$ref": "#/components/schemas/Unauthorized"
                },
                "example": {
                  "detail": "You shall not pass"
                }
              }
            }
          },
          "404": {
            "description": "NotFound",
            "content": {
              "application/json": {
                "schema": {
                  "$ref": "#/components/schemas/NotFound"
                },
                "example": {
                  "resource": "wallet-name",
                  "detail": "wallet-name not found"
                }
              }
            }
          },
          "500": {
            "description": "InternalServerError",
            "content": {
              "application/json": {
                "schema": {
                  "$ref": "#/components/schemas/InternalServerError"
                },
                "example": {
                  "detail": "Ouch"
                }
              }
            }
          },
          "503": {
            "description": "ServiceUnavailable",
            "content": {
              "application/json": {
                "schema": {
                  "$ref": "#/components/schemas/ServiceUnavailable"
                },
                "example": {
                  "detail": "Self clique unsynced"
                }
              }
            }
          }
        }
      }
    },
    "/wallets/{wallet_name}/derive-next-miner-addresses": {
      "post": {
        "tags": [
          "Miners"
        ],
        "summary": "Derive your next miner addresses for each group",
        "description": "Your wallet need to have been created with the miner flag set to true",
        "operationId": "postWalletsWallet_nameDerive-next-miner-addresses",
        "parameters": [
          {
            "name": "wallet_name",
            "in": "path",
            "required": true,
            "schema": {
              "type": "string"
            }
          }
        ],
        "responses": {
          "200": {
            "content": {
              "application/json": {
                "schema": {
                  "type": "array",
                  "items": {
                    "$ref": "#/components/schemas/AddressInfo"
                  }
                },
                "example": [
                  {
                    "address": "1AujpupFP4KWeZvqA7itsHY9cLJmx4qTzojVZrg8W9y",
                    "publicKey": "d1b70d2226308b46da297486adb6b4f1a8c1842cb159ac5ec04f384fe2d6f5da28",
                    "group": 0,
                    "path": "m/44'/1234'/O'/O/O"
                  }
                ]
              }
            }
          },
          "400": {
            "description": "BadRequest",
            "content": {
              "application/json": {
                "schema": {
                  "$ref": "#/components/schemas/BadRequest"
                },
                "example": {
                  "detail": "Something bad in the request"
                }
              }
            }
          },
          "401": {
            "description": "Unauthorized",
            "content": {
              "application/json": {
                "schema": {
                  "$ref": "#/components/schemas/Unauthorized"
                },
                "example": {
                  "detail": "You shall not pass"
                }
              }
            }
          },
          "404": {
            "description": "NotFound",
            "content": {
              "application/json": {
                "schema": {
                  "$ref": "#/components/schemas/NotFound"
                },
                "example": {
                  "resource": "wallet-name",
                  "detail": "wallet-name not found"
                }
              }
            }
          },
          "500": {
            "description": "InternalServerError",
            "content": {
              "application/json": {
                "schema": {
                  "$ref": "#/components/schemas/InternalServerError"
                },
                "example": {
                  "detail": "Ouch"
                }
              }
            }
          },
          "503": {
            "description": "ServiceUnavailable",
            "content": {
              "application/json": {
                "schema": {
                  "$ref": "#/components/schemas/ServiceUnavailable"
                },
                "example": {
                  "detail": "Self clique unsynced"
                }
              }
            }
          }
        }
      }
    },
    "/wallets/{wallet_name}/change-active-address": {
      "post": {
        "tags": [
          "Wallets"
        ],
        "summary": "Choose the active address",
        "operationId": "postWalletsWallet_nameChange-active-address",
        "parameters": [
          {
            "name": "wallet_name",
            "in": "path",
            "required": true,
            "schema": {
              "type": "string"
            }
          }
        ],
        "requestBody": {
          "content": {
            "application/json": {
              "schema": {
                "$ref": "#/components/schemas/ChangeActiveAddress"
              },
              "example": {
                "address": "1AujpupFP4KWeZvqA7itsHY9cLJmx4qTzojVZrg8W9y"
              }
            }
          },
          "required": true
        },
        "responses": {
          "200": {},
          "400": {
            "description": "BadRequest",
            "content": {
              "application/json": {
                "schema": {
                  "$ref": "#/components/schemas/BadRequest"
                },
                "example": {
                  "detail": "Something bad in the request"
                }
              }
            }
          },
          "401": {
            "description": "Unauthorized",
            "content": {
              "application/json": {
                "schema": {
                  "$ref": "#/components/schemas/Unauthorized"
                },
                "example": {
                  "detail": "You shall not pass"
                }
              }
            }
          },
          "404": {
            "description": "NotFound",
            "content": {
              "application/json": {
                "schema": {
                  "$ref": "#/components/schemas/NotFound"
                },
                "example": {
                  "resource": "wallet-name",
                  "detail": "wallet-name not found"
                }
              }
            }
          },
          "500": {
            "description": "InternalServerError",
            "content": {
              "application/json": {
                "schema": {
                  "$ref": "#/components/schemas/InternalServerError"
                },
                "example": {
                  "detail": "Ouch"
                }
              }
            }
          },
          "503": {
            "description": "ServiceUnavailable",
            "content": {
              "application/json": {
                "schema": {
                  "$ref": "#/components/schemas/ServiceUnavailable"
                },
                "example": {
                  "detail": "Self clique unsynced"
                }
              }
            }
          }
        }
      }
    },
    "/infos/node": {
      "get": {
        "tags": [
          "Infos"
        ],
        "summary": "Get info about that node",
        "operationId": "getInfosNode",
        "responses": {
          "200": {
            "content": {
              "application/json": {
                "schema": {
                  "$ref": "#/components/schemas/NodeInfo"
                },
                "example": {
                  "buildInfo": {
                    "releaseVersion": "1.2.3",
                    "commit": "47c01136d52cdf29062f6a3598a36ebc1e4dc57e"
                  },
                  "upnp": true,
                  "externalAddress": {
                    "addr": "1.2.3.4",
                    "port": 12344
                  }
                }
              }
            }
          },
          "400": {
            "description": "BadRequest",
            "content": {
              "application/json": {
                "schema": {
                  "$ref": "#/components/schemas/BadRequest"
                },
                "example": {
                  "detail": "Something bad in the request"
                }
              }
            }
          },
          "401": {
            "description": "Unauthorized",
            "content": {
              "application/json": {
                "schema": {
                  "$ref": "#/components/schemas/Unauthorized"
                },
                "example": {
                  "detail": "You shall not pass"
                }
              }
            }
          },
          "404": {
            "description": "NotFound",
            "content": {
              "application/json": {
                "schema": {
                  "$ref": "#/components/schemas/NotFound"
                },
                "example": {
                  "resource": "wallet-name",
                  "detail": "wallet-name not found"
                }
              }
            }
          },
          "500": {
            "description": "InternalServerError",
            "content": {
              "application/json": {
                "schema": {
                  "$ref": "#/components/schemas/InternalServerError"
                },
                "example": {
                  "detail": "Ouch"
                }
              }
            }
          },
          "503": {
            "description": "ServiceUnavailable",
            "content": {
              "application/json": {
                "schema": {
                  "$ref": "#/components/schemas/ServiceUnavailable"
                },
                "example": {
                  "detail": "Self clique unsynced"
                }
              }
            }
          }
        }
      }
    },
    "/infos/version": {
      "get": {
        "tags": [
          "Infos"
        ],
        "summary": "Get version about that node",
        "operationId": "getInfosVersion",
        "responses": {
          "200": {
            "content": {
              "application/json": {
                "schema": {
                  "$ref": "#/components/schemas/NodeVersion"
                },
                "example": {
                  "version": "v0.0.1"
                }
              }
            }
          },
          "400": {
            "description": "BadRequest",
            "content": {
              "application/json": {
                "schema": {
                  "$ref": "#/components/schemas/BadRequest"
                },
                "example": {
                  "detail": "Something bad in the request"
                }
              }
            }
          },
          "401": {
            "description": "Unauthorized",
            "content": {
              "application/json": {
                "schema": {
                  "$ref": "#/components/schemas/Unauthorized"
                },
                "example": {
                  "detail": "You shall not pass"
                }
              }
            }
          },
          "404": {
            "description": "NotFound",
            "content": {
              "application/json": {
                "schema": {
                  "$ref": "#/components/schemas/NotFound"
                },
                "example": {
                  "resource": "wallet-name",
                  "detail": "wallet-name not found"
                }
              }
            }
          },
          "500": {
            "description": "InternalServerError",
            "content": {
              "application/json": {
                "schema": {
                  "$ref": "#/components/schemas/InternalServerError"
                },
                "example": {
                  "detail": "Ouch"
                }
              }
            }
          },
          "503": {
            "description": "ServiceUnavailable",
            "content": {
              "application/json": {
                "schema": {
                  "$ref": "#/components/schemas/ServiceUnavailable"
                },
                "example": {
                  "detail": "Self clique unsynced"
                }
              }
            }
          }
        }
      }
    },
    "/infos/chain-params": {
      "get": {
        "tags": [
          "Infos"
        ],
        "summary": "Get key params about your blockchain",
        "operationId": "getInfosChain-params",
        "responses": {
          "200": {
            "content": {
              "application/json": {
                "schema": {
                  "$ref": "#/components/schemas/ChainParams"
                },
                "example": {
                  "networkId": 0,
                  "numZerosAtLeastInHash": 18,
                  "groupNumPerBroker": 1,
                  "groups": 2
                }
              }
            }
          },
          "400": {
            "description": "BadRequest",
            "content": {
              "application/json": {
                "schema": {
                  "$ref": "#/components/schemas/BadRequest"
                },
                "example": {
                  "detail": "Something bad in the request"
                }
              }
            }
          },
          "401": {
            "description": "Unauthorized",
            "content": {
              "application/json": {
                "schema": {
                  "$ref": "#/components/schemas/Unauthorized"
                },
                "example": {
                  "detail": "You shall not pass"
                }
              }
            }
          },
          "404": {
            "description": "NotFound",
            "content": {
              "application/json": {
                "schema": {
                  "$ref": "#/components/schemas/NotFound"
                },
                "example": {
                  "resource": "wallet-name",
                  "detail": "wallet-name not found"
                }
              }
            }
          },
          "500": {
            "description": "InternalServerError",
            "content": {
              "application/json": {
                "schema": {
                  "$ref": "#/components/schemas/InternalServerError"
                },
                "example": {
                  "detail": "Ouch"
                }
              }
            }
          },
          "503": {
            "description": "ServiceUnavailable",
            "content": {
              "application/json": {
                "schema": {
                  "$ref": "#/components/schemas/ServiceUnavailable"
                },
                "example": {
                  "detail": "Self clique unsynced"
                }
              }
            }
          }
        }
      }
    },
    "/infos/self-clique": {
      "get": {
        "tags": [
          "Infos"
        ],
        "summary": "Get info about your own clique",
        "operationId": "getInfosSelf-clique",
        "responses": {
          "200": {
            "content": {
              "application/json": {
                "schema": {
                  "$ref": "#/components/schemas/SelfClique"
                },
                "example": {
                  "cliqueId": "d1b70d2226308b46da297486adb6b4f1a8c1842cb159ac5ec04f384fe2d6f5da28",
                  "nodes": [
                    {
                      "address": "1.2.3.4",
                      "restPort": 12377,
                      "wsPort": 12366,
                      "minerApiPort": 12355
                    }
                  ],
                  "selfReady": true,
                  "synced": true
                }
              }
            }
          },
          "400": {
            "description": "BadRequest",
            "content": {
              "application/json": {
                "schema": {
                  "$ref": "#/components/schemas/BadRequest"
                },
                "example": {
                  "detail": "Something bad in the request"
                }
              }
            }
          },
          "401": {
            "description": "Unauthorized",
            "content": {
              "application/json": {
                "schema": {
                  "$ref": "#/components/schemas/Unauthorized"
                },
                "example": {
                  "detail": "You shall not pass"
                }
              }
            }
          },
          "404": {
            "description": "NotFound",
            "content": {
              "application/json": {
                "schema": {
                  "$ref": "#/components/schemas/NotFound"
                },
                "example": {
                  "resource": "wallet-name",
                  "detail": "wallet-name not found"
                }
              }
            }
          },
          "500": {
            "description": "InternalServerError",
            "content": {
              "application/json": {
                "schema": {
                  "$ref": "#/components/schemas/InternalServerError"
                },
                "example": {
                  "detail": "Ouch"
                }
              }
            }
          },
          "503": {
            "description": "ServiceUnavailable",
            "content": {
              "application/json": {
                "schema": {
                  "$ref": "#/components/schemas/ServiceUnavailable"
                },
                "example": {
                  "detail": "Self clique unsynced"
                }
              }
            }
          }
        }
      }
    },
    "/infos/inter-clique-peer-info": {
      "get": {
        "tags": [
          "Infos"
        ],
        "summary": "Get infos about the inter cliques",
        "operationId": "getInfosInter-clique-peer-info",
        "responses": {
          "200": {
            "content": {
              "application/json": {
                "schema": {
                  "type": "array",
                  "items": {
                    "$ref": "#/components/schemas/InterCliquePeerInfo"
                  }
                },
                "example": [
                  {
                    "cliqueId": "d1b70d2226308b46da297486adb6b4f1a8c1842cb159ac5ec04f384fe2d6f5da28",
                    "brokerId": 1,
                    "groupNumPerBroker": 1,
                    "address": {
                      "addr": "1.2.3.4",
                      "port": 12344
                    },
                    "isSynced": true,
                    "clientVersion": "v1.0.0"
                  }
                ]
              }
            }
          },
          "400": {
            "description": "BadRequest",
            "content": {
              "application/json": {
                "schema": {
                  "$ref": "#/components/schemas/BadRequest"
                },
                "example": {
                  "detail": "Something bad in the request"
                }
              }
            }
          },
          "401": {
            "description": "Unauthorized",
            "content": {
              "application/json": {
                "schema": {
                  "$ref": "#/components/schemas/Unauthorized"
                },
                "example": {
                  "detail": "You shall not pass"
                }
              }
            }
          },
          "404": {
            "description": "NotFound",
            "content": {
              "application/json": {
                "schema": {
                  "$ref": "#/components/schemas/NotFound"
                },
                "example": {
                  "resource": "wallet-name",
                  "detail": "wallet-name not found"
                }
              }
            }
          },
          "500": {
            "description": "InternalServerError",
            "content": {
              "application/json": {
                "schema": {
                  "$ref": "#/components/schemas/InternalServerError"
                },
                "example": {
                  "detail": "Ouch"
                }
              }
            }
          },
          "503": {
            "description": "ServiceUnavailable",
            "content": {
              "application/json": {
                "schema": {
                  "$ref": "#/components/schemas/ServiceUnavailable"
                },
                "example": {
                  "detail": "Self clique unsynced"
                }
              }
            }
          }
        }
      }
    },
    "/infos/discovered-neighbors": {
      "get": {
        "tags": [
          "Infos"
        ],
        "summary": "Get discovered neighbors",
        "operationId": "getInfosDiscovered-neighbors",
        "responses": {
          "200": {
            "content": {
              "application/json": {
                "schema": {
                  "type": "array",
                  "items": {
                    "$ref": "#/components/schemas/BrokerInfo"
                  }
                },
                "example": [
                  {
                    "cliqueId": "d1b70d2226308b46da297486adb6b4f1a8c1842cb159ac5ec04f384fe2d6f5da28",
                    "brokerId": 1,
                    "brokerNum": 1,
                    "address": {
                      "addr": "1.2.3.4",
                      "port": 12344
                    }
                  }
                ]
              }
            }
          },
          "400": {
            "description": "BadRequest",
            "content": {
              "application/json": {
                "schema": {
                  "$ref": "#/components/schemas/BadRequest"
                },
                "example": {
                  "detail": "Something bad in the request"
                }
              }
            }
          },
          "401": {
            "description": "Unauthorized",
            "content": {
              "application/json": {
                "schema": {
                  "$ref": "#/components/schemas/Unauthorized"
                },
                "example": {
                  "detail": "You shall not pass"
                }
              }
            }
          },
          "404": {
            "description": "NotFound",
            "content": {
              "application/json": {
                "schema": {
                  "$ref": "#/components/schemas/NotFound"
                },
                "example": {
                  "resource": "wallet-name",
                  "detail": "wallet-name not found"
                }
              }
            }
          },
          "500": {
            "description": "InternalServerError",
            "content": {
              "application/json": {
                "schema": {
                  "$ref": "#/components/schemas/InternalServerError"
                },
                "example": {
                  "detail": "Ouch"
                }
              }
            }
          },
          "503": {
            "description": "ServiceUnavailable",
            "content": {
              "application/json": {
                "schema": {
                  "$ref": "#/components/schemas/ServiceUnavailable"
                },
                "example": {
                  "detail": "Self clique unsynced"
                }
              }
            }
          }
        }
      }
    },
    "/infos/misbehaviors": {
      "get": {
        "tags": [
          "Infos"
        ],
        "summary": "Get the misbehaviors of peers",
        "operationId": "getInfosMisbehaviors",
        "responses": {
          "200": {
            "content": {
              "application/json": {
                "schema": {
                  "type": "array",
                  "items": {
                    "$ref": "#/components/schemas/PeerMisbehavior"
                  }
                },
                "example": [
                  {
                    "peer": "1.2.3.4",
                    "status": {
                      "type": "Penalty",
                      "value": 42
                    }
                  }
                ]
              }
            }
          },
          "400": {
            "description": "BadRequest",
            "content": {
              "application/json": {
                "schema": {
                  "$ref": "#/components/schemas/BadRequest"
                },
                "example": {
                  "detail": "Something bad in the request"
                }
              }
            }
          },
          "401": {
            "description": "Unauthorized",
            "content": {
              "application/json": {
                "schema": {
                  "$ref": "#/components/schemas/Unauthorized"
                },
                "example": {
                  "detail": "You shall not pass"
                }
              }
            }
          },
          "404": {
            "description": "NotFound",
            "content": {
              "application/json": {
                "schema": {
                  "$ref": "#/components/schemas/NotFound"
                },
                "example": {
                  "resource": "wallet-name",
                  "detail": "wallet-name not found"
                }
              }
            }
          },
          "500": {
            "description": "InternalServerError",
            "content": {
              "application/json": {
                "schema": {
                  "$ref": "#/components/schemas/InternalServerError"
                },
                "example": {
                  "detail": "Ouch"
                }
              }
            }
          },
          "503": {
            "description": "ServiceUnavailable",
            "content": {
              "application/json": {
                "schema": {
                  "$ref": "#/components/schemas/ServiceUnavailable"
                },
                "example": {
                  "detail": "Self clique unsynced"
                }
              }
            }
          }
        }
      },
      "post": {
        "tags": [
          "Infos"
        ],
        "summary": "Ban/Unban given peers",
        "operationId": "postInfosMisbehaviors",
        "requestBody": {
          "content": {
            "application/json": {
              "schema": {
                "$ref": "#/components/schemas/MisbehaviorAction"
              },
              "examples": {
                "Example0": {
                  "summary": "Unban",
                  "value": {
                    "type": "Unban",
                    "peers": [
                      "1.2.3.4"
                    ]
                  }
                },
                "Example1": {
                  "summary": "Ban",
                  "value": {
                    "type": "Ban",
                    "peers": [
                      "1.2.3.4"
                    ]
                  }
                }
              }
            }
          },
          "required": true
        },
        "responses": {
          "200": {},
          "400": {
            "description": "BadRequest",
            "content": {
              "application/json": {
                "schema": {
                  "$ref": "#/components/schemas/BadRequest"
                },
                "example": {
                  "detail": "Something bad in the request"
                }
              }
            }
          },
          "401": {
            "description": "Unauthorized",
            "content": {
              "application/json": {
                "schema": {
                  "$ref": "#/components/schemas/Unauthorized"
                },
                "example": {
                  "detail": "You shall not pass"
                }
              }
            }
          },
          "404": {
            "description": "NotFound",
            "content": {
              "application/json": {
                "schema": {
                  "$ref": "#/components/schemas/NotFound"
                },
                "example": {
                  "resource": "wallet-name",
                  "detail": "wallet-name not found"
                }
              }
            }
          },
          "500": {
            "description": "InternalServerError",
            "content": {
              "application/json": {
                "schema": {
                  "$ref": "#/components/schemas/InternalServerError"
                },
                "example": {
                  "detail": "Ouch"
                }
              }
            }
          },
          "503": {
            "description": "ServiceUnavailable",
            "content": {
              "application/json": {
                "schema": {
                  "$ref": "#/components/schemas/ServiceUnavailable"
                },
                "example": {
                  "detail": "Self clique unsynced"
                }
              }
            }
          }
        }
      }
    },
    "/infos/unreachable": {
      "get": {
        "tags": [
          "Infos"
        ],
        "summary": "Get the unreachable brokers",
        "operationId": "getInfosUnreachable",
        "responses": {
          "200": {
            "content": {
              "application/json": {
                "schema": {
                  "type": "array",
                  "items": {
                    "type": "string",
                    "format": "inet-address"
                  }
                },
                "example": [
                  "1.2.3.4"
                ]
              }
            }
          },
          "400": {
            "description": "BadRequest",
            "content": {
              "application/json": {
                "schema": {
                  "$ref": "#/components/schemas/BadRequest"
                },
                "example": {
                  "detail": "Something bad in the request"
                }
              }
            }
          },
          "401": {
            "description": "Unauthorized",
            "content": {
              "application/json": {
                "schema": {
                  "$ref": "#/components/schemas/Unauthorized"
                },
                "example": {
                  "detail": "You shall not pass"
                }
              }
            }
          },
          "404": {
            "description": "NotFound",
            "content": {
              "application/json": {
                "schema": {
                  "$ref": "#/components/schemas/NotFound"
                },
                "example": {
                  "resource": "wallet-name",
                  "detail": "wallet-name not found"
                }
              }
            }
          },
          "500": {
            "description": "InternalServerError",
            "content": {
              "application/json": {
                "schema": {
                  "$ref": "#/components/schemas/InternalServerError"
                },
                "example": {
                  "detail": "Ouch"
                }
              }
            }
          },
          "503": {
            "description": "ServiceUnavailable",
            "content": {
              "application/json": {
                "schema": {
                  "$ref": "#/components/schemas/ServiceUnavailable"
                },
                "example": {
                  "detail": "Self clique unsynced"
                }
              }
            }
          }
        }
      }
    },
    "/infos/discovery": {
      "post": {
        "tags": [
          "Infos"
        ],
        "summary": "Set brokers to be unreachable/reachable",
        "operationId": "postInfosDiscovery",
        "requestBody": {
          "content": {
            "application/json": {
              "schema": {
                "$ref": "#/components/schemas/DiscoveryAction"
              },
              "examples": {
                "Example0": {
                  "summary": "Set unreachable",
                  "value": {
                    "type": "Unreachable",
                    "peers": [
                      "1.2.3.4"
                    ]
                  }
                },
                "Example1": {
                  "summary": "Set reachable",
                  "value": {
                    "type": "Reachable",
                    "peers": [
                      "1.2.3.4"
                    ]
                  }
                }
              }
            }
          },
          "required": true
        },
        "responses": {
          "200": {},
          "400": {
            "description": "BadRequest",
            "content": {
              "application/json": {
                "schema": {
                  "$ref": "#/components/schemas/BadRequest"
                },
                "example": {
                  "detail": "Something bad in the request"
                }
              }
            }
          },
          "401": {
            "description": "Unauthorized",
            "content": {
              "application/json": {
                "schema": {
                  "$ref": "#/components/schemas/Unauthorized"
                },
                "example": {
                  "detail": "You shall not pass"
                }
              }
            }
          },
          "404": {
            "description": "NotFound",
            "content": {
              "application/json": {
                "schema": {
                  "$ref": "#/components/schemas/NotFound"
                },
                "example": {
                  "resource": "wallet-name",
                  "detail": "wallet-name not found"
                }
              }
            }
          },
          "500": {
            "description": "InternalServerError",
            "content": {
              "application/json": {
                "schema": {
                  "$ref": "#/components/schemas/InternalServerError"
                },
                "example": {
                  "detail": "Ouch"
                }
              }
            }
          },
          "503": {
            "description": "ServiceUnavailable",
            "content": {
              "application/json": {
                "schema": {
                  "$ref": "#/components/schemas/ServiceUnavailable"
                },
                "example": {
                  "detail": "Self clique unsynced"
                }
              }
            }
          }
        }
      }
    },
    "/infos/history-hashrate": {
      "get": {
        "tags": [
          "Infos"
        ],
        "summary": "Get history average hashrate on the given time interval",
        "operationId": "getInfosHistory-hashrate",
        "parameters": [
          {
            "name": "fromTs",
            "in": "query",
            "required": true,
            "schema": {
              "type": "integer",
              "format": "int64",
              "minimum": "0"
            }
          },
          {
            "name": "toTs",
            "in": "query",
            "required": false,
            "schema": {
              "type": "integer",
              "format": "int64",
              "minimum": "0"
            }
          }
        ],
        "responses": {
          "200": {
            "content": {
              "application/json": {
                "schema": {
                  "$ref": "#/components/schemas/HashRateResponse"
                },
                "example": {
                  "hashrate": "100 MH/s"
                }
              }
            }
          },
          "400": {
            "description": "BadRequest",
            "content": {
              "application/json": {
                "schema": {
                  "$ref": "#/components/schemas/BadRequest"
                },
                "example": {
                  "detail": "Something bad in the request"
                }
              }
            }
          },
          "401": {
            "description": "Unauthorized",
            "content": {
              "application/json": {
                "schema": {
                  "$ref": "#/components/schemas/Unauthorized"
                },
                "example": {
                  "detail": "You shall not pass"
                }
              }
            }
          },
          "404": {
            "description": "NotFound",
            "content": {
              "application/json": {
                "schema": {
                  "$ref": "#/components/schemas/NotFound"
                },
                "example": {
                  "resource": "wallet-name",
                  "detail": "wallet-name not found"
                }
              }
            }
          },
          "500": {
            "description": "InternalServerError",
            "content": {
              "application/json": {
                "schema": {
                  "$ref": "#/components/schemas/InternalServerError"
                },
                "example": {
                  "detail": "Ouch"
                }
              }
            }
          },
          "503": {
            "description": "ServiceUnavailable",
            "content": {
              "application/json": {
                "schema": {
                  "$ref": "#/components/schemas/ServiceUnavailable"
                },
                "example": {
                  "detail": "Self clique unsynced"
                }
              }
            }
          }
        }
      }
    },
    "/infos/current-hashrate": {
      "get": {
        "tags": [
          "Infos"
        ],
        "summary": "Get average hashrate from `now - timespan(millis)` to `now`",
        "operationId": "getInfosCurrent-hashrate",
        "parameters": [
          {
            "name": "timespan",
            "in": "query",
            "required": false,
            "schema": {
              "type": "integer",
              "format": "int64",
              "minimum": "1"
            }
          }
        ],
        "responses": {
          "200": {
            "content": {
              "application/json": {
                "schema": {
                  "$ref": "#/components/schemas/HashRateResponse"
                },
                "example": {
                  "hashrate": "100 MH/s"
                }
              }
            }
          },
          "400": {
            "description": "BadRequest",
            "content": {
              "application/json": {
                "schema": {
                  "$ref": "#/components/schemas/BadRequest"
                },
                "example": {
                  "detail": "Something bad in the request"
                }
              }
            }
          },
          "401": {
            "description": "Unauthorized",
            "content": {
              "application/json": {
                "schema": {
                  "$ref": "#/components/schemas/Unauthorized"
                },
                "example": {
                  "detail": "You shall not pass"
                }
              }
            }
          },
          "404": {
            "description": "NotFound",
            "content": {
              "application/json": {
                "schema": {
                  "$ref": "#/components/schemas/NotFound"
                },
                "example": {
                  "resource": "wallet-name",
                  "detail": "wallet-name not found"
                }
              }
            }
          },
          "500": {
            "description": "InternalServerError",
            "content": {
              "application/json": {
                "schema": {
                  "$ref": "#/components/schemas/InternalServerError"
                },
                "example": {
                  "detail": "Ouch"
                }
              }
            }
          },
          "503": {
            "description": "ServiceUnavailable",
            "content": {
              "application/json": {
                "schema": {
                  "$ref": "#/components/schemas/ServiceUnavailable"
                },
                "example": {
                  "detail": "Self clique unsynced"
                }
              }
            }
          }
        }
      }
    },
    "/infos/current-difficulty": {
      "get": {
        "tags": [
          "Infos"
        ],
        "summary": "Get the average difficulty of the latest blocks from all shards",
        "operationId": "getInfosCurrent-difficulty",
        "responses": {
          "200": {
            "content": {
              "application/json": {
                "schema": {
                  "$ref": "#/components/schemas/CurrentDifficulty"
                },
                "example": {
                  "difficulty": "224000000000000"
                }
              }
            }
          },
          "400": {
            "description": "BadRequest",
            "content": {
              "application/json": {
                "schema": {
                  "$ref": "#/components/schemas/BadRequest"
                },
                "example": {
                  "detail": "Something bad in the request"
                }
              }
            }
          },
          "401": {
            "description": "Unauthorized",
            "content": {
              "application/json": {
                "schema": {
                  "$ref": "#/components/schemas/Unauthorized"
                },
                "example": {
                  "detail": "You shall not pass"
                }
              }
            }
          },
          "404": {
            "description": "NotFound",
            "content": {
              "application/json": {
                "schema": {
                  "$ref": "#/components/schemas/NotFound"
                },
                "example": {
                  "resource": "wallet-name",
                  "detail": "wallet-name not found"
                }
              }
            }
          },
          "500": {
            "description": "InternalServerError",
            "content": {
              "application/json": {
                "schema": {
                  "$ref": "#/components/schemas/InternalServerError"
                },
                "example": {
                  "detail": "Ouch"
                }
              }
            }
          },
          "503": {
            "description": "ServiceUnavailable",
            "content": {
              "application/json": {
                "schema": {
                  "$ref": "#/components/schemas/ServiceUnavailable"
                },
                "example": {
                  "detail": "Self clique unsynced"
                }
              }
            }
          }
        }
      }
    },
    "/blockflow/blocks": {
      "get": {
        "tags": [
          "Blockflow"
        ],
        "summary": "List blocks on the given time interval",
        "operationId": "getBlockflowBlocks",
        "parameters": [
          {
            "name": "fromTs",
            "in": "query",
            "required": true,
            "schema": {
              "type": "integer",
              "format": "int64",
              "minimum": "0"
            }
          },
          {
            "name": "toTs",
            "in": "query",
            "required": false,
            "schema": {
              "type": "integer",
              "format": "int64",
              "minimum": "0"
            }
          }
        ],
        "responses": {
          "200": {
            "content": {
              "application/json": {
                "schema": {
                  "$ref": "#/components/schemas/BlocksPerTimeStampRange"
                },
                "example": {
                  "blocks": [
                    [
                      {
                        "hash": "bdaf9dc514ce7d34b6474b8ca10a3dfb93ba997cb9d5ff1ea724ebe2af48abe5",
                        "timestamp": 1611041396892,
                        "chainFrom": 1,
                        "chainTo": 2,
                        "height": 42,
                        "deps": [
                          "bdaf9dc514ce7d34b6474b8ca10a3dfb93ba997cb9d5ff1ea724ebe2af48abe5",
                          "bdaf9dc514ce7d34b6474b8ca10a3dfb93ba997cb9d5ff1ea724ebe2af48abe5"
                        ],
                        "transactions": [
                          {
                            "unsigned": {
                              "txId": "503bfb16230888af4924aa8f8250d7d348b862e267d75d3147f1998050b6da69",
                              "version": 1,
                              "networkId": 1,
                              "gasAmount": 20000,
                              "gasPrice": "100000000000",
                              "inputs": [
                                {
                                  "outputRef": {
                                    "hint": 23412,
                                    "key": "798e9e137aec7c2d59d9655b4ffa640f301f628bf7c365083bb255f6aa5f89ef"
                                  },
                                  "unlockScript": "00d1b70d2226308b46da297486adb6b4f1a8c1842cb159ac5ec04f384fe2d6f5da28"
                                }
                              ],
                              "fixedOutputs": [
                                {
                                  "hint": 1,
                                  "key": "798e9e137aec7c2d59d9655b4ffa640f301f628bf7c365083bb255f6aa5f89ef",
                                  "attoAlphAmount": "2000000000000000000",
                                  "address": "1AujpupFP4KWeZvqA7itsHY9cLJmx4qTzojVZrg8W9y",
                                  "tokens": [
                                    {
                                      "id": "2d11fd6c12435ffb07aaed4d190a505b621b927a5f6e51b61ce0ebe186397bdd",
                                      "amount": "42000000000000000000"
                                    },
                                    {
                                      "id": "bd165d20bd063c7a023d22232a1e75bf46e904067f92b49323fe89fa0fd586bf",
                                      "amount": "1000000000000000000000"
                                    }
                                  ],
                                  "lockTime": 1611041396892,
                                  "message": "798e9e137aec7c2d59d9655b4ffa640f301f628bf7c365083bb255f6aa5f89ef"
                                }
                              ]
                            },
                            "scriptExecutionOk": true,
                            "contractInputs": [
                              {
                                "hint": 23412,
                                "key": "798e9e137aec7c2d59d9655b4ffa640f301f628bf7c365083bb255f6aa5f89ef"
                              }
                            ],
                            "generatedOutputs": [
                              {
                                "type": "AssetOutput",
                                "hint": 1,
                                "key": "798e9e137aec7c2d59d9655b4ffa640f301f628bf7c365083bb255f6aa5f89ef",
                                "attoAlphAmount": "2000000000000000000",
                                "address": "1AujpupFP4KWeZvqA7itsHY9cLJmx4qTzojVZrg8W9y",
                                "tokens": [
                                  {
                                    "id": "2d11fd6c12435ffb07aaed4d190a505b621b927a5f6e51b61ce0ebe186397bdd",
                                    "amount": "42000000000000000000"
                                  },
                                  {
                                    "id": "bd165d20bd063c7a023d22232a1e75bf46e904067f92b49323fe89fa0fd586bf",
                                    "amount": "1000000000000000000000"
                                  }
                                ],
                                "lockTime": 1611041396892,
                                "message": "798e9e137aec7c2d59d9655b4ffa640f301f628bf7c365083bb255f6aa5f89ef"
                              },
                              {
                                "type": "ContractOutput",
                                "hint": 1,
                                "key": "798e9e137aec7c2d59d9655b4ffa640f301f628bf7c365083bb255f6aa5f89ef",
                                "attoAlphAmount": "2000000000000000000",
                                "address": "uomjgUz6D4tLejTkQtbNJMY8apAjTm1bgQf7em1wDV7S",
                                "tokens": [
                                  {
                                    "id": "2d11fd6c12435ffb07aaed4d190a505b621b927a5f6e51b61ce0ebe186397bdd",
                                    "amount": "42000000000000000000"
                                  },
                                  {
                                    "id": "bd165d20bd063c7a023d22232a1e75bf46e904067f92b49323fe89fa0fd586bf",
                                    "amount": "1000000000000000000000"
                                  }
                                ]
                              }
                            ],
                            "inputSignatures": [
                              "9e1a35b2931bd04e6780d01c36e3e5337941aa80f173cfe4f4e249c44ab135272b834c1a639db9c89d673a8a30524042b0469672ca845458a5a0cf2cad53221b"
                            ],
                            "scriptSignatures": [
                              "9e1a35b2931bd04e6780d01c36e3e5337941aa80f173cfe4f4e249c44ab135272b834c1a639db9c89d673a8a30524042b0469672ca845458a5a0cf2cad53221b"
                            ]
                          }
                        ],
                        "nonce": "798e9e137aec7c2d59d9655b4ffa640f301f628bf7c365083bb255f6aa5f89ef",
                        "version": 1,
                        "depStateHash": "798e9e137aec7c2d59d9655b4ffa640f301f628bf7c365083bb255f6aa5f89ef",
                        "txsHash": "798e9e137aec7c2d59d9655b4ffa640f301f628bf7c365083bb255f6aa5f89ef",
                        "target": "798e9e137aec7c2d59d9655b4ffa640f301f628bf7c365083bb255f6aa5f89ef",
                        "ghostUncles": [
                          {
                            "blockHash": "bdaf9dc514ce7d34b6474b8ca10a3dfb93ba997cb9d5ff1ea724ebe2af48abe5",
                            "miner": "1AujpupFP4KWeZvqA7itsHY9cLJmx4qTzojVZrg8W9y"
                          }
                        ]
                      }
                    ]
                  ]
                }
              }
            }
          },
          "400": {
            "description": "BadRequest",
            "content": {
              "application/json": {
                "schema": {
                  "$ref": "#/components/schemas/BadRequest"
                },
                "example": {
                  "detail": "Something bad in the request"
                }
              }
            }
          },
          "401": {
            "description": "Unauthorized",
            "content": {
              "application/json": {
                "schema": {
                  "$ref": "#/components/schemas/Unauthorized"
                },
                "example": {
                  "detail": "You shall not pass"
                }
              }
            }
          },
          "404": {
            "description": "NotFound",
            "content": {
              "application/json": {
                "schema": {
                  "$ref": "#/components/schemas/NotFound"
                },
                "example": {
                  "resource": "wallet-name",
                  "detail": "wallet-name not found"
                }
              }
            }
          },
          "500": {
            "description": "InternalServerError",
            "content": {
              "application/json": {
                "schema": {
                  "$ref": "#/components/schemas/InternalServerError"
                },
                "example": {
                  "detail": "Ouch"
                }
              }
            }
          },
          "503": {
            "description": "ServiceUnavailable",
            "content": {
              "application/json": {
                "schema": {
                  "$ref": "#/components/schemas/ServiceUnavailable"
                },
                "example": {
                  "detail": "Self clique unsynced"
                }
              }
            }
          }
        }
      }
    },
    "/blockflow/blocks-with-events": {
      "get": {
        "tags": [
          "Blockflow"
        ],
        "summary": "List blocks with events on the given time interval",
        "operationId": "getBlockflowBlocks-with-events",
        "parameters": [
          {
            "name": "fromTs",
            "in": "query",
            "required": true,
            "schema": {
              "type": "integer",
              "format": "int64",
              "minimum": "0"
            }
          },
          {
            "name": "toTs",
            "in": "query",
            "required": false,
            "schema": {
              "type": "integer",
              "format": "int64",
              "minimum": "0"
            }
          }
        ],
        "responses": {
          "200": {
            "content": {
              "application/json": {
                "schema": {
                  "$ref": "#/components/schemas/BlocksAndEventsPerTimeStampRange"
                },
                "example": {
                  "blocksAndEvents": [
                    [
                      {
                        "block": {
                          "hash": "bdaf9dc514ce7d34b6474b8ca10a3dfb93ba997cb9d5ff1ea724ebe2af48abe5",
                          "timestamp": 1611041396892,
                          "chainFrom": 1,
                          "chainTo": 2,
                          "height": 42,
                          "deps": [
                            "bdaf9dc514ce7d34b6474b8ca10a3dfb93ba997cb9d5ff1ea724ebe2af48abe5",
                            "bdaf9dc514ce7d34b6474b8ca10a3dfb93ba997cb9d5ff1ea724ebe2af48abe5"
                          ],
                          "transactions": [
                            {
                              "unsigned": {
                                "txId": "503bfb16230888af4924aa8f8250d7d348b862e267d75d3147f1998050b6da69",
                                "version": 1,
                                "networkId": 1,
                                "gasAmount": 20000,
                                "gasPrice": "100000000000",
                                "inputs": [
                                  {
                                    "outputRef": {
                                      "hint": 23412,
                                      "key": "798e9e137aec7c2d59d9655b4ffa640f301f628bf7c365083bb255f6aa5f89ef"
                                    },
                                    "unlockScript": "00d1b70d2226308b46da297486adb6b4f1a8c1842cb159ac5ec04f384fe2d6f5da28"
                                  }
                                ],
                                "fixedOutputs": [
                                  {
                                    "hint": 1,
                                    "key": "798e9e137aec7c2d59d9655b4ffa640f301f628bf7c365083bb255f6aa5f89ef",
                                    "attoAlphAmount": "2000000000000000000",
                                    "address": "1AujpupFP4KWeZvqA7itsHY9cLJmx4qTzojVZrg8W9y",
                                    "tokens": [
                                      {
                                        "id": "2d11fd6c12435ffb07aaed4d190a505b621b927a5f6e51b61ce0ebe186397bdd",
                                        "amount": "42000000000000000000"
                                      },
                                      {
                                        "id": "bd165d20bd063c7a023d22232a1e75bf46e904067f92b49323fe89fa0fd586bf",
                                        "amount": "1000000000000000000000"
                                      }
                                    ],
                                    "lockTime": 1611041396892,
                                    "message": "798e9e137aec7c2d59d9655b4ffa640f301f628bf7c365083bb255f6aa5f89ef"
                                  }
                                ]
                              },
                              "scriptExecutionOk": true,
                              "contractInputs": [
                                {
                                  "hint": 23412,
                                  "key": "798e9e137aec7c2d59d9655b4ffa640f301f628bf7c365083bb255f6aa5f89ef"
                                }
                              ],
                              "generatedOutputs": [
                                {
                                  "type": "AssetOutput",
                                  "hint": 1,
                                  "key": "798e9e137aec7c2d59d9655b4ffa640f301f628bf7c365083bb255f6aa5f89ef",
                                  "attoAlphAmount": "2000000000000000000",
                                  "address": "1AujpupFP4KWeZvqA7itsHY9cLJmx4qTzojVZrg8W9y",
                                  "tokens": [
                                    {
                                      "id": "2d11fd6c12435ffb07aaed4d190a505b621b927a5f6e51b61ce0ebe186397bdd",
                                      "amount": "42000000000000000000"
                                    },
                                    {
                                      "id": "bd165d20bd063c7a023d22232a1e75bf46e904067f92b49323fe89fa0fd586bf",
                                      "amount": "1000000000000000000000"
                                    }
                                  ],
                                  "lockTime": 1611041396892,
                                  "message": "798e9e137aec7c2d59d9655b4ffa640f301f628bf7c365083bb255f6aa5f89ef"
                                },
                                {
                                  "type": "ContractOutput",
                                  "hint": 1,
                                  "key": "798e9e137aec7c2d59d9655b4ffa640f301f628bf7c365083bb255f6aa5f89ef",
                                  "attoAlphAmount": "2000000000000000000",
                                  "address": "uomjgUz6D4tLejTkQtbNJMY8apAjTm1bgQf7em1wDV7S",
                                  "tokens": [
                                    {
                                      "id": "2d11fd6c12435ffb07aaed4d190a505b621b927a5f6e51b61ce0ebe186397bdd",
                                      "amount": "42000000000000000000"
                                    },
                                    {
                                      "id": "bd165d20bd063c7a023d22232a1e75bf46e904067f92b49323fe89fa0fd586bf",
                                      "amount": "1000000000000000000000"
                                    }
                                  ]
                                }
                              ],
                              "inputSignatures": [
                                "9e1a35b2931bd04e6780d01c36e3e5337941aa80f173cfe4f4e249c44ab135272b834c1a639db9c89d673a8a30524042b0469672ca845458a5a0cf2cad53221b"
                              ],
                              "scriptSignatures": [
                                "9e1a35b2931bd04e6780d01c36e3e5337941aa80f173cfe4f4e249c44ab135272b834c1a639db9c89d673a8a30524042b0469672ca845458a5a0cf2cad53221b"
                              ]
                            }
                          ],
                          "nonce": "798e9e137aec7c2d59d9655b4ffa640f301f628bf7c365083bb255f6aa5f89ef",
                          "version": 1,
                          "depStateHash": "798e9e137aec7c2d59d9655b4ffa640f301f628bf7c365083bb255f6aa5f89ef",
                          "txsHash": "798e9e137aec7c2d59d9655b4ffa640f301f628bf7c365083bb255f6aa5f89ef",
                          "target": "798e9e137aec7c2d59d9655b4ffa640f301f628bf7c365083bb255f6aa5f89ef",
                          "ghostUncles": [
                            {
                              "blockHash": "bdaf9dc514ce7d34b6474b8ca10a3dfb93ba997cb9d5ff1ea724ebe2af48abe5",
                              "miner": "1AujpupFP4KWeZvqA7itsHY9cLJmx4qTzojVZrg8W9y"
                            }
                          ]
                        },
                        "events": [
                          {
                            "txId": "503bfb16230888af4924aa8f8250d7d348b862e267d75d3147f1998050b6da69",
                            "contractAddress": "vSxdLL2kE3o6vJBdKkdgmS3W39G3ZEmFHpo2y1jnbzBq",
                            "eventIndex": 1,
                            "fields": [
                              {
                                "type": "Address",
                                "value": "1AujpupFP4KWeZvqA7itsHY9cLJmx4qTzojVZrg8W9y"
                              },
                              {
                                "type": "U256",
                                "value": "10"
                              }
                            ]
                          }
                        ]
                      }
                    ]
                  ]
                }
              }
            }
          },
          "400": {
            "description": "BadRequest",
            "content": {
              "application/json": {
                "schema": {
                  "$ref": "#/components/schemas/BadRequest"
                },
                "example": {
                  "detail": "Something bad in the request"
                }
              }
            }
          },
          "401": {
            "description": "Unauthorized",
            "content": {
              "application/json": {
                "schema": {
                  "$ref": "#/components/schemas/Unauthorized"
                },
                "example": {
                  "detail": "You shall not pass"
                }
              }
            }
          },
          "404": {
            "description": "NotFound",
            "content": {
              "application/json": {
                "schema": {
                  "$ref": "#/components/schemas/NotFound"
                },
                "example": {
                  "resource": "wallet-name",
                  "detail": "wallet-name not found"
                }
              }
            }
          },
          "500": {
            "description": "InternalServerError",
            "content": {
              "application/json": {
                "schema": {
                  "$ref": "#/components/schemas/InternalServerError"
                },
                "example": {
                  "detail": "Ouch"
                }
              }
            }
          },
          "503": {
            "description": "ServiceUnavailable",
            "content": {
              "application/json": {
                "schema": {
                  "$ref": "#/components/schemas/ServiceUnavailable"
                },
                "example": {
                  "detail": "Self clique unsynced"
                }
              }
            }
          }
        }
      }
    },
    "/blockflow/blocks/{block_hash}": {
      "get": {
        "tags": [
          "Blockflow"
        ],
        "summary": "Get a block with hash",
        "operationId": "getBlockflowBlocksBlock_hash",
        "parameters": [
          {
            "name": "block_hash",
            "in": "path",
            "required": true,
            "schema": {
              "type": "string",
              "format": "block-hash"
            }
          }
        ],
        "responses": {
          "200": {
            "content": {
              "application/json": {
                "schema": {
                  "$ref": "#/components/schemas/BlockEntry"
                },
                "example": {
                  "hash": "bdaf9dc514ce7d34b6474b8ca10a3dfb93ba997cb9d5ff1ea724ebe2af48abe5",
                  "timestamp": 1611041396892,
                  "chainFrom": 1,
                  "chainTo": 2,
                  "height": 42,
                  "deps": [
                    "bdaf9dc514ce7d34b6474b8ca10a3dfb93ba997cb9d5ff1ea724ebe2af48abe5",
                    "bdaf9dc514ce7d34b6474b8ca10a3dfb93ba997cb9d5ff1ea724ebe2af48abe5"
                  ],
                  "transactions": [
                    {
                      "unsigned": {
                        "txId": "503bfb16230888af4924aa8f8250d7d348b862e267d75d3147f1998050b6da69",
                        "version": 1,
                        "networkId": 1,
                        "gasAmount": 20000,
                        "gasPrice": "100000000000",
                        "inputs": [
                          {
                            "outputRef": {
                              "hint": 23412,
                              "key": "798e9e137aec7c2d59d9655b4ffa640f301f628bf7c365083bb255f6aa5f89ef"
                            },
                            "unlockScript": "00d1b70d2226308b46da297486adb6b4f1a8c1842cb159ac5ec04f384fe2d6f5da28"
                          }
                        ],
                        "fixedOutputs": [
                          {
                            "hint": 1,
                            "key": "798e9e137aec7c2d59d9655b4ffa640f301f628bf7c365083bb255f6aa5f89ef",
                            "attoAlphAmount": "2000000000000000000",
                            "address": "1AujpupFP4KWeZvqA7itsHY9cLJmx4qTzojVZrg8W9y",
                            "tokens": [
                              {
                                "id": "2d11fd6c12435ffb07aaed4d190a505b621b927a5f6e51b61ce0ebe186397bdd",
                                "amount": "42000000000000000000"
                              },
                              {
                                "id": "bd165d20bd063c7a023d22232a1e75bf46e904067f92b49323fe89fa0fd586bf",
                                "amount": "1000000000000000000000"
                              }
                            ],
                            "lockTime": 1611041396892,
                            "message": "798e9e137aec7c2d59d9655b4ffa640f301f628bf7c365083bb255f6aa5f89ef"
                          }
                        ]
                      },
                      "scriptExecutionOk": true,
                      "contractInputs": [
                        {
                          "hint": 23412,
                          "key": "798e9e137aec7c2d59d9655b4ffa640f301f628bf7c365083bb255f6aa5f89ef"
                        }
                      ],
                      "generatedOutputs": [
                        {
                          "type": "AssetOutput",
                          "hint": 1,
                          "key": "798e9e137aec7c2d59d9655b4ffa640f301f628bf7c365083bb255f6aa5f89ef",
                          "attoAlphAmount": "2000000000000000000",
                          "address": "1AujpupFP4KWeZvqA7itsHY9cLJmx4qTzojVZrg8W9y",
                          "tokens": [
                            {
                              "id": "2d11fd6c12435ffb07aaed4d190a505b621b927a5f6e51b61ce0ebe186397bdd",
                              "amount": "42000000000000000000"
                            },
                            {
                              "id": "bd165d20bd063c7a023d22232a1e75bf46e904067f92b49323fe89fa0fd586bf",
                              "amount": "1000000000000000000000"
                            }
                          ],
                          "lockTime": 1611041396892,
                          "message": "798e9e137aec7c2d59d9655b4ffa640f301f628bf7c365083bb255f6aa5f89ef"
                        },
                        {
                          "type": "ContractOutput",
                          "hint": 1,
                          "key": "798e9e137aec7c2d59d9655b4ffa640f301f628bf7c365083bb255f6aa5f89ef",
                          "attoAlphAmount": "2000000000000000000",
                          "address": "uomjgUz6D4tLejTkQtbNJMY8apAjTm1bgQf7em1wDV7S",
                          "tokens": [
                            {
                              "id": "2d11fd6c12435ffb07aaed4d190a505b621b927a5f6e51b61ce0ebe186397bdd",
                              "amount": "42000000000000000000"
                            },
                            {
                              "id": "bd165d20bd063c7a023d22232a1e75bf46e904067f92b49323fe89fa0fd586bf",
                              "amount": "1000000000000000000000"
                            }
                          ]
                        }
                      ],
                      "inputSignatures": [
                        "9e1a35b2931bd04e6780d01c36e3e5337941aa80f173cfe4f4e249c44ab135272b834c1a639db9c89d673a8a30524042b0469672ca845458a5a0cf2cad53221b"
                      ],
                      "scriptSignatures": [
                        "9e1a35b2931bd04e6780d01c36e3e5337941aa80f173cfe4f4e249c44ab135272b834c1a639db9c89d673a8a30524042b0469672ca845458a5a0cf2cad53221b"
                      ]
                    }
                  ],
                  "nonce": "798e9e137aec7c2d59d9655b4ffa640f301f628bf7c365083bb255f6aa5f89ef",
                  "version": 1,
                  "depStateHash": "798e9e137aec7c2d59d9655b4ffa640f301f628bf7c365083bb255f6aa5f89ef",
                  "txsHash": "798e9e137aec7c2d59d9655b4ffa640f301f628bf7c365083bb255f6aa5f89ef",
                  "target": "798e9e137aec7c2d59d9655b4ffa640f301f628bf7c365083bb255f6aa5f89ef",
                  "ghostUncles": [
                    {
                      "blockHash": "bdaf9dc514ce7d34b6474b8ca10a3dfb93ba997cb9d5ff1ea724ebe2af48abe5",
                      "miner": "1AujpupFP4KWeZvqA7itsHY9cLJmx4qTzojVZrg8W9y"
                    }
                  ]
                }
              }
            }
          },
          "400": {
            "description": "BadRequest",
            "content": {
              "application/json": {
                "schema": {
                  "$ref": "#/components/schemas/BadRequest"
                },
                "example": {
                  "detail": "Something bad in the request"
                }
              }
            }
          },
          "401": {
            "description": "Unauthorized",
            "content": {
              "application/json": {
                "schema": {
                  "$ref": "#/components/schemas/Unauthorized"
                },
                "example": {
                  "detail": "You shall not pass"
                }
              }
            }
          },
          "404": {
            "description": "NotFound",
            "content": {
              "application/json": {
                "schema": {
                  "$ref": "#/components/schemas/NotFound"
                },
                "example": {
                  "resource": "wallet-name",
                  "detail": "wallet-name not found"
                }
              }
            }
          },
          "500": {
            "description": "InternalServerError",
            "content": {
              "application/json": {
                "schema": {
                  "$ref": "#/components/schemas/InternalServerError"
                },
                "example": {
                  "detail": "Ouch"
                }
              }
            }
          },
          "503": {
            "description": "ServiceUnavailable",
            "content": {
              "application/json": {
                "schema": {
                  "$ref": "#/components/schemas/ServiceUnavailable"
                },
                "example": {
                  "detail": "Self clique unsynced"
                }
              }
            }
          }
        }
      }
    },
    "/blockflow/main-chain-block-by-ghost-uncle/{ghost_uncle_hash}": {
      "get": {
        "tags": [
          "Blockflow"
        ],
        "summary": "Get a mainchain block by ghost uncle hash",
        "operationId": "getBlockflowMain-chain-block-by-ghost-uncleGhost_uncle_hash",
        "parameters": [
          {
            "name": "ghost_uncle_hash",
            "in": "path",
            "required": true,
            "schema": {
              "type": "string",
              "format": "block-hash"
            }
          }
        ],
        "responses": {
          "200": {
            "content": {
              "application/json": {
                "schema": {
                  "$ref": "#/components/schemas/BlockEntry"
                },
                "example": {
                  "hash": "bdaf9dc514ce7d34b6474b8ca10a3dfb93ba997cb9d5ff1ea724ebe2af48abe5",
                  "timestamp": 1611041396892,
                  "chainFrom": 1,
                  "chainTo": 2,
                  "height": 42,
                  "deps": [
                    "bdaf9dc514ce7d34b6474b8ca10a3dfb93ba997cb9d5ff1ea724ebe2af48abe5",
                    "bdaf9dc514ce7d34b6474b8ca10a3dfb93ba997cb9d5ff1ea724ebe2af48abe5"
                  ],
                  "transactions": [
                    {
                      "unsigned": {
                        "txId": "503bfb16230888af4924aa8f8250d7d348b862e267d75d3147f1998050b6da69",
                        "version": 1,
                        "networkId": 1,
                        "gasAmount": 20000,
                        "gasPrice": "100000000000",
                        "inputs": [
                          {
                            "outputRef": {
                              "hint": 23412,
                              "key": "798e9e137aec7c2d59d9655b4ffa640f301f628bf7c365083bb255f6aa5f89ef"
                            },
                            "unlockScript": "00d1b70d2226308b46da297486adb6b4f1a8c1842cb159ac5ec04f384fe2d6f5da28"
                          }
                        ],
                        "fixedOutputs": [
                          {
                            "hint": 1,
                            "key": "798e9e137aec7c2d59d9655b4ffa640f301f628bf7c365083bb255f6aa5f89ef",
                            "attoAlphAmount": "2000000000000000000",
                            "address": "1AujpupFP4KWeZvqA7itsHY9cLJmx4qTzojVZrg8W9y",
                            "tokens": [
                              {
                                "id": "2d11fd6c12435ffb07aaed4d190a505b621b927a5f6e51b61ce0ebe186397bdd",
                                "amount": "42000000000000000000"
                              },
                              {
                                "id": "bd165d20bd063c7a023d22232a1e75bf46e904067f92b49323fe89fa0fd586bf",
                                "amount": "1000000000000000000000"
                              }
                            ],
                            "lockTime": 1611041396892,
                            "message": "798e9e137aec7c2d59d9655b4ffa640f301f628bf7c365083bb255f6aa5f89ef"
                          }
                        ]
                      },
                      "scriptExecutionOk": true,
                      "contractInputs": [
                        {
                          "hint": 23412,
                          "key": "798e9e137aec7c2d59d9655b4ffa640f301f628bf7c365083bb255f6aa5f89ef"
                        }
                      ],
                      "generatedOutputs": [
                        {
                          "type": "AssetOutput",
                          "hint": 1,
                          "key": "798e9e137aec7c2d59d9655b4ffa640f301f628bf7c365083bb255f6aa5f89ef",
                          "attoAlphAmount": "2000000000000000000",
                          "address": "1AujpupFP4KWeZvqA7itsHY9cLJmx4qTzojVZrg8W9y",
                          "tokens": [
                            {
                              "id": "2d11fd6c12435ffb07aaed4d190a505b621b927a5f6e51b61ce0ebe186397bdd",
                              "amount": "42000000000000000000"
                            },
                            {
                              "id": "bd165d20bd063c7a023d22232a1e75bf46e904067f92b49323fe89fa0fd586bf",
                              "amount": "1000000000000000000000"
                            }
                          ],
                          "lockTime": 1611041396892,
                          "message": "798e9e137aec7c2d59d9655b4ffa640f301f628bf7c365083bb255f6aa5f89ef"
                        },
                        {
                          "type": "ContractOutput",
                          "hint": 1,
                          "key": "798e9e137aec7c2d59d9655b4ffa640f301f628bf7c365083bb255f6aa5f89ef",
                          "attoAlphAmount": "2000000000000000000",
                          "address": "uomjgUz6D4tLejTkQtbNJMY8apAjTm1bgQf7em1wDV7S",
                          "tokens": [
                            {
                              "id": "2d11fd6c12435ffb07aaed4d190a505b621b927a5f6e51b61ce0ebe186397bdd",
                              "amount": "42000000000000000000"
                            },
                            {
                              "id": "bd165d20bd063c7a023d22232a1e75bf46e904067f92b49323fe89fa0fd586bf",
                              "amount": "1000000000000000000000"
                            }
                          ]
                        }
                      ],
                      "inputSignatures": [
                        "9e1a35b2931bd04e6780d01c36e3e5337941aa80f173cfe4f4e249c44ab135272b834c1a639db9c89d673a8a30524042b0469672ca845458a5a0cf2cad53221b"
                      ],
                      "scriptSignatures": [
                        "9e1a35b2931bd04e6780d01c36e3e5337941aa80f173cfe4f4e249c44ab135272b834c1a639db9c89d673a8a30524042b0469672ca845458a5a0cf2cad53221b"
                      ]
                    }
                  ],
                  "nonce": "798e9e137aec7c2d59d9655b4ffa640f301f628bf7c365083bb255f6aa5f89ef",
                  "version": 1,
                  "depStateHash": "798e9e137aec7c2d59d9655b4ffa640f301f628bf7c365083bb255f6aa5f89ef",
                  "txsHash": "798e9e137aec7c2d59d9655b4ffa640f301f628bf7c365083bb255f6aa5f89ef",
                  "target": "798e9e137aec7c2d59d9655b4ffa640f301f628bf7c365083bb255f6aa5f89ef",
                  "ghostUncles": [
                    {
                      "blockHash": "bdaf9dc514ce7d34b6474b8ca10a3dfb93ba997cb9d5ff1ea724ebe2af48abe5",
                      "miner": "1AujpupFP4KWeZvqA7itsHY9cLJmx4qTzojVZrg8W9y"
                    }
                  ]
                }
              }
            }
          },
          "400": {
            "description": "BadRequest",
            "content": {
              "application/json": {
                "schema": {
                  "$ref": "#/components/schemas/BadRequest"
                },
                "example": {
                  "detail": "Something bad in the request"
                }
              }
            }
          },
          "401": {
            "description": "Unauthorized",
            "content": {
              "application/json": {
                "schema": {
                  "$ref": "#/components/schemas/Unauthorized"
                },
                "example": {
                  "detail": "You shall not pass"
                }
              }
            }
          },
          "404": {
            "description": "NotFound",
            "content": {
              "application/json": {
                "schema": {
                  "$ref": "#/components/schemas/NotFound"
                },
                "example": {
                  "resource": "wallet-name",
                  "detail": "wallet-name not found"
                }
              }
            }
          },
          "500": {
            "description": "InternalServerError",
            "content": {
              "application/json": {
                "schema": {
                  "$ref": "#/components/schemas/InternalServerError"
                },
                "example": {
                  "detail": "Ouch"
                }
              }
            }
          },
          "503": {
            "description": "ServiceUnavailable",
            "content": {
              "application/json": {
                "schema": {
                  "$ref": "#/components/schemas/ServiceUnavailable"
                },
                "example": {
                  "detail": "Self clique unsynced"
                }
              }
            }
          }
        }
      }
    },
    "/blockflow/blocks-with-events/{block_hash}": {
      "get": {
        "tags": [
          "Blockflow"
        ],
        "summary": "Get a block and events with hash",
        "operationId": "getBlockflowBlocks-with-eventsBlock_hash",
        "parameters": [
          {
            "name": "block_hash",
            "in": "path",
            "required": true,
            "schema": {
              "type": "string",
              "format": "block-hash"
            }
          }
        ],
        "responses": {
          "200": {
            "content": {
              "application/json": {
                "schema": {
                  "$ref": "#/components/schemas/BlockAndEvents"
                },
                "example": {
                  "block": {
                    "hash": "bdaf9dc514ce7d34b6474b8ca10a3dfb93ba997cb9d5ff1ea724ebe2af48abe5",
                    "timestamp": 1611041396892,
                    "chainFrom": 1,
                    "chainTo": 2,
                    "height": 42,
                    "deps": [
                      "bdaf9dc514ce7d34b6474b8ca10a3dfb93ba997cb9d5ff1ea724ebe2af48abe5",
                      "bdaf9dc514ce7d34b6474b8ca10a3dfb93ba997cb9d5ff1ea724ebe2af48abe5"
                    ],
                    "transactions": [
                      {
                        "unsigned": {
                          "txId": "503bfb16230888af4924aa8f8250d7d348b862e267d75d3147f1998050b6da69",
                          "version": 1,
                          "networkId": 1,
                          "gasAmount": 20000,
                          "gasPrice": "100000000000",
                          "inputs": [
                            {
                              "outputRef": {
                                "hint": 23412,
                                "key": "798e9e137aec7c2d59d9655b4ffa640f301f628bf7c365083bb255f6aa5f89ef"
                              },
                              "unlockScript": "00d1b70d2226308b46da297486adb6b4f1a8c1842cb159ac5ec04f384fe2d6f5da28"
                            }
                          ],
                          "fixedOutputs": [
                            {
                              "hint": 1,
                              "key": "798e9e137aec7c2d59d9655b4ffa640f301f628bf7c365083bb255f6aa5f89ef",
                              "attoAlphAmount": "2000000000000000000",
                              "address": "1AujpupFP4KWeZvqA7itsHY9cLJmx4qTzojVZrg8W9y",
                              "tokens": [
                                {
                                  "id": "2d11fd6c12435ffb07aaed4d190a505b621b927a5f6e51b61ce0ebe186397bdd",
                                  "amount": "42000000000000000000"
                                },
                                {
                                  "id": "bd165d20bd063c7a023d22232a1e75bf46e904067f92b49323fe89fa0fd586bf",
                                  "amount": "1000000000000000000000"
                                }
                              ],
                              "lockTime": 1611041396892,
                              "message": "798e9e137aec7c2d59d9655b4ffa640f301f628bf7c365083bb255f6aa5f89ef"
                            }
                          ]
                        },
                        "scriptExecutionOk": true,
                        "contractInputs": [
                          {
                            "hint": 23412,
                            "key": "798e9e137aec7c2d59d9655b4ffa640f301f628bf7c365083bb255f6aa5f89ef"
                          }
                        ],
                        "generatedOutputs": [
                          {
                            "type": "AssetOutput",
                            "hint": 1,
                            "key": "798e9e137aec7c2d59d9655b4ffa640f301f628bf7c365083bb255f6aa5f89ef",
                            "attoAlphAmount": "2000000000000000000",
                            "address": "1AujpupFP4KWeZvqA7itsHY9cLJmx4qTzojVZrg8W9y",
                            "tokens": [
                              {
                                "id": "2d11fd6c12435ffb07aaed4d190a505b621b927a5f6e51b61ce0ebe186397bdd",
                                "amount": "42000000000000000000"
                              },
                              {
                                "id": "bd165d20bd063c7a023d22232a1e75bf46e904067f92b49323fe89fa0fd586bf",
                                "amount": "1000000000000000000000"
                              }
                            ],
                            "lockTime": 1611041396892,
                            "message": "798e9e137aec7c2d59d9655b4ffa640f301f628bf7c365083bb255f6aa5f89ef"
                          },
                          {
                            "type": "ContractOutput",
                            "hint": 1,
                            "key": "798e9e137aec7c2d59d9655b4ffa640f301f628bf7c365083bb255f6aa5f89ef",
                            "attoAlphAmount": "2000000000000000000",
                            "address": "uomjgUz6D4tLejTkQtbNJMY8apAjTm1bgQf7em1wDV7S",
                            "tokens": [
                              {
                                "id": "2d11fd6c12435ffb07aaed4d190a505b621b927a5f6e51b61ce0ebe186397bdd",
                                "amount": "42000000000000000000"
                              },
                              {
                                "id": "bd165d20bd063c7a023d22232a1e75bf46e904067f92b49323fe89fa0fd586bf",
                                "amount": "1000000000000000000000"
                              }
                            ]
                          }
                        ],
                        "inputSignatures": [
                          "9e1a35b2931bd04e6780d01c36e3e5337941aa80f173cfe4f4e249c44ab135272b834c1a639db9c89d673a8a30524042b0469672ca845458a5a0cf2cad53221b"
                        ],
                        "scriptSignatures": [
                          "9e1a35b2931bd04e6780d01c36e3e5337941aa80f173cfe4f4e249c44ab135272b834c1a639db9c89d673a8a30524042b0469672ca845458a5a0cf2cad53221b"
                        ]
                      }
                    ],
                    "nonce": "798e9e137aec7c2d59d9655b4ffa640f301f628bf7c365083bb255f6aa5f89ef",
                    "version": 1,
                    "depStateHash": "798e9e137aec7c2d59d9655b4ffa640f301f628bf7c365083bb255f6aa5f89ef",
                    "txsHash": "798e9e137aec7c2d59d9655b4ffa640f301f628bf7c365083bb255f6aa5f89ef",
                    "target": "798e9e137aec7c2d59d9655b4ffa640f301f628bf7c365083bb255f6aa5f89ef",
                    "ghostUncles": [
                      {
                        "blockHash": "bdaf9dc514ce7d34b6474b8ca10a3dfb93ba997cb9d5ff1ea724ebe2af48abe5",
                        "miner": "1AujpupFP4KWeZvqA7itsHY9cLJmx4qTzojVZrg8W9y"
                      }
                    ]
                  },
                  "events": [
                    {
                      "txId": "503bfb16230888af4924aa8f8250d7d348b862e267d75d3147f1998050b6da69",
                      "contractAddress": "vSxdLL2kE3o6vJBdKkdgmS3W39G3ZEmFHpo2y1jnbzBq",
                      "eventIndex": 1,
                      "fields": [
                        {
                          "type": "Address",
                          "value": "1AujpupFP4KWeZvqA7itsHY9cLJmx4qTzojVZrg8W9y"
                        },
                        {
                          "type": "U256",
                          "value": "10"
                        }
                      ]
                    }
                  ]
                }
              }
            }
          },
          "400": {
            "description": "BadRequest",
            "content": {
              "application/json": {
                "schema": {
                  "$ref": "#/components/schemas/BadRequest"
                },
                "example": {
                  "detail": "Something bad in the request"
                }
              }
            }
          },
          "401": {
            "description": "Unauthorized",
            "content": {
              "application/json": {
                "schema": {
                  "$ref": "#/components/schemas/Unauthorized"
                },
                "example": {
                  "detail": "You shall not pass"
                }
              }
            }
          },
          "404": {
            "description": "NotFound",
            "content": {
              "application/json": {
                "schema": {
                  "$ref": "#/components/schemas/NotFound"
                },
                "example": {
                  "resource": "wallet-name",
                  "detail": "wallet-name not found"
                }
              }
            }
          },
          "500": {
            "description": "InternalServerError",
            "content": {
              "application/json": {
                "schema": {
                  "$ref": "#/components/schemas/InternalServerError"
                },
                "example": {
                  "detail": "Ouch"
                }
              }
            }
          },
          "503": {
            "description": "ServiceUnavailable",
            "content": {
              "application/json": {
                "schema": {
                  "$ref": "#/components/schemas/ServiceUnavailable"
                },
                "example": {
                  "detail": "Self clique unsynced"
                }
              }
            }
          }
        }
      }
    },
    "/blockflow/is-block-in-main-chain": {
      "get": {
        "tags": [
          "Blockflow"
        ],
        "summary": "Check if the block is in main chain",
        "operationId": "getBlockflowIs-block-in-main-chain",
        "parameters": [
          {
            "name": "blockHash",
            "in": "query",
            "required": true,
            "schema": {
              "type": "string",
              "format": "block-hash"
            }
          }
        ],
        "responses": {
          "200": {
            "content": {
              "application/json": {
                "schema": {
                  "type": "boolean"
                },
                "example": true
              }
            }
          },
          "400": {
            "description": "BadRequest",
            "content": {
              "application/json": {
                "schema": {
                  "$ref": "#/components/schemas/BadRequest"
                },
                "example": {
                  "detail": "Something bad in the request"
                }
              }
            }
          },
          "401": {
            "description": "Unauthorized",
            "content": {
              "application/json": {
                "schema": {
                  "$ref": "#/components/schemas/Unauthorized"
                },
                "example": {
                  "detail": "You shall not pass"
                }
              }
            }
          },
          "404": {
            "description": "NotFound",
            "content": {
              "application/json": {
                "schema": {
                  "$ref": "#/components/schemas/NotFound"
                },
                "example": {
                  "resource": "wallet-name",
                  "detail": "wallet-name not found"
                }
              }
            }
          },
          "500": {
            "description": "InternalServerError",
            "content": {
              "application/json": {
                "schema": {
                  "$ref": "#/components/schemas/InternalServerError"
                },
                "example": {
                  "detail": "Ouch"
                }
              }
            }
          },
          "503": {
            "description": "ServiceUnavailable",
            "content": {
              "application/json": {
                "schema": {
                  "$ref": "#/components/schemas/ServiceUnavailable"
                },
                "example": {
                  "detail": "Self clique unsynced"
                }
              }
            }
          }
        }
      }
    },
    "/addresses/{address}/balance": {
      "get": {
        "tags": [
          "Addresses"
        ],
        "summary": "Get the balance of an address",
        "operationId": "getAddressesAddressBalance",
        "parameters": [
          {
            "name": "address",
            "in": "path",
            "required": true,
            "schema": {
              "type": "string",
              "format": "address"
            }
          },
          {
            "name": "mempool",
            "in": "query",
            "required": false,
            "schema": {
              "type": "boolean"
            }
          }
        ],
        "responses": {
          "200": {
            "description": "Format 1: `1000000000000000000`\n\nFormat 2: `x.y ALPH`, where `1 ALPH = 1000000000000000000\n\nField fromPublicKeyType can be  `default` or `bip340-schnorr`",
            "content": {
              "application/json": {
                "schema": {
                  "$ref": "#/components/schemas/Balance"
                },
                "examples": {
                  "Example0": {
                    "summary": "Default",
                    "value": {
                      "balance": "10000000000000000000",
                      "balanceHint": "10 ALPH",
                      "lockedBalance": "5000000000000000000",
                      "lockedBalanceHint": "5 ALPH",
                      "tokenBalances": [
                        {
                          "id": "2d11fd6c12435ffb07aaed4d190a505b621b927a5f6e51b61ce0ebe186397bdd",
                          "amount": "42000000000000000000"
                        },
                        {
                          "id": "bd165d20bd063c7a023d22232a1e75bf46e904067f92b49323fe89fa0fd586bf",
                          "amount": "1000000000000000000000"
                        }
                      ],
                      "lockedTokenBalances": [
                        {
                          "id": "20aa1fcc865087d7788302d087e4bc76691218ce5d5013dd1cedaabfac19cca4",
                          "amount": "65000000000000000000"
                        }
                      ],
                      "utxoNum": 3
                    }
                  },
                  "Example1": {
                    "summary": "More settings",
                    "value": {
                      "balance": "10000000000000000000",
                      "balanceHint": "10 ALPH",
                      "lockedBalance": "5000000000000000000",
                      "lockedBalanceHint": "5 ALPH",
                      "tokenBalances": [
                        {
                          "id": "2d11fd6c12435ffb07aaed4d190a505b621b927a5f6e51b61ce0ebe186397bdd",
                          "amount": "42000000000000000000"
                        },
                        {
                          "id": "bd165d20bd063c7a023d22232a1e75bf46e904067f92b49323fe89fa0fd586bf",
                          "amount": "1000000000000000000000"
                        }
                      ],
                      "lockedTokenBalances": [
                        {
                          "id": "20aa1fcc865087d7788302d087e4bc76691218ce5d5013dd1cedaabfac19cca4",
                          "amount": "65000000000000000000"
                        }
                      ],
                      "utxoNum": 3
                    }
                  }
                }
              }
            }
          },
          "400": {
            "description": "BadRequest",
            "content": {
              "application/json": {
                "schema": {
                  "$ref": "#/components/schemas/BadRequest"
                },
                "example": {
                  "detail": "Something bad in the request"
                }
              }
            }
          },
          "401": {
            "description": "Unauthorized",
            "content": {
              "application/json": {
                "schema": {
                  "$ref": "#/components/schemas/Unauthorized"
                },
                "example": {
                  "detail": "You shall not pass"
                }
              }
            }
          },
          "404": {
            "description": "NotFound",
            "content": {
              "application/json": {
                "schema": {
                  "$ref": "#/components/schemas/NotFound"
                },
                "example": {
                  "resource": "wallet-name",
                  "detail": "wallet-name not found"
                }
              }
            }
          },
          "500": {
            "description": "InternalServerError",
            "content": {
              "application/json": {
                "schema": {
                  "$ref": "#/components/schemas/InternalServerError"
                },
                "example": {
                  "detail": "Ouch"
                }
              }
            }
          },
          "503": {
            "description": "ServiceUnavailable",
            "content": {
              "application/json": {
                "schema": {
                  "$ref": "#/components/schemas/ServiceUnavailable"
                },
                "example": {
                  "detail": "Self clique unsynced"
                }
              }
            }
          }
        }
      }
    },
    "/addresses/{address}/utxos": {
      "get": {
        "tags": [
          "Addresses"
        ],
        "summary": "Get the UTXOs of an address",
        "operationId": "getAddressesAddressUtxos",
        "parameters": [
          {
            "name": "address",
            "in": "path",
            "required": true,
            "schema": {
              "type": "string",
              "format": "address"
            }
          }
        ],
        "responses": {
          "200": {
            "content": {
              "application/json": {
                "schema": {
                  "$ref": "#/components/schemas/UTXOs"
                },
                "examples": {
                  "Example": {
                    "summary": "Default",
                    "value": {
                      "utxos": [
                        {
                          "ref": {
                            "hint": 23412,
                            "key": "798e9e137aec7c2d59d9655b4ffa640f301f628bf7c365083bb255f6aa5f89ef"
                          },
                          "amount": "10000000000000000000",
                          "tokens": [
                            {
                              "id": "2d11fd6c12435ffb07aaed4d190a505b621b927a5f6e51b61ce0ebe186397bdd",
                              "amount": "42000000000000000000"
                            },
                            {
                              "id": "bd165d20bd063c7a023d22232a1e75bf46e904067f92b49323fe89fa0fd586bf",
                              "amount": "1000000000000000000000"
                            }
                          ],
                          "lockTime": 1611041396892,
                          "additionalData": "798e9e137aec7c2d59d9655b4ffa640f301f628bf7c365083bb255f6aa5f89ef"
                        }
                      ]
                    }
                  }
                }
              }
            }
          },
          "400": {
            "description": "BadRequest",
            "content": {
              "application/json": {
                "schema": {
                  "$ref": "#/components/schemas/BadRequest"
                },
                "example": {
                  "detail": "Something bad in the request"
                }
              }
            }
          },
          "401": {
            "description": "Unauthorized",
            "content": {
              "application/json": {
                "schema": {
                  "$ref": "#/components/schemas/Unauthorized"
                },
                "example": {
                  "detail": "You shall not pass"
                }
              }
            }
          },
          "404": {
            "description": "NotFound",
            "content": {
              "application/json": {
                "schema": {
                  "$ref": "#/components/schemas/NotFound"
                },
                "example": {
                  "resource": "wallet-name",
                  "detail": "wallet-name not found"
                }
              }
            }
          },
          "500": {
            "description": "InternalServerError",
            "content": {
              "application/json": {
                "schema": {
                  "$ref": "#/components/schemas/InternalServerError"
                },
                "example": {
                  "detail": "Ouch"
                }
              }
            }
          },
          "503": {
            "description": "ServiceUnavailable",
            "content": {
              "application/json": {
                "schema": {
                  "$ref": "#/components/schemas/ServiceUnavailable"
                },
                "example": {
                  "detail": "Self clique unsynced"
                }
              }
            }
          }
        }
      }
    },
    "/addresses/{address}/group": {
      "get": {
        "tags": [
          "Addresses"
        ],
        "summary": "Get the group of an address",
        "operationId": "getAddressesAddressGroup",
        "parameters": [
          {
            "name": "address",
            "in": "path",
            "required": true,
            "schema": {
              "type": "string",
              "format": "address"
            }
          }
        ],
        "responses": {
          "200": {
            "content": {
              "application/json": {
                "schema": {
                  "$ref": "#/components/schemas/Group"
                },
                "example": {
                  "group": 2
                }
              }
            }
          },
          "400": {
            "description": "BadRequest",
            "content": {
              "application/json": {
                "schema": {
                  "$ref": "#/components/schemas/BadRequest"
                },
                "example": {
                  "detail": "Something bad in the request"
                }
              }
            }
          },
          "401": {
            "description": "Unauthorized",
            "content": {
              "application/json": {
                "schema": {
                  "$ref": "#/components/schemas/Unauthorized"
                },
                "example": {
                  "detail": "You shall not pass"
                }
              }
            }
          },
          "404": {
            "description": "NotFound",
            "content": {
              "application/json": {
                "schema": {
                  "$ref": "#/components/schemas/NotFound"
                },
                "example": {
                  "resource": "wallet-name",
                  "detail": "wallet-name not found"
                }
              }
            }
          },
          "500": {
            "description": "InternalServerError",
            "content": {
              "application/json": {
                "schema": {
                  "$ref": "#/components/schemas/InternalServerError"
                },
                "example": {
                  "detail": "Ouch"
                }
              }
            }
          },
          "503": {
            "description": "ServiceUnavailable",
            "content": {
              "application/json": {
                "schema": {
                  "$ref": "#/components/schemas/ServiceUnavailable"
                },
                "example": {
                  "detail": "Self clique unsynced"
                }
              }
            }
          }
        }
      }
    },
    "/blockflow/hashes": {
      "get": {
        "tags": [
          "Blockflow"
        ],
        "summary": "Get all block's hashes at given height for given groups",
        "operationId": "getBlockflowHashes",
        "parameters": [
          {
            "name": "fromGroup",
            "in": "query",
            "required": true,
            "schema": {
              "type": "integer",
              "format": "int32"
            }
          },
          {
            "name": "toGroup",
            "in": "query",
            "required": true,
            "schema": {
              "type": "integer",
              "format": "int32"
            }
          },
          {
            "name": "height",
            "in": "query",
            "required": true,
            "schema": {
              "type": "integer",
              "format": "int32"
            }
          }
        ],
        "responses": {
          "200": {
            "content": {
              "application/json": {
                "schema": {
                  "$ref": "#/components/schemas/HashesAtHeight"
                },
                "example": {
                  "headers": [
                    "bdaf9dc514ce7d34b6474b8ca10a3dfb93ba997cb9d5ff1ea724ebe2af48abe5",
                    "bdaf9dc514ce7d34b6474b8ca10a3dfb93ba997cb9d5ff1ea724ebe2af48abe5",
                    "bdaf9dc514ce7d34b6474b8ca10a3dfb93ba997cb9d5ff1ea724ebe2af48abe5"
                  ]
                }
              }
            }
          },
          "400": {
            "description": "BadRequest",
            "content": {
              "application/json": {
                "schema": {
                  "$ref": "#/components/schemas/BadRequest"
                },
                "example": {
                  "detail": "Something bad in the request"
                }
              }
            }
          },
          "401": {
            "description": "Unauthorized",
            "content": {
              "application/json": {
                "schema": {
                  "$ref": "#/components/schemas/Unauthorized"
                },
                "example": {
                  "detail": "You shall not pass"
                }
              }
            }
          },
          "404": {
            "description": "NotFound",
            "content": {
              "application/json": {
                "schema": {
                  "$ref": "#/components/schemas/NotFound"
                },
                "example": {
                  "resource": "wallet-name",
                  "detail": "wallet-name not found"
                }
              }
            }
          },
          "500": {
            "description": "InternalServerError",
            "content": {
              "application/json": {
                "schema": {
                  "$ref": "#/components/schemas/InternalServerError"
                },
                "example": {
                  "detail": "Ouch"
                }
              }
            }
          },
          "503": {
            "description": "ServiceUnavailable",
            "content": {
              "application/json": {
                "schema": {
                  "$ref": "#/components/schemas/ServiceUnavailable"
                },
                "example": {
                  "detail": "Self clique unsynced"
                }
              }
            }
          }
        }
      }
    },
    "/blockflow/chain-info": {
      "get": {
        "tags": [
          "Blockflow"
        ],
        "summary": "Get infos about the chain from the given groups",
        "operationId": "getBlockflowChain-info",
        "parameters": [
          {
            "name": "fromGroup",
            "in": "query",
            "required": true,
            "schema": {
              "type": "integer",
              "format": "int32"
            }
          },
          {
            "name": "toGroup",
            "in": "query",
            "required": true,
            "schema": {
              "type": "integer",
              "format": "int32"
            }
          }
        ],
        "responses": {
          "200": {
            "content": {
              "application/json": {
                "schema": {
                  "$ref": "#/components/schemas/ChainInfo"
                },
                "example": {
                  "currentHeight": 42
                }
              }
            }
          },
          "400": {
            "description": "BadRequest",
            "content": {
              "application/json": {
                "schema": {
                  "$ref": "#/components/schemas/BadRequest"
                },
                "example": {
                  "detail": "Something bad in the request"
                }
              }
            }
          },
          "401": {
            "description": "Unauthorized",
            "content": {
              "application/json": {
                "schema": {
                  "$ref": "#/components/schemas/Unauthorized"
                },
                "example": {
                  "detail": "You shall not pass"
                }
              }
            }
          },
          "404": {
            "description": "NotFound",
            "content": {
              "application/json": {
                "schema": {
                  "$ref": "#/components/schemas/NotFound"
                },
                "example": {
                  "resource": "wallet-name",
                  "detail": "wallet-name not found"
                }
              }
            }
          },
          "500": {
            "description": "InternalServerError",
            "content": {
              "application/json": {
                "schema": {
                  "$ref": "#/components/schemas/InternalServerError"
                },
                "example": {
                  "detail": "Ouch"
                }
              }
            }
          },
          "503": {
            "description": "ServiceUnavailable",
            "content": {
              "application/json": {
                "schema": {
                  "$ref": "#/components/schemas/ServiceUnavailable"
                },
                "example": {
                  "detail": "Self clique unsynced"
                }
              }
            }
          }
        }
      }
    },
    "/blockflow/headers/{block_hash}": {
      "get": {
        "tags": [
          "Blockflow"
        ],
        "summary": "Get block header",
        "operationId": "getBlockflowHeadersBlock_hash",
        "parameters": [
          {
            "name": "block_hash",
            "in": "path",
            "required": true,
            "schema": {
              "type": "string",
              "format": "block-hash"
            }
          }
        ],
        "responses": {
          "200": {
            "content": {
              "application/json": {
                "schema": {
                  "$ref": "#/components/schemas/BlockHeaderEntry"
                },
                "example": {
                  "hash": "bdaf9dc514ce7d34b6474b8ca10a3dfb93ba997cb9d5ff1ea724ebe2af48abe5",
                  "timestamp": 1611041396892,
                  "chainFrom": 1,
                  "chainTo": 2,
                  "height": 42,
                  "deps": [
                    "bdaf9dc514ce7d34b6474b8ca10a3dfb93ba997cb9d5ff1ea724ebe2af48abe5",
                    "bdaf9dc514ce7d34b6474b8ca10a3dfb93ba997cb9d5ff1ea724ebe2af48abe5"
                  ]
                }
              }
            }
          },
          "400": {
            "description": "BadRequest",
            "content": {
              "application/json": {
                "schema": {
                  "$ref": "#/components/schemas/BadRequest"
                },
                "example": {
                  "detail": "Something bad in the request"
                }
              }
            }
          },
          "401": {
            "description": "Unauthorized",
            "content": {
              "application/json": {
                "schema": {
                  "$ref": "#/components/schemas/Unauthorized"
                },
                "example": {
                  "detail": "You shall not pass"
                }
              }
            }
          },
          "404": {
            "description": "NotFound",
            "content": {
              "application/json": {
                "schema": {
                  "$ref": "#/components/schemas/NotFound"
                },
                "example": {
                  "resource": "wallet-name",
                  "detail": "wallet-name not found"
                }
              }
            }
          },
          "500": {
            "description": "InternalServerError",
            "content": {
              "application/json": {
                "schema": {
                  "$ref": "#/components/schemas/InternalServerError"
                },
                "example": {
                  "detail": "Ouch"
                }
              }
            }
          },
          "503": {
            "description": "ServiceUnavailable",
            "content": {
              "application/json": {
                "schema": {
                  "$ref": "#/components/schemas/ServiceUnavailable"
                },
                "example": {
                  "detail": "Self clique unsynced"
                }
              }
            }
          }
        }
      }
    },
    "/transactions/build": {
      "post": {
        "tags": [
          "Transactions"
        ],
        "summary": "Build an unsigned transfer transaction to a number of recipients",
        "operationId": "postTransactionsBuild",
        "requestBody": {
          "description": "Format 1: `1000000000000000000`\n\nFormat 2: `x.y ALPH`, where `1 ALPH = 1000000000000000000\n\nField fromPublicKeyType can be  `default` or `bip340-schnorr`",
          "content": {
            "application/json": {
              "schema": {
                "$ref": "#/components/schemas/Transfer1"
              },
              "examples": {
                "Example0": {
                  "summary": "Default",
                  "value": {
                    "fromPublicKey": "d1b70d2226308b46da297486adb6b4f1a8c1842cb159ac5ec04f384fe2d6f5da28",
                    "destinations": [
                      {
                        "address": "1AujpupFP4KWeZvqA7itsHY9cLJmx4qTzojVZrg8W9y",
                        "attoAlphAmount": "2000000000000000000"
                      }
                    ]
                  }
                },
                "Example1": {
                  "summary": "More settings",
                  "value": {
                    "fromPublicKey": "d1b70d2226308b46da297486adb6b4f1a8c1842cb159ac5ec04f384fe2d6f5da28",
                    "fromPublicKeyType": "bip340-schnorr",
                    "destinations": [
                      {
                        "address": "1AujpupFP4KWeZvqA7itsHY9cLJmx4qTzojVZrg8W9y",
                        "attoAlphAmount": "2000000000000000000",
                        "tokens": [
                          {
                            "id": "2d11fd6c12435ffb07aaed4d190a505b621b927a5f6e51b61ce0ebe186397bdd",
                            "amount": "42000000000000000000"
                          },
                          {
                            "id": "bd165d20bd063c7a023d22232a1e75bf46e904067f92b49323fe89fa0fd586bf",
                            "amount": "1000000000000000000000"
                          }
                        ],
                        "lockTime": 1611041396892
                      }
                    ],
                    "utxos": [
                      {
                        "hint": 23412,
                        "key": "798e9e137aec7c2d59d9655b4ffa640f301f628bf7c365083bb255f6aa5f89ef"
                      }
                    ],
                    "gasAmount": 20000,
                    "gasPrice": "100000000000"
                  }
                }
              }
            }
          },
          "required": true
        },
        "responses": {
          "200": {
            "content": {
              "application/json": {
                "schema": {
                  "$ref": "#/components/schemas/Transfer2"
                },
                "example": {
                  "unsignedTx": "35d1b2a520a0da34c5eb8d712aa9cc",
                  "gasAmount": 20000,
                  "gasPrice": "100000000000",
                  "txId": "503bfb16230888af4924aa8f8250d7d348b862e267d75d3147f1998050b6da69",
                  "fromGroup": 2,
                  "toGroup": 1
                }
              }
            }
          },
          "400": {
            "description": "BadRequest",
            "content": {
              "application/json": {
                "schema": {
                  "$ref": "#/components/schemas/BadRequest"
                },
                "example": {
                  "detail": "Something bad in the request"
                }
              }
            }
          },
          "401": {
            "description": "Unauthorized",
            "content": {
              "application/json": {
                "schema": {
                  "$ref": "#/components/schemas/Unauthorized"
                },
                "example": {
                  "detail": "You shall not pass"
                }
              }
            }
          },
          "404": {
            "description": "NotFound",
            "content": {
              "application/json": {
                "schema": {
                  "$ref": "#/components/schemas/NotFound"
                },
                "example": {
                  "resource": "wallet-name",
                  "detail": "wallet-name not found"
                }
              }
            }
          },
          "500": {
            "description": "InternalServerError",
            "content": {
              "application/json": {
                "schema": {
                  "$ref": "#/components/schemas/InternalServerError"
                },
                "example": {
                  "detail": "Ouch"
                }
              }
            }
          },
          "503": {
            "description": "ServiceUnavailable",
            "content": {
              "application/json": {
                "schema": {
                  "$ref": "#/components/schemas/ServiceUnavailable"
                },
                "example": {
                  "detail": "Self clique unsynced"
                }
              }
            }
          }
        }
      }
    },
    "/transactions/build-multi-addresses": {
      "post": {
        "tags": [
          "Transactions"
        ],
        "summary": "Build an unsigned transaction with multiple addresses to a number of recipients",
        "operationId": "postTransactionsBuild-multi-addresses",
        "requestBody": {
          "description": "Format 1: `1000000000000000000`\n\nFormat 2: `x.y ALPH`, where `1 ALPH = 1000000000000000000\n\nField fromPublicKeyType can be  `default` or `bip340-schnorr`",
          "content": {
            "application/json": {
              "schema": {
                "$ref": "#/components/schemas/BuildMultiAddressesTransaction"
              },
              "examples": {
                "Example": {
                  "summary": "Default",
                  "value": {
                    "from": [
                      {
                        "fromPublicKey": "d1b70d2226308b46da297486adb6b4f1a8c1842cb159ac5ec04f384fe2d6f5da28",
                        "destinations": [
                          {
                            "address": "1AujpupFP4KWeZvqA7itsHY9cLJmx4qTzojVZrg8W9y",
                            "attoAlphAmount": "2000000000000000000"
                          }
                        ]
                      }
                    ]
                  }
                }
              }
            }
          },
          "required": true
        },
        "responses": {
          "200": {
            "content": {
              "application/json": {
                "schema": {
                  "$ref": "#/components/schemas/Transfer2"
                },
                "example": {
                  "unsignedTx": "35d1b2a520a0da34c5eb8d712aa9cc",
                  "gasAmount": 20000,
                  "gasPrice": "100000000000",
                  "txId": "503bfb16230888af4924aa8f8250d7d348b862e267d75d3147f1998050b6da69",
                  "fromGroup": 2,
                  "toGroup": 1
                }
              }
            }
          },
          "400": {
            "description": "BadRequest",
            "content": {
              "application/json": {
                "schema": {
                  "$ref": "#/components/schemas/BadRequest"
                },
                "example": {
                  "detail": "Something bad in the request"
                }
              }
            }
          },
          "401": {
            "description": "Unauthorized",
            "content": {
              "application/json": {
                "schema": {
                  "$ref": "#/components/schemas/Unauthorized"
                },
                "example": {
                  "detail": "You shall not pass"
                }
              }
            }
          },
          "404": {
            "description": "NotFound",
            "content": {
              "application/json": {
                "schema": {
                  "$ref": "#/components/schemas/NotFound"
                },
                "example": {
                  "resource": "wallet-name",
                  "detail": "wallet-name not found"
                }
              }
            }
          },
          "500": {
            "description": "InternalServerError",
            "content": {
              "application/json": {
                "schema": {
                  "$ref": "#/components/schemas/InternalServerError"
                },
                "example": {
                  "detail": "Ouch"
                }
              }
            }
          },
          "503": {
            "description": "ServiceUnavailable",
            "content": {
              "application/json": {
                "schema": {
                  "$ref": "#/components/schemas/ServiceUnavailable"
                },
                "example": {
                  "detail": "Self clique unsynced"
                }
              }
            }
          }
        }
      }
    },
    "/transactions/sweep-address/build": {
      "post": {
        "tags": [
          "Transactions"
        ],
        "summary": "Build unsigned transactions to send all unlocked ALPH and token balances of one address to another address",
        "operationId": "postTransactionsSweep-addressBuild",
        "requestBody": {
          "content": {
            "application/json": {
              "schema": {
                "$ref": "#/components/schemas/BuildSweepAddressTransactions"
              },
              "examples": {
                "Example0": {
                  "summary": "Default",
                  "value": {
                    "fromPublicKey": "d1b70d2226308b46da297486adb6b4f1a8c1842cb159ac5ec04f384fe2d6f5da28",
                    "toAddress": "1AujpupFP4KWeZvqA7itsHY9cLJmx4qTzojVZrg8W9y"
                  }
                },
                "Example1": {
                  "summary": "More settings",
                  "value": {
                    "fromPublicKey": "d1b70d2226308b46da297486adb6b4f1a8c1842cb159ac5ec04f384fe2d6f5da28",
                    "toAddress": "1AujpupFP4KWeZvqA7itsHY9cLJmx4qTzojVZrg8W9y",
                    "maxAttoAlphPerUTXO": "1000000000000000000",
                    "lockTime": 1611041396892,
                    "gasAmount": 20000,
                    "gasPrice": "100000000000"
                  }
                }
              }
            }
          },
          "required": true
        },
        "responses": {
          "200": {
            "content": {
              "application/json": {
                "schema": {
                  "$ref": "#/components/schemas/BuildSweepAddressTransactionsResult"
                },
                "example": {
                  "unsignedTxs": [
                    {
                      "txId": "503bfb16230888af4924aa8f8250d7d348b862e267d75d3147f1998050b6da69",
                      "unsignedTx": "35d1b2a520a0da34c5eb8d712aa9cc",
                      "gasAmount": 20000,
                      "gasPrice": "100000000000"
                    }
                  ],
                  "fromGroup": 2,
                  "toGroup": 1
                }
              }
            }
          },
          "400": {
            "description": "BadRequest",
            "content": {
              "application/json": {
                "schema": {
                  "$ref": "#/components/schemas/BadRequest"
                },
                "example": {
                  "detail": "Something bad in the request"
                }
              }
            }
          },
          "401": {
            "description": "Unauthorized",
            "content": {
              "application/json": {
                "schema": {
                  "$ref": "#/components/schemas/Unauthorized"
                },
                "example": {
                  "detail": "You shall not pass"
                }
              }
            }
          },
          "404": {
            "description": "NotFound",
            "content": {
              "application/json": {
                "schema": {
                  "$ref": "#/components/schemas/NotFound"
                },
                "example": {
                  "resource": "wallet-name",
                  "detail": "wallet-name not found"
                }
              }
            }
          },
          "500": {
            "description": "InternalServerError",
            "content": {
              "application/json": {
                "schema": {
                  "$ref": "#/components/schemas/InternalServerError"
                },
                "example": {
                  "detail": "Ouch"
                }
              }
            }
          },
          "503": {
            "description": "ServiceUnavailable",
            "content": {
              "application/json": {
                "schema": {
                  "$ref": "#/components/schemas/ServiceUnavailable"
                },
                "example": {
                  "detail": "Self clique unsynced"
                }
              }
            }
          }
        }
      }
    },
    "/transactions/submit": {
      "post": {
        "tags": [
          "Transactions"
        ],
        "summary": "Submit a signed transaction",
        "operationId": "postTransactionsSubmit",
        "requestBody": {
          "content": {
            "application/json": {
              "schema": {
                "$ref": "#/components/schemas/SubmitTransaction"
              },
              "example": {
                "unsignedTx": "35d1b2a520a0da34c5eb8d712aa9cc",
                "signature": "9e1a35b2931bd04e6780d01c36e3e5337941aa80f173cfe4f4e249c44ab135272b834c1a639db9c89d673a8a30524042b0469672ca845458a5a0cf2cad53221b"
              }
            }
          },
          "required": true
        },
        "responses": {
          "200": {
            "content": {
              "application/json": {
                "schema": {
                  "$ref": "#/components/schemas/SubmitTxResult"
                },
                "example": {
                  "txId": "503bfb16230888af4924aa8f8250d7d348b862e267d75d3147f1998050b6da69",
                  "fromGroup": 2,
                  "toGroup": 1
                }
              }
            }
          },
          "400": {
            "description": "BadRequest",
            "content": {
              "application/json": {
                "schema": {
                  "$ref": "#/components/schemas/BadRequest"
                },
                "example": {
                  "detail": "Something bad in the request"
                }
              }
            }
          },
          "401": {
            "description": "Unauthorized",
            "content": {
              "application/json": {
                "schema": {
                  "$ref": "#/components/schemas/Unauthorized"
                },
                "example": {
                  "detail": "You shall not pass"
                }
              }
            }
          },
          "404": {
            "description": "NotFound",
            "content": {
              "application/json": {
                "schema": {
                  "$ref": "#/components/schemas/NotFound"
                },
                "example": {
                  "resource": "wallet-name",
                  "detail": "wallet-name not found"
                }
              }
            }
          },
          "500": {
            "description": "InternalServerError",
            "content": {
              "application/json": {
                "schema": {
                  "$ref": "#/components/schemas/InternalServerError"
                },
                "example": {
                  "detail": "Ouch"
                }
              }
            }
          },
          "503": {
            "description": "ServiceUnavailable",
            "content": {
              "application/json": {
                "schema": {
                  "$ref": "#/components/schemas/ServiceUnavailable"
                },
                "example": {
                  "detail": "Self clique unsynced"
                }
              }
            }
          }
        }
      }
    },
    "/transactions/decode-unsigned-tx": {
      "post": {
        "tags": [
          "Transactions"
        ],
        "summary": "Decode an unsigned transaction",
        "operationId": "postTransactionsDecode-unsigned-tx",
        "requestBody": {
          "content": {
            "application/json": {
              "schema": {
                "$ref": "#/components/schemas/DecodeUnsignedTx"
              },
              "example": {
                "unsignedTx": "35d1b2a520a0da34c5eb8d712aa9cc"
              }
            }
          },
          "required": true
        },
        "responses": {
          "200": {
            "content": {
              "application/json": {
                "schema": {
                  "$ref": "#/components/schemas/DecodeUnsignedTxResult"
                },
                "example": {
                  "fromGroup": 1,
                  "toGroup": 2,
                  "unsignedTx": {
                    "txId": "503bfb16230888af4924aa8f8250d7d348b862e267d75d3147f1998050b6da69",
                    "version": 1,
                    "networkId": 1,
                    "gasAmount": 20000,
                    "gasPrice": "100000000000",
                    "inputs": [
                      {
                        "outputRef": {
                          "hint": 23412,
                          "key": "798e9e137aec7c2d59d9655b4ffa640f301f628bf7c365083bb255f6aa5f89ef"
                        },
                        "unlockScript": "00d1b70d2226308b46da297486adb6b4f1a8c1842cb159ac5ec04f384fe2d6f5da28"
                      }
                    ],
                    "fixedOutputs": [
                      {
                        "hint": 1,
                        "key": "798e9e137aec7c2d59d9655b4ffa640f301f628bf7c365083bb255f6aa5f89ef",
                        "attoAlphAmount": "2000000000000000000",
                        "address": "1AujpupFP4KWeZvqA7itsHY9cLJmx4qTzojVZrg8W9y",
                        "tokens": [
                          {
                            "id": "2d11fd6c12435ffb07aaed4d190a505b621b927a5f6e51b61ce0ebe186397bdd",
                            "amount": "42000000000000000000"
                          },
                          {
                            "id": "bd165d20bd063c7a023d22232a1e75bf46e904067f92b49323fe89fa0fd586bf",
                            "amount": "1000000000000000000000"
                          }
                        ],
                        "lockTime": 1611041396892,
                        "message": "798e9e137aec7c2d59d9655b4ffa640f301f628bf7c365083bb255f6aa5f89ef"
                      }
                    ]
                  }
                }
              }
            }
          },
          "400": {
            "description": "BadRequest",
            "content": {
              "application/json": {
                "schema": {
                  "$ref": "#/components/schemas/BadRequest"
                },
                "example": {
                  "detail": "Something bad in the request"
                }
              }
            }
          },
          "401": {
            "description": "Unauthorized",
            "content": {
              "application/json": {
                "schema": {
                  "$ref": "#/components/schemas/Unauthorized"
                },
                "example": {
                  "detail": "You shall not pass"
                }
              }
            }
          },
          "404": {
            "description": "NotFound",
            "content": {
              "application/json": {
                "schema": {
                  "$ref": "#/components/schemas/NotFound"
                },
                "example": {
                  "resource": "wallet-name",
                  "detail": "wallet-name not found"
                }
              }
            }
          },
          "500": {
            "description": "InternalServerError",
            "content": {
              "application/json": {
                "schema": {
                  "$ref": "#/components/schemas/InternalServerError"
                },
                "example": {
                  "detail": "Ouch"
                }
              }
            }
          },
          "503": {
            "description": "ServiceUnavailable",
            "content": {
              "application/json": {
                "schema": {
                  "$ref": "#/components/schemas/ServiceUnavailable"
                },
                "example": {
                  "detail": "Self clique unsynced"
                }
              }
            }
          }
        }
      }
    },
    "/transactions/details/{txId}": {
      "get": {
        "tags": [
          "Transactions"
        ],
        "summary": "Get transaction details",
        "operationId": "getTransactionsDetailsTxid",
        "parameters": [
          {
            "name": "txId",
            "in": "path",
            "required": true,
            "schema": {
              "type": "string",
              "format": "32-byte-hash"
            }
          },
          {
            "name": "fromGroup",
            "in": "query",
            "required": false,
            "schema": {
              "type": "integer",
              "format": "int32"
            }
          },
          {
            "name": "toGroup",
            "in": "query",
            "required": false,
            "schema": {
              "type": "integer",
              "format": "int32"
            }
          }
        ],
        "responses": {
          "200": {
            "content": {
              "application/json": {
                "schema": {
                  "$ref": "#/components/schemas/Transaction"
                },
                "examples": {
                  "Example": {
                    "summary": "Default",
                    "value": {
                      "unsigned": {
                        "txId": "503bfb16230888af4924aa8f8250d7d348b862e267d75d3147f1998050b6da69",
                        "version": 1,
                        "networkId": 1,
                        "gasAmount": 20000,
                        "gasPrice": "100000000000",
                        "inputs": [
                          {
                            "outputRef": {
                              "hint": 23412,
                              "key": "798e9e137aec7c2d59d9655b4ffa640f301f628bf7c365083bb255f6aa5f89ef"
                            },
                            "unlockScript": "00d1b70d2226308b46da297486adb6b4f1a8c1842cb159ac5ec04f384fe2d6f5da28"
                          }
                        ],
                        "fixedOutputs": [
                          {
                            "hint": 1,
                            "key": "798e9e137aec7c2d59d9655b4ffa640f301f628bf7c365083bb255f6aa5f89ef",
                            "attoAlphAmount": "2000000000000000000",
                            "address": "1AujpupFP4KWeZvqA7itsHY9cLJmx4qTzojVZrg8W9y",
                            "tokens": [
                              {
                                "id": "2d11fd6c12435ffb07aaed4d190a505b621b927a5f6e51b61ce0ebe186397bdd",
                                "amount": "42000000000000000000"
                              },
                              {
                                "id": "bd165d20bd063c7a023d22232a1e75bf46e904067f92b49323fe89fa0fd586bf",
                                "amount": "1000000000000000000000"
                              }
                            ],
                            "lockTime": 1611041396892,
                            "message": "798e9e137aec7c2d59d9655b4ffa640f301f628bf7c365083bb255f6aa5f89ef"
                          }
                        ]
                      },
                      "scriptExecutionOk": true,
                      "contractInputs": [
                        {
                          "hint": 23412,
                          "key": "798e9e137aec7c2d59d9655b4ffa640f301f628bf7c365083bb255f6aa5f89ef"
                        }
                      ],
                      "generatedOutputs": [
                        {
                          "type": "AssetOutput",
                          "hint": 1,
                          "key": "798e9e137aec7c2d59d9655b4ffa640f301f628bf7c365083bb255f6aa5f89ef",
                          "attoAlphAmount": "2000000000000000000",
                          "address": "1AujpupFP4KWeZvqA7itsHY9cLJmx4qTzojVZrg8W9y",
                          "tokens": [
                            {
                              "id": "2d11fd6c12435ffb07aaed4d190a505b621b927a5f6e51b61ce0ebe186397bdd",
                              "amount": "42000000000000000000"
                            },
                            {
                              "id": "bd165d20bd063c7a023d22232a1e75bf46e904067f92b49323fe89fa0fd586bf",
                              "amount": "1000000000000000000000"
                            }
                          ],
                          "lockTime": 1611041396892,
                          "message": "798e9e137aec7c2d59d9655b4ffa640f301f628bf7c365083bb255f6aa5f89ef"
                        },
                        {
                          "type": "ContractOutput",
                          "hint": 1,
                          "key": "798e9e137aec7c2d59d9655b4ffa640f301f628bf7c365083bb255f6aa5f89ef",
                          "attoAlphAmount": "2000000000000000000",
                          "address": "uomjgUz6D4tLejTkQtbNJMY8apAjTm1bgQf7em1wDV7S",
                          "tokens": [
                            {
                              "id": "2d11fd6c12435ffb07aaed4d190a505b621b927a5f6e51b61ce0ebe186397bdd",
                              "amount": "42000000000000000000"
                            },
                            {
                              "id": "bd165d20bd063c7a023d22232a1e75bf46e904067f92b49323fe89fa0fd586bf",
                              "amount": "1000000000000000000000"
                            }
                          ]
                        }
                      ],
                      "inputSignatures": [
                        "9e1a35b2931bd04e6780d01c36e3e5337941aa80f173cfe4f4e249c44ab135272b834c1a639db9c89d673a8a30524042b0469672ca845458a5a0cf2cad53221b"
                      ],
                      "scriptSignatures": [
                        "9e1a35b2931bd04e6780d01c36e3e5337941aa80f173cfe4f4e249c44ab135272b834c1a639db9c89d673a8a30524042b0469672ca845458a5a0cf2cad53221b"
                      ]
                    }
                  }
                }
              }
            }
          },
          "400": {
            "description": "BadRequest",
            "content": {
              "application/json": {
                "schema": {
                  "$ref": "#/components/schemas/BadRequest"
                },
                "example": {
                  "detail": "Something bad in the request"
                }
              }
            }
          },
          "401": {
            "description": "Unauthorized",
            "content": {
              "application/json": {
                "schema": {
                  "$ref": "#/components/schemas/Unauthorized"
                },
                "example": {
                  "detail": "You shall not pass"
                }
              }
            }
          },
          "404": {
            "description": "NotFound",
            "content": {
              "application/json": {
                "schema": {
                  "$ref": "#/components/schemas/NotFound"
                },
                "example": {
                  "resource": "wallet-name",
                  "detail": "wallet-name not found"
                }
              }
            }
          },
          "500": {
            "description": "InternalServerError",
            "content": {
              "application/json": {
                "schema": {
                  "$ref": "#/components/schemas/InternalServerError"
                },
                "example": {
                  "detail": "Ouch"
                }
              }
            }
          },
          "503": {
            "description": "ServiceUnavailable",
            "content": {
              "application/json": {
                "schema": {
                  "$ref": "#/components/schemas/ServiceUnavailable"
                },
                "example": {
                  "detail": "Self clique unsynced"
                }
              }
            }
          }
        }
      }
    },
    "/transactions/status": {
      "get": {
        "tags": [
          "Transactions"
        ],
        "summary": "Get tx status",
        "operationId": "getTransactionsStatus",
        "parameters": [
          {
            "name": "txId",
            "in": "query",
            "required": true,
            "schema": {
              "type": "string",
              "format": "32-byte-hash"
            }
          },
          {
            "name": "fromGroup",
            "in": "query",
            "required": false,
            "schema": {
              "type": "integer",
              "format": "int32"
            }
          },
          {
            "name": "toGroup",
            "in": "query",
            "required": false,
            "schema": {
              "type": "integer",
              "format": "int32"
            }
          }
        ],
        "responses": {
          "200": {
            "content": {
              "application/json": {
                "schema": {
                  "$ref": "#/components/schemas/TxStatus"
                },
                "examples": {
                  "Example0": {
                    "value": {
                      "type": "Confirmed",
                      "blockHash": "bdaf9dc514ce7d34b6474b8ca10a3dfb93ba997cb9d5ff1ea724ebe2af48abe5",
                      "txIndex": 0,
                      "chainConfirmations": 1,
                      "fromGroupConfirmations": 2,
                      "toGroupConfirmations": 3
                    }
                  },
                  "Example1": {
                    "summary": "Tx is still in mempool",
                    "value": {
                      "type": "MemPooled"
                    }
                  },
                  "Example2": {
                    "summary": "Cannot find tx with the id",
                    "value": {
                      "type": "TxNotFound"
                    }
                  }
                }
              }
            }
          },
          "400": {
            "description": "BadRequest",
            "content": {
              "application/json": {
                "schema": {
                  "$ref": "#/components/schemas/BadRequest"
                },
                "example": {
                  "detail": "Something bad in the request"
                }
              }
            }
          },
          "401": {
            "description": "Unauthorized",
            "content": {
              "application/json": {
                "schema": {
                  "$ref": "#/components/schemas/Unauthorized"
                },
                "example": {
                  "detail": "You shall not pass"
                }
              }
            }
          },
          "404": {
            "description": "NotFound",
            "content": {
              "application/json": {
                "schema": {
                  "$ref": "#/components/schemas/NotFound"
                },
                "example": {
                  "resource": "wallet-name",
                  "detail": "wallet-name not found"
                }
              }
            }
          },
          "500": {
            "description": "InternalServerError",
            "content": {
              "application/json": {
                "schema": {
                  "$ref": "#/components/schemas/InternalServerError"
                },
                "example": {
                  "detail": "Ouch"
                }
              }
            }
          },
          "503": {
            "description": "ServiceUnavailable",
            "content": {
              "application/json": {
                "schema": {
                  "$ref": "#/components/schemas/ServiceUnavailable"
                },
                "example": {
                  "detail": "Self clique unsynced"
                }
              }
            }
          }
        }
      }
    },
    "/mempool/transactions": {
      "get": {
        "tags": [
          "Mempool"
        ],
        "summary": "List mempool transactions",
        "operationId": "getMempoolTransactions",
        "responses": {
          "200": {
            "content": {
              "application/json": {
                "schema": {
                  "type": "array",
                  "items": {
                    "$ref": "#/components/schemas/MempoolTransactions"
                  }
                },
                "example": [
                  {
                    "fromGroup": 0,
                    "toGroup": 1,
                    "transactions": [
                      {
                        "unsigned": {
                          "txId": "503bfb16230888af4924aa8f8250d7d348b862e267d75d3147f1998050b6da69",
                          "version": 1,
                          "networkId": 1,
                          "gasAmount": 20000,
                          "gasPrice": "100000000000",
                          "inputs": [
                            {
                              "outputRef": {
                                "hint": 23412,
                                "key": "798e9e137aec7c2d59d9655b4ffa640f301f628bf7c365083bb255f6aa5f89ef"
                              },
                              "unlockScript": "00d1b70d2226308b46da297486adb6b4f1a8c1842cb159ac5ec04f384fe2d6f5da28"
                            }
                          ],
                          "fixedOutputs": [
                            {
                              "hint": 1,
                              "key": "798e9e137aec7c2d59d9655b4ffa640f301f628bf7c365083bb255f6aa5f89ef",
                              "attoAlphAmount": "2000000000000000000",
                              "address": "1AujpupFP4KWeZvqA7itsHY9cLJmx4qTzojVZrg8W9y",
                              "tokens": [
                                {
                                  "id": "2d11fd6c12435ffb07aaed4d190a505b621b927a5f6e51b61ce0ebe186397bdd",
                                  "amount": "42000000000000000000"
                                },
                                {
                                  "id": "bd165d20bd063c7a023d22232a1e75bf46e904067f92b49323fe89fa0fd586bf",
                                  "amount": "1000000000000000000000"
                                }
                              ],
                              "lockTime": 1611041396892,
                              "message": "798e9e137aec7c2d59d9655b4ffa640f301f628bf7c365083bb255f6aa5f89ef"
                            }
                          ]
                        },
                        "inputSignatures": [
                          "9e1a35b2931bd04e6780d01c36e3e5337941aa80f173cfe4f4e249c44ab135272b834c1a639db9c89d673a8a30524042b0469672ca845458a5a0cf2cad53221b"
                        ],
                        "scriptSignatures": [
                          "9e1a35b2931bd04e6780d01c36e3e5337941aa80f173cfe4f4e249c44ab135272b834c1a639db9c89d673a8a30524042b0469672ca845458a5a0cf2cad53221b"
                        ]
                      }
                    ]
                  }
                ]
              }
            }
          },
          "400": {
            "description": "BadRequest",
            "content": {
              "application/json": {
                "schema": {
                  "$ref": "#/components/schemas/BadRequest"
                },
                "example": {
                  "detail": "Something bad in the request"
                }
              }
            }
          },
          "401": {
            "description": "Unauthorized",
            "content": {
              "application/json": {
                "schema": {
                  "$ref": "#/components/schemas/Unauthorized"
                },
                "example": {
                  "detail": "You shall not pass"
                }
              }
            }
          },
          "404": {
            "description": "NotFound",
            "content": {
              "application/json": {
                "schema": {
                  "$ref": "#/components/schemas/NotFound"
                },
                "example": {
                  "resource": "wallet-name",
                  "detail": "wallet-name not found"
                }
              }
            }
          },
          "500": {
            "description": "InternalServerError",
            "content": {
              "application/json": {
                "schema": {
                  "$ref": "#/components/schemas/InternalServerError"
                },
                "example": {
                  "detail": "Ouch"
                }
              }
            }
          },
          "503": {
            "description": "ServiceUnavailable",
            "content": {
              "application/json": {
                "schema": {
                  "$ref": "#/components/schemas/ServiceUnavailable"
                },
                "example": {
                  "detail": "Self clique unsynced"
                }
              }
            }
          }
        }
      },
      "delete": {
        "tags": [
          "Mempool"
        ],
        "summary": "Remove all transactions from mempool",
        "operationId": "deleteMempoolTransactions",
        "responses": {
          "200": {},
          "400": {
            "description": "BadRequest",
            "content": {
              "application/json": {
                "schema": {
                  "$ref": "#/components/schemas/BadRequest"
                },
                "example": {
                  "detail": "Something bad in the request"
                }
              }
            }
          },
          "401": {
            "description": "Unauthorized",
            "content": {
              "application/json": {
                "schema": {
                  "$ref": "#/components/schemas/Unauthorized"
                },
                "example": {
                  "detail": "You shall not pass"
                }
              }
            }
          },
          "404": {
            "description": "NotFound",
            "content": {
              "application/json": {
                "schema": {
                  "$ref": "#/components/schemas/NotFound"
                },
                "example": {
                  "resource": "wallet-name",
                  "detail": "wallet-name not found"
                }
              }
            }
          },
          "500": {
            "description": "InternalServerError",
            "content": {
              "application/json": {
                "schema": {
                  "$ref": "#/components/schemas/InternalServerError"
                },
                "example": {
                  "detail": "Ouch"
                }
              }
            }
          },
          "503": {
            "description": "ServiceUnavailable",
            "content": {
              "application/json": {
                "schema": {
                  "$ref": "#/components/schemas/ServiceUnavailable"
                },
                "example": {
                  "detail": "Self clique unsynced"
                }
              }
            }
          }
        }
      }
    },
    "/mempool/transactions/rebroadcast": {
      "put": {
        "tags": [
          "Mempool"
        ],
        "summary": "Rebroadcase a mempool transaction to the network",
        "operationId": "putMempoolTransactionsRebroadcast",
        "parameters": [
          {
            "name": "txId",
            "in": "query",
            "required": true,
            "schema": {
              "type": "string",
              "format": "32-byte-hash"
            }
          }
        ],
        "responses": {
          "200": {},
          "400": {
            "description": "BadRequest",
            "content": {
              "application/json": {
                "schema": {
                  "$ref": "#/components/schemas/BadRequest"
                },
                "example": {
                  "detail": "Something bad in the request"
                }
              }
            }
          },
          "401": {
            "description": "Unauthorized",
            "content": {
              "application/json": {
                "schema": {
                  "$ref": "#/components/schemas/Unauthorized"
                },
                "example": {
                  "detail": "You shall not pass"
                }
              }
            }
          },
          "404": {
            "description": "NotFound",
            "content": {
              "application/json": {
                "schema": {
                  "$ref": "#/components/schemas/NotFound"
                },
                "example": {
                  "resource": "wallet-name",
                  "detail": "wallet-name not found"
                }
              }
            }
          },
          "500": {
            "description": "InternalServerError",
            "content": {
              "application/json": {
                "schema": {
                  "$ref": "#/components/schemas/InternalServerError"
                },
                "example": {
                  "detail": "Ouch"
                }
              }
            }
          },
          "503": {
            "description": "ServiceUnavailable",
            "content": {
              "application/json": {
                "schema": {
                  "$ref": "#/components/schemas/ServiceUnavailable"
                },
                "example": {
                  "detail": "Self clique unsynced"
                }
              }
            }
          }
        }
      }
    },
    "/mempool/transactions/validate": {
      "put": {
        "tags": [
          "Mempool"
        ],
        "summary": "Validate all mempool transactions and remove invalid ones",
        "operationId": "putMempoolTransactionsValidate",
        "responses": {
          "200": {},
          "400": {
            "description": "BadRequest",
            "content": {
              "application/json": {
                "schema": {
                  "$ref": "#/components/schemas/BadRequest"
                },
                "example": {
                  "detail": "Something bad in the request"
                }
              }
            }
          },
          "401": {
            "description": "Unauthorized",
            "content": {
              "application/json": {
                "schema": {
                  "$ref": "#/components/schemas/Unauthorized"
                },
                "example": {
                  "detail": "You shall not pass"
                }
              }
            }
          },
          "404": {
            "description": "NotFound",
            "content": {
              "application/json": {
                "schema": {
                  "$ref": "#/components/schemas/NotFound"
                },
                "example": {
                  "resource": "wallet-name",
                  "detail": "wallet-name not found"
                }
              }
            }
          },
          "500": {
            "description": "InternalServerError",
            "content": {
              "application/json": {
                "schema": {
                  "$ref": "#/components/schemas/InternalServerError"
                },
                "example": {
                  "detail": "Ouch"
                }
              }
            }
          },
          "503": {
            "description": "ServiceUnavailable",
            "content": {
              "application/json": {
                "schema": {
                  "$ref": "#/components/schemas/ServiceUnavailable"
                },
                "example": {
                  "detail": "Self clique unsynced"
                }
              }
            }
          }
        }
      }
    },
    "/contracts/compile-script": {
      "post": {
        "tags": [
          "Contracts"
        ],
        "summary": "Compile a script",
        "operationId": "postContractsCompile-script",
        "requestBody": {
          "content": {
            "application/json": {
              "schema": {
                "$ref": "#/components/schemas/Script"
              },
              "example": {
                "code": "TxScript Main { let token = Token(#36cdbfabca2d71622b6) token.withdraw(@1AujpupFP4KWeZvqA7itsHY9cLJmx4qTzojVZrg8W9y, 1024) }",
                "compilerOptions": {
                  "ignoreUnusedConstantsWarnings": true
                }
              }
            }
          },
          "required": true
        },
        "responses": {
          "200": {
            "content": {
              "application/json": {
                "schema": {
                  "$ref": "#/components/schemas/CompileScriptResult"
                },
                "example": {
                  "version": "v0.0.1",
                  "name": "Main",
                  "bytecodeTemplate": "35d1b2a520a0da34c5eb8d712aa9cc",
                  "bytecodeDebugPatch": "=1-1+ef",
                  "fields": {
                    "names": [
                      "aa",
                      "bb",
                      "cc",
                      "dd",
                      "ee"
                    ],
                    "types": [
                      "Bool",
                      "U256",
                      "I256",
                      "ByteVec",
                      "Address"
                    ],
                    "isMutable": [
                      false,
                      true,
                      false,
                      true,
                      false
                    ]
                  },
                  "functions": [
                    {
                      "name": "bar",
                      "usePreapprovedAssets": false,
                      "useAssetsInContract": false,
                      "isPublic": true,
                      "paramNames": [
                        "a",
                        "b",
                        "c",
                        "d",
                        "e"
                      ],
                      "paramTypes": [
                        "Bool",
                        "U256",
                        "I256",
                        "ByteVec",
                        "Address"
                      ],
                      "paramIsMutable": [
                        false,
                        true,
                        false,
                        true,
                        false
                      ],
                      "returnTypes": [
                        "U256",
                        "I256",
                        "ByteVec",
                        "Address"
                      ]
                    }
                  ],
                  "warnings": [
                    "Found unused fields in Foo: a"
                  ]
                }
              }
            }
          },
          "400": {
            "description": "BadRequest",
            "content": {
              "application/json": {
                "schema": {
                  "$ref": "#/components/schemas/BadRequest"
                },
                "example": {
                  "detail": "Something bad in the request"
                }
              }
            }
          },
          "401": {
            "description": "Unauthorized",
            "content": {
              "application/json": {
                "schema": {
                  "$ref": "#/components/schemas/Unauthorized"
                },
                "example": {
                  "detail": "You shall not pass"
                }
              }
            }
          },
          "404": {
            "description": "NotFound",
            "content": {
              "application/json": {
                "schema": {
                  "$ref": "#/components/schemas/NotFound"
                },
                "example": {
                  "resource": "wallet-name",
                  "detail": "wallet-name not found"
                }
              }
            }
          },
          "500": {
            "description": "InternalServerError",
            "content": {
              "application/json": {
                "schema": {
                  "$ref": "#/components/schemas/InternalServerError"
                },
                "example": {
                  "detail": "Ouch"
                }
              }
            }
          },
          "503": {
            "description": "ServiceUnavailable",
            "content": {
              "application/json": {
                "schema": {
                  "$ref": "#/components/schemas/ServiceUnavailable"
                },
                "example": {
                  "detail": "Self clique unsynced"
                }
              }
            }
          }
        }
      }
    },
    "/contracts/unsigned-tx/execute-script": {
      "post": {
        "tags": [
          "Contracts"
        ],
        "summary": "Build an unsigned script",
        "operationId": "postContractsUnsigned-txExecute-script",
        "requestBody": {
          "content": {
            "application/json": {
              "schema": {
                "$ref": "#/components/schemas/ExecuteScript"
              },
              "examples": {
                "Example0": {
                  "summary": "Default",
                  "value": {
                    "fromPublicKey": "d1b70d2226308b46da297486adb6b4f1a8c1842cb159ac5ec04f384fe2d6f5da28",
                    "bytecode": "35d1b2a520a0da34c5eb8d712aa9cc"
                  }
                },
                "Example1": {
                  "summary": "More settings",
                  "value": {
                    "fromPublicKey": "d1b70d2226308b46da297486adb6b4f1a8c1842cb159ac5ec04f384fe2d6f5da28",
                    "fromPublicKeyType": "default",
                    "bytecode": "35d1b2a520a0da34c5eb8d712aa9cc",
                    "attoAlphAmount": "1000000000000000",
                    "tokens": [
                      {
                        "id": "2d11fd6c12435ffb07aaed4d190a505b621b927a5f6e51b61ce0ebe186397bdd",
                        "amount": "42000000000000000000"
                      },
                      {
                        "id": "bd165d20bd063c7a023d22232a1e75bf46e904067f92b49323fe89fa0fd586bf",
                        "amount": "1000000000000000000000"
                      }
                    ],
                    "gasAmount": 20000,
                    "gasPrice": "100000000000"
                  }
                }
              }
            }
          },
          "required": true
        },
        "responses": {
          "200": {
            "content": {
              "application/json": {
                "schema": {
                  "$ref": "#/components/schemas/ExecuteScript1"
                },
                "example": {
                  "fromGroup": 2,
                  "toGroup": 2,
                  "unsignedTx": "35d1b2a520a0da34c5eb8d712aa9cc",
                  "gasAmount": 20000,
                  "gasPrice": "100000000000",
                  "txId": "503bfb16230888af4924aa8f8250d7d348b862e267d75d3147f1998050b6da69"
                }
              }
            }
          },
          "400": {
            "description": "BadRequest",
            "content": {
              "application/json": {
                "schema": {
                  "$ref": "#/components/schemas/BadRequest"
                },
                "example": {
                  "detail": "Something bad in the request"
                }
              }
            }
          },
          "401": {
            "description": "Unauthorized",
            "content": {
              "application/json": {
                "schema": {
                  "$ref": "#/components/schemas/Unauthorized"
                },
                "example": {
                  "detail": "You shall not pass"
                }
              }
            }
          },
          "404": {
            "description": "NotFound",
            "content": {
              "application/json": {
                "schema": {
                  "$ref": "#/components/schemas/NotFound"
                },
                "example": {
                  "resource": "wallet-name",
                  "detail": "wallet-name not found"
                }
              }
            }
          },
          "500": {
            "description": "InternalServerError",
            "content": {
              "application/json": {
                "schema": {
                  "$ref": "#/components/schemas/InternalServerError"
                },
                "example": {
                  "detail": "Ouch"
                }
              }
            }
          },
          "503": {
            "description": "ServiceUnavailable",
            "content": {
              "application/json": {
                "schema": {
                  "$ref": "#/components/schemas/ServiceUnavailable"
                },
                "example": {
                  "detail": "Self clique unsynced"
                }
              }
            }
          }
        }
      }
    },
    "/contracts/compile-contract": {
      "post": {
        "tags": [
          "Contracts"
        ],
        "summary": "Compile a smart contract",
        "operationId": "postContractsCompile-contract",
        "requestBody": {
          "content": {
            "application/json": {
              "schema": {
                "$ref": "#/components/schemas/Contract"
              },
              "example": {
                "code": "Contract Foo(bar: ByteVec) {\n pub fn baz(amount: U256) -> () {\nissueToken!(amount)\n}}",
                "compilerOptions": {
                  "ignoreUnusedConstantsWarnings": true
                }
              }
            }
          },
          "required": true
        },
        "responses": {
          "200": {
            "content": {
              "application/json": {
                "schema": {
                  "$ref": "#/components/schemas/CompileContractResult"
                },
                "example": {
                  "version": "v0.0.1",
                  "name": "Foo",
                  "bytecode": "35d1b2a520a0da34c5eb8d712aa9cc",
                  "bytecodeDebugPatch": "=1-1+ef",
                  "codeHash": "798e9e137aec7c2d59d9655b4ffa640f301f628bf7c365083bb255f6aa5f89ef",
                  "codeHashDebug": "798e9e137aec7c2d59d9655b4ffa640f301f628bf7c365083bb255f6aa5f89ef",
                  "fields": {
                    "names": [
                      "aa",
                      "bb",
                      "cc",
                      "dd",
                      "ee"
                    ],
                    "types": [
                      "Bool",
                      "U256",
                      "I256",
                      "ByteVec",
                      "Address"
                    ],
                    "isMutable": [
                      false,
                      true,
                      false,
                      true,
                      false
                    ]
                  },
                  "functions": [
                    {
                      "name": "bar",
                      "usePreapprovedAssets": false,
                      "useAssetsInContract": false,
                      "isPublic": true,
                      "paramNames": [
                        "a",
                        "b",
                        "c",
                        "d",
                        "e"
                      ],
                      "paramTypes": [
                        "Bool",
                        "U256",
                        "I256",
                        "ByteVec",
                        "Address"
                      ],
                      "paramIsMutable": [
                        false,
                        true,
                        false,
                        true,
                        false
                      ],
                      "returnTypes": [
                        "U256",
                        "I256",
                        "ByteVec",
                        "Address"
                      ]
                    }
                  ],
                  "constants": [
                    {
                      "name": "A",
                      "value": {
                        "type": "Bool",
                        "value": true
                      }
                    }
                  ],
                  "enums": [
                    {
                      "name": "Color",
                      "fields": [
                        {
                          "name": "Red",
                          "value": {
                            "type": "U256",
                            "value": "0"
                          }
                        },
                        {
                          "name": "Blue",
                          "value": {
                            "type": "U256",
                            "value": "1"
                          }
                        }
                      ]
                    }
                  ],
                  "events": [
                    {
                      "name": "Bar",
                      "fieldNames": [
                        "a",
                        "b",
                        "d",
                        "e"
                      ],
                      "fieldTypes": [
                        "Bool",
                        "U256",
                        "ByteVec",
                        "Address"
                      ]
                    }
                  ],
                  "warnings": [
                    "Found unused fields in Foo: a"
                  ],
                  "maps": {
                    "names": [
                      "foo"
                    ],
                    "types": [
                      "Map[U256,U256]"
                    ]
                  },
                  "stdInterfaceId": "0001"
                }
              }
            }
          },
          "400": {
            "description": "BadRequest",
            "content": {
              "application/json": {
                "schema": {
                  "$ref": "#/components/schemas/BadRequest"
                },
                "example": {
                  "detail": "Something bad in the request"
                }
              }
            }
          },
          "401": {
            "description": "Unauthorized",
            "content": {
              "application/json": {
                "schema": {
                  "$ref": "#/components/schemas/Unauthorized"
                },
                "example": {
                  "detail": "You shall not pass"
                }
              }
            }
          },
          "404": {
            "description": "NotFound",
            "content": {
              "application/json": {
                "schema": {
                  "$ref": "#/components/schemas/NotFound"
                },
                "example": {
                  "resource": "wallet-name",
                  "detail": "wallet-name not found"
                }
              }
            }
          },
          "500": {
            "description": "InternalServerError",
            "content": {
              "application/json": {
                "schema": {
                  "$ref": "#/components/schemas/InternalServerError"
                },
                "example": {
                  "detail": "Ouch"
                }
              }
            }
          },
          "503": {
            "description": "ServiceUnavailable",
            "content": {
              "application/json": {
                "schema": {
                  "$ref": "#/components/schemas/ServiceUnavailable"
                },
                "example": {
                  "detail": "Self clique unsynced"
                }
              }
            }
          }
        }
      }
    },
    "/contracts/compile-project": {
      "post": {
        "tags": [
          "Contracts"
        ],
        "summary": "Compile a project",
        "operationId": "postContractsCompile-project",
        "requestBody": {
          "content": {
            "application/json": {
              "schema": {
                "$ref": "#/components/schemas/Project"
              },
              "example": {
                "code": "Contract Foo() {\n pub fn foo() -> () {}\n }\n TxScript Main(id: ByteVec) {\n Foo(id).foo() \n}",
                "compilerOptions": {
                  "ignoreUnusedConstantsWarnings": true
                }
              }
            }
          },
          "required": true
        },
        "responses": {
          "200": {
            "content": {
              "application/json": {
                "schema": {
                  "$ref": "#/components/schemas/CompileProjectResult"
                },
                "example": {
                  "contracts": [
                    {
                      "version": "v0.0.1",
                      "name": "Foo",
                      "bytecode": "35d1b2a520a0da34c5eb8d712aa9cc",
                      "bytecodeDebugPatch": "=1-1+ef",
                      "codeHash": "798e9e137aec7c2d59d9655b4ffa640f301f628bf7c365083bb255f6aa5f89ef",
                      "codeHashDebug": "798e9e137aec7c2d59d9655b4ffa640f301f628bf7c365083bb255f6aa5f89ef",
                      "fields": {
                        "names": [
                          "aa",
                          "bb",
                          "cc",
                          "dd",
                          "ee"
                        ],
                        "types": [
                          "Bool",
                          "U256",
                          "I256",
                          "ByteVec",
                          "Address"
                        ],
                        "isMutable": [
                          false,
                          true,
                          false,
                          true,
                          false
                        ]
                      },
                      "functions": [
                        {
                          "name": "bar",
                          "usePreapprovedAssets": false,
                          "useAssetsInContract": false,
                          "isPublic": true,
                          "paramNames": [
                            "a",
                            "b",
                            "c",
                            "d",
                            "e"
                          ],
                          "paramTypes": [
                            "Bool",
                            "U256",
                            "I256",
                            "ByteVec",
                            "Address"
                          ],
                          "paramIsMutable": [
                            false,
                            true,
                            false,
                            true,
                            false
                          ],
                          "returnTypes": [
                            "U256",
                            "I256",
                            "ByteVec",
                            "Address"
                          ]
                        }
                      ],
                      "constants": [
                        {
                          "name": "A",
                          "value": {
                            "type": "Bool",
                            "value": true
                          }
                        }
                      ],
                      "enums": [
                        {
                          "name": "Color",
                          "fields": [
                            {
                              "name": "Red",
                              "value": {
                                "type": "U256",
                                "value": "0"
                              }
                            },
                            {
                              "name": "Blue",
                              "value": {
                                "type": "U256",
                                "value": "1"
                              }
                            }
                          ]
                        }
                      ],
                      "events": [
                        {
                          "name": "Bar",
                          "fieldNames": [
                            "a",
                            "b",
                            "d",
                            "e"
                          ],
                          "fieldTypes": [
                            "Bool",
                            "U256",
                            "ByteVec",
                            "Address"
                          ]
                        }
                      ],
                      "warnings": [
                        "Found unused fields in Foo: a"
                      ],
                      "maps": {
                        "names": [
                          "foo"
                        ],
                        "types": [
                          "Map[U256,U256]"
                        ]
                      },
                      "stdInterfaceId": "0001"
                    }
                  ],
                  "scripts": [
                    {
                      "version": "v0.0.1",
                      "name": "Main",
                      "bytecodeTemplate": "35d1b2a520a0da34c5eb8d712aa9cc",
                      "bytecodeDebugPatch": "=1-1+ef",
                      "fields": {
                        "names": [
                          "aa",
                          "bb",
                          "cc",
                          "dd",
                          "ee"
                        ],
                        "types": [
                          "Bool",
                          "U256",
                          "I256",
                          "ByteVec",
                          "Address"
                        ],
                        "isMutable": [
                          false,
                          true,
                          false,
                          true,
                          false
                        ]
                      },
                      "functions": [
                        {
                          "name": "bar",
                          "usePreapprovedAssets": false,
                          "useAssetsInContract": false,
                          "isPublic": true,
                          "paramNames": [
                            "a",
                            "b",
                            "c",
                            "d",
                            "e"
                          ],
                          "paramTypes": [
                            "Bool",
                            "U256",
                            "I256",
                            "ByteVec",
                            "Address"
                          ],
                          "paramIsMutable": [
                            false,
                            true,
                            false,
                            true,
                            false
                          ],
                          "returnTypes": [
                            "U256",
                            "I256",
                            "ByteVec",
                            "Address"
                          ]
                        }
                      ],
                      "warnings": [
                        "Found unused fields in Foo: a"
                      ]
                    }
                  ],
                  "structs": [
                    {
                      "name": "Foo",
                      "fieldNames": [
                        "amount",
                        "id"
                      ],
                      "fieldTypes": [
                        "U256",
                        "ByteVec"
                      ],
                      "isMutable": [
                        false,
                        true
                      ]
                    }
                  ]
                }
              }
            }
          },
          "400": {
            "description": "BadRequest",
            "content": {
              "application/json": {
                "schema": {
                  "$ref": "#/components/schemas/BadRequest"
                },
                "example": {
                  "detail": "Something bad in the request"
                }
              }
            }
          },
          "401": {
            "description": "Unauthorized",
            "content": {
              "application/json": {
                "schema": {
                  "$ref": "#/components/schemas/Unauthorized"
                },
                "example": {
                  "detail": "You shall not pass"
                }
              }
            }
          },
          "404": {
            "description": "NotFound",
            "content": {
              "application/json": {
                "schema": {
                  "$ref": "#/components/schemas/NotFound"
                },
                "example": {
                  "resource": "wallet-name",
                  "detail": "wallet-name not found"
                }
              }
            }
          },
          "500": {
            "description": "InternalServerError",
            "content": {
              "application/json": {
                "schema": {
                  "$ref": "#/components/schemas/InternalServerError"
                },
                "example": {
                  "detail": "Ouch"
                }
              }
            }
          },
          "503": {
            "description": "ServiceUnavailable",
            "content": {
              "application/json": {
                "schema": {
                  "$ref": "#/components/schemas/ServiceUnavailable"
                },
                "example": {
                  "detail": "Self clique unsynced"
                }
              }
            }
          }
        }
      }
    },
    "/contracts/unsigned-tx/deploy-contract": {
      "post": {
        "tags": [
          "Contracts"
        ],
        "summary": "Build an unsigned contract",
        "operationId": "postContractsUnsigned-txDeploy-contract",
        "requestBody": {
          "content": {
            "application/json": {
              "schema": {
                "$ref": "#/components/schemas/DeployContract"
              },
              "examples": {
                "Example0": {
                  "summary": "Default",
                  "value": {
                    "fromPublicKey": "d1b70d2226308b46da297486adb6b4f1a8c1842cb159ac5ec04f384fe2d6f5da28",
                    "bytecode": "35d1b2a520a0da34c5eb8d712aa9cc"
                  }
                },
                "Example1": {
                  "summary": "More settings",
                  "value": {
                    "fromPublicKey": "d1b70d2226308b46da297486adb6b4f1a8c1842cb159ac5ec04f384fe2d6f5da28",
                    "fromPublicKeyType": "bip340-schnorr",
                    "bytecode": "35d1b2a520a0da34c5eb8d712aa9cc",
                    "initialAttoAlphAmount": "2000000000000000000",
                    "initialTokenAmounts": [
                      {
                        "id": "2d11fd6c12435ffb07aaed4d190a505b621b927a5f6e51b61ce0ebe186397bdd",
                        "amount": "42000000000000000000"
                      },
                      {
                        "id": "bd165d20bd063c7a023d22232a1e75bf46e904067f92b49323fe89fa0fd586bf",
                        "amount": "1000000000000000000000"
                      }
                    ],
                    "issueTokenAmount": "2000000000000000000",
                    "issueTokenTo": "1AujpupFP4KWeZvqA7itsHY9cLJmx4qTzojVZrg8W9y",
                    "gasAmount": 20000,
                    "gasPrice": "100000000000"
                  }
                }
              }
            }
          },
          "required": true
        },
        "responses": {
          "200": {
            "content": {
              "application/json": {
                "schema": {
                  "$ref": "#/components/schemas/DeployContract1"
                },
                "example": {
                  "fromGroup": 2,
                  "toGroup": 2,
                  "unsignedTx": "35d1b2a520a0da34c5eb8d712aa9cc",
                  "gasAmount": 20000,
                  "gasPrice": "100000000000",
                  "txId": "503bfb16230888af4924aa8f8250d7d348b862e267d75d3147f1998050b6da69",
                  "contractAddress": "vSxdLL2kE3o6vJBdKkdgmS3W39G3ZEmFHpo2y1jnbzBq"
                }
              }
            }
          },
          "400": {
            "description": "BadRequest",
            "content": {
              "application/json": {
                "schema": {
                  "$ref": "#/components/schemas/BadRequest"
                },
                "example": {
                  "detail": "Something bad in the request"
                }
              }
            }
          },
          "401": {
            "description": "Unauthorized",
            "content": {
              "application/json": {
                "schema": {
                  "$ref": "#/components/schemas/Unauthorized"
                },
                "example": {
                  "detail": "You shall not pass"
                }
              }
            }
          },
          "404": {
            "description": "NotFound",
            "content": {
              "application/json": {
                "schema": {
                  "$ref": "#/components/schemas/NotFound"
                },
                "example": {
                  "resource": "wallet-name",
                  "detail": "wallet-name not found"
                }
              }
            }
          },
          "500": {
            "description": "InternalServerError",
            "content": {
              "application/json": {
                "schema": {
                  "$ref": "#/components/schemas/InternalServerError"
                },
                "example": {
                  "detail": "Ouch"
                }
              }
            }
          },
          "503": {
            "description": "ServiceUnavailable",
            "content": {
              "application/json": {
                "schema": {
                  "$ref": "#/components/schemas/ServiceUnavailable"
                },
                "example": {
                  "detail": "Self clique unsynced"
                }
              }
            }
          }
        }
      }
    },
    "/transactions/build-generic": {
      "post": {
        "tags": [
          "Transactions"
        ],
        "summary": "Build a sequence of generic transactions",
        "operationId": "postTransactionsBuild-generic",
        "requestBody": {
          "content": {
            "application/json": {
              "schema": {
                "type": "array",
                "items": {
                  "$ref": "#/components/schemas/BuildTransaction"
                }
              },
              "examples": {
                "Example0": {
                  "summary": "Default",
                  "value": [
                    {
                      "fromPublicKey": "d1b70d2226308b46da297486adb6b4f1a8c1842cb159ac5ec04f384fe2d6f5da28",
                      "destinations": [
                        {
                          "address": "1AujpupFP4KWeZvqA7itsHY9cLJmx4qTzojVZrg8W9y",
                          "attoAlphAmount": "2000000000000000000"
                        }
                      ],
                      "type": "Transfer"
                    },
                    {
                      "fromPublicKey": "d1b70d2226308b46da297486adb6b4f1a8c1842cb159ac5ec04f384fe2d6f5da28",
                      "bytecode": "35d1b2a520a0da34c5eb8d712aa9cc",
                      "type": "ExecuteScript"
                    }
                  ]
                },
                "Example1": {
                  "summary": "More settings",
                  "value": [
                    {
                      "fromPublicKey": "d1b70d2226308b46da297486adb6b4f1a8c1842cb159ac5ec04f384fe2d6f5da28",
                      "fromPublicKeyType": "bip340-schnorr",
                      "destinations": [
                        {
                          "address": "1AujpupFP4KWeZvqA7itsHY9cLJmx4qTzojVZrg8W9y",
                          "attoAlphAmount": "2000000000000000000",
                          "tokens": [
                            {
                              "id": "2d11fd6c12435ffb07aaed4d190a505b621b927a5f6e51b61ce0ebe186397bdd",
                              "amount": "42000000000000000000"
                            },
                            {
                              "id": "bd165d20bd063c7a023d22232a1e75bf46e904067f92b49323fe89fa0fd586bf",
                              "amount": "1000000000000000000000"
                            }
                          ],
                          "lockTime": 1611041396892
                        }
                      ],
                      "utxos": [
                        {
                          "hint": 23412,
                          "key": "798e9e137aec7c2d59d9655b4ffa640f301f628bf7c365083bb255f6aa5f89ef"
                        }
                      ],
                      "gasAmount": 20000,
                      "gasPrice": "100000000000",
                      "type": "Transfer"
                    },
                    {
                      "fromPublicKey": "d1b70d2226308b46da297486adb6b4f1a8c1842cb159ac5ec04f384fe2d6f5da28",
                      "fromPublicKeyType": "default",
                      "bytecode": "35d1b2a520a0da34c5eb8d712aa9cc",
                      "attoAlphAmount": "1000000000000000",
                      "tokens": [
                        {
                          "id": "2d11fd6c12435ffb07aaed4d190a505b621b927a5f6e51b61ce0ebe186397bdd",
                          "amount": "42000000000000000000"
                        },
                        {
                          "id": "bd165d20bd063c7a023d22232a1e75bf46e904067f92b49323fe89fa0fd586bf",
                          "amount": "1000000000000000000000"
                        }
                      ],
                      "gasAmount": 20000,
                      "gasPrice": "100000000000",
                      "type": "ExecuteScript"
                    }
                  ]
                }
              }
            }
          },
          "required": true
        },
        "responses": {
          "200": {
            "content": {
              "application/json": {
                "schema": {
                  "type": "array",
                  "items": {
                    "$ref": "#/components/schemas/BuildTransactionResult"
                  }
                },
                "example": [
                  {
                    "unsignedTx": "35d1b2a520a0da34c5eb8d712aa9cc",
                    "gasAmount": 20000,
                    "gasPrice": "100000000000",
                    "txId": "503bfb16230888af4924aa8f8250d7d348b862e267d75d3147f1998050b6da69",
                    "fromGroup": 1,
                    "toGroup": 2,
                    "type": "Transfer"
                  },
                  {
                    "fromGroup": 2,
                    "toGroup": 2,
                    "unsignedTx": "35d1b2a520a0da34c5eb8d712aa9cc",
                    "gasAmount": 20000,
                    "gasPrice": "100000000000",
                    "txId": "503bfb16230888af4924aa8f8250d7d348b862e267d75d3147f1998050b6da69",
                    "type": "ExecuteScript"
                  }
                ]
              }
            }
          },
          "400": {
            "description": "BadRequest",
            "content": {
              "application/json": {
                "schema": {
                  "$ref": "#/components/schemas/BadRequest"
                },
                "example": {
                  "detail": "Something bad in the request"
                }
              }
            }
          },
          "401": {
            "description": "Unauthorized",
            "content": {
              "application/json": {
                "schema": {
                  "$ref": "#/components/schemas/Unauthorized"
                },
                "example": {
                  "detail": "You shall not pass"
                }
              }
            }
          },
          "404": {
            "description": "NotFound",
            "content": {
              "application/json": {
                "schema": {
                  "$ref": "#/components/schemas/NotFound"
                },
                "example": {
                  "resource": "wallet-name",
                  "detail": "wallet-name not found"
                }
              }
            }
          },
          "500": {
            "description": "InternalServerError",
            "content": {
              "application/json": {
                "schema": {
                  "$ref": "#/components/schemas/InternalServerError"
                },
                "example": {
                  "detail": "Ouch"
                }
              }
            }
          },
          "503": {
            "description": "ServiceUnavailable",
            "content": {
              "application/json": {
                "schema": {
                  "$ref": "#/components/schemas/ServiceUnavailable"
                },
                "example": {
                  "detail": "Self clique unsynced"
                }
              }
            }
          }
        }
      }
    },
    "/contracts/{address}/state": {
      "get": {
        "tags": [
          "Contracts"
        ],
        "summary": "Get contract state",
        "operationId": "getContractsAddressState",
        "parameters": [
          {
            "name": "address",
            "in": "path",
            "required": true,
            "schema": {
              "type": "string",
              "format": "address"
            }
          }
        ],
        "responses": {
          "200": {
            "content": {
              "application/json": {
                "schema": {
                  "$ref": "#/components/schemas/ContractState"
                },
                "example": {
                  "address": "vYZdgzNHHp7Qh9U5Rrv5H65eSJCGQTXEC4yuQCZ7mosA",
                  "bytecode": "00010700000000000118",
                  "codeHash": "c49d951065f85d0c673d33930e8476240c010a52313f99889ae06d9f0d92d2f9",
                  "initialStateHash": "e195a4e597e62a6802a456224008b896566b7c961023954fab808a0f83d8ad63",
                  "immFields": [
                    {
                      "type": "U256",
                      "value": "1000000000000000000"
                    }
                  ],
                  "mutFields": [
                    {
                      "type": "U256",
                      "value": "2000000000000000000"
                    }
                  ],
                  "asset": {
                    "attoAlphAmount": "2000000000000000000",
                    "tokens": [
                      {
                        "id": "bd165d20bd063c7a023d22232a1e75bf46e904067f92b49323fe89fa0fd586bf",
                        "amount": "2000000000"
                      }
                    ]
                  }
                }
              }
            }
          },
          "400": {
            "description": "BadRequest",
            "content": {
              "application/json": {
                "schema": {
                  "$ref": "#/components/schemas/BadRequest"
                },
                "example": {
                  "detail": "Something bad in the request"
                }
              }
            }
          },
          "401": {
            "description": "Unauthorized",
            "content": {
              "application/json": {
                "schema": {
                  "$ref": "#/components/schemas/Unauthorized"
                },
                "example": {
                  "detail": "You shall not pass"
                }
              }
            }
          },
          "404": {
            "description": "NotFound",
            "content": {
              "application/json": {
                "schema": {
                  "$ref": "#/components/schemas/NotFound"
                },
                "example": {
                  "resource": "wallet-name",
                  "detail": "wallet-name not found"
                }
              }
            }
          },
          "500": {
            "description": "InternalServerError",
            "content": {
              "application/json": {
                "schema": {
                  "$ref": "#/components/schemas/InternalServerError"
                },
                "example": {
                  "detail": "Ouch"
                }
              }
            }
          },
          "503": {
            "description": "ServiceUnavailable",
            "content": {
              "application/json": {
                "schema": {
                  "$ref": "#/components/schemas/ServiceUnavailable"
                },
                "example": {
                  "detail": "Self clique unsynced"
                }
              }
            }
          }
        }
      }
    },
    "/contracts/test-contract": {
      "post": {
        "tags": [
          "Contracts"
        ],
        "summary": "Test contract",
        "operationId": "postContractsTest-contract",
        "requestBody": {
          "content": {
            "application/json": {
              "schema": {
                "$ref": "#/components/schemas/TestContract"
              },
              "example": {
                "group": 0,
                "address": "tgx7VNFoP9DJiFMFgXXtafQZkUvyEdDHT9ryamHJYrjq",
                "bytecode": "00010700000000000118",
                "initialImmFields": [
                  {
                    "type": "U256",
                    "value": "1000000000000000000"
                  }
                ],
                "initialMutFields": [
                  {
                    "type": "U256",
                    "value": "2000000000000000000"
                  }
                ],
                "initialAsset": {
                  "attoAlphAmount": "1000000000000000000",
                  "tokens": [
                    {
                      "id": "2d11fd6c12435ffb07aaed4d190a505b621b927a5f6e51b61ce0ebe186397bdd",
                      "amount": "1000000000"
                    }
                  ]
                },
                "methodIndex": 0,
                "args": [
                  {
                    "type": "U256",
                    "value": "1000000000000000000"
                  }
                ],
                "existingContracts": [
                  {
                    "address": "vYZdgzNHHp7Qh9U5Rrv5H65eSJCGQTXEC4yuQCZ7mosA",
                    "bytecode": "00010700000000000118",
                    "codeHash": "c49d951065f85d0c673d33930e8476240c010a52313f99889ae06d9f0d92d2f9",
                    "initialStateHash": "e195a4e597e62a6802a456224008b896566b7c961023954fab808a0f83d8ad63",
                    "immFields": [
                      {
                        "type": "U256",
                        "value": "1000000000000000000"
                      }
                    ],
                    "mutFields": [
                      {
                        "type": "U256",
                        "value": "2000000000000000000"
                      }
                    ],
                    "asset": {
                      "attoAlphAmount": "2000000000000000000",
                      "tokens": [
                        {
                          "id": "bd165d20bd063c7a023d22232a1e75bf46e904067f92b49323fe89fa0fd586bf",
                          "amount": "2000000000"
                        }
                      ]
                    }
                  }
                ],
                "inputAssets": [
                  {
                    "address": "1AujpupFP4KWeZvqA7itsHY9cLJmx4qTzojVZrg8W9y",
                    "asset": {
                      "attoAlphAmount": "3000000000000000000",
                      "tokens": [
                        {
                          "id": "20aa1fcc865087d7788302d087e4bc76691218ce5d5013dd1cedaabfac19cca4",
                          "amount": "3000000000"
                        }
                      ]
                    }
                  }
                ]
              }
            }
          },
          "required": true
        },
        "responses": {
          "200": {
            "content": {
              "application/json": {
                "schema": {
                  "$ref": "#/components/schemas/TestContractResult"
                },
                "example": {
                  "address": "uomjgUz6D4tLejTkQtbNJMY8apAjTm1bgQf7em1wDV7S",
                  "codeHash": "798e9e137aec7c2d59d9655b4ffa640f301f628bf7c365083bb255f6aa5f89ef",
                  "returns": [
                    {
                      "type": "U256",
                      "value": "1000000000000000000"
                    }
                  ],
                  "gasUsed": 20000,
                  "contracts": [
                    {
                      "address": "vYZdgzNHHp7Qh9U5Rrv5H65eSJCGQTXEC4yuQCZ7mosA",
                      "bytecode": "00010700000000000118",
                      "codeHash": "c49d951065f85d0c673d33930e8476240c010a52313f99889ae06d9f0d92d2f9",
                      "initialStateHash": "e195a4e597e62a6802a456224008b896566b7c961023954fab808a0f83d8ad63",
                      "immFields": [
                        {
                          "type": "U256",
                          "value": "1000000000000000000"
                        }
                      ],
                      "mutFields": [
                        {
                          "type": "U256",
                          "value": "2000000000000000000"
                        }
                      ],
                      "asset": {
                        "attoAlphAmount": "2000000000000000000",
                        "tokens": [
                          {
                            "id": "bd165d20bd063c7a023d22232a1e75bf46e904067f92b49323fe89fa0fd586bf",
                            "amount": "2000000000"
                          }
                        ]
                      }
                    }
                  ],
                  "txInputs": [
                    "uomjgUz6D4tLejTkQtbNJMY8apAjTm1bgQf7em1wDV7S"
                  ],
                  "txOutputs": [
                    {
                      "type": "ContractOutput",
                      "hint": 1234,
                      "key": "798e9e137aec7c2d59d9655b4ffa640f301f628bf7c365083bb255f6aa5f89ef",
                      "attoAlphAmount": "1000000000000000000",
                      "address": "uomjgUz6D4tLejTkQtbNJMY8apAjTm1bgQf7em1wDV7S",
                      "tokens": [
                        {
                          "id": "2d11fd6c12435ffb07aaed4d190a505b621b927a5f6e51b61ce0ebe186397bdd",
                          "amount": "42000000000000000000"
                        },
                        {
                          "id": "bd165d20bd063c7a023d22232a1e75bf46e904067f92b49323fe89fa0fd586bf",
                          "amount": "1000000000000000000000"
                        }
                      ]
                    }
                  ],
                  "events": [
                    {
                      "blockHash": "bdaf9dc514ce7d34b6474b8ca10a3dfb93ba997cb9d5ff1ea724ebe2af48abe5",
                      "contractAddress": "vSxdLL2kE3o6vJBdKkdgmS3W39G3ZEmFHpo2y1jnbzBq",
                      "eventIndex": 1,
                      "fields": [
                        {
                          "type": "Address",
                          "value": "1AujpupFP4KWeZvqA7itsHY9cLJmx4qTzojVZrg8W9y"
                        },
                        {
                          "type": "U256",
                          "value": "10"
                        }
                      ]
                    }
                  ],
                  "debugMessages": [
                    {
                      "contractAddress": "uomjgUz6D4tLejTkQtbNJMY8apAjTm1bgQf7em1wDV7S",
                      "message": "Debugging!"
                    }
                  ]
                }
              }
            }
          },
          "400": {
            "description": "BadRequest",
            "content": {
              "application/json": {
                "schema": {
                  "$ref": "#/components/schemas/BadRequest"
                },
                "example": {
                  "detail": "Something bad in the request"
                }
              }
            }
          },
          "401": {
            "description": "Unauthorized",
            "content": {
              "application/json": {
                "schema": {
                  "$ref": "#/components/schemas/Unauthorized"
                },
                "example": {
                  "detail": "You shall not pass"
                }
              }
            }
          },
          "404": {
            "description": "NotFound",
            "content": {
              "application/json": {
                "schema": {
                  "$ref": "#/components/schemas/NotFound"
                },
                "example": {
                  "resource": "wallet-name",
                  "detail": "wallet-name not found"
                }
              }
            }
          },
          "500": {
            "description": "InternalServerError",
            "content": {
              "application/json": {
                "schema": {
                  "$ref": "#/components/schemas/InternalServerError"
                },
                "example": {
                  "detail": "Ouch"
                }
              }
            }
          },
          "503": {
            "description": "ServiceUnavailable",
            "content": {
              "application/json": {
                "schema": {
                  "$ref": "#/components/schemas/ServiceUnavailable"
                },
                "example": {
                  "detail": "Self clique unsynced"
                }
              }
            }
          }
        }
      }
    },
    "/contracts/call-contract": {
      "post": {
        "tags": [
          "Contracts"
        ],
        "summary": "Call contract",
        "operationId": "postContractsCall-contract",
        "requestBody": {
          "content": {
            "application/json": {
              "schema": {
                "$ref": "#/components/schemas/CallContract"
              },
              "example": {
                "group": 0,
                "worldStateBlockHash": "bdaf9dc514ce7d34b6474b8ca10a3dfb93ba997cb9d5ff1ea724ebe2af48abe5",
                "txId": "503bfb16230888af4924aa8f8250d7d348b862e267d75d3147f1998050b6da69",
                "address": "tgx7VNFoP9DJiFMFgXXtafQZkUvyEdDHT9ryamHJYrjq",
                "methodIndex": 0,
                "args": [
                  {
                    "type": "U256",
                    "value": "0"
                  }
                ],
                "interestedContracts": [
                  "uomjgUz6D4tLejTkQtbNJMY8apAjTm1bgQf7em1wDV7S"
                ],
                "inputAssets": [
                  {
                    "address": "1AujpupFP4KWeZvqA7itsHY9cLJmx4qTzojVZrg8W9y",
                    "asset": {
                      "attoAlphAmount": "3000000000000000000",
                      "tokens": [
                        {
                          "id": "20aa1fcc865087d7788302d087e4bc76691218ce5d5013dd1cedaabfac19cca4",
                          "amount": "3000000000"
                        }
                      ]
                    }
                  }
                ]
              }
            }
          },
          "required": true
        },
        "responses": {
          "200": {
            "content": {
              "application/json": {
                "schema": {
                  "$ref": "#/components/schemas/CallContractResult"
                },
                "example": {
                  "type": "CallContractSucceeded",
                  "returns": [
                    {
                      "type": "U256",
                      "value": "0"
                    }
                  ],
                  "gasUsed": 20000,
                  "contracts": [
                    {
                      "address": "vYZdgzNHHp7Qh9U5Rrv5H65eSJCGQTXEC4yuQCZ7mosA",
                      "bytecode": "00010700000000000118",
                      "codeHash": "c49d951065f85d0c673d33930e8476240c010a52313f99889ae06d9f0d92d2f9",
                      "initialStateHash": "e195a4e597e62a6802a456224008b896566b7c961023954fab808a0f83d8ad63",
                      "immFields": [
                        {
                          "type": "U256",
                          "value": "1000000000000000000"
                        }
                      ],
                      "mutFields": [
                        {
                          "type": "U256",
                          "value": "2000000000000000000"
                        }
                      ],
                      "asset": {
                        "attoAlphAmount": "2000000000000000000",
                        "tokens": [
                          {
                            "id": "bd165d20bd063c7a023d22232a1e75bf46e904067f92b49323fe89fa0fd586bf",
                            "amount": "2000000000"
                          }
                        ]
                      }
                    }
                  ],
                  "txInputs": [
                    "uomjgUz6D4tLejTkQtbNJMY8apAjTm1bgQf7em1wDV7S"
                  ],
                  "txOutputs": [
                    {
                      "type": "ContractOutput",
                      "hint": 1,
                      "key": "798e9e137aec7c2d59d9655b4ffa640f301f628bf7c365083bb255f6aa5f89ef",
                      "attoAlphAmount": "1000000000000000000",
                      "address": "uomjgUz6D4tLejTkQtbNJMY8apAjTm1bgQf7em1wDV7S",
                      "tokens": [
                        {
                          "id": "2d11fd6c12435ffb07aaed4d190a505b621b927a5f6e51b61ce0ebe186397bdd",
                          "amount": "42000000000000000000"
                        },
                        {
                          "id": "bd165d20bd063c7a023d22232a1e75bf46e904067f92b49323fe89fa0fd586bf",
                          "amount": "1000000000000000000000"
                        }
                      ]
                    }
                  ],
                  "events": [
                    {
                      "blockHash": "bdaf9dc514ce7d34b6474b8ca10a3dfb93ba997cb9d5ff1ea724ebe2af48abe5",
                      "contractAddress": "vSxdLL2kE3o6vJBdKkdgmS3W39G3ZEmFHpo2y1jnbzBq",
                      "eventIndex": 1,
                      "fields": [
                        {
                          "type": "Address",
                          "value": "1AujpupFP4KWeZvqA7itsHY9cLJmx4qTzojVZrg8W9y"
                        },
                        {
                          "type": "U256",
                          "value": "10"
                        }
                      ]
                    }
                  ],
                  "debugMessages": [
                    {
                      "contractAddress": "uomjgUz6D4tLejTkQtbNJMY8apAjTm1bgQf7em1wDV7S",
                      "message": "Debugging!"
                    }
                  ]
                }
              }
            }
          },
          "400": {
            "description": "BadRequest",
            "content": {
              "application/json": {
                "schema": {
                  "$ref": "#/components/schemas/BadRequest"
                },
                "example": {
                  "detail": "Something bad in the request"
                }
              }
            }
          },
          "401": {
            "description": "Unauthorized",
            "content": {
              "application/json": {
                "schema": {
                  "$ref": "#/components/schemas/Unauthorized"
                },
                "example": {
                  "detail": "You shall not pass"
                }
              }
            }
          },
          "404": {
            "description": "NotFound",
            "content": {
              "application/json": {
                "schema": {
                  "$ref": "#/components/schemas/NotFound"
                },
                "example": {
                  "resource": "wallet-name",
                  "detail": "wallet-name not found"
                }
              }
            }
          },
          "500": {
            "description": "InternalServerError",
            "content": {
              "application/json": {
                "schema": {
                  "$ref": "#/components/schemas/InternalServerError"
                },
                "example": {
                  "detail": "Ouch"
                }
              }
            }
          },
          "503": {
            "description": "ServiceUnavailable",
            "content": {
              "application/json": {
                "schema": {
                  "$ref": "#/components/schemas/ServiceUnavailable"
                },
                "example": {
                  "detail": "Self clique unsynced"
                }
              }
            }
          }
        }
      }
    },
    "/contracts/multicall-contract": {
      "post": {
        "tags": [
          "Contracts"
        ],
        "summary": "Multiple call contract",
        "operationId": "postContractsMulticall-contract",
        "requestBody": {
          "content": {
            "application/json": {
              "schema": {
                "$ref": "#/components/schemas/MultipleCallContract"
              },
              "example": {
                "calls": [
                  {
                    "group": 0,
                    "worldStateBlockHash": "bdaf9dc514ce7d34b6474b8ca10a3dfb93ba997cb9d5ff1ea724ebe2af48abe5",
                    "txId": "503bfb16230888af4924aa8f8250d7d348b862e267d75d3147f1998050b6da69",
                    "address": "tgx7VNFoP9DJiFMFgXXtafQZkUvyEdDHT9ryamHJYrjq",
                    "methodIndex": 0,
                    "args": [
                      {
                        "type": "U256",
                        "value": "0"
                      }
                    ],
                    "interestedContracts": [
                      "uomjgUz6D4tLejTkQtbNJMY8apAjTm1bgQf7em1wDV7S"
                    ],
                    "inputAssets": [
                      {
                        "address": "1AujpupFP4KWeZvqA7itsHY9cLJmx4qTzojVZrg8W9y",
                        "asset": {
                          "attoAlphAmount": "3000000000000000000",
                          "tokens": [
                            {
                              "id": "20aa1fcc865087d7788302d087e4bc76691218ce5d5013dd1cedaabfac19cca4",
                              "amount": "3000000000"
                            }
                          ]
                        }
                      }
                    ]
                  }
                ]
              }
            }
          },
          "required": true
        },
        "responses": {
          "200": {
            "content": {
              "application/json": {
                "schema": {
                  "$ref": "#/components/schemas/MultipleCallContractResult"
                },
                "example": {
                  "results": [
                    {
                      "type": "CallContractSucceeded",
                      "returns": [
                        {
                          "type": "U256",
                          "value": "0"
                        }
                      ],
                      "gasUsed": 20000,
                      "contracts": [
                        {
                          "address": "vYZdgzNHHp7Qh9U5Rrv5H65eSJCGQTXEC4yuQCZ7mosA",
                          "bytecode": "00010700000000000118",
                          "codeHash": "c49d951065f85d0c673d33930e8476240c010a52313f99889ae06d9f0d92d2f9",
                          "initialStateHash": "e195a4e597e62a6802a456224008b896566b7c961023954fab808a0f83d8ad63",
                          "immFields": [
                            {
                              "type": "U256",
                              "value": "1000000000000000000"
                            }
                          ],
                          "mutFields": [
                            {
                              "type": "U256",
                              "value": "2000000000000000000"
                            }
                          ],
                          "asset": {
                            "attoAlphAmount": "2000000000000000000",
                            "tokens": [
                              {
                                "id": "bd165d20bd063c7a023d22232a1e75bf46e904067f92b49323fe89fa0fd586bf",
                                "amount": "2000000000"
                              }
                            ]
                          }
                        }
                      ],
                      "txInputs": [
                        "uomjgUz6D4tLejTkQtbNJMY8apAjTm1bgQf7em1wDV7S"
                      ],
                      "txOutputs": [
                        {
                          "type": "ContractOutput",
                          "hint": 1,
                          "key": "798e9e137aec7c2d59d9655b4ffa640f301f628bf7c365083bb255f6aa5f89ef",
                          "attoAlphAmount": "1000000000000000000",
                          "address": "uomjgUz6D4tLejTkQtbNJMY8apAjTm1bgQf7em1wDV7S",
                          "tokens": [
                            {
                              "id": "2d11fd6c12435ffb07aaed4d190a505b621b927a5f6e51b61ce0ebe186397bdd",
                              "amount": "42000000000000000000"
                            },
                            {
                              "id": "bd165d20bd063c7a023d22232a1e75bf46e904067f92b49323fe89fa0fd586bf",
                              "amount": "1000000000000000000000"
                            }
                          ]
                        }
                      ],
                      "events": [
                        {
                          "blockHash": "bdaf9dc514ce7d34b6474b8ca10a3dfb93ba997cb9d5ff1ea724ebe2af48abe5",
                          "contractAddress": "vSxdLL2kE3o6vJBdKkdgmS3W39G3ZEmFHpo2y1jnbzBq",
                          "eventIndex": 1,
                          "fields": [
                            {
                              "type": "Address",
                              "value": "1AujpupFP4KWeZvqA7itsHY9cLJmx4qTzojVZrg8W9y"
                            },
                            {
                              "type": "U256",
                              "value": "10"
                            }
                          ]
                        }
                      ],
                      "debugMessages": [
                        {
                          "contractAddress": "uomjgUz6D4tLejTkQtbNJMY8apAjTm1bgQf7em1wDV7S",
                          "message": "Debugging!"
                        }
                      ]
                    }
                  ]
                }
              }
            }
          },
          "400": {
            "description": "BadRequest",
            "content": {
              "application/json": {
                "schema": {
                  "$ref": "#/components/schemas/BadRequest"
                },
                "example": {
                  "detail": "Something bad in the request"
                }
              }
            }
          },
          "401": {
            "description": "Unauthorized",
            "content": {
              "application/json": {
                "schema": {
                  "$ref": "#/components/schemas/Unauthorized"
                },
                "example": {
                  "detail": "You shall not pass"
                }
              }
            }
          },
          "404": {
            "description": "NotFound",
            "content": {
              "application/json": {
                "schema": {
                  "$ref": "#/components/schemas/NotFound"
                },
                "example": {
                  "resource": "wallet-name",
                  "detail": "wallet-name not found"
                }
              }
            }
          },
          "500": {
            "description": "InternalServerError",
            "content": {
              "application/json": {
                "schema": {
                  "$ref": "#/components/schemas/InternalServerError"
                },
                "example": {
                  "detail": "Ouch"
                }
              }
            }
          },
          "503": {
            "description": "ServiceUnavailable",
            "content": {
              "application/json": {
                "schema": {
                  "$ref": "#/components/schemas/ServiceUnavailable"
                },
                "example": {
                  "detail": "Self clique unsynced"
                }
              }
            }
          }
        }
      }
    },
    "/contracts/call-tx-script": {
      "post": {
        "tags": [
          "Contracts"
        ],
        "summary": "Call TxScript",
        "operationId": "postContractsCall-tx-script",
        "requestBody": {
          "content": {
            "application/json": {
              "schema": {
                "$ref": "#/components/schemas/CallTxScript"
              },
              "example": {
                "group": 0,
                "bytecode": "0011"
              }
            }
          },
          "required": true
        },
        "responses": {
          "200": {
            "content": {
              "application/json": {
                "schema": {
                  "$ref": "#/components/schemas/CallTxScriptResult"
                },
                "example": {
                  "returns": [
                    {
                      "type": "U256",
                      "value": "1"
                    },
                    {
                      "type": "Bool",
                      "value": false
                    }
                  ],
                  "gasUsed": 100000,
                  "contracts": [
                    {
                      "address": "vYZdgzNHHp7Qh9U5Rrv5H65eSJCGQTXEC4yuQCZ7mosA",
                      "bytecode": "00010700000000000118",
                      "codeHash": "c49d951065f85d0c673d33930e8476240c010a52313f99889ae06d9f0d92d2f9",
                      "initialStateHash": "e195a4e597e62a6802a456224008b896566b7c961023954fab808a0f83d8ad63",
                      "immFields": [
                        {
                          "type": "U256",
                          "value": "1000000000000000000"
                        }
                      ],
                      "mutFields": [
                        {
                          "type": "U256",
                          "value": "2000000000000000000"
                        }
                      ],
                      "asset": {
                        "attoAlphAmount": "2000000000000000000",
                        "tokens": [
                          {
                            "id": "bd165d20bd063c7a023d22232a1e75bf46e904067f92b49323fe89fa0fd586bf",
                            "amount": "2000000000"
                          }
                        ]
                      }
                    }
                  ],
                  "txInputs": [
                    "uomjgUz6D4tLejTkQtbNJMY8apAjTm1bgQf7em1wDV7S"
                  ],
                  "txOutputs": [
                    {
                      "type": "ContractOutput",
                      "hint": 1,
                      "key": "798e9e137aec7c2d59d9655b4ffa640f301f628bf7c365083bb255f6aa5f89ef",
                      "attoAlphAmount": "1000000000000000000",
                      "address": "uomjgUz6D4tLejTkQtbNJMY8apAjTm1bgQf7em1wDV7S",
                      "tokens": [
                        {
                          "id": "2d11fd6c12435ffb07aaed4d190a505b621b927a5f6e51b61ce0ebe186397bdd",
                          "amount": "42000000000000000000"
                        },
                        {
                          "id": "bd165d20bd063c7a023d22232a1e75bf46e904067f92b49323fe89fa0fd586bf",
                          "amount": "1000000000000000000000"
                        }
                      ]
                    }
                  ],
                  "events": [],
                  "debugMessages": []
                }
              }
            }
          },
          "400": {
            "description": "BadRequest",
            "content": {
              "application/json": {
                "schema": {
                  "$ref": "#/components/schemas/BadRequest"
                },
                "example": {
                  "detail": "Something bad in the request"
                }
              }
            }
          },
          "401": {
            "description": "Unauthorized",
            "content": {
              "application/json": {
                "schema": {
                  "$ref": "#/components/schemas/Unauthorized"
                },
                "example": {
                  "detail": "You shall not pass"
                }
              }
            }
          },
          "404": {
            "description": "NotFound",
            "content": {
              "application/json": {
                "schema": {
                  "$ref": "#/components/schemas/NotFound"
                },
                "example": {
                  "resource": "wallet-name",
                  "detail": "wallet-name not found"
                }
              }
            }
          },
          "500": {
            "description": "InternalServerError",
            "content": {
              "application/json": {
                "schema": {
                  "$ref": "#/components/schemas/InternalServerError"
                },
                "example": {
                  "detail": "Ouch"
                }
              }
            }
          },
          "503": {
            "description": "ServiceUnavailable",
            "content": {
              "application/json": {
                "schema": {
                  "$ref": "#/components/schemas/ServiceUnavailable"
                },
                "example": {
                  "detail": "Self clique unsynced"
                }
              }
            }
          }
        }
      }
    },
    "/multisig/address": {
      "post": {
        "tags": [
          "Multi-signature"
        ],
        "summary": "Create the multisig address and unlock script",
        "operationId": "postMultisigAddress",
        "requestBody": {
          "description": "Format 1: `1000000000000000000`\n\nFormat 2: `x.y ALPH`, where `1 ALPH = 1000000000000000000\n\nField fromPublicKeyType can be  `default` or `bip340-schnorr`",
          "content": {
            "application/json": {
              "schema": {
                "$ref": "#/components/schemas/BuildMultisigAddress"
              },
              "example": {
                "keys": [
                  "d1b70d2226308b46da297486adb6b4f1a8c1842cb159ac5ec04f384fe2d6f5da28",
                  "d1b70d2226308b46da297486adb6b4f1a8c1842cb159ac5ec04f384fe2d6f5da28"
                ],
                "mrequired": 1
              }
            }
          },
          "required": true
        },
        "responses": {
          "200": {
            "content": {
              "application/json": {
                "schema": {
                  "$ref": "#/components/schemas/BuildMultisigAddressResult"
                },
                "example": {
                  "address": "1AujpupFP4KWeZvqA7itsHY9cLJmx4qTzojVZrg8W9y"
                }
              }
            }
          },
          "400": {
            "description": "BadRequest",
            "content": {
              "application/json": {
                "schema": {
                  "$ref": "#/components/schemas/BadRequest"
                },
                "example": {
                  "detail": "Something bad in the request"
                }
              }
            }
          },
          "401": {
            "description": "Unauthorized",
            "content": {
              "application/json": {
                "schema": {
                  "$ref": "#/components/schemas/Unauthorized"
                },
                "example": {
                  "detail": "You shall not pass"
                }
              }
            }
          },
          "404": {
            "description": "NotFound",
            "content": {
              "application/json": {
                "schema": {
                  "$ref": "#/components/schemas/NotFound"
                },
                "example": {
                  "resource": "wallet-name",
                  "detail": "wallet-name not found"
                }
              }
            }
          },
          "500": {
            "description": "InternalServerError",
            "content": {
              "application/json": {
                "schema": {
                  "$ref": "#/components/schemas/InternalServerError"
                },
                "example": {
                  "detail": "Ouch"
                }
              }
            }
          },
          "503": {
            "description": "ServiceUnavailable",
            "content": {
              "application/json": {
                "schema": {
                  "$ref": "#/components/schemas/ServiceUnavailable"
                },
                "example": {
                  "detail": "Self clique unsynced"
                }
              }
            }
          }
        }
      }
    },
    "/multisig/build": {
      "post": {
        "tags": [
          "Multi-signature"
        ],
        "summary": "Build a multisig unsigned transaction",
        "operationId": "postMultisigBuild",
        "requestBody": {
          "content": {
            "application/json": {
              "schema": {
                "$ref": "#/components/schemas/BuildMultisig"
              },
              "examples": {
                "Example0": {
                  "summary": "Default",
                  "value": {
                    "fromAddress": "1AujpupFP4KWeZvqA7itsHY9cLJmx4qTzojVZrg8W9y",
                    "fromPublicKeys": [
                      "d1b70d2226308b46da297486adb6b4f1a8c1842cb159ac5ec04f384fe2d6f5da28"
                    ],
                    "destinations": [
                      {
                        "address": "1AujpupFP4KWeZvqA7itsHY9cLJmx4qTzojVZrg8W9y",
                        "attoAlphAmount": "2000000000000000000"
                      }
                    ]
                  }
                },
                "Example1": {
                  "summary": "More settings",
                  "value": {
                    "fromAddress": "1AujpupFP4KWeZvqA7itsHY9cLJmx4qTzojVZrg8W9y",
                    "fromPublicKeys": [
                      "d1b70d2226308b46da297486adb6b4f1a8c1842cb159ac5ec04f384fe2d6f5da28"
                    ],
                    "destinations": [
                      {
                        "address": "1AujpupFP4KWeZvqA7itsHY9cLJmx4qTzojVZrg8W9y",
                        "attoAlphAmount": "2000000000000000000",
                        "tokens": [
                          {
                            "id": "2d11fd6c12435ffb07aaed4d190a505b621b927a5f6e51b61ce0ebe186397bdd",
                            "amount": "42000000000000000000"
                          },
                          {
                            "id": "bd165d20bd063c7a023d22232a1e75bf46e904067f92b49323fe89fa0fd586bf",
                            "amount": "1000000000000000000000"
                          }
                        ],
                        "lockTime": 1611041396892
                      }
                    ],
                    "gas": 20000,
                    "gasPrice": "100000000000"
                  }
                }
              }
            }
          },
          "required": true
        },
        "responses": {
          "200": {
            "content": {
              "application/json": {
                "schema": {
                  "$ref": "#/components/schemas/Transfer2"
                },
                "example": {
                  "unsignedTx": "35d1b2a520a0da34c5eb8d712aa9cc",
                  "gasAmount": 20000,
                  "gasPrice": "100000000000",
                  "txId": "503bfb16230888af4924aa8f8250d7d348b862e267d75d3147f1998050b6da69",
                  "fromGroup": 2,
                  "toGroup": 1
                }
              }
            }
          },
          "400": {
            "description": "BadRequest",
            "content": {
              "application/json": {
                "schema": {
                  "$ref": "#/components/schemas/BadRequest"
                },
                "example": {
                  "detail": "Something bad in the request"
                }
              }
            }
          },
          "401": {
            "description": "Unauthorized",
            "content": {
              "application/json": {
                "schema": {
                  "$ref": "#/components/schemas/Unauthorized"
                },
                "example": {
                  "detail": "You shall not pass"
                }
              }
            }
          },
          "404": {
            "description": "NotFound",
            "content": {
              "application/json": {
                "schema": {
                  "$ref": "#/components/schemas/NotFound"
                },
                "example": {
                  "resource": "wallet-name",
                  "detail": "wallet-name not found"
                }
              }
            }
          },
          "500": {
            "description": "InternalServerError",
            "content": {
              "application/json": {
                "schema": {
                  "$ref": "#/components/schemas/InternalServerError"
                },
                "example": {
                  "detail": "Ouch"
                }
              }
            }
          },
          "503": {
            "description": "ServiceUnavailable",
            "content": {
              "application/json": {
                "schema": {
                  "$ref": "#/components/schemas/ServiceUnavailable"
                },
                "example": {
                  "detail": "Self clique unsynced"
                }
              }
            }
          }
        }
      }
    },
    "/multisig/sweep": {
      "post": {
        "tags": [
          "Multi-signature"
        ],
        "summary": "Sweep all unlocked ALPH and token balances of a multisig address to another address",
        "operationId": "postMultisigSweep",
        "requestBody": {
          "content": {
            "application/json": {
              "schema": {
                "$ref": "#/components/schemas/BuildSweepMultisig"
              },
              "examples": {
                "Example0": {
                  "summary": "Default",
                  "value": {
                    "fromAddress": "1AujpupFP4KWeZvqA7itsHY9cLJmx4qTzojVZrg8W9y",
                    "fromPublicKeys": [
                      "d1b70d2226308b46da297486adb6b4f1a8c1842cb159ac5ec04f384fe2d6f5da28"
                    ],
                    "toAddress": "1AujpupFP4KWeZvqA7itsHY9cLJmx4qTzojVZrg8W9y"
                  }
                },
                "Example1": {
                  "summary": "More settings",
                  "value": {
                    "fromAddress": "1AujpupFP4KWeZvqA7itsHY9cLJmx4qTzojVZrg8W9y",
                    "fromPublicKeys": [
                      "d1b70d2226308b46da297486adb6b4f1a8c1842cb159ac5ec04f384fe2d6f5da28"
                    ],
                    "toAddress": "1AujpupFP4KWeZvqA7itsHY9cLJmx4qTzojVZrg8W9y",
                    "maxAttoAlphPerUTXO": "1000000000000000000",
                    "lockTime": 1611041396892,
                    "gasAmount": 20000,
                    "gasPrice": "100000000000",
                    "utxosLimit": 10,
                    "targetBlockHash": "bdaf9dc514ce7d34b6474b8ca10a3dfb93ba997cb9d5ff1ea724ebe2af48abe5"
                  }
                }
              }
            }
          },
          "required": true
        },
        "responses": {
          "200": {
            "content": {
              "application/json": {
                "schema": {
                  "$ref": "#/components/schemas/BuildSweepAddressTransactionsResult"
                },
                "example": {
                  "unsignedTxs": [
                    {
                      "txId": "503bfb16230888af4924aa8f8250d7d348b862e267d75d3147f1998050b6da69",
                      "unsignedTx": "35d1b2a520a0da34c5eb8d712aa9cc",
                      "gasAmount": 20000,
                      "gasPrice": "100000000000"
                    }
                  ],
                  "fromGroup": 2,
                  "toGroup": 1
                }
              }
            }
          },
          "400": {
            "description": "BadRequest",
            "content": {
              "application/json": {
                "schema": {
                  "$ref": "#/components/schemas/BadRequest"
                },
                "example": {
                  "detail": "Something bad in the request"
                }
              }
            }
          },
          "401": {
            "description": "Unauthorized",
            "content": {
              "application/json": {
                "schema": {
                  "$ref": "#/components/schemas/Unauthorized"
                },
                "example": {
                  "detail": "You shall not pass"
                }
              }
            }
          },
          "404": {
            "description": "NotFound",
            "content": {
              "application/json": {
                "schema": {
                  "$ref": "#/components/schemas/NotFound"
                },
                "example": {
                  "resource": "wallet-name",
                  "detail": "wallet-name not found"
                }
              }
            }
          },
          "500": {
            "description": "InternalServerError",
            "content": {
              "application/json": {
                "schema": {
                  "$ref": "#/components/schemas/InternalServerError"
                },
                "example": {
                  "detail": "Ouch"
                }
              }
            }
          },
          "503": {
            "description": "ServiceUnavailable",
            "content": {
              "application/json": {
                "schema": {
                  "$ref": "#/components/schemas/ServiceUnavailable"
                },
                "example": {
                  "detail": "Self clique unsynced"
                }
              }
            }
          }
        }
      }
    },
    "/multisig/submit": {
      "post": {
        "tags": [
          "Multi-signature"
        ],
        "summary": "Submit a multi-signed transaction",
        "operationId": "postMultisigSubmit",
        "requestBody": {
          "content": {
            "application/json": {
              "schema": {
                "$ref": "#/components/schemas/SubmitMultisig"
              },
              "example": {
                "unsignedTx": "35d1b2a520a0da34c5eb8d712aa9cc",
                "signatures": [
                  "9e1a35b2931bd04e6780d01c36e3e5337941aa80f173cfe4f4e249c44ab135272b834c1a639db9c89d673a8a30524042b0469672ca845458a5a0cf2cad53221b"
                ]
              }
            }
          },
          "required": true
        },
        "responses": {
          "200": {
            "content": {
              "application/json": {
                "schema": {
                  "$ref": "#/components/schemas/SubmitTxResult"
                },
                "example": {
                  "txId": "503bfb16230888af4924aa8f8250d7d348b862e267d75d3147f1998050b6da69",
                  "fromGroup": 2,
                  "toGroup": 1
                }
              }
            }
          },
          "400": {
            "description": "BadRequest",
            "content": {
              "application/json": {
                "schema": {
                  "$ref": "#/components/schemas/BadRequest"
                },
                "example": {
                  "detail": "Something bad in the request"
                }
              }
            }
          },
          "401": {
            "description": "Unauthorized",
            "content": {
              "application/json": {
                "schema": {
                  "$ref": "#/components/schemas/Unauthorized"
                },
                "example": {
                  "detail": "You shall not pass"
                }
              }
            }
          },
          "404": {
            "description": "NotFound",
            "content": {
              "application/json": {
                "schema": {
                  "$ref": "#/components/schemas/NotFound"
                },
                "example": {
                  "resource": "wallet-name",
                  "detail": "wallet-name not found"
                }
              }
            }
          },
          "500": {
            "description": "InternalServerError",
            "content": {
              "application/json": {
                "schema": {
                  "$ref": "#/components/schemas/InternalServerError"
                },
                "example": {
                  "detail": "Ouch"
                }
              }
            }
          },
          "503": {
            "description": "ServiceUnavailable",
            "content": {
              "application/json": {
                "schema": {
                  "$ref": "#/components/schemas/ServiceUnavailable"
                },
                "example": {
                  "detail": "Self clique unsynced"
                }
              }
            }
          }
        }
      }
    },
    "/miners/cpu-mining": {
      "post": {
        "tags": [
          "Miners"
        ],
        "summary": "Execute an action on CPU miner. !!! for test only !!!",
        "operationId": "postMinersCpu-mining",
        "parameters": [
          {
            "name": "action",
            "in": "query",
            "required": true,
            "schema": {
              "type": "string"
            },
            "examples": {
              "Start mining": {
                "value": "start-mining"
              },
              "Stop mining": {
                "value": "stop-mining"
              }
            }
          }
        ],
        "responses": {
          "200": {
            "content": {
              "application/json": {
                "schema": {
                  "type": "boolean"
                },
                "example": true
              }
            }
          },
          "400": {
            "description": "BadRequest",
            "content": {
              "application/json": {
                "schema": {
                  "$ref": "#/components/schemas/BadRequest"
                },
                "example": {
                  "detail": "Something bad in the request"
                }
              }
            }
          },
          "401": {
            "description": "Unauthorized",
            "content": {
              "application/json": {
                "schema": {
                  "$ref": "#/components/schemas/Unauthorized"
                },
                "example": {
                  "detail": "You shall not pass"
                }
              }
            }
          },
          "404": {
            "description": "NotFound",
            "content": {
              "application/json": {
                "schema": {
                  "$ref": "#/components/schemas/NotFound"
                },
                "example": {
                  "resource": "wallet-name",
                  "detail": "wallet-name not found"
                }
              }
            }
          },
          "500": {
            "description": "InternalServerError",
            "content": {
              "application/json": {
                "schema": {
                  "$ref": "#/components/schemas/InternalServerError"
                },
                "example": {
                  "detail": "Ouch"
                }
              }
            }
          },
          "503": {
            "description": "ServiceUnavailable",
            "content": {
              "application/json": {
                "schema": {
                  "$ref": "#/components/schemas/ServiceUnavailable"
                },
                "example": {
                  "detail": "Self clique unsynced"
                }
              }
            }
          }
        }
      }
    },
    "/miners/cpu-mining/mine-one-block": {
      "post": {
        "tags": [
          "Miners"
        ],
        "summary": "Mine a block on CPU miner. !!! for test only !!!",
        "operationId": "postMinersCpu-miningMine-one-block",
        "parameters": [
          {
            "name": "fromGroup",
            "in": "query",
            "required": true,
            "schema": {
              "type": "integer",
              "format": "int32"
            }
          },
          {
            "name": "toGroup",
            "in": "query",
            "required": true,
            "schema": {
              "type": "integer",
              "format": "int32"
            }
          }
        ],
        "responses": {
          "200": {
            "content": {
              "application/json": {
                "schema": {
                  "type": "boolean"
                },
                "example": true
              }
            }
          },
          "400": {
            "description": "BadRequest",
            "content": {
              "application/json": {
                "schema": {
                  "$ref": "#/components/schemas/BadRequest"
                },
                "example": {
                  "detail": "Something bad in the request"
                }
              }
            }
          },
          "401": {
            "description": "Unauthorized",
            "content": {
              "application/json": {
                "schema": {
                  "$ref": "#/components/schemas/Unauthorized"
                },
                "example": {
                  "detail": "You shall not pass"
                }
              }
            }
          },
          "404": {
            "description": "NotFound",
            "content": {
              "application/json": {
                "schema": {
                  "$ref": "#/components/schemas/NotFound"
                },
                "example": {
                  "resource": "wallet-name",
                  "detail": "wallet-name not found"
                }
              }
            }
          },
          "500": {
            "description": "InternalServerError",
            "content": {
              "application/json": {
                "schema": {
                  "$ref": "#/components/schemas/InternalServerError"
                },
                "example": {
                  "detail": "Ouch"
                }
              }
            }
          },
          "503": {
            "description": "ServiceUnavailable",
            "content": {
              "application/json": {
                "schema": {
                  "$ref": "#/components/schemas/ServiceUnavailable"
                },
                "example": {
                  "detail": "Self clique unsynced"
                }
              }
            }
          }
        }
      }
    },
    "/miners/addresses": {
      "get": {
        "tags": [
          "Miners"
        ],
        "summary": "List miner's addresses",
        "operationId": "getMinersAddresses",
        "responses": {
          "200": {
            "content": {
              "application/json": {
                "schema": {
                  "$ref": "#/components/schemas/MinerAddresses"
                },
                "example": {
                  "addresses": [
                    "1AujpupFP4KWeZvqA7itsHY9cLJmx4qTzojVZrg8W9y"
                  ]
                }
              }
            }
          },
          "400": {
            "description": "BadRequest",
            "content": {
              "application/json": {
                "schema": {
                  "$ref": "#/components/schemas/BadRequest"
                },
                "example": {
                  "detail": "Something bad in the request"
                }
              }
            }
          },
          "401": {
            "description": "Unauthorized",
            "content": {
              "application/json": {
                "schema": {
                  "$ref": "#/components/schemas/Unauthorized"
                },
                "example": {
                  "detail": "You shall not pass"
                }
              }
            }
          },
          "404": {
            "description": "NotFound",
            "content": {
              "application/json": {
                "schema": {
                  "$ref": "#/components/schemas/NotFound"
                },
                "example": {
                  "resource": "wallet-name",
                  "detail": "wallet-name not found"
                }
              }
            }
          },
          "500": {
            "description": "InternalServerError",
            "content": {
              "application/json": {
                "schema": {
                  "$ref": "#/components/schemas/InternalServerError"
                },
                "example": {
                  "detail": "Ouch"
                }
              }
            }
          },
          "503": {
            "description": "ServiceUnavailable",
            "content": {
              "application/json": {
                "schema": {
                  "$ref": "#/components/schemas/ServiceUnavailable"
                },
                "example": {
                  "detail": "Self clique unsynced"
                }
              }
            }
          }
        }
      },
      "put": {
        "tags": [
          "Miners"
        ],
        "summary": "Update miner's addresses, but better to use user.conf instead",
        "operationId": "putMinersAddresses",
        "requestBody": {
          "content": {
            "application/json": {
              "schema": {
                "$ref": "#/components/schemas/MinerAddresses"
              },
              "example": {
                "addresses": [
                  "1AujpupFP4KWeZvqA7itsHY9cLJmx4qTzojVZrg8W9y"
                ]
              }
            }
          },
          "required": true
        },
        "responses": {
          "200": {},
          "400": {
            "description": "BadRequest",
            "content": {
              "application/json": {
                "schema": {
                  "$ref": "#/components/schemas/BadRequest"
                },
                "example": {
                  "detail": "Something bad in the request"
                }
              }
            }
          },
          "401": {
            "description": "Unauthorized",
            "content": {
              "application/json": {
                "schema": {
                  "$ref": "#/components/schemas/Unauthorized"
                },
                "example": {
                  "detail": "You shall not pass"
                }
              }
            }
          },
          "404": {
            "description": "NotFound",
            "content": {
              "application/json": {
                "schema": {
                  "$ref": "#/components/schemas/NotFound"
                },
                "example": {
                  "resource": "wallet-name",
                  "detail": "wallet-name not found"
                }
              }
            }
          },
          "500": {
            "description": "InternalServerError",
            "content": {
              "application/json": {
                "schema": {
                  "$ref": "#/components/schemas/InternalServerError"
                },
                "example": {
                  "detail": "Ouch"
                }
              }
            }
          },
          "503": {
            "description": "ServiceUnavailable",
            "content": {
              "application/json": {
                "schema": {
                  "$ref": "#/components/schemas/ServiceUnavailable"
                },
                "example": {
                  "detail": "Self clique unsynced"
                }
              }
            }
          }
        }
      }
    },
    "/events/contract/{contractAddress}": {
      "get": {
        "tags": [
          "Events"
        ],
        "summary": "Get events for a contract within a counter range",
        "operationId": "getEventsContractContractaddress",
        "parameters": [
          {
            "name": "contractAddress",
            "in": "path",
            "required": true,
            "schema": {
              "type": "string",
              "format": "address"
            }
          },
          {
            "name": "start",
            "in": "query",
            "required": true,
            "schema": {
              "type": "integer",
              "format": "int32"
            }
          },
          {
            "name": "limit",
            "in": "query",
            "required": false,
            "schema": {
              "type": "integer",
              "format": "int32"
            }
          },
          {
            "name": "group",
            "in": "query",
            "required": false,
            "schema": {
              "type": "integer",
              "format": "int32"
            }
          }
        ],
        "responses": {
          "200": {
            "content": {
              "application/json": {
                "schema": {
                  "$ref": "#/components/schemas/ContractEvents"
                },
                "example": {
                  "events": [
                    {
                      "blockHash": "bdaf9dc514ce7d34b6474b8ca10a3dfb93ba997cb9d5ff1ea724ebe2af48abe5",
                      "txId": "503bfb16230888af4924aa8f8250d7d348b862e267d75d3147f1998050b6da69",
                      "eventIndex": 1,
                      "fields": [
                        {
                          "type": "Address",
                          "value": "1AujpupFP4KWeZvqA7itsHY9cLJmx4qTzojVZrg8W9y"
                        },
                        {
                          "type": "U256",
                          "value": "10"
                        }
                      ]
                    }
                  ],
                  "nextStart": 2
                }
              }
            }
          },
          "400": {
            "description": "BadRequest",
            "content": {
              "application/json": {
                "schema": {
                  "$ref": "#/components/schemas/BadRequest"
                },
                "example": {
                  "detail": "Something bad in the request"
                }
              }
            }
          },
          "401": {
            "description": "Unauthorized",
            "content": {
              "application/json": {
                "schema": {
                  "$ref": "#/components/schemas/Unauthorized"
                },
                "example": {
                  "detail": "You shall not pass"
                }
              }
            }
          },
          "404": {
            "description": "NotFound",
            "content": {
              "application/json": {
                "schema": {
                  "$ref": "#/components/schemas/NotFound"
                },
                "example": {
                  "resource": "wallet-name",
                  "detail": "wallet-name not found"
                }
              }
            }
          },
          "500": {
            "description": "InternalServerError",
            "content": {
              "application/json": {
                "schema": {
                  "$ref": "#/components/schemas/InternalServerError"
                },
                "example": {
                  "detail": "Ouch"
                }
              }
            }
          },
          "503": {
            "description": "ServiceUnavailable",
            "content": {
              "application/json": {
                "schema": {
                  "$ref": "#/components/schemas/ServiceUnavailable"
                },
                "example": {
                  "detail": "Self clique unsynced"
                }
              }
            }
          }
        }
      }
    },
    "/events/contract/{contractAddress}/current-count": {
      "get": {
        "tags": [
          "Events"
        ],
        "summary": "Get current value of the events counter for a contract",
        "operationId": "getEventsContractContractaddressCurrent-count",
        "parameters": [
          {
            "name": "contractAddress",
            "in": "path",
            "required": true,
            "schema": {
              "type": "string",
              "format": "address"
            }
          }
        ],
        "responses": {
          "200": {
            "content": {
              "application/json": {
                "schema": {
                  "type": "integer",
                  "format": "int32"
                },
                "example": 100
              }
            }
          },
          "400": {
            "description": "BadRequest",
            "content": {
              "application/json": {
                "schema": {
                  "$ref": "#/components/schemas/BadRequest"
                },
                "example": {
                  "detail": "Something bad in the request"
                }
              }
            }
          },
          "401": {
            "description": "Unauthorized",
            "content": {
              "application/json": {
                "schema": {
                  "$ref": "#/components/schemas/Unauthorized"
                },
                "example": {
                  "detail": "You shall not pass"
                }
              }
            }
          },
          "404": {
            "description": "NotFound",
            "content": {
              "application/json": {
                "schema": {
                  "$ref": "#/components/schemas/NotFound"
                },
                "example": {
                  "resource": "wallet-name",
                  "detail": "wallet-name not found"
                }
              }
            }
          },
          "500": {
            "description": "InternalServerError",
            "content": {
              "application/json": {
                "schema": {
                  "$ref": "#/components/schemas/InternalServerError"
                },
                "example": {
                  "detail": "Ouch"
                }
              }
            }
          },
          "503": {
            "description": "ServiceUnavailable",
            "content": {
              "application/json": {
                "schema": {
                  "$ref": "#/components/schemas/ServiceUnavailable"
                },
                "example": {
                  "detail": "Self clique unsynced"
                }
              }
            }
          }
        }
      }
    },
    "/events/tx-id/{txId}": {
      "get": {
        "tags": [
          "Events"
        ],
        "summary": "Get contract events for a transaction",
        "operationId": "getEventsTx-idTxid",
        "parameters": [
          {
            "name": "txId",
            "in": "path",
            "required": true,
            "schema": {
              "type": "string",
              "format": "32-byte-hash"
            }
          },
          {
            "name": "group",
            "in": "query",
            "required": false,
            "schema": {
              "type": "integer",
              "format": "int32"
            }
          }
        ],
        "responses": {
          "200": {
            "content": {
              "application/json": {
                "schema": {
                  "$ref": "#/components/schemas/ContractEventsByTxId"
                },
                "example": {
                  "events": [
                    {
                      "blockHash": "bdaf9dc514ce7d34b6474b8ca10a3dfb93ba997cb9d5ff1ea724ebe2af48abe5",
                      "contractAddress": "vSxdLL2kE3o6vJBdKkdgmS3W39G3ZEmFHpo2y1jnbzBq",
                      "eventIndex": 1,
                      "fields": [
                        {
                          "type": "Address",
                          "value": "1AujpupFP4KWeZvqA7itsHY9cLJmx4qTzojVZrg8W9y"
                        },
                        {
                          "type": "U256",
                          "value": "10"
                        }
                      ]
                    }
                  ]
                }
              }
            }
          },
          "400": {
            "description": "BadRequest",
            "content": {
              "application/json": {
                "schema": {
                  "$ref": "#/components/schemas/BadRequest"
                },
                "example": {
                  "detail": "Something bad in the request"
                }
              }
            }
          },
          "401": {
            "description": "Unauthorized",
            "content": {
              "application/json": {
                "schema": {
                  "$ref": "#/components/schemas/Unauthorized"
                },
                "example": {
                  "detail": "You shall not pass"
                }
              }
            }
          },
          "404": {
            "description": "NotFound",
            "content": {
              "application/json": {
                "schema": {
                  "$ref": "#/components/schemas/NotFound"
                },
                "example": {
                  "resource": "wallet-name",
                  "detail": "wallet-name not found"
                }
              }
            }
          },
          "500": {
            "description": "InternalServerError",
            "content": {
              "application/json": {
                "schema": {
                  "$ref": "#/components/schemas/InternalServerError"
                },
                "example": {
                  "detail": "Ouch"
                }
              }
            }
          },
          "503": {
            "description": "ServiceUnavailable",
            "content": {
              "application/json": {
                "schema": {
                  "$ref": "#/components/schemas/ServiceUnavailable"
                },
                "example": {
                  "detail": "Self clique unsynced"
                }
              }
            }
          }
        }
      }
    },
    "/events/block-hash/{blockHash}": {
      "get": {
        "tags": [
          "Events"
        ],
        "summary": "Get contract events for a block",
        "operationId": "getEventsBlock-hashBlockhash",
        "parameters": [
          {
            "name": "blockHash",
            "in": "path",
            "required": true,
            "schema": {
              "type": "string",
              "format": "block-hash"
            }
          },
          {
            "name": "group",
            "in": "query",
            "required": false,
            "schema": {
              "type": "integer",
              "format": "int32"
            }
          }
        ],
        "responses": {
          "200": {
            "content": {
              "application/json": {
                "schema": {
                  "$ref": "#/components/schemas/ContractEventsByBlockHash"
                },
                "example": {
                  "events": [
                    {
                      "txId": "503bfb16230888af4924aa8f8250d7d348b862e267d75d3147f1998050b6da69",
                      "contractAddress": "vSxdLL2kE3o6vJBdKkdgmS3W39G3ZEmFHpo2y1jnbzBq",
                      "eventIndex": 1,
                      "fields": [
                        {
                          "type": "Address",
                          "value": "1AujpupFP4KWeZvqA7itsHY9cLJmx4qTzojVZrg8W9y"
                        },
                        {
                          "type": "U256",
                          "value": "10"
                        }
                      ]
                    }
                  ]
                }
              }
            }
          },
          "400": {
            "description": "BadRequest",
            "content": {
              "application/json": {
                "schema": {
                  "$ref": "#/components/schemas/BadRequest"
                },
                "example": {
                  "detail": "Something bad in the request"
                }
              }
            }
          },
          "401": {
            "description": "Unauthorized",
            "content": {
              "application/json": {
                "schema": {
                  "$ref": "#/components/schemas/Unauthorized"
                },
                "example": {
                  "detail": "You shall not pass"
                }
              }
            }
          },
          "404": {
            "description": "NotFound",
            "content": {
              "application/json": {
                "schema": {
                  "$ref": "#/components/schemas/NotFound"
                },
                "example": {
                  "resource": "wallet-name",
                  "detail": "wallet-name not found"
                }
              }
            }
          },
          "500": {
            "description": "InternalServerError",
            "content": {
              "application/json": {
                "schema": {
                  "$ref": "#/components/schemas/InternalServerError"
                },
                "example": {
                  "detail": "Ouch"
                }
              }
            }
          },
          "503": {
            "description": "ServiceUnavailable",
            "content": {
              "application/json": {
                "schema": {
                  "$ref": "#/components/schemas/ServiceUnavailable"
                },
                "example": {
                  "detail": "Self clique unsynced"
                }
              }
            }
          }
        }
      }
    },
    "/utils/verify-signature": {
      "post": {
        "tags": [
          "Utils"
        ],
        "summary": "Verify the SecP256K1 signature of some data",
        "operationId": "postUtilsVerify-signature",
        "requestBody": {
          "content": {
            "application/json": {
              "schema": {
                "$ref": "#/components/schemas/VerifySignature"
              },
              "example": {
                "data": "35d1b2a520a0da34c5eb8d712aa9cc",
                "signature": "9e1a35b2931bd04e6780d01c36e3e5337941aa80f173cfe4f4e249c44ab135272b834c1a639db9c89d673a8a30524042b0469672ca845458a5a0cf2cad53221b",
                "publicKey": "d1b70d2226308b46da297486adb6b4f1a8c1842cb159ac5ec04f384fe2d6f5da28"
              }
            }
          },
          "required": true
        },
        "responses": {
          "200": {
            "content": {
              "application/json": {
                "schema": {
                  "type": "boolean"
                },
                "example": true
              }
            }
          },
          "400": {
            "description": "BadRequest",
            "content": {
              "application/json": {
                "schema": {
                  "$ref": "#/components/schemas/BadRequest"
                },
                "example": {
                  "detail": "Something bad in the request"
                }
              }
            }
          },
          "401": {
            "description": "Unauthorized",
            "content": {
              "application/json": {
                "schema": {
                  "$ref": "#/components/schemas/Unauthorized"
                },
                "example": {
                  "detail": "You shall not pass"
                }
              }
            }
          },
          "404": {
            "description": "NotFound",
            "content": {
              "application/json": {
                "schema": {
                  "$ref": "#/components/schemas/NotFound"
                },
                "example": {
                  "resource": "wallet-name",
                  "detail": "wallet-name not found"
                }
              }
            }
          },
          "500": {
            "description": "InternalServerError",
            "content": {
              "application/json": {
                "schema": {
                  "$ref": "#/components/schemas/InternalServerError"
                },
                "example": {
                  "detail": "Ouch"
                }
              }
            }
          },
          "503": {
            "description": "ServiceUnavailable",
            "content": {
              "application/json": {
                "schema": {
                  "$ref": "#/components/schemas/ServiceUnavailable"
                },
                "example": {
                  "detail": "Self clique unsynced"
                }
              }
            }
          }
        }
      }
    },
    "/utils/target-to-hashrate": {
      "post": {
        "tags": [
          "Utils"
        ],
        "summary": "Convert a target to hashrate",
        "operationId": "postUtilsTarget-to-hashrate",
        "requestBody": {
          "content": {
            "application/json": {
              "schema": {
                "$ref": "#/components/schemas/TargetToHashrate"
              },
              "example": {
                "target": "1b032b55"
              }
            }
          },
          "required": true
        },
        "responses": {
          "200": {
            "content": {
              "application/json": {
                "schema": {
                  "$ref": "#/components/schemas/Result"
                },
                "example": {
                  "hashrate": "355255758493400"
                }
              }
            }
          },
          "400": {
            "description": "BadRequest",
            "content": {
              "application/json": {
                "schema": {
                  "$ref": "#/components/schemas/BadRequest"
                },
                "example": {
                  "detail": "Something bad in the request"
                }
              }
            }
          },
          "401": {
            "description": "Unauthorized",
            "content": {
              "application/json": {
                "schema": {
                  "$ref": "#/components/schemas/Unauthorized"
                },
                "example": {
                  "detail": "You shall not pass"
                }
              }
            }
          },
          "404": {
            "description": "NotFound",
            "content": {
              "application/json": {
                "schema": {
                  "$ref": "#/components/schemas/NotFound"
                },
                "example": {
                  "resource": "wallet-name",
                  "detail": "wallet-name not found"
                }
              }
            }
          },
          "500": {
            "description": "InternalServerError",
            "content": {
              "application/json": {
                "schema": {
                  "$ref": "#/components/schemas/InternalServerError"
                },
                "example": {
                  "detail": "Ouch"
                }
              }
            }
          },
          "503": {
            "description": "ServiceUnavailable",
            "content": {
              "application/json": {
                "schema": {
                  "$ref": "#/components/schemas/ServiceUnavailable"
                },
                "example": {
                  "detail": "Self clique unsynced"
                }
              }
            }
          }
        }
      }
    },
    "/utils/check-hash-indexing": {
      "put": {
        "tags": [
          "Utils"
        ],
        "summary": "Check and repair the indexing of block hashes",
        "operationId": "putUtilsCheck-hash-indexing",
        "responses": {
          "200": {},
          "400": {
            "description": "BadRequest",
            "content": {
              "application/json": {
                "schema": {
                  "$ref": "#/components/schemas/BadRequest"
                },
                "example": {
                  "detail": "Something bad in the request"
                }
              }
            }
          },
          "401": {
            "description": "Unauthorized",
            "content": {
              "application/json": {
                "schema": {
                  "$ref": "#/components/schemas/Unauthorized"
                },
                "example": {
                  "detail": "You shall not pass"
                }
              }
            }
          },
          "404": {
            "description": "NotFound",
            "content": {
              "application/json": {
                "schema": {
                  "$ref": "#/components/schemas/NotFound"
                },
                "example": {
                  "resource": "wallet-name",
                  "detail": "wallet-name not found"
                }
              }
            }
          },
          "500": {
            "description": "InternalServerError",
            "content": {
              "application/json": {
                "schema": {
                  "$ref": "#/components/schemas/InternalServerError"
                },
                "example": {
                  "detail": "Ouch"
                }
              }
            }
          },
          "503": {
            "description": "ServiceUnavailable",
            "content": {
              "application/json": {
                "schema": {
                  "$ref": "#/components/schemas/ServiceUnavailable"
                },
                "example": {
                  "detail": "Self clique unsynced"
                }
              }
            }
          }
        }
      }
    }
  },
  "components": {
    "schemas": {
      "AddressBalance": {
        "title": "AddressBalance",
        "type": "object",
        "required": [
          "address",
          "balance",
          "balanceHint",
          "lockedBalance",
          "lockedBalanceHint"
        ],
        "properties": {
          "address": {
            "type": "string",
            "format": "address"
          },
          "balance": {
            "type": "string",
            "format": "uint256"
          },
          "balanceHint": {
            "type": "string",
            "format": "x.x ALPH"
          },
          "lockedBalance": {
            "type": "string",
            "format": "uint256"
          },
          "lockedBalanceHint": {
            "type": "string",
            "format": "x.x ALPH"
          }
        }
      },
      "AddressInfo": {
        "title": "AddressInfo",
        "type": "object",
        "required": [
          "address",
          "publicKey",
          "group",
          "path"
        ],
        "properties": {
          "address": {
            "type": "string",
            "format": "address"
          },
          "publicKey": {
            "type": "string",
            "format": "public-key"
          },
          "group": {
            "type": "integer",
            "format": "group-index"
          },
          "path": {
            "type": "string"
          }
        }
      },
      "Addresses": {
        "title": "Addresses",
        "type": "object",
        "required": [
          "activeAddress",
          "addresses"
        ],
        "properties": {
          "activeAddress": {
            "type": "string",
            "format": "address"
          },
          "addresses": {
            "type": "array",
            "items": {
              "$ref": "#/components/schemas/AddressInfo"
            }
          }
        }
      },
      "AssetInput": {
        "title": "AssetInput",
        "type": "object",
        "required": [
          "outputRef",
          "unlockScript"
        ],
        "properties": {
          "outputRef": {
            "$ref": "#/components/schemas/OutputRef"
          },
          "unlockScript": {
            "type": "string",
            "format": "hex-string"
          }
        }
      },
      "AssetOutput": {
        "title": "AssetOutput",
        "type": "object",
        "required": [
          "hint",
          "key",
          "attoAlphAmount",
          "address",
          "tokens",
          "lockTime",
          "message",
          "type"
        ],
        "properties": {
          "hint": {
            "type": "integer",
            "format": "int32"
          },
          "key": {
            "type": "string",
            "format": "32-byte-hash"
          },
          "attoAlphAmount": {
            "type": "string",
            "format": "uint256"
          },
          "address": {
            "type": "string",
            "format": "address"
          },
          "tokens": {
            "type": "array",
            "items": {
              "$ref": "#/components/schemas/Token"
            }
          },
          "lockTime": {
            "type": "integer",
            "format": "int64"
          },
          "message": {
            "type": "string",
            "format": "hex-string"
          },
          "type": {
            "type": "string"
          }
        }
      },
      "AssetState": {
        "title": "AssetState",
        "type": "object",
        "required": [
          "attoAlphAmount"
        ],
        "properties": {
          "attoAlphAmount": {
            "type": "string",
            "format": "uint256"
          },
          "tokens": {
            "type": "array",
            "items": {
              "$ref": "#/components/schemas/Token"
            }
          }
        }
      },
      "BadRequest": {
        "title": "BadRequest",
        "type": "object",
        "required": [
          "detail"
        ],
        "properties": {
          "detail": {
            "type": "string"
          }
        }
      },
      "Balance": {
        "title": "Balance",
        "type": "object",
        "required": [
          "balance",
          "balanceHint",
          "lockedBalance",
          "lockedBalanceHint",
          "utxoNum"
        ],
        "properties": {
          "balance": {
            "type": "string",
            "format": "uint256"
          },
          "balanceHint": {
            "type": "string",
            "format": "x.x ALPH"
          },
          "lockedBalance": {
            "type": "string",
            "format": "uint256"
          },
          "lockedBalanceHint": {
            "type": "string",
            "format": "x.x ALPH"
          },
          "tokenBalances": {
            "type": "array",
            "items": {
              "$ref": "#/components/schemas/Token"
            }
          },
          "lockedTokenBalances": {
            "type": "array",
            "items": {
              "$ref": "#/components/schemas/Token"
            }
          },
          "utxoNum": {
            "type": "integer",
            "format": "int32"
          }
        }
      },
      "Balances": {
        "title": "Balances",
        "type": "object",
        "required": [
          "totalBalance",
          "totalBalanceHint",
          "balances"
        ],
        "properties": {
          "totalBalance": {
            "type": "string",
            "format": "uint256"
          },
          "totalBalanceHint": {
            "type": "string",
            "format": "x.x ALPH"
          },
          "balances": {
            "type": "array",
            "items": {
              "$ref": "#/components/schemas/AddressBalance"
            }
          }
        }
      },
      "Ban": {
        "title": "Ban",
        "type": "object",
        "required": [
          "peers",
          "type"
        ],
        "properties": {
          "peers": {
            "type": "array",
            "items": {
              "type": "string",
              "format": "inet-address"
            }
          },
          "type": {
            "type": "string"
          }
        }
      },
      "Banned": {
        "title": "Banned",
        "type": "object",
        "required": [
          "until",
          "type"
        ],
        "properties": {
          "until": {
            "type": "integer",
            "format": "int64"
          },
          "type": {
            "type": "string"
          }
        }
      },
      "BlockAndEvents": {
        "title": "BlockAndEvents",
        "type": "object",
        "required": [
          "block",
          "events"
        ],
        "properties": {
          "block": {
            "$ref": "#/components/schemas/BlockEntry"
          },
          "events": {
            "type": "array",
            "items": {
              "$ref": "#/components/schemas/ContractEventByBlockHash"
            }
          }
        }
      },
      "BlockEntry": {
        "title": "BlockEntry",
        "type": "object",
        "required": [
          "hash",
          "timestamp",
          "chainFrom",
          "chainTo",
          "height",
          "deps",
          "transactions",
          "nonce",
          "version",
          "depStateHash",
          "txsHash",
          "target",
          "ghostUncles"
        ],
        "properties": {
          "hash": {
            "type": "string",
            "format": "block-hash"
          },
          "timestamp": {
            "type": "integer",
            "format": "int64"
          },
          "chainFrom": {
            "type": "integer",
            "format": "int32"
          },
          "chainTo": {
            "type": "integer",
            "format": "int32"
          },
          "height": {
            "type": "integer",
            "format": "int32"
          },
          "deps": {
            "type": "array",
            "items": {
              "type": "string",
              "format": "block-hash"
            }
          },
          "transactions": {
            "type": "array",
            "items": {
              "$ref": "#/components/schemas/Transaction"
            }
          },
          "nonce": {
            "type": "string",
            "format": "hex-string"
          },
          "version": {
            "type": "integer"
          },
          "depStateHash": {
            "type": "string",
            "format": "32-byte-hash"
          },
          "txsHash": {
            "type": "string",
            "format": "32-byte-hash"
          },
          "target": {
            "type": "string",
            "format": "hex-string"
          },
          "ghostUncles": {
            "type": "array",
            "items": {
              "$ref": "#/components/schemas/GhostUncleBlockEntry"
            }
          }
        }
      },
      "BlockHeaderEntry": {
        "title": "BlockHeaderEntry",
        "type": "object",
        "required": [
          "hash",
          "timestamp",
          "chainFrom",
          "chainTo",
          "height",
          "deps"
        ],
        "properties": {
          "hash": {
            "type": "string",
            "format": "block-hash"
          },
          "timestamp": {
            "type": "integer",
            "format": "int64"
          },
          "chainFrom": {
            "type": "integer",
            "format": "int32"
          },
          "chainTo": {
            "type": "integer",
            "format": "int32"
          },
          "height": {
            "type": "integer",
            "format": "int32"
          },
          "deps": {
            "type": "array",
            "items": {
              "type": "string",
              "format": "block-hash"
            }
          }
        }
      },
      "BlocksAndEventsPerTimeStampRange": {
        "title": "BlocksAndEventsPerTimeStampRange",
        "type": "object",
        "required": [
          "blocksAndEvents"
        ],
        "properties": {
          "blocksAndEvents": {
            "type": "array",
            "items": {
              "type": "array",
              "items": {
                "$ref": "#/components/schemas/BlockAndEvents"
              }
            }
          }
        }
      },
      "BlocksPerTimeStampRange": {
        "title": "BlocksPerTimeStampRange",
        "type": "object",
        "required": [
          "blocks"
        ],
        "properties": {
          "blocks": {
            "type": "array",
            "items": {
              "type": "array",
              "items": {
                "$ref": "#/components/schemas/BlockEntry"
              }
            }
          }
        }
      },
      "BrokerInfo": {
        "title": "BrokerInfo",
        "type": "object",
        "required": [
          "cliqueId",
          "brokerId",
          "brokerNum",
          "address"
        ],
        "properties": {
          "cliqueId": {
            "type": "string",
            "format": "clique-id"
          },
          "brokerId": {
            "type": "integer",
            "format": "int32"
          },
          "brokerNum": {
            "type": "integer",
            "format": "int32"
          },
          "address": {
            "type": "object",
            "format": "inet-socket-address",
            "required": [
              "addr",
              "port"
            ],
            "properties": {
              "addr": {
                "type": "string"
              },
              "port": {
                "type": "integer",
                "format": "int32"
              }
            }
          }
        }
      },
      "BuildInfo": {
        "title": "BuildInfo",
        "type": "object",
        "required": [
          "releaseVersion",
          "commit"
        ],
        "properties": {
          "releaseVersion": {
            "type": "string"
          },
          "commit": {
            "type": "string"
          }
        }
      },
      "BuildMultiAddressesTransaction": {
        "title": "BuildMultiAddressesTransaction",
        "type": "object",
        "required": [
          "from"
        ],
        "properties": {
          "from": {
            "type": "array",
            "items": {
              "$ref": "#/components/schemas/Source"
            }
          },
          "gasPrice": {
            "type": "string",
            "format": "uint256"
          },
          "targetBlockHash": {
            "type": "string",
            "format": "block-hash"
          }
        }
      },
      "BuildMultisig": {
        "title": "BuildMultisig",
        "type": "object",
        "required": [
          "fromAddress",
          "fromPublicKeys",
          "destinations"
        ],
        "properties": {
          "fromAddress": {
            "type": "string",
            "format": "address"
          },
          "fromPublicKeys": {
            "type": "array",
            "items": {
              "type": "string",
              "format": "public-key"
            }
          },
          "destinations": {
            "type": "array",
            "items": {
              "$ref": "#/components/schemas/Destination"
            }
          },
          "gas": {
            "type": "integer",
            "format": "gas"
          },
          "gasPrice": {
            "type": "string",
            "format": "uint256"
          }
        }
      },
      "BuildMultisigAddress": {
        "title": "BuildMultisigAddress",
        "type": "object",
        "required": [
          "keys",
          "mrequired"
        ],
        "properties": {
          "keys": {
            "type": "array",
            "items": {
              "type": "string",
              "format": "public-key"
            }
          },
          "mrequired": {
            "type": "integer",
            "format": "int32"
          }
        }
      },
      "BuildMultisigAddressResult": {
        "title": "BuildMultisigAddressResult",
        "type": "object",
        "required": [
          "address"
        ],
        "properties": {
          "address": {
            "type": "string",
            "format": "address"
          }
        }
      },
      "BuildSweepAddressTransactions": {
        "title": "BuildSweepAddressTransactions",
        "type": "object",
        "required": [
          "fromPublicKey",
          "toAddress"
        ],
        "properties": {
          "fromPublicKey": {
            "type": "string",
            "format": "public-key"
          },
          "toAddress": {
            "type": "string",
            "format": "address"
          },
          "maxAttoAlphPerUTXO": {
            "type": "string",
            "format": "uint256"
          },
          "lockTime": {
            "type": "integer",
            "format": "int64"
          },
          "gasAmount": {
            "type": "integer",
            "format": "gas"
          },
          "gasPrice": {
            "type": "string",
            "format": "uint256"
          },
          "targetBlockHash": {
            "type": "string",
            "format": "block-hash"
          }
        }
      },
      "BuildSweepAddressTransactionsResult": {
        "title": "BuildSweepAddressTransactionsResult",
        "type": "object",
        "required": [
          "unsignedTxs",
          "fromGroup",
          "toGroup"
        ],
        "properties": {
          "unsignedTxs": {
            "type": "array",
            "items": {
              "$ref": "#/components/schemas/SweepAddressTransaction"
            }
          },
          "fromGroup": {
            "type": "integer",
            "format": "int32"
          },
          "toGroup": {
            "type": "integer",
            "format": "int32"
          }
        }
      },
      "BuildSweepMultisig": {
        "title": "BuildSweepMultisig",
        "type": "object",
        "required": [
          "fromAddress",
          "fromPublicKeys",
          "toAddress"
        ],
        "properties": {
          "fromAddress": {
            "type": "string",
            "format": "address"
          },
          "fromPublicKeys": {
            "type": "array",
            "items": {
              "type": "string",
              "format": "public-key"
            }
          },
          "toAddress": {
            "type": "string",
            "format": "address"
          },
          "maxAttoAlphPerUTXO": {
            "type": "string",
            "format": "uint256"
          },
          "lockTime": {
            "type": "integer",
            "format": "int64"
          },
          "gasAmount": {
            "type": "integer",
            "format": "gas"
          },
          "gasPrice": {
            "type": "string",
            "format": "uint256"
          },
          "utxosLimit": {
            "type": "integer",
            "format": "int32"
          },
          "targetBlockHash": {
            "type": "string",
            "format": "block-hash"
          }
        }
      },
      "BuildTransaction": {
        "title": "BuildTransaction",
        "oneOf": [
          {
            "$ref": "#/components/schemas/DeployContract2"
          },
          {
            "$ref": "#/components/schemas/ExecuteScript2"
          },
          {
            "$ref": "#/components/schemas/Transfer3"
          }
        ],
        "discriminator": {
          "propertyName": "type",
          "mapping": {
            "DeployContract": "#/components/schemas/DeployContract2",
            "ExecuteScript": "#/components/schemas/ExecuteScript2",
            "Transfer": "#/components/schemas/Transfer3"
          }
        }
      },
      "BuildTransactionResult": {
        "title": "BuildTransactionResult",
        "oneOf": [
          {
            "$ref": "#/components/schemas/DeployContract3"
          },
          {
            "$ref": "#/components/schemas/ExecuteScript3"
          },
          {
            "$ref": "#/components/schemas/Transfer4"
          }
        ],
        "discriminator": {
          "propertyName": "type",
          "mapping": {
            "DeployContract": "#/components/schemas/DeployContract3",
            "ExecuteScript": "#/components/schemas/ExecuteScript3",
            "Transfer": "#/components/schemas/Transfer4"
          }
        }
      },
      "CallContract": {
        "title": "CallContract",
        "type": "object",
        "required": [
          "group",
          "address",
          "methodIndex"
        ],
        "properties": {
          "group": {
            "type": "integer",
            "format": "int32"
          },
          "worldStateBlockHash": {
            "type": "string",
            "format": "block-hash"
          },
          "txId": {
            "type": "string",
            "format": "32-byte-hash"
          },
          "address": {
            "type": "string",
            "format": "address"
          },
          "callerAddress": {
            "type": "string",
            "format": "address"
          },
          "methodIndex": {
            "type": "integer",
            "format": "int32"
          },
          "args": {
            "type": "array",
            "items": {
              "$ref": "#/components/schemas/Val"
            }
          },
          "interestedContracts": {
            "type": "array",
            "items": {
              "type": "string",
              "format": "address"
            }
          },
          "inputAssets": {
            "type": "array",
            "items": {
              "$ref": "#/components/schemas/TestInputAsset"
            }
          }
        }
      },
      "CallContractFailed": {
        "title": "CallContractFailed",
        "type": "object",
        "required": [
          "error",
          "type"
        ],
        "properties": {
          "error": {
            "type": "string"
          },
          "type": {
            "type": "string"
          }
        }
      },
      "CallContractResult": {
        "title": "CallContractResult",
        "oneOf": [
          {
            "$ref": "#/components/schemas/CallContractFailed"
          },
          {
            "$ref": "#/components/schemas/CallContractSucceeded"
          }
        ],
        "discriminator": {
          "propertyName": "type",
          "mapping": {
            "CallContractFailed": "#/components/schemas/CallContractFailed",
            "CallContractSucceeded": "#/components/schemas/CallContractSucceeded"
          }
        }
      },
      "CallContractSucceeded": {
        "title": "CallContractSucceeded",
        "type": "object",
        "required": [
          "returns",
          "gasUsed",
          "contracts",
          "txInputs",
          "txOutputs",
          "events",
          "debugMessages",
          "type"
        ],
        "properties": {
          "returns": {
            "type": "array",
            "items": {
              "$ref": "#/components/schemas/Val"
            }
          },
          "gasUsed": {
            "type": "integer",
            "format": "int32"
          },
          "contracts": {
            "type": "array",
            "items": {
              "$ref": "#/components/schemas/ContractState"
            }
          },
          "txInputs": {
            "type": "array",
            "items": {
              "type": "string",
              "format": "address"
            }
          },
          "txOutputs": {
            "type": "array",
            "items": {
              "$ref": "#/components/schemas/Output"
            }
          },
          "events": {
            "type": "array",
            "items": {
              "$ref": "#/components/schemas/ContractEventByTxId"
            }
          },
          "debugMessages": {
            "type": "array",
            "items": {
              "$ref": "#/components/schemas/DebugMessage"
            }
          },
          "type": {
            "type": "string"
          }
        }
      },
      "CallTxScript": {
        "title": "CallTxScript",
        "type": "object",
        "required": [
          "group",
          "bytecode"
        ],
        "properties": {
          "group": {
            "type": "integer",
            "format": "int32"
          },
          "bytecode": {
            "type": "string",
            "format": "hex-string"
          },
          "callerAddress": {
            "type": "string",
            "format": "address"
          },
          "worldStateBlockHash": {
            "type": "string",
            "format": "block-hash"
          },
          "txId": {
            "type": "string",
            "format": "32-byte-hash"
          },
          "inputAssets": {
            "type": "array",
            "items": {
              "$ref": "#/components/schemas/TestInputAsset"
            }
          },
          "interestedContracts": {
            "type": "array",
            "items": {
              "type": "string",
              "format": "address"
            }
          }
        }
      },
      "CallTxScriptResult": {
        "title": "CallTxScriptResult",
        "type": "object",
        "required": [
          "returns",
          "gasUsed",
          "contracts",
          "txInputs",
          "txOutputs",
          "events",
          "debugMessages"
        ],
        "properties": {
          "returns": {
            "type": "array",
            "items": {
              "$ref": "#/components/schemas/Val"
            }
          },
          "gasUsed": {
            "type": "integer",
            "format": "int32"
          },
          "contracts": {
            "type": "array",
            "items": {
              "$ref": "#/components/schemas/ContractState"
            }
          },
          "txInputs": {
            "type": "array",
            "items": {
              "type": "string",
              "format": "address"
            }
          },
          "txOutputs": {
            "type": "array",
            "items": {
              "$ref": "#/components/schemas/Output"
            }
          },
          "events": {
            "type": "array",
            "items": {
              "$ref": "#/components/schemas/ContractEventByTxId"
            }
          },
          "debugMessages": {
            "type": "array",
            "items": {
              "$ref": "#/components/schemas/DebugMessage"
            }
          }
        }
      },
      "ChainInfo": {
        "title": "ChainInfo",
        "type": "object",
        "required": [
          "currentHeight"
        ],
        "properties": {
          "currentHeight": {
            "type": "integer",
            "format": "int32"
          }
        }
      },
      "ChainParams": {
        "title": "ChainParams",
        "type": "object",
        "required": [
          "networkId",
          "numZerosAtLeastInHash",
          "groupNumPerBroker",
          "groups"
        ],
        "properties": {
          "networkId": {
            "type": "integer"
          },
          "numZerosAtLeastInHash": {
            "type": "integer",
            "format": "int32"
          },
          "groupNumPerBroker": {
            "type": "integer",
            "format": "int32"
          },
          "groups": {
            "type": "integer",
            "format": "int32"
          }
        }
      },
      "ChangeActiveAddress": {
        "title": "ChangeActiveAddress",
        "type": "object",
        "required": [
          "address"
        ],
        "properties": {
          "address": {
            "type": "string",
            "format": "address"
          }
        }
      },
      "CompileContractResult": {
        "title": "CompileContractResult",
        "type": "object",
        "required": [
          "version",
          "name",
          "bytecode",
          "bytecodeDebugPatch",
          "codeHash",
          "codeHashDebug",
          "fields",
          "functions",
          "constants",
          "enums",
          "events",
          "warnings"
        ],
        "properties": {
          "version": {
            "type": "string"
          },
          "name": {
            "type": "string"
          },
          "bytecode": {
            "type": "string"
          },
          "bytecodeDebugPatch": {
            "type": "string"
          },
          "codeHash": {
            "type": "string",
            "format": "32-byte-hash"
          },
          "codeHashDebug": {
            "type": "string",
            "format": "32-byte-hash"
          },
          "fields": {
            "$ref": "#/components/schemas/FieldsSig"
          },
          "functions": {
            "type": "array",
            "items": {
              "$ref": "#/components/schemas/FunctionSig"
            }
          },
          "constants": {
            "type": "array",
            "items": {
              "$ref": "#/components/schemas/Constant"
            }
          },
          "enums": {
            "type": "array",
            "items": {
              "$ref": "#/components/schemas/Enum"
            }
          },
          "events": {
            "type": "array",
            "items": {
              "$ref": "#/components/schemas/EventSig"
            }
          },
          "warnings": {
            "type": "array",
            "items": {
              "type": "string"
            }
          },
          "maps": {
            "$ref": "#/components/schemas/MapsSig"
          },
          "stdInterfaceId": {
            "type": "string"
          }
        }
      },
      "CompileProjectResult": {
        "title": "CompileProjectResult",
        "type": "object",
        "required": [
          "contracts",
          "scripts"
        ],
        "properties": {
          "contracts": {
            "type": "array",
            "items": {
              "$ref": "#/components/schemas/CompileContractResult"
            }
          },
          "scripts": {
            "type": "array",
            "items": {
              "$ref": "#/components/schemas/CompileScriptResult"
            }
          },
          "structs": {
            "type": "array",
            "items": {
              "$ref": "#/components/schemas/StructSig"
            }
          },
          "constants": {
            "type": "array",
            "items": {
              "$ref": "#/components/schemas/Constant"
            }
          },
          "enums": {
            "type": "array",
            "items": {
              "$ref": "#/components/schemas/Enum"
            }
          },
          "warnings": {
            "type": "array",
            "items": {
              "type": "string"
            }
          }
        }
      },
      "CompileScriptResult": {
        "title": "CompileScriptResult",
        "type": "object",
        "required": [
          "version",
          "name",
          "bytecodeTemplate",
          "bytecodeDebugPatch",
          "fields",
          "functions",
          "warnings"
        ],
        "properties": {
          "version": {
            "type": "string"
          },
          "name": {
            "type": "string"
          },
          "bytecodeTemplate": {
            "type": "string"
          },
          "bytecodeDebugPatch": {
            "type": "string"
          },
          "fields": {
            "$ref": "#/components/schemas/FieldsSig"
          },
          "functions": {
            "type": "array",
            "items": {
              "$ref": "#/components/schemas/FunctionSig"
            }
          },
          "warnings": {
            "type": "array",
            "items": {
              "type": "string"
            }
          }
        }
      },
      "CompilerOptions": {
        "title": "CompilerOptions",
        "type": "object",
        "properties": {
          "ignoreUnusedConstantsWarnings": {
            "type": "boolean"
          },
          "ignoreUnusedVariablesWarnings": {
            "type": "boolean"
          },
          "ignoreUnusedFieldsWarnings": {
            "type": "boolean"
          },
          "ignoreUnusedPrivateFunctionsWarnings": {
            "type": "boolean"
          },
          "ignoreUpdateFieldsCheckWarnings": {
            "type": "boolean"
          },
          "ignoreCheckExternalCallerWarnings": {
            "type": "boolean"
          },
          "ignoreUnusedFunctionReturnWarnings": {
            "type": "boolean"
          }
        }
      },
      "Confirmed": {
        "title": "Confirmed",
        "type": "object",
        "required": [
          "blockHash",
          "txIndex",
          "chainConfirmations",
          "fromGroupConfirmations",
          "toGroupConfirmations",
          "type"
        ],
        "properties": {
          "blockHash": {
            "type": "string",
            "format": "block-hash"
          },
          "txIndex": {
            "type": "integer",
            "format": "int32"
          },
          "chainConfirmations": {
            "type": "integer",
            "format": "int32"
          },
          "fromGroupConfirmations": {
            "type": "integer",
            "format": "int32"
          },
          "toGroupConfirmations": {
            "type": "integer",
            "format": "int32"
          },
          "type": {
            "type": "string"
          }
        }
      },
      "Constant": {
        "title": "Constant",
        "type": "object",
        "required": [
          "name",
          "value"
        ],
        "properties": {
          "name": {
            "type": "string"
          },
          "value": {
            "$ref": "#/components/schemas/Val"
          }
        }
      },
      "Contract": {
        "title": "Contract",
        "type": "object",
        "required": [
          "code"
        ],
        "properties": {
          "code": {
            "type": "string"
          },
          "compilerOptions": {
            "$ref": "#/components/schemas/CompilerOptions"
          }
        }
      },
      "ContractEvent": {
        "title": "ContractEvent",
        "type": "object",
        "required": [
          "blockHash",
          "txId",
          "eventIndex",
          "fields"
        ],
        "properties": {
          "blockHash": {
            "type": "string",
            "format": "block-hash"
          },
          "txId": {
            "type": "string",
            "format": "32-byte-hash"
          },
          "eventIndex": {
            "type": "integer",
            "format": "int32"
          },
          "fields": {
            "type": "array",
            "items": {
              "$ref": "#/components/schemas/Val"
            }
          }
        }
      },
      "ContractEventByBlockHash": {
        "title": "ContractEventByBlockHash",
        "type": "object",
        "required": [
          "txId",
          "contractAddress",
          "eventIndex",
          "fields"
        ],
        "properties": {
          "txId": {
            "type": "string",
            "format": "32-byte-hash"
          },
          "contractAddress": {
            "type": "string",
            "format": "address"
          },
          "eventIndex": {
            "type": "integer",
            "format": "int32"
          },
          "fields": {
            "type": "array",
            "items": {
              "$ref": "#/components/schemas/Val"
            }
          }
        }
      },
      "ContractEventByTxId": {
        "title": "ContractEventByTxId",
        "type": "object",
        "required": [
          "blockHash",
          "contractAddress",
          "eventIndex",
          "fields"
        ],
        "properties": {
          "blockHash": {
            "type": "string",
            "format": "block-hash"
          },
          "contractAddress": {
            "type": "string",
            "format": "address"
          },
          "eventIndex": {
            "type": "integer",
            "format": "int32"
          },
          "fields": {
            "type": "array",
            "items": {
              "$ref": "#/components/schemas/Val"
            }
          }
        }
      },
      "ContractEvents": {
        "title": "ContractEvents",
        "type": "object",
        "required": [
          "events",
          "nextStart"
        ],
        "properties": {
          "events": {
            "type": "array",
            "items": {
              "$ref": "#/components/schemas/ContractEvent"
            }
          },
          "nextStart": {
            "type": "integer",
            "format": "int32"
          }
        }
      },
      "ContractEventsByBlockHash": {
        "title": "ContractEventsByBlockHash",
        "type": "object",
        "required": [
          "events"
        ],
        "properties": {
          "events": {
            "type": "array",
            "items": {
              "$ref": "#/components/schemas/ContractEventByBlockHash"
            }
          }
        }
      },
      "ContractEventsByTxId": {
        "title": "ContractEventsByTxId",
        "type": "object",
        "required": [
          "events"
        ],
        "properties": {
          "events": {
            "type": "array",
            "items": {
              "$ref": "#/components/schemas/ContractEventByTxId"
            }
          }
        }
      },
      "ContractOutput": {
        "title": "ContractOutput",
        "type": "object",
        "required": [
          "hint",
          "key",
          "attoAlphAmount",
          "address",
          "tokens",
          "type"
        ],
        "properties": {
          "hint": {
            "type": "integer",
            "format": "int32"
          },
          "key": {
            "type": "string",
            "format": "32-byte-hash"
          },
          "attoAlphAmount": {
            "type": "string",
            "format": "uint256"
          },
          "address": {
            "type": "string",
            "format": "address"
          },
          "tokens": {
            "type": "array",
            "items": {
              "$ref": "#/components/schemas/Token"
            }
          },
          "type": {
            "type": "string"
          }
        }
      },
      "ContractState": {
        "title": "ContractState",
        "type": "object",
        "required": [
          "address",
          "bytecode",
          "codeHash",
          "immFields",
          "mutFields",
          "asset"
        ],
        "properties": {
          "address": {
            "type": "string",
            "format": "address"
          },
          "bytecode": {
            "type": "string",
            "format": "contract"
          },
          "codeHash": {
            "type": "string",
            "format": "32-byte-hash"
          },
          "initialStateHash": {
            "type": "string",
            "format": "32-byte-hash"
          },
          "immFields": {
            "type": "array",
            "items": {
              "$ref": "#/components/schemas/Val"
            }
          },
          "mutFields": {
            "type": "array",
            "items": {
              "$ref": "#/components/schemas/Val"
            }
          },
          "asset": {
            "$ref": "#/components/schemas/AssetState"
          }
        }
      },
      "CurrentDifficulty": {
        "title": "CurrentDifficulty",
        "type": "object",
        "required": [
          "difficulty"
        ],
        "properties": {
          "difficulty": {
            "type": "string",
            "format": "bigint"
          }
        }
      },
      "DebugMessage": {
        "title": "DebugMessage",
        "type": "object",
        "required": [
          "contractAddress",
          "message"
        ],
        "properties": {
          "contractAddress": {
            "type": "string",
            "format": "address"
          },
          "message": {
            "type": "string"
          }
        }
      },
      "DecodeUnsignedTx": {
        "title": "DecodeUnsignedTx",
        "type": "object",
        "required": [
          "unsignedTx"
        ],
        "properties": {
          "unsignedTx": {
            "type": "string"
          }
        }
      },
      "DecodeUnsignedTxResult": {
        "title": "DecodeUnsignedTxResult",
        "type": "object",
        "required": [
          "fromGroup",
          "toGroup",
          "unsignedTx"
        ],
        "properties": {
          "fromGroup": {
            "type": "integer",
            "format": "int32"
          },
          "toGroup": {
            "type": "integer",
            "format": "int32"
          },
          "unsignedTx": {
            "$ref": "#/components/schemas/UnsignedTx"
          }
        }
      },
      "DeployContract": {
        "title": "DeployContract",
        "type": "object",
        "required": [
          "fromPublicKey",
          "bytecode"
        ],
        "properties": {
          "fromPublicKey": {
            "type": "string",
            "format": "hex-string"
          },
          "fromPublicKeyType": {
            "type": "string",
            "format": "hex-string"
          },
          "bytecode": {
            "type": "string",
            "format": "hex-string"
          },
          "initialAttoAlphAmount": {
            "type": "string",
            "format": "uint256"
          },
          "initialTokenAmounts": {
            "type": "array",
            "items": {
              "$ref": "#/components/schemas/Token"
            }
          },
          "issueTokenAmount": {
            "type": "string",
            "format": "uint256"
          },
          "issueTokenTo": {
            "type": "string",
            "format": "address"
          },
          "gasAmount": {
            "type": "integer",
            "format": "gas"
          },
          "gasPrice": {
            "type": "string",
            "format": "uint256"
          },
          "targetBlockHash": {
            "type": "string",
            "format": "block-hash"
          }
        }
      },
      "DeployContract1": {
        "title": "DeployContract",
        "type": "object",
        "required": [
          "fromGroup",
          "toGroup",
          "unsignedTx",
          "gasAmount",
          "gasPrice",
          "txId",
          "contractAddress"
        ],
        "properties": {
          "fromGroup": {
            "type": "integer",
            "format": "int32"
          },
          "toGroup": {
            "type": "integer",
            "format": "int32"
          },
          "unsignedTx": {
            "type": "string"
          },
          "gasAmount": {
            "type": "integer",
            "format": "gas"
          },
          "gasPrice": {
            "type": "string",
            "format": "uint256"
          },
          "txId": {
            "type": "string",
            "format": "32-byte-hash"
          },
          "contractAddress": {
            "type": "string",
            "format": "address"
          }
        }
      },
      "DeployContract2": {
        "title": "DeployContract",
        "type": "object",
        "required": [
          "fromPublicKey",
          "bytecode",
          "type"
        ],
        "properties": {
          "fromPublicKey": {
            "type": "string",
            "format": "hex-string"
          },
          "fromPublicKeyType": {
            "type": "string",
            "format": "hex-string"
          },
          "bytecode": {
            "type": "string",
            "format": "hex-string"
          },
          "initialAttoAlphAmount": {
            "type": "string",
            "format": "uint256"
          },
          "initialTokenAmounts": {
            "type": "array",
            "items": {
              "$ref": "#/components/schemas/Token"
            }
          },
          "issueTokenAmount": {
            "type": "string",
            "format": "uint256"
          },
          "issueTokenTo": {
            "type": "string",
            "format": "address"
          },
          "gasAmount": {
            "type": "integer",
            "format": "gas"
          },
          "gasPrice": {
            "type": "string",
            "format": "uint256"
          },
          "targetBlockHash": {
            "type": "string",
            "format": "block-hash"
          },
          "type": {
            "type": "string"
          }
        }
      },
      "DeployContract3": {
        "title": "DeployContract",
        "type": "object",
        "required": [
          "fromGroup",
          "toGroup",
          "unsignedTx",
          "gasAmount",
          "gasPrice",
          "txId",
          "contractAddress",
          "type"
        ],
        "properties": {
          "fromGroup": {
            "type": "integer",
            "format": "int32"
          },
          "toGroup": {
            "type": "integer",
            "format": "int32"
          },
          "unsignedTx": {
            "type": "string"
          },
          "gasAmount": {
            "type": "integer",
            "format": "gas"
          },
          "gasPrice": {
            "type": "string",
            "format": "uint256"
          },
          "txId": {
            "type": "string",
            "format": "32-byte-hash"
          },
          "contractAddress": {
            "type": "string",
            "format": "address"
          },
          "type": {
            "type": "string"
          }
        }
      },
      "Destination": {
        "title": "Destination",
        "type": "object",
        "required": [
          "address",
          "attoAlphAmount"
        ],
        "properties": {
          "address": {
            "type": "string",
            "format": "address"
          },
          "attoAlphAmount": {
            "type": "string",
            "format": "uint256"
          },
          "tokens": {
            "type": "array",
            "items": {
              "$ref": "#/components/schemas/Token"
            }
          },
          "lockTime": {
            "type": "integer",
            "format": "int64"
          },
          "message": {
            "type": "string",
            "format": "hex-string"
          }
        }
      },
      "DiscoveryAction": {
        "title": "DiscoveryAction",
        "oneOf": [
          {
            "$ref": "#/components/schemas/Reachable"
          },
          {
            "$ref": "#/components/schemas/Unreachable"
          }
        ],
        "discriminator": {
          "propertyName": "type",
          "mapping": {
            "Reachable": "#/components/schemas/Reachable",
            "Unreachable": "#/components/schemas/Unreachable"
          }
        }
      },
      "Enum": {
        "title": "Enum",
        "type": "object",
        "required": [
          "name",
          "fields"
        ],
        "properties": {
          "name": {
            "type": "string"
          },
          "fields": {
            "type": "array",
            "items": {
              "$ref": "#/components/schemas/EnumField"
            }
          }
        }
      },
      "EnumField": {
        "title": "EnumField",
        "type": "object",
        "required": [
          "name",
          "value"
        ],
        "properties": {
          "name": {
            "type": "string"
          },
          "value": {
            "$ref": "#/components/schemas/Val"
          }
        }
      },
      "EventSig": {
        "title": "EventSig",
        "type": "object",
        "required": [
          "name",
          "fieldNames",
          "fieldTypes"
        ],
        "properties": {
          "name": {
            "type": "string"
          },
          "fieldNames": {
            "type": "array",
            "items": {
              "type": "string"
            }
          },
          "fieldTypes": {
            "type": "array",
            "items": {
              "type": "string"
            }
          }
        }
      },
      "ExecuteScript": {
        "title": "ExecuteScript",
        "type": "object",
        "required": [
          "fromPublicKey",
          "bytecode"
        ],
        "properties": {
          "fromPublicKey": {
            "type": "string",
            "format": "hex-string"
          },
          "fromPublicKeyType": {
            "type": "string",
            "format": "hex-string"
          },
          "bytecode": {
            "type": "string",
            "format": "hex-string"
          },
          "attoAlphAmount": {
            "type": "string",
            "format": "uint256"
          },
          "tokens": {
            "type": "array",
            "items": {
              "$ref": "#/components/schemas/Token"
            }
          },
          "gasAmount": {
            "type": "integer",
            "format": "gas"
          },
          "gasPrice": {
            "type": "string",
            "format": "uint256"
          },
          "targetBlockHash": {
            "type": "string",
            "format": "block-hash"
          },
          "gasEstimationMultiplier": {
            "type": "number",
            "format": "double"
          }
        }
      },
      "ExecuteScript1": {
        "title": "ExecuteScript",
        "type": "object",
        "required": [
          "fromGroup",
          "toGroup",
          "unsignedTx",
          "gasAmount",
          "gasPrice",
          "txId"
        ],
        "properties": {
          "fromGroup": {
            "type": "integer",
            "format": "int32"
          },
          "toGroup": {
            "type": "integer",
            "format": "int32"
          },
          "unsignedTx": {
            "type": "string"
          },
          "gasAmount": {
            "type": "integer",
            "format": "gas"
          },
          "gasPrice": {
            "type": "string",
            "format": "uint256"
          },
          "txId": {
            "type": "string",
            "format": "32-byte-hash"
          }
        }
      },
      "ExecuteScript2": {
        "title": "ExecuteScript",
        "type": "object",
        "required": [
          "fromPublicKey",
          "bytecode",
          "type"
        ],
        "properties": {
          "fromPublicKey": {
            "type": "string",
            "format": "hex-string"
          },
          "fromPublicKeyType": {
            "type": "string",
            "format": "hex-string"
          },
          "bytecode": {
            "type": "string",
            "format": "hex-string"
          },
          "attoAlphAmount": {
            "type": "string",
            "format": "uint256"
          },
          "tokens": {
            "type": "array",
            "items": {
              "$ref": "#/components/schemas/Token"
            }
          },
          "gasAmount": {
            "type": "integer",
            "format": "gas"
          },
          "gasPrice": {
            "type": "string",
            "format": "uint256"
          },
          "targetBlockHash": {
            "type": "string",
            "format": "block-hash"
          },
          "gasEstimationMultiplier": {
            "type": "number",
            "format": "double"
          },
          "type": {
            "type": "string"
          }
        }
      },
      "ExecuteScript3": {
        "title": "ExecuteScript",
        "type": "object",
        "required": [
          "fromGroup",
          "toGroup",
          "unsignedTx",
          "gasAmount",
          "gasPrice",
          "txId",
          "type"
        ],
        "properties": {
          "fromGroup": {
            "type": "integer",
            "format": "int32"
          },
          "toGroup": {
            "type": "integer",
            "format": "int32"
          },
          "unsignedTx": {
            "type": "string"
          },
          "gasAmount": {
            "type": "integer",
            "format": "gas"
          },
          "gasPrice": {
            "type": "string",
            "format": "uint256"
          },
          "txId": {
            "type": "string",
            "format": "32-byte-hash"
          },
          "type": {
            "type": "string"
          }
        }
      },
      "FieldsSig": {
        "title": "FieldsSig",
        "type": "object",
        "required": [
          "names",
          "types",
          "isMutable"
        ],
        "properties": {
          "names": {
            "type": "array",
            "items": {
              "type": "string"
            }
          },
          "types": {
            "type": "array",
            "items": {
              "type": "string"
            }
          },
          "isMutable": {
            "type": "array",
            "items": {
              "type": "boolean"
            }
          }
        }
      },
      "FixedAssetOutput": {
        "title": "FixedAssetOutput",
        "type": "object",
        "required": [
          "hint",
          "key",
          "attoAlphAmount",
          "address",
          "tokens",
          "lockTime",
          "message"
        ],
        "properties": {
          "hint": {
            "type": "integer",
            "format": "int32"
          },
          "key": {
            "type": "string",
            "format": "32-byte-hash"
          },
          "attoAlphAmount": {
            "type": "string",
            "format": "uint256"
          },
          "address": {
            "type": "string",
            "format": "address"
          },
          "tokens": {
            "type": "array",
            "items": {
              "$ref": "#/components/schemas/Token"
            }
          },
          "lockTime": {
            "type": "integer",
            "format": "int64"
          },
          "message": {
            "type": "string",
            "format": "hex-string"
          }
        }
      },
      "FunctionSig": {
        "title": "FunctionSig",
        "type": "object",
        "required": [
          "name",
          "usePreapprovedAssets",
          "useAssetsInContract",
          "isPublic",
          "paramNames",
          "paramTypes",
          "paramIsMutable",
          "returnTypes"
        ],
        "properties": {
          "name": {
            "type": "string"
          },
          "usePreapprovedAssets": {
            "type": "boolean"
          },
          "useAssetsInContract": {
            "type": "boolean"
          },
          "isPublic": {
            "type": "boolean"
          },
          "paramNames": {
            "type": "array",
            "items": {
              "type": "string"
            }
          },
          "paramTypes": {
            "type": "array",
            "items": {
              "type": "string"
            }
          },
          "paramIsMutable": {
            "type": "array",
            "items": {
              "type": "boolean"
            }
          },
          "returnTypes": {
            "type": "array",
            "items": {
              "type": "string"
            }
          }
        }
      },
      "GhostUncleBlockEntry": {
        "title": "GhostUncleBlockEntry",
        "type": "object",
        "required": [
          "blockHash",
          "miner"
        ],
        "properties": {
          "blockHash": {
            "type": "string",
            "format": "block-hash"
          },
          "miner": {
            "type": "string",
            "format": "address"
          }
        }
      },
      "Group": {
        "title": "Group",
        "type": "object",
        "required": [
          "group"
        ],
        "properties": {
          "group": {
            "type": "integer",
            "format": "int32"
          }
        }
      },
      "HashRateResponse": {
        "title": "HashRateResponse",
        "type": "object",
        "required": [
          "hashrate"
        ],
        "properties": {
          "hashrate": {
            "type": "string"
          }
        }
      },
      "HashesAtHeight": {
        "title": "HashesAtHeight",
        "type": "object",
        "required": [
          "headers"
        ],
        "properties": {
          "headers": {
            "type": "array",
            "items": {
              "type": "string",
              "format": "block-hash"
            }
          }
        }
      },
      "InterCliquePeerInfo": {
        "title": "InterCliquePeerInfo",
        "type": "object",
        "required": [
          "cliqueId",
          "brokerId",
          "groupNumPerBroker",
          "address",
          "isSynced",
          "clientVersion"
        ],
        "properties": {
          "cliqueId": {
            "type": "string",
            "format": "clique-id"
          },
          "brokerId": {
            "type": "integer",
            "format": "int32"
          },
          "groupNumPerBroker": {
            "type": "integer",
            "format": "int32"
          },
          "address": {
            "type": "object",
            "format": "inet-socket-address",
            "required": [
              "addr",
              "port"
            ],
            "properties": {
              "addr": {
                "type": "string"
              },
              "port": {
                "type": "integer",
                "format": "int32"
              }
            }
          },
          "isSynced": {
            "type": "boolean"
          },
          "clientVersion": {
            "type": "string"
          }
        }
      },
      "InternalServerError": {
        "title": "InternalServerError",
        "type": "object",
        "required": [
          "detail"
        ],
        "properties": {
          "detail": {
            "type": "string"
          }
        }
      },
      "MapsSig": {
        "title": "MapsSig",
        "type": "object",
        "required": [
          "names",
          "types"
        ],
        "properties": {
          "names": {
            "type": "array",
            "items": {
              "type": "string"
            }
          },
          "types": {
            "type": "array",
            "items": {
              "type": "string"
            }
          }
        }
      },
      "MemPooled": {
        "title": "MemPooled",
        "type": "object",
        "required": [
          "type"
        ],
        "properties": {
          "type": {
            "type": "string"
          }
        }
      },
      "MempoolTransactions": {
        "title": "MempoolTransactions",
        "type": "object",
        "required": [
          "fromGroup",
          "toGroup",
          "transactions"
        ],
        "properties": {
          "fromGroup": {
            "type": "integer",
            "format": "int32"
          },
          "toGroup": {
            "type": "integer",
            "format": "int32"
          },
          "transactions": {
            "type": "array",
            "items": {
              "$ref": "#/components/schemas/TransactionTemplate"
            }
          }
        }
      },
      "MinerAddresses": {
        "title": "MinerAddresses",
        "type": "object",
        "required": [
          "addresses"
        ],
        "properties": {
          "addresses": {
            "type": "array",
            "items": {
              "type": "string",
              "format": "address"
            }
          }
        }
      },
      "MinerAddressesInfo": {
        "title": "MinerAddressesInfo",
        "type": "object",
        "required": [
          "addresses"
        ],
        "properties": {
          "addresses": {
            "type": "array",
            "items": {
              "$ref": "#/components/schemas/AddressInfo"
            }
          }
        }
      },
      "MisbehaviorAction": {
        "title": "MisbehaviorAction",
        "oneOf": [
          {
            "$ref": "#/components/schemas/Ban"
          },
          {
            "$ref": "#/components/schemas/Unban"
          }
        ],
        "discriminator": {
          "propertyName": "type",
          "mapping": {
            "Ban": "#/components/schemas/Ban",
            "Unban": "#/components/schemas/Unban"
          }
        }
      },
      "MultipleCallContract": {
        "title": "MultipleCallContract",
        "type": "object",
        "required": [
          "calls"
        ],
        "properties": {
          "calls": {
            "type": "array",
            "items": {
              "$ref": "#/components/schemas/CallContract"
            }
          }
        }
      },
      "MultipleCallContractResult": {
        "title": "MultipleCallContractResult",
        "type": "object",
        "required": [
          "results"
        ],
        "properties": {
          "results": {
            "type": "array",
            "items": {
              "$ref": "#/components/schemas/CallContractResult"
            }
          }
        }
      },
      "NodeInfo": {
        "title": "NodeInfo",
        "type": "object",
        "required": [
          "buildInfo",
          "upnp"
        ],
        "properties": {
          "buildInfo": {
            "$ref": "#/components/schemas/BuildInfo"
          },
          "upnp": {
            "type": "boolean"
          },
          "externalAddress": {
            "type": "object",
            "format": "inet-socket-address",
            "required": [
              "addr",
              "port"
            ],
            "properties": {
              "addr": {
                "type": "string"
              },
              "port": {
                "type": "integer",
                "format": "int32"
              }
            }
          }
        }
      },
      "NodeVersion": {
        "title": "NodeVersion",
        "type": "object",
        "required": [
          "version"
        ],
        "properties": {
          "version": {
            "type": "string",
            "format": "semver"
          }
        }
      },
      "NotFound": {
        "title": "NotFound",
        "type": "object",
        "required": [
          "detail",
          "resource"
        ],
        "properties": {
          "detail": {
            "type": "string"
          },
          "resource": {
            "type": "string"
          }
        }
      },
      "Output": {
        "title": "Output",
        "oneOf": [
          {
            "$ref": "#/components/schemas/AssetOutput"
          },
          {
            "$ref": "#/components/schemas/ContractOutput"
          }
        ],
        "discriminator": {
          "propertyName": "type",
          "mapping": {
            "AssetOutput": "#/components/schemas/AssetOutput",
            "ContractOutput": "#/components/schemas/ContractOutput"
          }
        }
      },
      "OutputRef": {
        "title": "OutputRef",
        "type": "object",
        "required": [
          "hint",
          "key"
        ],
        "properties": {
          "hint": {
            "type": "integer",
            "format": "int32"
          },
          "key": {
            "type": "string",
            "format": "32-byte-hash"
          }
        }
      },
      "PeerAddress": {
        "title": "PeerAddress",
        "type": "object",
        "required": [
          "address",
          "restPort",
          "wsPort",
          "minerApiPort"
        ],
        "properties": {
          "address": {
            "type": "string",
            "format": "inet-address"
          },
          "restPort": {
            "type": "integer",
            "format": "int32"
          },
          "wsPort": {
            "type": "integer",
            "format": "int32"
          },
          "minerApiPort": {
            "type": "integer",
            "format": "int32"
          }
        }
      },
      "PeerMisbehavior": {
        "title": "PeerMisbehavior",
        "type": "object",
        "required": [
          "peer",
          "status"
        ],
        "properties": {
          "peer": {
            "type": "string",
            "format": "inet-address"
          },
          "status": {
            "$ref": "#/components/schemas/PeerStatus"
          }
        }
      },
      "PeerStatus": {
        "title": "PeerStatus",
        "oneOf": [
          {
            "$ref": "#/components/schemas/Banned"
          },
          {
            "$ref": "#/components/schemas/Penalty"
          }
        ],
        "discriminator": {
          "propertyName": "type",
          "mapping": {
            "Banned": "#/components/schemas/Banned",
            "Penalty": "#/components/schemas/Penalty"
          }
        }
      },
      "Penalty": {
        "title": "Penalty",
        "type": "object",
        "required": [
          "value",
          "type"
        ],
        "properties": {
          "value": {
            "type": "integer",
            "format": "int32"
          },
          "type": {
            "type": "string"
          }
        }
      },
      "Project": {
        "title": "Project",
        "type": "object",
        "required": [
          "code"
        ],
        "properties": {
          "code": {
            "type": "string"
          },
          "compilerOptions": {
            "$ref": "#/components/schemas/CompilerOptions"
          }
        }
      },
      "Reachable": {
        "title": "Reachable",
        "type": "object",
        "required": [
          "peers",
          "type"
        ],
        "properties": {
          "peers": {
            "type": "array",
            "items": {
              "type": "string",
              "format": "inet-address"
            }
          },
          "type": {
            "type": "string"
          }
        }
      },
      "Result": {
        "title": "Result",
        "type": "object",
        "required": [
          "hashrate"
        ],
        "properties": {
          "hashrate": {
            "type": "string",
            "format": "bigint"
          }
        }
      },
      "RevealMnemonic": {
        "title": "RevealMnemonic",
        "type": "object",
        "required": [
          "password"
        ],
        "properties": {
          "password": {
            "type": "string"
          }
        }
      },
      "RevealMnemonicResult": {
        "title": "RevealMnemonicResult",
        "type": "object",
        "required": [
          "mnemonic"
        ],
        "properties": {
          "mnemonic": {
            "type": "string"
          }
        }
      },
      "Script": {
        "title": "Script",
        "type": "object",
        "required": [
          "code"
        ],
        "properties": {
          "code": {
            "type": "string"
          },
          "compilerOptions": {
            "$ref": "#/components/schemas/CompilerOptions"
          }
        }
      },
      "SelfClique": {
        "title": "SelfClique",
        "type": "object",
        "required": [
          "cliqueId",
          "nodes",
          "selfReady",
          "synced"
        ],
        "properties": {
          "cliqueId": {
            "type": "string",
            "format": "clique-id"
          },
          "nodes": {
            "type": "array",
            "items": {
              "$ref": "#/components/schemas/PeerAddress"
            }
          },
          "selfReady": {
            "type": "boolean"
          },
          "synced": {
            "type": "boolean"
          }
        }
      },
      "ServiceUnavailable": {
        "title": "ServiceUnavailable",
        "type": "object",
        "required": [
          "detail"
        ],
        "properties": {
          "detail": {
            "type": "string"
          }
        }
      },
      "Sign": {
        "title": "Sign",
        "type": "object",
        "required": [
          "data"
        ],
        "properties": {
          "data": {
            "type": "string",
            "format": "32-byte-hash"
          }
        }
      },
      "SignResult": {
        "title": "SignResult",
        "type": "object",
        "required": [
          "signature"
        ],
        "properties": {
          "signature": {
            "type": "string",
            "format": "signature"
          }
        }
      },
      "Source": {
        "title": "Source",
        "type": "object",
        "required": [
          "fromPublicKey",
          "destinations"
        ],
        "properties": {
          "fromPublicKey": {
            "type": "string",
            "format": "hex-string"
          },
          "destinations": {
            "type": "array",
            "items": {
              "$ref": "#/components/schemas/Destination"
            }
          },
          "fromPublicKeyType": {
            "type": "string",
            "format": "hex-string"
          },
          "gasAmount": {
            "type": "integer",
            "format": "gas"
          },
          "utxos": {
            "type": "array",
            "items": {
              "$ref": "#/components/schemas/OutputRef"
            }
          }
        }
      },
      "StructSig": {
        "title": "StructSig",
        "type": "object",
        "required": [
          "name",
          "fieldNames",
          "fieldTypes",
          "isMutable"
        ],
        "properties": {
          "name": {
            "type": "string"
          },
          "fieldNames": {
            "type": "array",
            "items": {
              "type": "string"
            }
          },
          "fieldTypes": {
            "type": "array",
            "items": {
              "type": "string"
            }
          },
          "isMutable": {
            "type": "array",
            "items": {
              "type": "boolean"
            }
          }
        }
      },
      "SubmitMultisig": {
        "title": "SubmitMultisig",
        "type": "object",
        "required": [
          "unsignedTx",
          "signatures"
        ],
        "properties": {
          "unsignedTx": {
            "type": "string"
          },
          "signatures": {
            "type": "array",
            "items": {
              "type": "string",
              "format": "signature"
            }
          }
        }
      },
      "SubmitTransaction": {
        "title": "SubmitTransaction",
        "type": "object",
        "required": [
          "unsignedTx",
          "signature"
        ],
        "properties": {
          "unsignedTx": {
            "type": "string"
          },
          "signature": {
            "type": "string",
            "format": "signature"
          }
        }
      },
      "SubmitTxResult": {
        "title": "SubmitTxResult",
        "type": "object",
        "required": [
          "txId",
          "fromGroup",
          "toGroup"
        ],
        "properties": {
          "txId": {
            "type": "string",
            "format": "32-byte-hash"
          },
          "fromGroup": {
            "type": "integer",
            "format": "int32"
          },
          "toGroup": {
            "type": "integer",
            "format": "int32"
          }
        }
      },
      "Sweep": {
        "title": "Sweep",
        "type": "object",
        "required": [
          "toAddress"
        ],
        "properties": {
          "toAddress": {
            "type": "string",
            "format": "address"
          },
          "lockTime": {
            "type": "integer",
            "format": "int64"
          },
          "gasAmount": {
            "type": "integer",
            "format": "gas"
          },
          "gasPrice": {
            "type": "string",
            "format": "uint256"
          },
          "utxosLimit": {
            "type": "integer",
            "format": "int32"
          },
          "targetBlockHash": {
            "type": "string",
            "format": "block-hash"
          }
        }
      },
      "SweepAddressTransaction": {
        "title": "SweepAddressTransaction",
        "type": "object",
        "required": [
          "txId",
          "unsignedTx",
          "gasAmount",
          "gasPrice"
        ],
        "properties": {
          "txId": {
            "type": "string",
            "format": "32-byte-hash"
          },
          "unsignedTx": {
            "type": "string"
          },
          "gasAmount": {
            "type": "integer",
            "format": "gas"
          },
          "gasPrice": {
            "type": "string",
            "format": "uint256"
          }
        }
      },
      "TargetToHashrate": {
        "title": "TargetToHashrate",
        "type": "object",
        "required": [
          "target"
        ],
        "properties": {
          "target": {
            "type": "string",
            "format": "hex-string"
          }
        }
      },
      "TestContract": {
        "title": "TestContract",
        "type": "object",
        "required": [
          "bytecode"
        ],
        "properties": {
          "group": {
            "type": "integer",
            "format": "int32"
          },
          "blockHash": {
            "type": "string",
            "format": "block-hash"
          },
          "blockTimeStamp": {
            "type": "integer",
            "format": "int64"
          },
          "txId": {
            "type": "string",
            "format": "32-byte-hash"
          },
          "address": {
            "type": "string",
            "format": "address"
          },
          "callerAddress": {
            "type": "string",
            "format": "address"
          },
          "bytecode": {
            "type": "string",
            "format": "contract"
          },
          "initialImmFields": {
            "type": "array",
            "items": {
              "$ref": "#/components/schemas/Val"
            }
          },
          "initialMutFields": {
            "type": "array",
            "items": {
              "$ref": "#/components/schemas/Val"
            }
          },
          "initialAsset": {
            "$ref": "#/components/schemas/AssetState"
          },
          "methodIndex": {
            "type": "integer",
            "format": "int32"
          },
          "args": {
            "type": "array",
            "items": {
              "$ref": "#/components/schemas/Val"
            }
          },
          "existingContracts": {
            "type": "array",
            "items": {
              "$ref": "#/components/schemas/ContractState"
            }
          },
          "inputAssets": {
            "type": "array",
            "items": {
              "$ref": "#/components/schemas/TestInputAsset"
            }
          }
        }
      },
      "TestContractResult": {
        "title": "TestContractResult",
        "type": "object",
        "required": [
          "address",
          "codeHash",
          "returns",
          "gasUsed",
          "contracts",
          "txInputs",
          "txOutputs",
          "events",
          "debugMessages"
        ],
        "properties": {
          "address": {
            "type": "string",
            "format": "address"
          },
          "codeHash": {
            "type": "string",
            "format": "32-byte-hash"
          },
          "returns": {
            "type": "array",
            "items": {
              "$ref": "#/components/schemas/Val"
            }
          },
          "gasUsed": {
            "type": "integer",
            "format": "int32"
          },
          "contracts": {
            "type": "array",
            "items": {
              "$ref": "#/components/schemas/ContractState"
            }
          },
          "txInputs": {
            "type": "array",
            "items": {
              "type": "string",
              "format": "address"
            }
          },
          "txOutputs": {
            "type": "array",
            "items": {
              "$ref": "#/components/schemas/Output"
            }
          },
          "events": {
            "type": "array",
            "items": {
              "$ref": "#/components/schemas/ContractEventByTxId"
            }
          },
          "debugMessages": {
            "type": "array",
            "items": {
              "$ref": "#/components/schemas/DebugMessage"
            }
          }
        }
      },
      "TestInputAsset": {
        "title": "TestInputAsset",
        "type": "object",
        "required": [
          "address",
          "asset"
        ],
        "properties": {
          "address": {
            "type": "string",
            "format": "address"
          },
          "asset": {
            "$ref": "#/components/schemas/AssetState"
          }
        }
      },
      "Token": {
        "title": "Token",
        "type": "object",
        "required": [
          "id",
          "amount"
        ],
        "properties": {
          "id": {
            "type": "string",
            "format": "32-byte-hash"
          },
          "amount": {
            "type": "string",
            "format": "uint256"
          }
        }
      },
      "Transaction": {
        "title": "Transaction",
        "type": "object",
        "required": [
          "unsigned",
          "scriptExecutionOk",
          "contractInputs",
          "generatedOutputs",
          "inputSignatures",
          "scriptSignatures"
        ],
        "properties": {
          "unsigned": {
            "$ref": "#/components/schemas/UnsignedTx"
          },
          "scriptExecutionOk": {
            "type": "boolean"
          },
          "contractInputs": {
            "type": "array",
            "items": {
              "$ref": "#/components/schemas/OutputRef"
            }
          },
          "generatedOutputs": {
            "type": "array",
            "items": {
              "$ref": "#/components/schemas/Output"
            }
          },
          "inputSignatures": {
            "type": "array",
            "items": {
              "type": "string",
              "format": "hex-string"
            }
          },
          "scriptSignatures": {
            "type": "array",
            "items": {
              "type": "string",
              "format": "hex-string"
            }
          }
        }
      },
      "TransactionTemplate": {
        "title": "TransactionTemplate",
        "type": "object",
        "required": [
          "unsigned",
          "inputSignatures",
          "scriptSignatures"
        ],
        "properties": {
          "unsigned": {
            "$ref": "#/components/schemas/UnsignedTx"
          },
          "inputSignatures": {
            "type": "array",
            "items": {
              "type": "string",
              "format": "hex-string"
            }
          },
          "scriptSignatures": {
            "type": "array",
            "items": {
              "type": "string",
              "format": "hex-string"
            }
          }
        }
      },
      "Transfer": {
        "title": "Transfer",
        "type": "object",
        "required": [
          "destinations"
        ],
        "properties": {
          "destinations": {
            "type": "array",
            "items": {
              "$ref": "#/components/schemas/Destination"
            }
          },
          "gas": {
            "type": "integer",
            "format": "gas"
          },
          "gasPrice": {
            "type": "string",
            "format": "uint256"
          },
          "utxosLimit": {
            "type": "integer",
            "format": "int32"
          }
        }
      },
      "Transfer1": {
        "title": "Transfer",
        "type": "object",
        "required": [
          "fromPublicKey",
          "destinations"
        ],
        "properties": {
          "fromPublicKey": {
            "type": "string",
            "format": "hex-string"
          },
          "fromPublicKeyType": {
            "type": "string",
            "format": "hex-string"
          },
          "destinations": {
            "type": "array",
            "items": {
              "$ref": "#/components/schemas/Destination"
            }
          },
          "utxos": {
            "type": "array",
            "items": {
              "$ref": "#/components/schemas/OutputRef"
            }
          },
          "gasAmount": {
            "type": "integer",
            "format": "gas"
          },
          "gasPrice": {
            "type": "string",
            "format": "uint256"
          },
          "targetBlockHash": {
            "type": "string",
            "format": "block-hash"
          }
        }
      },
      "Transfer2": {
        "title": "Transfer",
        "type": "object",
        "required": [
          "unsignedTx",
          "gasAmount",
          "gasPrice",
          "txId",
          "fromGroup",
          "toGroup"
        ],
        "properties": {
          "unsignedTx": {
            "type": "string"
          },
          "gasAmount": {
            "type": "integer",
            "format": "gas"
          },
          "gasPrice": {
            "type": "string",
            "format": "uint256"
          },
          "txId": {
            "type": "string",
            "format": "32-byte-hash"
          },
          "fromGroup": {
            "type": "integer",
            "format": "int32"
          },
          "toGroup": {
            "type": "integer",
            "format": "int32"
          }
        }
      },
      "Transfer3": {
        "title": "Transfer",
        "type": "object",
        "required": [
          "fromPublicKey",
          "destinations",
          "type"
        ],
        "properties": {
          "fromPublicKey": {
            "type": "string",
            "format": "hex-string"
          },
          "fromPublicKeyType": {
            "type": "string",
            "format": "hex-string"
          },
          "destinations": {
            "type": "array",
            "items": {
              "$ref": "#/components/schemas/Destination"
            }
          },
          "utxos": {
            "type": "array",
            "items": {
              "$ref": "#/components/schemas/OutputRef"
            }
          },
          "gasAmount": {
            "type": "integer",
            "format": "gas"
          },
          "gasPrice": {
            "type": "string",
            "format": "uint256"
          },
          "targetBlockHash": {
            "type": "string",
            "format": "block-hash"
          },
          "type": {
            "type": "string"
          }
        }
      },
      "Transfer4": {
        "title": "Transfer",
        "type": "object",
        "required": [
          "unsignedTx",
          "gasAmount",
          "gasPrice",
          "txId",
          "fromGroup",
          "toGroup",
          "type"
        ],
        "properties": {
          "unsignedTx": {
            "type": "string"
          },
          "gasAmount": {
            "type": "integer",
            "format": "gas"
          },
          "gasPrice": {
            "type": "string",
            "format": "uint256"
          },
          "txId": {
            "type": "string",
            "format": "32-byte-hash"
          },
          "fromGroup": {
            "type": "integer",
            "format": "int32"
          },
          "toGroup": {
            "type": "integer",
            "format": "int32"
          },
          "type": {
            "type": "string"
          }
        }
      },
      "TransferResult": {
        "title": "TransferResult",
        "type": "object",
        "required": [
          "txId",
          "fromGroup",
          "toGroup"
        ],
        "properties": {
          "txId": {
            "type": "string",
            "format": "32-byte-hash"
          },
          "fromGroup": {
            "type": "integer",
            "format": "group-index"
          },
          "toGroup": {
            "type": "integer",
            "format": "group-index"
          }
        }
      },
      "TransferResults": {
        "title": "TransferResults",
        "type": "object",
        "required": [
          "results"
        ],
        "properties": {
          "results": {
            "type": "array",
            "items": {
              "$ref": "#/components/schemas/TransferResult"
            }
          }
        }
      },
      "TxNotFound": {
        "title": "TxNotFound",
        "type": "object",
        "required": [
          "type"
        ],
        "properties": {
          "type": {
            "type": "string"
          }
        }
      },
      "TxStatus": {
        "title": "TxStatus",
        "oneOf": [
          {
            "$ref": "#/components/schemas/Confirmed"
          },
          {
            "$ref": "#/components/schemas/MemPooled"
          },
          {
            "$ref": "#/components/schemas/TxNotFound"
          }
        ],
        "discriminator": {
          "propertyName": "type",
          "mapping": {
            "Confirmed": "#/components/schemas/Confirmed",
            "MemPooled": "#/components/schemas/MemPooled",
            "TxNotFound": "#/components/schemas/TxNotFound"
          }
        }
      },
      "UTXO": {
        "title": "UTXO",
        "type": "object",
        "required": [
          "ref",
          "amount"
        ],
        "properties": {
          "ref": {
            "$ref": "#/components/schemas/OutputRef"
          },
          "amount": {
            "type": "string",
            "format": "uint256"
          },
          "tokens": {
            "type": "array",
            "items": {
              "$ref": "#/components/schemas/Token"
            }
          },
          "lockTime": {
            "type": "integer",
            "format": "int64"
          },
          "additionalData": {
            "type": "string",
            "format": "hex-string"
          }
        }
      },
      "UTXOs": {
        "title": "UTXOs",
        "type": "object",
        "required": [
          "utxos"
        ],
        "properties": {
          "utxos": {
            "type": "array",
            "items": {
              "$ref": "#/components/schemas/UTXO"
            }
          }
        }
      },
      "Unauthorized": {
        "title": "Unauthorized",
        "type": "object",
        "required": [
          "detail"
        ],
        "properties": {
          "detail": {
            "type": "string"
          }
        }
      },
      "Unban": {
        "title": "Unban",
        "type": "object",
        "required": [
          "peers",
          "type"
        ],
        "properties": {
          "peers": {
            "type": "array",
            "items": {
              "type": "string",
              "format": "inet-address"
            }
          },
          "type": {
            "type": "string"
          }
        }
      },
      "Unreachable": {
        "title": "Unreachable",
        "type": "object",
        "required": [
          "peers",
          "type"
        ],
        "properties": {
          "peers": {
            "type": "array",
            "items": {
              "type": "string",
              "format": "inet-address"
            }
          },
          "type": {
            "type": "string"
          }
        }
      },
      "UnsignedTx": {
        "title": "UnsignedTx",
        "type": "object",
        "required": [
          "txId",
          "version",
          "networkId",
          "gasAmount",
          "gasPrice",
          "inputs",
          "fixedOutputs"
        ],
        "properties": {
          "txId": {
            "type": "string",
            "format": "32-byte-hash"
          },
          "version": {
            "type": "integer"
          },
          "networkId": {
            "type": "integer"
          },
          "scriptOpt": {
            "type": "string",
            "format": "script"
          },
          "gasAmount": {
            "type": "integer",
            "format": "int32"
          },
          "gasPrice": {
            "type": "string",
            "format": "uint256"
          },
          "inputs": {
            "type": "array",
            "items": {
              "$ref": "#/components/schemas/AssetInput"
            }
          },
          "fixedOutputs": {
            "type": "array",
            "items": {
              "$ref": "#/components/schemas/FixedAssetOutput"
            }
          }
        }
      },
      "Val": {
        "title": "Val",
        "oneOf": [
          {
            "$ref": "#/components/schemas/ValAddress"
          },
          {
            "$ref": "#/components/schemas/ValArray"
          },
          {
            "$ref": "#/components/schemas/ValBool"
          },
          {
            "$ref": "#/components/schemas/ValByteVec"
          },
          {
            "$ref": "#/components/schemas/ValI256"
          },
          {
            "$ref": "#/components/schemas/ValU256"
          }
        ],
        "discriminator": {
          "propertyName": "type",
          "mapping": {
            "ValAddress": "#/components/schemas/ValAddress",
            "ValArray": "#/components/schemas/ValArray",
            "ValBool": "#/components/schemas/ValBool",
            "ValByteVec": "#/components/schemas/ValByteVec",
            "ValI256": "#/components/schemas/ValI256",
            "ValU256": "#/components/schemas/ValU256"
          }
        }
      },
      "ValAddress": {
        "title": "ValAddress",
        "type": "object",
        "required": [
          "value",
          "type"
        ],
        "properties": {
          "value": {
            "type": "string",
            "format": "address"
          },
          "type": {
            "type": "string"
          }
        }
      },
      "ValArray": {
        "title": "ValArray",
        "type": "object",
        "required": [
          "value",
          "type"
        ],
        "properties": {
          "value": {
            "type": "array",
            "items": {
              "$ref": "#/components/schemas/Val"
            }
          },
          "type": {
            "type": "string"
          }
        }
      },
      "ValBool": {
        "title": "ValBool",
        "type": "object",
        "required": [
          "value",
          "type"
        ],
        "properties": {
          "value": {
            "type": "boolean"
          },
          "type": {
            "type": "string"
          }
        }
      },
      "ValByteVec": {
        "title": "ValByteVec",
        "type": "object",
        "required": [
          "value",
          "type"
        ],
        "properties": {
          "value": {
            "type": "string",
            "format": "hex-string"
          },
          "type": {
            "type": "string"
          }
        }
      },
      "ValI256": {
        "title": "ValI256",
        "type": "object",
        "required": [
          "value",
          "type"
        ],
        "properties": {
          "value": {
            "type": "string",
            "format": "bigint"
          },
          "type": {
            "type": "string"
          }
        }
      },
      "ValU256": {
        "title": "ValU256",
        "type": "object",
        "required": [
          "value",
          "type"
        ],
        "properties": {
          "value": {
            "type": "string",
            "format": "uint256"
          },
          "type": {
            "type": "string"
          }
        }
      },
      "VerifySignature": {
        "title": "VerifySignature",
        "type": "object",
        "required": [
          "data",
          "signature",
          "publicKey"
        ],
        "properties": {
          "data": {
            "type": "string",
            "format": "hex-string"
          },
          "signature": {
            "type": "string",
            "format": "signature"
          },
          "publicKey": {
            "type": "string",
            "format": "public-key"
          }
        }
      },
      "WalletCreation": {
        "title": "WalletCreation",
        "type": "object",
        "required": [
          "password",
          "walletName"
        ],
        "properties": {
          "password": {
            "type": "string"
          },
          "walletName": {
            "type": "string"
          },
          "isMiner": {
            "type": "boolean"
          },
          "mnemonicPassphrase": {
            "type": "string"
          },
          "mnemonicSize": {
            "type": "integer"
          }
        }
      },
      "WalletCreationResult": {
        "title": "WalletCreationResult",
        "type": "object",
        "required": [
          "walletName",
          "mnemonic"
        ],
        "properties": {
          "walletName": {
            "type": "string"
          },
          "mnemonic": {
            "type": "string"
          }
        }
      },
      "WalletDeletion": {
        "title": "WalletDeletion",
        "type": "object",
        "required": [
          "password"
        ],
        "properties": {
          "password": {
            "type": "string"
          }
        }
      },
      "WalletRestore": {
        "title": "WalletRestore",
        "type": "object",
        "required": [
          "password",
          "mnemonic",
          "walletName"
        ],
        "properties": {
          "password": {
            "type": "string"
          },
          "mnemonic": {
            "type": "string"
          },
          "walletName": {
            "type": "string"
          },
          "isMiner": {
            "type": "boolean"
          },
          "mnemonicPassphrase": {
            "type": "string"
          }
        }
      },
      "WalletRestoreResult": {
        "title": "WalletRestoreResult",
        "type": "object",
        "required": [
          "walletName"
        ],
        "properties": {
          "walletName": {
            "type": "string"
          }
        }
      },
      "WalletStatus": {
        "title": "WalletStatus",
        "type": "object",
        "required": [
          "walletName",
          "locked"
        ],
        "properties": {
          "walletName": {
            "type": "string"
          },
          "locked": {
            "type": "boolean"
          }
        }
      },
      "WalletUnlock": {
        "title": "WalletUnlock",
        "type": "object",
        "required": [
          "password"
        ],
        "properties": {
          "password": {
            "type": "string"
          },
          "mnemonicPassphrase": {
            "type": "string"
          }
        }
      }
    }
  }
}<|MERGE_RESOLUTION|>--- conflicted
+++ resolved
@@ -2,11 +2,7 @@
   "openapi": "3.1.0",
   "info": {
     "title": "Alephium API",
-<<<<<<< HEAD
-    "version": "3.1.4"
-=======
-    "version": "3.4.1"
->>>>>>> dc935724
+    "version": "3.4.0"
   },
   "servers": [
     {
