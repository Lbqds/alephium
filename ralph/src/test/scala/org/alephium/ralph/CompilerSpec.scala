// Copyright 2018 The Alephium Authors
// This file is part of the alephium project.
//
// The library is free software: you can redistribute it and/or modify
// it under the terms of the GNU Lesser General Public License as published by
// the Free Software Foundation, either version 3 of the License, or
// (at your option) any later version.
//
// The library is distributed in the hope that it will be useful,
// but WITHOUT ANY WARRANTY; without even the implied warranty of
// MERCHANTABILITY or FITNESS FOR A PARTICULAR PURPOSE. See the
// GNU Lesser General Public License for more details.
//
// You should have received a copy of the GNU Lesser General Public License
// along with the library. If not, see <http://www.gnu.org/licenses/>.

package org.alephium.ralph

import scala.collection.mutable

import akka.util.ByteString
import org.scalatest.Assertion

import org.alephium.crypto.Byte64
import org.alephium.protocol.{Hash, PublicKey, Signature, SignatureSchema}
import org.alephium.protocol.model.{Address, ContractId, TokenId}
import org.alephium.protocol.vm._
import org.alephium.serde._
import org.alephium.util._

// scalastyle:off no.equal file.size.limit number.of.methods
class CompilerSpec extends AlephiumSpec with ContextGenerators with CompilerFixture {
  it should "compile asset script" in {
    def runScript(assetScript: StatelessScript, args: AVector[Val]): AVector[Val] = {
      val (scriptObj, statelessContext) = prepareStatelessScript(assetScript)
      StatelessVM.executeWithOutputs(statelessContext, scriptObj, args).rightValue
    }

    {
      val code =
        s"""
           |// comment
           |AssetScript Foo {
           |  pub fn bar(a: U256, b: U256) -> (U256) {
           |    return (a + b)
           |  }
           |}
           |""".stripMargin
      val (script, warnings) = Compiler.compileAssetScript(code).rightValue
      warnings.isEmpty is true
      runScript(script, AVector(Val.U256(2), Val.U256(3))) is AVector[Val](Val.U256(5))
    }

    {
      val code =
        s"""
           |struct Foo {
           |  x: U256,
           |  y: ByteVec
           |}
           |AssetScript Foo {
           |  pub fn f0() -> Foo {
           |    return Foo { x: 1, y: #0011 }
           |  }
           |}
           |""".stripMargin
      val (script, warnings) = Compiler.compileAssetScript(code).rightValue
      warnings.isEmpty is true
      runScript(script, AVector.empty) is AVector[Val](Val.U256(1), Val.ByteVec(Hex.unsafe("0011")))
    }
  }

  it should "parse tx script" in {
    {
      info("success")

      val script =
        s"""
           |// comment
           |TxScript Foo {
           |  return
           |  pub fn bar(a: U256, b: U256) -> (U256) {
           |    return (a + b)
           |  }
           |}
           |""".stripMargin
      Compiler.compileTxScript(script).isRight is true
    }

    {
      info("fail without main statements")

      val script = "TxScript Foo {$}$"
      val error  = testTxScriptError(script, "Expected main statements for type `Foo`")

      error
        .format(replace(script)) is
        """-- error (1:15): Syntax error
          |1 |TxScript Foo {}
          |  |              ^
          |  |              Expected main statements for type `Foo`
          |""".stripMargin
    }

    {
      info("fail with event definition")

      val script =
        s"""
           |TxScript Foo {
           |  $$event Add($$a: U256, b: U256)
           |
           |  pub fn bar(a: U256, b: U256) -> (U256) {
           |    return (a + b)
           |  }
           |}
           |""".stripMargin
      val error = testTxScriptError(script, """Expected "}"""")

      error
        .format(replace(script)) is
        """-- error (3:3): Syntax error
          |3 |  event Add(a: U256, b: U256)
          |  |  ^^^^^^^^^^
          |  |  Expected "}"
          |  |------------------------------------------------------------------------------------------------------------
          |  |Trace log: Expected multiContract:1:1 / globalDefinition:2:1 / rawTxScript:2:1 / "}":3:3, found "event Add("
          |""".stripMargin
    }
  }

  it should "parse contracts" in {
    {
      info("success")

      val contract =
        s"""
           |// comment
           |Contract Foo(mut x: U256, mut y: U256) {
           |  // comment
           |  pub fn add0(a: U256, b: U256) -> (U256) {
           |    return (a + b)
           |  }
           |
           |  fn add1() -> (U256) {
           |    return (x + y)
           |  }
           |
           |  @using(updateFields = true)
           |  fn add2(d: U256) -> () {
           |    let mut z = 0u
           |    z = d
           |    x = x + z // comment
           |    y = y + z // comment
           |    return
           |  }
           |}
           |""".stripMargin

      compileContract(contract).isRight is true
    }

    {
      info("no function definition")

      val contract =
        s"""
           |Contract $$Foo$$(mut x: U256, mut y: U256, c: U256) {
           |  event Add(a: U256, b: U256)
           |}
           |""".stripMargin

      testContractError(contract, "No function found in Contract \"Foo\"")
    }

    {
      info("duplicated function definitions")

      val contract =
        s"""
           |Contract Foo(mut x: U256, mut y: U256, c: U256) {
           |  pub fn add1(a: U256, b: U256) -> (U256) {
           |    return (a + b)
           |  }
           |  pub fn add2(a: U256, b: U256) -> (U256) {
           |    return (a + b)
           |  }
           |  pub fn add3(a: U256, b: U256) -> (U256) {
           |    return (a + b)
           |  }
           |
           |  $$pub fn add1(b: U256, a: U256) -> (U256) {
           |    return (a + b)
           |  }$$
           |  pub fn add2(b: U256, a: U256) -> (U256) {
           |    return (a + b)
           |  }
           |}
           |""".stripMargin

      testContractError(contract, "These functions are implemented multiple times: add1, add2")
    }
  }

  it should "infer types" in {
    def check(
        xMut: String,
        a: String,
        aType: String,
        b: String,
        bType: String,
        rType: String,
        fname: String,
        validity: Boolean = false
    ) = {
      val contract =
        s"""
           |Contract Foo($xMut x: U256) {
           |  @using(updateFields = true)
           |  pub fn add($a: $aType, $b: $bType) -> ($rType) {
           |    x = a + b
           |    return (a - b)
           |  }
           |
           |  fn $fname() -> () {
           |    return
           |  }
           |}
           |""".stripMargin
      compileContract(contract).isRight is validity
    }

    check("mut", "a", "U256", "b", "U256", "U256", "foo", true)
    check("", "a", "U256", "b", "U256", "U256", "foo")
    check("mut", "x", "U256", "b", "U256", "U256", "foo")
    check("mut", "a", "U256", "x", "U256", "U256", "foo")
    check("mut", "a", "I64", "b", "U256", "U256", "foo")
    check("mut", "a", "U256", "b", "I64", "U256", "foo")
    check("mut", "a", "U256", "b", "U256", "I64", "foo")
    check("mut", "a", "U256", "b", "U256", "U256, U256", "foo")
    check("mut", "a", "U256", "b", "U256", "U256", "add")
  }

  it should "parse multiple contracts" in {
    val input =
      s"""
         |Contract Foo() {
         |  fn foo(bar: Bar) -> () {
         |    return bar.bar()
         |  }
         |
         |  pub fn bar() -> () {
         |    return
         |  }
         |}
         |
         |Contract Bar() {
         |  pub fn bar() -> () {
         |    return foo()
         |  }
         |
         |  fn foo() -> () {
         |    return
         |  }
         |}
         |""".stripMargin
    compileContract(input, 0).isRight is true
    compileContract(input, 1).isRight is true
  }

  it should "check function return types" in {
    val noReturnCases = Seq(
      s"""
         |Contract Foo() {
         |  fn $$foo$$() -> (U256) {
         |  }
         |}
         |""".stripMargin,
      s"""
         |Contract Foo() {
         |  fn $$foo$$(value: U256) -> (U256) {
         |    if (value > 10) {
         |      return 1
         |    }
         |  }
         |}
         |""".stripMargin,
      s"""
         |Contract Foo() {
         |  fn $$foo$$() -> (U256) {
         |    let mut x = 0
         |    return 0
         |    x = 1
         |  }
         |}
         |""".stripMargin,
      s"""
         |Contract Foo() {
         |  fn $$foo$$(value: U256) -> (U256) {
         |    if (value > 10) {
         |      return 0
         |    } else {
         |      if (value > 20) {
         |        return 1
         |      }
         |    }
         |  }
         |}
         |""".stripMargin
    )
    noReturnCases.foreach { code =>
      testContractError(code, "Expected return statement for function \"foo\"")
    }

    val invalidReturnCases = Seq(
      (
        s"""
           |Contract Foo() {
           |  fn foo() -> () {
           |    $$return 1$$
           |  }
           |}
           |""".stripMargin,
        """Invalid return types "List(U256)" for func foo, expected "List()""""
      ),
      (
        s"""
           |Contract Foo() {
           |  fn foo() -> (U256) {
           |    $$return$$
           |  }
           |}
           |""".stripMargin,
        """Invalid return types "List()" for func foo, expected "List(U256)""""
      )
    )
    invalidReturnCases.foreach { case (code, error) =>
      testContractError(code, error)
    }

    val succeed = Seq(
      s"""
         |Contract Foo() {
         |  fn foo() -> (U256) {
         |    panic!()
         |  }
         |}
         |""".stripMargin,
      s"""
         |Contract Foo() {
         |  fn foo(value: U256) -> (U256) {
         |    if (value > 10) {
         |      return 0
         |    } else {
         |      return 1
         |    }
         |  }
         |}
         |""".stripMargin,
      s"""
         |Contract Foo() {
         |  fn foo(value: U256) -> (U256) {
         |    if (value > 10) {
         |      return 0
         |    } else {
         |      if (value > 20) {
         |        return 1
         |      }
         |      return 2
         |    }
         |  }
         |}
         |""".stripMargin,
      s"""
         |Contract Foo() {
         |  fn foo(value: U256) -> (U256) {
         |    if (value > 10) {
         |      if (value < 8) {
         |        return 0
         |      } else {
         |        return 1
         |      }
         |    } else {
         |      if (value > 20) {
         |        return 2
         |      } else {
         |        return 3
         |      }
         |    }
         |  }
         |}
         |""".stripMargin,
      s"""
         |Contract Foo() {
         |  fn foo0() -> U256 {
         |    return (0)
         |  }
         |  fn foo1() -> (U256, U256) {
         |    return (0, 1)
         |  }
         |}
         |""".stripMargin
    )
    succeed.foreach { code =>
      compileContract(code).isRight is true
    }
  }

  it should "test panic" in new Fixture {
    def code(error: String = "") =
      s"""
         |Contract Foo() {
         |  pub fn foo(x: U256) -> (U256) {
         |    if (x == 0) {
         |      return 0
         |    }
         |    panic!($error)
         |  }
         |}
         |""".stripMargin
    test(code(), AVector(Val.U256(0)), AVector(Val.U256(0)))
    fail(code(), AVector(Val.U256(1)), _ is AssertionFailed)
    fail(code("1"), AVector(Val.U256(2)), _ is a[AssertionFailedWithErrorCode])
  }

  it should "check contract type" in {
    val failed = Seq(
      s"""
         |Contract Foo(bar: $$Bar$$) {
         |  fn foo() -> () {
         |  }
         |}
         |""".stripMargin,
      s"""
         |Contract Foo() {
         |  fn foo(bar: $$Bar$$) -> () {
         |  }
         |}
         |""".stripMargin,
      s"""
         |Contract Foo() {
         |  fn foo() -> () {
         |    let bar = $$Bar$$(#00)
         |  }
         |}
         |""".stripMargin
    )
    failed.foreach { code =>
      testContractError(code, "Contract Bar does not exist")
    }

    val barContract =
      s"""
         |Contract Bar() {
         |  fn bar() -> () {
         |  }
         |}
         |""".stripMargin
    val succeed = Seq(
      s"""
         |Contract Foo(bar: Bar) {
         |  fn foo() -> () {
         |  }
         |}
         |
         |$barContract
         |""".stripMargin,
      s"""
         |Contract Foo() {
         |  fn foo(bar: Bar) -> () {
         |  }
         |}
         |
         |$barContract
         |""".stripMargin,
      s"""
         |Contract Foo() {
         |  fn foo() -> () {
         |    let bar = Bar(#00)
         |  }
         |}
         |
         |$barContract
         |""".stripMargin
    )
    succeed.foreach { code =>
      compileContract(code).isRight is true
    }
  }

  trait Fixture {
    def test(
        input: String,
        args: AVector[Val] = AVector.empty,
        output: AVector[Val] = AVector.empty,
        immFields: AVector[Val] = AVector.empty,
        mutFields: AVector[Val] = AVector.empty,
        methodIndex: Int = 0
    ): Assertion = {
      testContract(input, args, output, immFields, mutFields, methodIndex, 0)
    }

    def testContract(
        input: String,
        args: AVector[Val] = AVector.empty,
        output: AVector[Val] = AVector.empty,
        immFields: AVector[Val] = AVector.empty,
        mutFields: AVector[Val] = AVector.empty,
        methodIndex: Int = 0,
        contractIndex: Int = 0
    ): Assertion = {
      val compiled = compileContractFull(input, contractIndex).rightValue
      if (compiled.ast.inlineFuncs.isEmpty) {
        compiled.code is compiled.debugCode
      } else {
        compiled.code.methods is compiled.debugCode.methods.slice(0, compiled.code.methods.length)
      }
      val contract = compiled.code

      deserialize[StatefulContract](serialize(contract)) isE contract
      val (obj, context) = prepareContract(contract, immFields, mutFields)
      StatefulVM.executeWithOutputs(context, obj, args, methodIndex) isE output
    }

    def fail(
        input: String,
        args: AVector[Val],
        check: ExeFailure => Assertion,
        immFields: AVector[Val] = AVector.empty,
        mutFields: AVector[Val] = AVector.empty
    ): Assertion = {
      val contract = compileContract(input).toOption.get

      deserialize[StatefulContract](serialize(contract)) isE contract
      val (obj, context) = prepareContract(contract, immFields, mutFields)
      check(StatefulVM.executeWithOutputs(context, obj, args).leftValue.rightValue)
    }
  }

  it should "generate IR code" in new Fixture {
    val input =
      s"""
         |Contract Foo(x: U256) {
         |
         |  pub fn add(a: U256) -> (U256) {
         |    return square(x) + square(a)
         |  }
         |
         |  fn square(n: U256) -> (U256) {
         |    return n * n
         |  }
         |}
         |""".stripMargin

    test(
      input,
      AVector(Val.U256(U256.Two)),
      AVector(Val.U256(U256.unsafe(5))),
      AVector(Val.U256(U256.One))
    )
  }

  it should "verify signature" in {
    def input(hash: Hash) =
      s"""
         |AssetScript P2PKH {
         |  pub fn verify(pk: ByteVec) -> () {
         |    let hash = #${hash.toHexString}
         |    assert!(hash == blake2b!(pk), 0)
         |    verifyTxSignature!(pk)
         |    return
         |  }
         |}
         |""".stripMargin

    val (priKey, pubKey) = SignatureSchema.generatePriPub()
    val pubKeyHash       = Hash.hash(pubKey.bytes)

    val script = Compiler.compileAssetScript(input(pubKeyHash)).rightValue._1
    deserialize[StatelessScript](serialize(script)) isE script

    val args             = AVector[Val](Val.ByteVec.from(pubKey))
    val statelessContext = genStatelessContext(signatures = AVector(Byte64.from(Signature.zero)))
    val signature        = Byte64.from(SignatureSchema.sign(statelessContext.txId.bytes, priKey))
    statelessContext.signatures.pop().rightValue is Byte64.from(Signature.zero)
    statelessContext.signatures.push(signature) isE ()
    StatelessVM.execute(statelessContext, script.toObject, args).isRight is true
    StatelessVM.execute(statelessContext, script.toObject, args) is
      failed(StackUnderflow) // no signature in the stack
  }

  it should "test while" in new Fixture {
    test(
      s"""
         |Contract While() {
         |  pub fn main() -> (U256) {
         |    let mut x = 5
         |    let mut done = false
         |    while (!done) {
         |      x = x + x - 3
         |      if (x % 5 == 0) { done = true }
         |    }
         |    return x
         |  }
         |}
         |""".stripMargin,
      AVector.empty,
      AVector(Val.U256(U256.unsafe(35)))
    )
  }

  it should "check types for for-loop" in {
    def code(
        initialize: String = "let mut i = 0",
        condition: String = "i < 10",
        update: String = "i = i + 1",
        body: String = "return",
        forKey: String = "for"
    ): String =
      s"""
         |Contract ForLoop() {
         |  pub fn test() -> () {
         |    $forKey ($initialize; $condition; $update) {
         |      $body
         |    }$$
         |  }
         |}
         |""".stripMargin
    compileContract(replace(code())).isRight is true
    compileContract(replace(code(initialize = "true"))).isLeft is true
    testContractError(
      code(condition = "1", forKey = "$for"),
      "Invalid condition type: Const(U256(1))"
    )
    compileContract(code(update = "true")).isLeft is true
    testContractError(code(update = "$i = true$"), "Cannot assign \"Bool\" to \"U256\"")
    compileContract(code(body = "")).isLeft is true
    testContractError(
      code(initialize = "", forKey = "$for$"),
      "No initialize statement in for loop"
    )
    testContractError(code(update = "", forKey = "$for$"), "No update statement in for loop")
  }

  it should "test for loop" in new Fixture {
    test(
      s"""
         |Contract ForLoop() {
         |  pub fn main() -> (U256) {
         |    let mut x = 1
         |    for (let mut i = 1; i < 5; i = i + 1) {
         |      x = x * i
         |    }
         |    return x
         |  }
         |}
         |""".stripMargin,
      AVector.empty,
      AVector(Val.U256(U256.unsafe(24)))
    )
    test(
      s"""
         |Contract ForLoop() {
         |  pub fn main() -> (U256) {
         |    let mut x = 5
         |    for (let mut done = false; !done; done = done) {
         |      x = x + x - 3
         |      if (x % 5 == 0) { done = true }
         |    }
         |    return x
         |  }
         |}
         |""".stripMargin,
      AVector.empty,
      AVector(Val.U256(U256.unsafe(35)))
    )
  }

  it should "declare variables before its usage" in {
    testContractError(
      s"""
         |Contract Foo() {
         |  pub fn foo() -> () {
         |    for (let mut i = 0; i < 2; i = $$j$$ + 1) {
         |      for (let mut j = 0; j < 2; j = j + 1) {
         |        let _ = i + j
         |      }
         |    }
         |  }
         |}
         |""".stripMargin,
      "Variable foo.j is not defined in the current scope or is used before being defined"
    )
    testContractError(
      s"""
         |Contract Foo() {
         |  pub fn foo() -> U256 {
         |    let a = $$b$$
         |    let b = 10
         |    return b
         |  }
         |}
         |""".stripMargin,
      "Variable foo.b is not defined in the current scope or is used before being defined"
    )
  }

  it should "test the following typical examples" in new Fixture {
    test(
      s"""
         |Contract Main() {
         |
         |  pub fn main() -> () {
         |    let an_i256 = 5i
         |    let an_u256 = 5u
         |
         |    // Or a default will be used.
         |    let default_integer = 7   // `U256`
         |
         |    // A mutable variable's value can be changed.
         |    let mut another_i256 = 5i
         |    let mut another_u256 = 5u
         |    another_i256 = 6i
         |    another_u256 = 6u
         |
         |    let mut bool = true
         |    bool = false
         |  }
         |}
         |""".stripMargin,
      AVector.empty
    )

    test(
      s"""
         |Contract Fibonacci() {
         |  pub fn f(n: I256) -> (I256) {
         |    if (n < 2i) {
         |      return n
         |    } else {
         |      return f(n-1i) + f(n-2i)
         |    }
         |  }
         |}
         |""".stripMargin,
      AVector(Val.I256(I256.from(10))),
      AVector[Val](Val.I256(I256.from(55)))
    )

    test(
      s"""
         |Contract Fibonacci() {
         |  pub fn f(n: U256) -> (U256) {
         |    if (n < 2u) {
         |      return n
         |    } else {
         |      return f(n-1u) + f(n-2u)
         |    }
         |  }
         |}
         |""".stripMargin,
      AVector(Val.U256(U256.unsafe(10))),
      AVector[Val](Val.U256(U256.unsafe(55)))
    )

    test(
      s"""
         |Contract Test() {
         |  pub fn main() -> (Bool, Bool, Bool, Bool, Bool, Bool, Bool, Bool, Bool, Bool, Bool, Bool) {
         |    let b0 = 1 == 1
         |    let b1 = 1 == 2
         |    let b2 = 1 != 2
         |    let b3 = 1 != 1
         |    let b4 = 1 < 2
         |    let b5 = 1 < 0
         |    let b6 = 1 <= 2
         |    let b7 = 1 <= 1
         |    let b8 = 1 > 0
         |    let b9 = 1 > 2
         |    let b10 = 1 >= 0
         |    let b11 = 1 >= 1
         |    return b0, b1, b2, b3, b4, b5, b6, b7, b8, b9, b10, b11
         |  }
         |}
         |""".stripMargin,
      AVector.empty,
      AVector[Val](
        Val.True,
        Val.False,
        Val.True,
        Val.False,
        Val.True,
        Val.False,
        Val.True,
        Val.True,
        Val.True,
        Val.False,
        Val.True,
        Val.True
      )
    )

    test(
      s"""
         |Contract Foo() {
         |  pub fn f(mut n: U256) -> (U256) {
         |    if (n < 2) {
         |      n = n + 1
         |    }
         |    return n
         |  }
         |}
         |""".stripMargin,
      AVector(Val.U256(U256.unsafe(2))),
      AVector[Val](Val.U256(U256.unsafe(2)))
    )
  }

  it should "execute quasi uniswap" in new Fixture {
    val contract =
      s"""
         |Contract Uniswap(
         |  mut alphReserve: U256,
         |  mut btcReserve: U256
         |) {
         |  @using(updateFields = true)
         |  pub fn exchange(attoAlphAmount: U256) -> (U256) {
         |    let tokenAmount = btcReserve * attoAlphAmount / (alphReserve + attoAlphAmount)
         |    alphReserve = alphReserve + attoAlphAmount
         |    btcReserve = btcReserve - tokenAmount
         |    return tokenAmount
         |  }
         |}
         |""".stripMargin

    test(
      contract,
      AVector(Val.U256(U256.unsafe(1000))),
      AVector(Val.U256(U256.unsafe(99))),
      mutFields = AVector(Val.U256(U256.unsafe(1000000)), Val.U256(U256.unsafe(100000)))
    )

    test(
      contract,
      AVector(Val.U256(U256.unsafe(1000))),
      AVector(Val.U256(U256.unsafe(99))),
      mutFields = AVector(
        Val.U256(U256.unsafe(Long.MaxValue) divUnsafe U256.unsafe(10)),
        Val.U256(U256.unsafe(Long.MaxValue) divUnsafe U256.unsafe(100))
      )
    )
  }

  it should "test operator precedence" in new Fixture {
    val contract =
      s"""
         |Contract Operator() {
         |  pub fn main() -> (U256, Bool, Bool) {
         |    let x = 1 + 2 * 3 - 2 / 2
         |    let y = (1 < 2) && (2 <= 2) && (2 < 3)
         |    let z = !false && false || false
         |
         |    return x, y, z
         |  }
         |}
         |""".stripMargin
    test(contract, AVector.empty, AVector(Val.U256(U256.unsafe(6)), Val.True, Val.False))
  }

  it should "compile array failed" in {
    val codes = List(
      s"""
         |// duplicated variable name
         |Contract Foo() {
         |  fn foo() -> () {
         |    let x = 0
         |    let $$x$$ = [1, 2, 3]
         |    return
         |  }
         |}
         |""".stripMargin ->
        "Local variables have the same name: x",
      s"""
         |// duplicated variable name
         |Contract Foo(x: [U256; 2]) {
         |  fn foo() -> () {
         |    let $$x$$ = [2; 3]
         |    return
         |  }
         |}
         |""".stripMargin ->
        "Global variables have the same name: x",
      s"""
         |// assign to immutable array element(contract field)
         |Contract Foo(x: [U256; 2]) {
         |  fn set() -> () {
         |    $$x[0] = 2$$
         |    return
         |  }
         |}
         |""".stripMargin ->
        "Cannot assign to immutable variable x.",
      s"""
         |// assign to immutable array element(local variable)
         |Contract Foo() {
         |  fn foo() -> () {
         |    let x = [2; 4]
         |    $$x[0] = 3$$
         |   return
         |  }
         |}
         |""".stripMargin ->
        "Cannot assign to immutable variable x.",
      s"""
         |// out of index
         |Contract Foo() {
         |  fn foo() -> (U256) {
         |    let x = [[2; 2]; 4]
         |    return x[1]$$[3]$$
         |  }
         |}
         |""".stripMargin ->
        "Invalid array index: 3, array size: 2",
      s"""
         |// out of index
         |Contract Foo() {
         |  fn foo() -> () {
         |    let mut x = [2; 2]
         |    x$$[2]$$ = 3
         |    return
         |  }
         |}
         |""".stripMargin ->
        "Invalid array index: 2, array size: 2",
      s"""
         |// invalid array element assignment
         |Contract Foo() {
         |  fn foo() -> () {
         |    let mut x = [1, 2]
         |    x$$[2]$$ = 2
         |    return
         |  }
         |}
         |""".stripMargin ->
        "Invalid array index: 2, array size: 2",
      s"""
         |// invalid array element assignment
         |Contract Foo() {
         |  fn foo() -> () {
         |    let mut x = [1, 2]
         |    $$x[0]$$[0] = 2
         |    return
         |  }
         |}
         |""".stripMargin ->
        "Expected array or map type, got \"U256\"",
      s"""
         |// invalid array expression
         |Contract Foo() {
         |  fn foo() -> () {
         |    let x = [1, 2]
         |    let y = $$x[0]$$[0]
         |    return
         |  }
         |}
         |""".stripMargin ->
        "Expected array or map type, got \"U256\"", // TODO: improve this error message
      s"""
         |// invalid array expression
         |Contract Foo() {
         |  fn foo() -> () {
         |    let x = 2
         |    let y = $$x$$[0]
         |    return
         |  }
         |}
         |""".stripMargin ->
        "Expected array or map type, got \"U256\"",
      s"""
         |// invalid binary expression(compare array)
         |Contract Foo() {
         |  fn foo() -> (Bool) {
         |    let x = [3; 2]
         |    let y = [3; 2]
         |    return $$x == y$$
         |  }
         |}
         |""".stripMargin ->
        "Invalid param types List(FixedSizeArray(U256,2), FixedSizeArray(U256,2)) for == operator",
      s"""
         |// invalid binary expression(add array)
         |Contract Foo() {
         |  fn foo() -> () {
         |    let x = $$[2; 2] + [2; 2]$$
         |    return
         |  }
         |}""".stripMargin ->
        "Invalid param types List(FixedSizeArray(U256,2), FixedSizeArray(U256,2)) for + operator",
      s"""
         |// assign array element with invalid type
         |Contract Foo() {
         |  fn foo() -> () {
         |    let mut x = [3i; 2]
         |    $$x[0] = 3$$
         |    return
         |  }
         |}
         |""".stripMargin ->
        "Cannot assign \"U256\" to \"I256\"",
      s"""
         |Contract Foo() {
         |  fn foo() -> U256 {
         |    let x = [1; 2]
         |    return x$$[#00]$$
         |  }
         |}
         |""".stripMargin ->
        "Invalid array index type \"ByteVec\", expected \"U256\"",
      s"""
         |Contract Foo() {
         |  fn foo() -> () {
         |    let mut x = [1; 2]
         |    x$$[-1i]$$ = 0
         |  }
         |}
         |""".stripMargin ->
        "Invalid array index type \"I256\", expected \"U256\"",
      s"""
         |Contract Foo() {
         |  fn foo() -> () {
         |    let mut x = [1; 2]
         |    x$$[1 + 2]$$ = 0
         |  }
         |}
         |""".stripMargin ->
        "Invalid array index: 3, array size: 2"
    )
    codes.foreach { case (code, error) =>
      testContractError(code, error)
    }
  }

  it should "test array" in new Fixture {
    {
      info("get array element from array literal")
      val code =
        s"""
           |Contract ArrayTest() {
           |  pub fn test() -> () {
           |    assert!([0, 1, 2][2] == 2, 0)
           |    assert!(foo()[1] == 1, 0)
           |    assert!([foo(), foo()][0][0] == 0, 0)
           |  }
           |
           |  fn foo() -> ([U256; 3]) {
           |    return [0, 1, 2]
           |  }
           |}
           |""".stripMargin
      test(code)
    }

    {
      info("array constant index")
      val code =
        s"""
           |Contract ArrayTest() {
           |  pub fn test() -> () {
           |    let array = [1, 2, 3]
           |    assert!(array[0] == 1 && array[1] == 2 && array[2] == 3, 0)
           |  }
           |}
           |""".stripMargin
      test(code)
    }

    {
      info("assign array element by constant index")
      val code =
        s"""
           |Contract ArrayTest() {
           |  pub fn test() -> () {
           |    let mut array = [0; 3]
           |    array[0] = 1
           |    array[1] = 2
           |    array[2] = 3
           |    assert!(array[0] == 1 && array[1] == 2 && array[2] == 3, 0)
           |  }
           |}
           |""".stripMargin
      test(code)
    }

    {
      info("array variable assignment")
      val code =
        s"""
           |Contract ArrayTest() {
           |  pub fn test() -> () {
           |    let x = [1, 2, 3]
           |    let mut y = [0; 3]
           |    assert!(y[0] == 0 && y[1] == 0 && y[2] == 0, 0)
           |    y = x
           |    assert!(y[0] == 1 && y[1] == 2 && y[2] == 3, 0)
           |  }
           |}
           |""".stripMargin
      test(code)
    }

    {
      info("assign array element by variable index")
      val code =
        s"""
           |Contract ArrayTest() {
           |  pub fn test() -> () {
           |    let mut array = [0; 3]
           |    let mut i = 0
           |    while (i < 3) {
           |      array[i] = i + 1
           |      i = i + 1
           |    }
           |    assert!(array[0] == 1 && array[1] == 2 && array[2] == 3, 0)
           |  }
           |}
           |""".stripMargin
      test(code)
    }

    {
      info("array as function params and return values")
      val code =
        s"""
           |Contract ArrayTest() {
           |  pub fn test(mut x: [Bool; 2]) -> ([Bool; 2]) {
           |    x[0] = !x[0]
           |    x[1] = !x[1]
           |    return x
           |  }
           |}
           |""".stripMargin
      test(code, args = AVector(Val.False, Val.True), output = AVector(Val.True, Val.False))
    }

    {
      info("get sub array by constant index")
      val code =
        s"""
           |Contract ArrayTest() {
           |  pub fn test() -> () {
           |    let array = [[0, 1, 2, 3], [4, 5, 6, 7]]
           |    check(array[0], 0)
           |    check(array[1], 4)
           |  }
           |
           |  fn check(array: [U256; 4], v: U256) -> () {
           |    assert!(
           |      array[0] == v &&
           |      array[1] == v + 1 &&
           |      array[2] == v + 2 &&
           |      array[3] == v + 3,
           |      0
           |    )
           |  }
           |}
           |""".stripMargin
      test(code)
    }

    {
      info("get sub array by variable index")
      val code =
        s"""
           |Contract ArrayTest() {
           |  pub fn test() -> () {
           |    let array = [[0, 1, 2, 3], [4, 5, 6, 7]]
           |    let mut i = 0
           |    while (i < 2) {
           |      check(array[i], i * 4)
           |      i = i + 1
           |    }
           |  }
           |
           |  fn check(array: [U256; 4], v: U256) -> () {
           |    let mut i = 0
           |    while (i < 4) {
           |      assert!(array[i] == v + i, 0)
           |      i = i + 1
           |    }
           |  }
           |}
           |""".stripMargin
      test(code)
    }

    {
      info("assign multi-dim array elements by constant index")
      val code =
        s"""
           |Contract ArrayTest() {
           |  pub fn test() -> () {
           |    let mut x = [[0; 2]; 2]
           |    x[0][0] = 1
           |    x[0][1] = 2
           |    x[1][0] = 3
           |    x[1][1] = 4
           |    assert!(
           |      x[0][0] == 1 && x[0][1] == 2 &&
           |      x[1][0] == 3 && x[1][1] == 4,
           |      0
           |    )
           |  }
           |}
           |""".stripMargin
      test(code)
    }

    {
      info("assign multi-dim array elements by variable index")
      val code =
        s"""
           |Contract ArrayTest() {
           |  pub fn test() -> () {
           |    let mut x = [[0, 1], [2, 3]]
           |    let mut i = 0
           |    let mut j = 0
           |    while (i < 2) {
           |      while (j < 2) {
           |        x[i][j] = x[i][j] + 1
           |        j = j + 1
           |      }
           |      j = 0
           |      i = i + 1
           |    }
           |    assert!(
           |      x[0][0] == 1 && x[0][1] == 2 &&
           |      x[1][0] == 3 && x[1][1] == 4,
           |      0
           |    )
           |  }
           |}
           |""".stripMargin
      test(code)
    }

    {
      info("assign sub array by constant index")
      val code =
        s"""
           |Contract ArrayTest() {
           |  pub fn test() -> () {
           |    let mut x = [[0; 2]; 2]
           |    x[0] = [0, 1]
           |    x[1] = [2, 3]
           |    assert!(
           |      x[0][0] == 0 && x[0][1] == 1 &&
           |      x[1][0] == 2 && x[1][1] == 3,
           |      0
           |    )
           |  }
           |}
           |""".stripMargin
      test(code)
    }

    {
      info("assign sub array by variable index")
      val code =
        s"""
           |Contract ArrayTest() {
           |  pub fn test() -> () {
           |    let mut x = [[0; 2]; 2]
           |    let mut i = 0
           |    while (i < 2) {
           |      x[i] = [i, i + 1]
           |      i = i + 1
           |    }
           |    i = 0
           |    while (i < 2) {
           |      assert!(x[i][0] == i, 0)
           |      assert!(x[i][1] == i + 1, 1)
           |      i = i + 1
           |    }
           |  }
           |}
           |""".stripMargin
      test(code)
    }

    {
      info("expression as array index")
      val code =
        s"""
           |Contract ArrayTest() {
           |  pub fn test() -> () {
           |    let x = [0, 1, 2, 3]
           |    let num = 4
           |    assert!(x[foo()] == 3, 0)
           |    assert!(x[num / 2] == 2, 0)
           |    assert!(x[num % 3] == 1, 0)
           |    assert!(x[num - 4] == 0, 0)
           |  }
           |
           |  fn foo() -> U256 {
           |    return 3
           |  }
           |}
           |""".stripMargin
      test(code)
    }
  }

  it should "avoid using array index variables whenever possible" in {
    val code =
      s"""
         |Contract Foo() {
         |  fn func0() -> () {
         |    let array0 = [0, 1, 2]
         |    let mut i = 0
         |    while (i < 3) {
         |      assert!(array0[i] == i, 0)
         |      i = i + 1
         |    }
         |
         |    let array1 = [0, 1]
         |    i = 0
         |    while (i < 2) {
         |      assert!(array1[i] == i, 0)
         |      i = i + 1
         |    }
         |  }
         |
         |  fn func1() -> () {
         |    let array0 = [[0; 2]; 3]
         |    let array1 = [[0; 2]; 3]
         |    let mut i = 0
         |    while (i < 3) {
         |      foo(array0[i], array1[i])
         |      i = i + 1
         |    }
         |  }
         |
         |  fn foo(a1: [U256; 2], a2: [U256; 2]) -> () {
         |  }
         |}
         |""".stripMargin

    val contract = compileContract(code).rightValue
    // format: off
    contract.methods(0) is Method.testDefault[StatefulContext](
      isPublic = false,
      argsLength = 0,
      localsLength = 6,
      returnLength = 0,
      instrs = AVector[Instr[StatefulContext]](
        U256Const0, U256Const1, U256Const2, StoreLocal(2), StoreLocal(1), StoreLocal(0),
        U256Const0, StoreLocal(3),
        LoadLocal(3), U256Const3, U256Lt, IfFalse(15),
        LoadLocal(3), Dup, U256Const3, U256Lt, Assert, LoadLocalByIndex, LoadLocal(3), U256Eq, U256Const0, AssertWithErrorCode,
        LoadLocal(3), U256Const1, U256Add, StoreLocal(3), Jump(-19),
        U256Const0, U256Const1, StoreLocal(5), StoreLocal(4),
        U256Const0, StoreLocal(3),
        LoadLocal(3), U256Const2, U256Lt, IfFalse(17),
        LoadLocal(3), Dup, U256Const2, U256Lt, Assert, U256Const4, U256Add, LoadLocalByIndex, LoadLocal(3), U256Eq, U256Const0, AssertWithErrorCode,
        LoadLocal(3), U256Const1, U256Add, StoreLocal(3), Jump(-21)
      )
    )
    contract.methods(1) is Method.testDefault(
      isPublic = false,
      argsLength = 0,
      localsLength = 14,
      returnLength = 0,
      instrs = AVector[Instr[StatefulContext]](
        U256Const0, U256Const0, U256Const0, U256Const0, U256Const0, U256Const0, StoreLocal(5), StoreLocal(4), StoreLocal(3), StoreLocal(2), StoreLocal(1), StoreLocal(0),
        U256Const0, U256Const0, U256Const0, U256Const0, U256Const0, U256Const0, StoreLocal(11), StoreLocal(10), StoreLocal(9), StoreLocal(8), StoreLocal(7), StoreLocal(6),
        U256Const0, StoreLocal(12),
        LoadLocal(12), U256Const3, U256Lt, IfFalse(40),
        LoadLocal(12), Dup, U256Const3, U256Lt, Assert, U256Const2, U256Mul, StoreLocal(13),
        LoadLocal(13), U256Const0, U256Add, LoadLocalByIndex,
        LoadLocal(13), U256Const1, U256Add, LoadLocalByIndex,
        LoadLocal(12), Dup, U256Const3, U256Lt, Assert, U256Const2, U256Mul, U256Const(Val.U256(6)), U256Add, StoreLocal(13),
        LoadLocal(13), U256Const0, U256Add, LoadLocalByIndex,
        LoadLocal(13), U256Const1, U256Add, LoadLocalByIndex,
        CallLocal(2),
        LoadLocal(12), U256Const1, U256Add, StoreLocal(12), Jump(-44)
      )
    )
    // format: on
  }

  it should "abort if variable array index is invalid" in {
    val code =
      s"""
         |Contract Foo(foo: U256, mut array: [[U256; 2]; 3]) {
         |  pub fn test0() -> () {
         |    let mut x = [1, 2, 3, 4]
         |    let mut i = 0
         |    while (i < 5) {
         |      x[i] = 0
         |      i = i + 1
         |    }
         |  }
         |
         |  pub fn test1(idx1: U256, idx2: U256) -> () {
         |    let mut x = [[2; 2]; 3]
         |    x[idx1][idx2] = 0
         |  }
         |
         |  @using(updateFields = true)
         |  pub fn test2(idx1: U256, idx2: U256) -> () {
         |    array[idx1][idx2] = 0
         |  }
         |
         |  pub fn test3(idx1: U256, idx2: U256) -> (U256) {
         |    return array[idx1][idx2]
         |  }
         |}
         |""".stripMargin

    val contract = compileContract(code).rightValue
    val (obj, context) =
      prepareContract(contract, AVector(Val.U256(0)), AVector.fill(6)(Val.U256(0)))

    def test(methodIndex: Int, args: AVector[Val]) = {
      StatefulVM
        .executeWithOutputs(context, obj, args, methodIndex)
        .leftValue
        .rightValue is AssertionFailed
    }

    test(0, AVector.empty)
    test(1, AVector(Val.U256(0), Val.U256(4)))
    test(1, AVector(Val.U256(3), Val.U256(0)))
    test(2, AVector(Val.U256(0), Val.U256(4)))
    test(2, AVector(Val.U256(3), Val.U256(0)))
    test(3, AVector(Val.U256(0), Val.U256(4)))
    test(3, AVector(Val.U256(3), Val.U256(0)))
  }

  it should "test contract array fields" in new Fixture {
    {
      info("array fields assignment")
      val code =
        s"""
           |Contract ArrayTest(mut array: [[U256; 2]; 4]) {
           |  @using(updateFields = true)
           |  pub fn test(a: [[U256; 2]; 4]) -> () {
           |    array = a
           |    let mut i = 0
           |    while (i < 4) {
           |      foo(array[i], a[i])
           |      i = i + 1
           |    }
           |  }
           |
           |  fn foo(a: [U256; 2], b:[U256; 2]) -> () {
           |    let mut i = 0
           |    while (i < 2) {
           |      assert!(a[i] == b[i], 0)
           |      i = i + 1
           |    }
           |  }
           |}
           |""".stripMargin
      val args = AVector.from[Val]((0 until 8).map(Val.U256(_)))
      test(code, mutFields = AVector.fill(8)(Val.U256(0)), args = args)
    }

    {
      info("create array with side effect")
      val code =
        s"""
           |Contract ArrayTest(mut x: U256) {
           |  pub fn test() -> () {
           |    let array0 = [foo(), foo(), foo()]
           |    assert!(x == 3, 0)
           |
           |    let array1 = [foo(), foo(), foo()][0]
           |    assert!(x == 6, 0)
           |
           |    let array2 = [foo(); 3]
           |    assert!(x == 9, 0)
           |  }
           |
           |  @using(updateFields = true)
           |  fn foo() -> U256 {
           |    x = x + 1
           |    return x
           |  }
           |}
           |""".stripMargin
      test(code, mutFields = AVector(Val.U256(0)))
    }

    {
      info("assign array element")
      val code =
        s"""
           |Contract ArrayTest(mut array: [[U256; 2]; 4]) {
           |  @using(updateFields = true)
           |  pub fn test() -> () {
           |    let mut i = 0
           |    let mut j = 0
           |    while (i < 4) {
           |      while (j < 2) {
           |        array[i][j] = i + j
           |        j = j + 1
           |      }
           |      j = 0
           |      i = i + 1
           |    }
           |
           |    i = 0
           |    j = 0
           |    while (i < 4) {
           |      while (j < 2) {
           |        assert!(array[i][j] == i + j, 0)
           |        j = j + 1
           |      }
           |      j = 0
           |      i = i + 1
           |    }
           |  }
           |}
           |""".stripMargin
      test(code, mutFields = AVector.fill(8)(Val.U256(0)))
    }

    {
      info("avoid executing array indexing instructions multiple times")
      val code =
        s"""
           |Contract Foo(mut array: [[U256; 2]; 4], mut x: U256) {
           |  @using(updateFields = true)
           |  pub fn test() -> () {
           |    let mut i = 0
           |    while (i < 4) {
           |      array[foo()] = [x; 2]
           |      i = i + 1
           |      assert!(x == i, 0)
           |    }
           |    assert!(x == 4, 0)
           |
           |    i = 0
           |    while (i < 4) {
           |      x = 0
           |      assert!(array[i][foo()] == i, 0)
           |      assert!(array[i][foo()] == i, 0)
           |      i = i + 1
           |      assert!(x == 2, 0)
           |    }
           |  }
           |
           |  @using(updateFields = true)
           |  fn foo() -> U256 {
           |    let v = x
           |    x = x + 1
           |    return v
           |  }
           |}
           |""".stripMargin
      test(code, mutFields = AVector.fill(9)(Val.U256(0)))
    }
  }

  it should "get constant array index" in {
    val StatelessParser = new StatelessParser(None)
    def testConstantFolding(before: String, after: String) = {
      val beforeAst = fastparse.parse(before, StatelessParser.expr(_)).get.value
      val afterAst  = fastparse.parse(after, StatelessParser.expr(_)).get.value
      Compiler.State.getConstantIndex(beforeAst) is afterAst
    }

    testConstantFolding("1 + 1", "2")
    testConstantFolding("2 / 1", "2")
    testConstantFolding("2 - 1", "1")
    testConstantFolding("2 >> 1", "1")
    testConstantFolding("1 << 1", "2")
    testConstantFolding("2 % 3", "2")
    testConstantFolding("2 & 0", "0")
    testConstantFolding("2 | 1", "3")
    testConstantFolding("2 ^ 1", "3")
    testConstantFolding("1 + 2 * 3", "7")
    testConstantFolding("1 * 4 + 4 * i", "4 + 4 * i")
    testConstantFolding("foo()", "foo()")
    testConstantFolding("a + b", "a + b")
    // TODO: optimize following cases
    testConstantFolding("2 * 4 + 4 * i - 2 * 3", "8 + 4 * i - 6")
    testConstantFolding("a + 2 + 3", "a + 2 + 3")
  }

  it should "use the same generated variable for both production and debug code" in {
    val code =
      s"""
         |Contract Foo() {
         |  pub fn foo() -> () {
         |    assert!(bar() == 0, 0)
         |    assert!(bas()[0] == 1, 0)
         |    assert!(bat()[0][1] == 0, 0)
         |  }
         |  fn bar() -> U256 {
         |    return 0
         |  }
         |  fn bas() -> [U256; 3] {
         |    return [0, 1, 2]
         |  }
         |  fn bat() -> [[U256; 3]; 2] {
         |    return [[0, 1, 2]; 2]
         |  }
         |}
         |""".stripMargin
    val compiled = compileContractFull(code).rightValue
    compiled.code is compiled.debugCode
  }

  it should "compile return multiple values failed" in {
    val codes = Seq(
      s"""
         |// Assign to immutable variable
         |Contract Foo() {
         |  fn bar() -> (U256, U256) {
         |    return 1, 2
         |  }
         |
         |  pub fn foo() -> () {
         |    let mut a = 0
         |    let b = 1
         |    a, b = bar()
         |    return
         |  }
         |}
         |""".stripMargin,
      s"""
         |// Assign ByteVec to U256
         |Contract Foo() {
         |  fn bar() -> (U256, ByteVec) {
         |    return 1, #00
         |  }
         |
         |  pub fn foo() -> () {
         |    let mut a = 0
         |    let mut b = 1
         |    a, b = bar()
         |    return
         |  }
         |}
         |""".stripMargin,
      s"""
         |// Assign (U256, U256) to (U256, U256, U256)
         |Contract Foo() {
         |  fn bar() -> (U256, U256) {
         |    return 1, 2
         |  }
         |
         |  pub fn foo() -> () {
         |    let mut a = 0
         |    let mut b = 0
         |    let mut c = 0
         |    a, b, c = bar()
         |    return
         |  }
         |}
         |""".stripMargin,
      s"""
         |// Assign (U256, U256, U256) to (U256, U256)
         |Contract Foo() {
         |  fn bar() -> (U256, U256, U256) {
         |    return 1, 2, 3
         |  }
         |
         |  pub fn foo() -> () {
         |    let mut a = 0
         |    let mut b = 0
         |    a, b = bar()
         |    return
         |  }
         |}
         |""".stripMargin,
      s"""
         |Contract Foo() {
         |  fn bar() -> (U256, U256) {
         |    return 1, 2
         |  }
         |
         |  pub fn foo() -> () {
         |    let (a, mut b, c) = bar()
         |    return
         |  }
         |}
         |""".stripMargin
    )

    codes.foreach(compileContract(_).isLeft is true)
  }

  it should "test return multiple values" in new Fixture {
    {
      info("return multiple simple values")
      val code =
        s"""
           |Contract Foo() {
           |  pub fn test() -> () {
           |    let (a, b) = foo()
           |    assert!(a == 1 && b, 0)
           |  }
           |
           |  fn foo() -> (U256, Bool) {
           |    return 1, true
           |  }
           |}
           |""".stripMargin
      test(code)
    }

    {
      info("test return array and simple values")
      val code =
        s"""
           |Contract Foo(mut array: [U256; 3]) {
           |  @using(updateFields = true)
           |  pub fn test() -> () {
           |    array = [1, 2, 3]
           |    let mut x = [[0; 3]; 3]
           |    let mut y = [0; 3]
           |    let mut i = 0
           |    while (i < 3) {
           |      x[i], y[i] = foo(i)
           |      i = i + 1
           |    }
           |    assert!(
           |      x[0][0] == 1 && x[0][1] == 2 && x[0][2] == 3 &&
           |      x[1][0] == 2 && x[1][1] == 3 && x[1][2] == 4 &&
           |      x[2][0] == 4 && x[2][1] == 5 && x[2][2] == 6 &&
           |      y[0] == 0 && y[1] == 1 && y[2] == 2,
           |      0
           |    )
           |  }
           |
           |  @using(updateFields = true)
           |  pub fn foo(value: U256) -> ([U256; 3], U256) {
           |    let mut i = 0
           |    while (i < 3) {
           |      array[i] = array[i] + value
           |      i = i + 1
           |    }
           |    return array, value
           |  }
           |}
           |""".stripMargin
      test(code, mutFields = AVector.fill(3)(Val.U256(0)))
    }

    {
      info("test return multi-dim array and values")
      val code =
        s"""
           |Contract Foo() {
           |  pub fn test() -> () {
           |    let (array, i) = foo()
           |    assert!(
           |      array[0][0] == 1 && array[0][1] == 2 && array[0][2] == 3 &&
           |      array[1][0] == 4 && array[1][1] == 5 && array[1][2] == 6 &&
           |      i == 7,
           |      0
           |    )
           |  }
           |
           |  fn foo() -> ([[U256; 3]; 2], U256) {
           |    return [[1, 2, 3], [4, 5, 6]], 7
           |  }
           |}
           |""".stripMargin
      test(code)
    }
  }

  it should "return from if block" in new Fixture {
    val code: String =
      s"""
         |Contract Foo(mut value: U256) {
         |  @using(updateFields = true)
         |  pub fn test() -> U256 {
         |    if (true) {
         |      value = 1
         |      return value
         |    }
         |
         |    value = 2
         |    return value
         |  }
         |}
         |""".stripMargin
    test(code, mutFields = AVector(Val.U256(0)), output = AVector(Val.U256(1)))
  }

  it should "generate efficient code for arrays" in {
    val code =
      s"""
         |Contract Foo() {
         |  pub fn foo() -> () {
         |    let x = [1, 2, 3, 4]
         |    let y = x[0]
         |    return
         |  }
         |}
         |""".stripMargin
    compileContract(code).rightValue.methods.head is
      Method.testDefault(
        isPublic = true,
        argsLength = 0,
        localsLength = 5,
        returnLength = 0,
        instrs = AVector[Instr[StatefulContext]](
          methodSelectorOf("foo()->()"),
          U256Const1,
          U256Const2,
          U256Const3,
          U256Const4,
          StoreLocal(3),
          StoreLocal(2),
          StoreLocal(1),
          StoreLocal(0),
          LoadLocal(0),
          StoreLocal(4),
          Return
        )
      )
  }

  it should "parse events definition and emission" in {

    {
      info("event definition and emission")

      val contract =
        s"""
           |Contract Foo() {
           |
           |  event Add(a: U256, b: U256)
           |
           |  pub fn add(a: U256, b: U256) -> (U256) {
           |    emit Add(a, b)
           |    return (a + b)
           |  }
           |}
           |""".stripMargin
      compileContract(contract).isRight is true
    }

    {
      info("multiple event definitions and emissions")

      val contract =
        s"""
           |Contract Foo() {
           |
           |  event Add1(a: U256, b: U256)
           |  event Add2(a: U256, b: U256)
           |
           |  pub fn add(a: U256, b: U256) -> (U256) {
           |    emit Add1(a, b)
           |    emit Add2(a, b)
           |    return (a + b)
           |  }
           |}
           |""".stripMargin
      compileContract(contract).isRight is true
    }

    {
      info("event doesn't exist")

      val contract =
        s"""
           |Contract Foo() {
           |
           |  event Add(a: U256, b: U256)
           |
           |  pub fn add(a: U256, b: U256) -> (U256) {
           |    emit $$Add2$$(a, b)
           |    return (a + b)
           |  }
           |}
           |""".stripMargin
      testContractError(contract, "Event Add2 does not exist")
    }

    {
      info("duplicated event definitions")

      val contract =
        s"""
           |Contract Foo() {
           |
           |  event Add1(a: U256, b: U256)
           |  event Add2(a: U256, b: U256)
           |  event Add3(a: U256, b: U256)
           |  $$event Add1(b: U256, a: U256)$$
           |  event Add2(b: U256, a: U256)
           |
           |  pub fn add(a: U256, b: U256) -> (U256) {
           |    emit Add(a, b)
           |    return (a + b)
           |  }
           |}
           |""".stripMargin
      testContractError(contract, "These events are defined multiple times: Add1, Add2")
    }

    {
      info("emit event with wrong args")

      val contract =
        s"""
           |Contract Foo() {
           |
           |  event Add(a: U256, b: U256)
           |
           |  pub fn add(a: U256, b: U256) -> (U256) {
           |    let z = false
           |    emit Add($$a$$, z)
           |    return (a + b)
           |  }
           |}
           |""".stripMargin
      testContractError(contract, "Invalid args type List(U256, Bool) for event Add(U256, U256)")
    }

    {
      info("array/struct field type")
      def contract(tpe: String, value: String): String =
        s"""
           |struct Bar { x: U256 }
           |Contract Foo(result: U256) {
           |
           |  event TestEvent(f: $tpe)
           |
           |  pub fn testArrayEventType() -> (U256) {
           |    $$emit TestEvent($value)$$
           |    return 0
           |  }
           |}
           |""".stripMargin

      testContractError(
        contract("[U256; 2]", "[1, 2]"),
        "Array and struct types are not supported for event \"Foo.TestEvent\""
      )
      testContractError(
        contract("Bar", "Bar { x: 0 }"),
        "Array and struct types are not supported for event \"Foo.TestEvent\""
      )
    }
  }

  it should "test contract inheritance compilation" in {
    val parent =
      s"""
         |Abstract Contract Parent(mut x: U256) {
         |  event Foo()
         |
         |  pub fn foo() -> () {
         |  }
         |}
         |""".stripMargin

    {
      info("extends from parent contract")

      val child =
        s"""
           |Contract Child(mut x: U256, y: U256) extends Parent(x) {
           |  pub fn bar() -> () {
           |    x = 0
           |    foo()
           |  }
           |
           |  pub fn emitEvent() -> () {
           |    emit Foo()
           |  }
           |}
           |
           |$parent
           |""".stripMargin

      compileContract(child).isRight is true
    }

    {
      info("field does not exist")

      val child =
        s"""
           |Contract Child(mut x: U256, y: U256) extends Parent($$z$$) {
           |  pub fn foo() -> () {
           |  }
           |}
           |
           |$parent
           |""".stripMargin

      testContractError(child, "Inherited field \"z\" does not exist in contract \"Child\"")
    }

    {
      info("duplicated function definitions parent before")

      val child =
        s"""
           |$parent
           |Contract Child(mut x: U256, y: U256) extends Parent(x) {
           |  $$pub fn foo() -> () {
           |  }$$
           |}
           |""".stripMargin

      testContractError(child, "These functions are implemented multiple times: foo")
    }
    {
      info("duplicated function definitions parent after")

      val child =
        s"""
           |Contract Child(mut x: U256, y: U256) extends Parent(x) {
           |  $$pub fn foo() -> () {
           |  }$$
           |}
           |$parent
           |""".stripMargin

      testContractError(child, "These functions are implemented multiple times: foo")
    }

    {
      info("duplicated event definitions")

      val child =
        s"""
           |Contract Child(mut x: U256, y: U256) extends Parent(x) {
           |  $$event Foo()$$
           |
           |  pub fn bar() -> () {
           |  }
           |}
           |
           |$parent
           |""".stripMargin

      testContractError(child, "These events are defined multiple times: Foo")
    }

    {
      info("invalid field in child contract")

      val child =
        s"""
           |Contract Child($$x: U256$$, y: U256) extends Parent(x) {
           |  pub fn bar() -> () {
           |  }
           |}
           |
           |$parent
           |""".stripMargin

      testContractError(
        child,
        "Invalid contract inheritance fields, expected \"List(Argument(Ident(x),U256,true,false))\", got \"List(Argument(Ident(x),U256,false,false))\""
      )
    }

    {
      info("invalid field in parent contract")

      val child =
        s"""
           |Contract Child(mut x: U256, $$mut y: U256$$) extends Parent(y) {
           |  pub fn bar() -> () {
           |  }
           |}
           |
           |$parent
           |""".stripMargin

      testContractError(
        child,
        "Invalid contract inheritance fields, expected \"List(Argument(Ident(x),U256,true,false))\", got \"List(Argument(Ident(y),U256,true,false))\""
      )
    }

    {
      info("Cyclic inheritance")

      val code =
        s"""
           |$$Contract A(x: U256) extends B(x) {
           |  fn a() -> () {
           |  }
           |}$$
           |
           |Contract B(x: U256) extends C(x) {
           |  fn b() -> () {
           |  }
           |}
           |
           |Contract C(x: U256) extends A(x) {
           |  fn c() -> () {
           |  }
           |}
           |""".stripMargin

      testContractError(code, "Cyclic inheritance detected for contract A")
    }

    {
      info("extends from multiple parent")

      val code =
        s"""
           |Contract Child(mut x: U256) extends Parent0(x), Parent1(x) {
           |  pub fn foo() -> () {
           |    p0(true, true)
           |    p1(true, true, true)
           |    gp(true)
           |  }
           |}
           |
           |Abstract Contract Grandparent(mut x: U256) {
           |  event GP(value: U256)
           |
           |  @using(updateFields = true)
           |  fn gp(a: Bool) -> () {
           |    x = x + 1
           |    emit GP(x)
           |  }
           |}
           |
           |Abstract Contract Parent0(mut x: U256) extends Grandparent(x) {
           |  fn p0(a: Bool, b: Bool) -> () {
           |    gp(a)
           |  }
           |}
           |
           |Abstract Contract Parent1(mut x: U256) extends Grandparent(x) {
           |  fn p1(a: Bool, b: Bool, c: Bool) -> () {
           |    gp(a)
           |  }
           |}
           |""".stripMargin

      val contract = compileContract(code).rightValue
      contract.methodsLength is 4
      contract.methods.map(_.argsLength) is AVector(2, 1, 3, 0)
    }

    def wrongSignature(code: String, funcName: String) = {
      compileContract(
        code
      ).leftValue.message is s"""Function "$funcName" is implemented with wrong signature"""
    }

    {
      info("Check the function annotations")

      def interface(interfaceAnnotations: String, implAnnotations: String): String =
        s"""
           |Contract Foo(addr: Address) implements Bar {
           |  $implAnnotations
           |  fn bar() -> () {
           |    let _ = selfAddress!()
           |    checkCaller!(true, 0)
           |    return
           |  }
           |}
           |
           |Interface Bar {
           |  $interfaceAnnotations
           |  fn bar() -> ()
           |}
           |""".stripMargin

      def abstractContract(interfaceAnnotations: String, implAnnotations: String): String =
        s"""
           |Contract Foo(addr: Address) extends Bar() {
           |  $implAnnotations
           |  fn bar() -> () {
           |    let _ = selfAddress!()
           |    checkCaller!(true, 0)
           |    return
           |  }
           |}
           |
           |Abstract Contract Bar() {
           |  $interfaceAnnotations
           |  fn bar() -> ()
           |}
           |""".stripMargin

      def test(
          annotation: String,
          mustBeEqual: Boolean,
          code: (String, String) => String
      ): Assertion = {
        compileContract(code("", "")).isRight is true
        compileContract(
          code(s"@using($annotation = true)", s"@using($annotation = true)")
        ).isRight is true
        compileContract(
          code(s"@using($annotation = false)", s"@using($annotation = false)")
        ).isRight is true
        if (mustBeEqual) {
          compileContract(code(s"@using($annotation = false)", "")).isRight is true
          wrongSignature(code(s"@using($annotation = true)", ""), "bar")
          wrongSignature(code(s"@using($annotation = true)", s"@using($annotation = false)"), "bar")
          wrongSignature(code(s"@using($annotation = false)", s"@using($annotation = true)"), "bar")
        } else {
          compileContract(code(s"@using($annotation = true)", "")).isRight is true
          compileContract(code(s"@using($annotation = false)", "")).isRight is true
          compileContract(code("", s"@using($annotation = true)")).isRight is true
          compileContract(code("", s"@using($annotation = false)")).isRight is true
        }
      }

      Seq(interface, abstractContract).foreach(code => {
        test(Parser.FunctionUsingAnnotation.usePreapprovedAssetsKey, true, code)
        test(Parser.FunctionUsingAnnotation.useContractAssetsKey, false, code)
        test(Parser.FunctionUsingAnnotation.useCheckExternalCallerKey, false, code)
        test(Parser.FunctionUsingAnnotation.useUpdateFieldsKey, false, code)
      })
    }

    {
      info("Check the function signature")
      def code(modifier: String, args: String, rets: String): String =
        s"""
           |Contract Foo(c: U256) implements Bar {
           |  $modifier fn bar($args) -> ($rets) {
           |    return c
           |  }
           |}
           |
           |Interface Bar {
           |  pub fn bar(a: U256) -> U256
           |}
           |""".stripMargin

      compileContract(code("pub", "a: U256", "U256")).isRight is true
      compileContract(code("pub", "@unused a: U256", "U256")).isRight is true
      compileContract(code("pub", "b: U256", "U256")).isRight is true
      wrongSignature(code("", "a: U256", "U256"), "bar")
      wrongSignature(code("pub", "mut a: U256", "U256"), "bar")
      wrongSignature(code("pub", "a: ByteVec", "U256"), "bar")
      wrongSignature(code("", "a: U256", "ByteVec"), "bar")
    }
  }

  it should "test interface compilation" in {
    {
      info("Interface should contain at least one function")
      val foo =
        s"""
           |Interface $$Foo$$ {
           |}
           |""".stripMargin
      testMultiContractError(foo, "No function definition in Interface Foo")
    }

    {
      info("Interface inheritance should not contain duplicated functions")
      val foo =
        s"""
           |Interface Foo {
           |  @using(checkExternalCaller = false)
           |  fn foo() -> ()
           |}
           |""".stripMargin
      val bar =
        s"""
           |Interface Bar extends Foo {
           |  $$@using(checkExternalCaller = false)
           |  fn foo() -> ()$$
           |}
           |
           |$foo
           |""".stripMargin
      testMultiContractError(bar, "These abstract functions are defined multiple times: foo")
    }

    {
      info("Contract should implement interface functions with the same signature")
      val foo =
        s"""
           |Interface Foo {
           |  @using(checkExternalCaller = false)
           |  fn foo() -> ()
           |}
           |""".stripMargin
      val bar =
        s"""
           |Contract Bar() implements Foo {
           |  $$@using(checkExternalCaller = false)
           |  pub fn foo() -> () {
           |    return
           |  }$$
           |}
           |
           |$foo
           |""".stripMargin
      testMultiContractError(bar, "Function \"foo\" is implemented with wrong signature")
    }

    {
      info("Interface inheritance can be chained")

      val a =
        s"""
           |Interface A {
           |  @using(checkExternalCaller = false)
           |  pub fn a() -> ()
           |}
           |""".stripMargin
      val b =
        s"""
           |Interface B extends A {
           |  @using(checkExternalCaller = false)
           |  pub fn b(x: Bool) -> ()
           |}
           |
           |$a
           |""".stripMargin
      val c =
        s"""
           |Interface C extends B {
           |  @using(checkExternalCaller = false)
           |  pub fn c(x: Bool, y: Bool) -> ()
           |}
           |
           |$b
           |""".stripMargin
      val interface =
        Compiler.compileMultiContract(c).rightValue.contracts(0).asInstanceOf[Ast.ContractInterface]
      interface.funcs.map(_.args.length) is Seq(0, 1, 2)

      {
        info("Contract that only inherits from interface")
        val code =
          s"""
             |Contract Foo() implements C {
             |  @using(checkExternalCaller = false)
             |  pub fn c(x: Bool, y: Bool) -> () {}
             |  @using(checkExternalCaller = false)
             |  pub fn a() -> () {}
             |  @using(checkExternalCaller = false)
             |  pub fn b(x: Bool) -> () {}
             |  pub fn d(x: Bool, y: Bool, z: Bool) -> () {
             |    a()
             |    b(x)
             |    c(x, y)
             |  }
             |}
             |
             |$c
             |""".stripMargin
        val contract =
          Compiler.compileMultiContract(code).rightValue.contracts(0).asInstanceOf[Ast.Contract]
        contract.funcs.map(_.args.length) is Seq(0, 1, 2, 3)
      }

      {
        info("Contract that inherits from both interface and abstract contract")
        val e =
          s"""
             |Abstract Contract E() implements B {
             |  @using(checkExternalCaller = false)
             |  pub fn e(x: Bool, y: Bool, z: Bool) -> ()
             |}
             |""".stripMargin

        val code =
          s"""
             |Contract Foo() extends E() implements C {
             |  @using(checkExternalCaller = false)
             |  pub fn c(x: Bool, y: Bool) -> () {}
             |  @using(checkExternalCaller = false)
             |  pub fn a() -> () {}
             |  @using(checkExternalCaller = false)
             |  pub fn b(x: Bool) -> () {}
             |  pub fn e(x: Bool, y: Bool, z: Bool) -> () {
             |    a()
             |    b(x)
             |    c(x, y)
             |  }
             |}
             |
             |$c
             |$e
             |""".stripMargin

        val contract =
          Compiler.compileMultiContract(code).rightValue.contracts(0).asInstanceOf[Ast.Contract]
        contract.funcs.map(_.args.length) is Seq(0, 1, 2, 3)
      }
    }

    {
      info("Contract inherits both interface and contract")
      val foo1: String =
        s"""
           |Abstract Contract Foo1() {
           |  @using(checkExternalCaller = false)
           |  fn foo1() -> () {}
           |}
           |""".stripMargin
      val foo2: String =
        s"""
           |Interface Foo2 {
           |  @using(checkExternalCaller = false)
           |  fn foo2() -> ()
           |}
           |""".stripMargin
      val bar1: String =
        s"""
           |Contract Bar1() extends Foo1() implements Foo2 {
           |  @using(checkExternalCaller = false)
           |  fn foo2() -> () {}
           |}
           |$foo1
           |$foo2
           |""".stripMargin
      val bar2: String =
        s"""
           |Contract Bar2() extends Foo1() implements Foo2 {
           |  @using(checkExternalCaller = false)
           |  fn foo2() -> () {}
           |}
           |$foo1
           |$foo2
           |""".stripMargin
      compileContract(bar1).isRight is true
      compileContract(bar2).isRight is true
    }

    {
      info("Find missing inehritance")
      val code: String =
        s"""
           |Contract Foo() implements $$Bar$$ {
           |  pub fn foo() -> () {
           |     return
           |  }
           |}
           |""".stripMargin

      testContractError(
        code,
        """Contract "Bar" does not exist"""
      )
    }

    {
      info("Find missing extension")
      val code: String =
        s"""
           |Contract Foo() extends $$Bar$$() {
           |  pub fn foo() -> () {
           |     return
           |  }
           |}
           |""".stripMargin

      testContractError(
        code,
        """Contract "Bar" does not exist"""
      )
    }
  }

  it should "compile TxScript" in {
    val code =
      s"""
         |@using(preapprovedAssets = true, assetsInContract = false)
         |TxScript Main(address: Address, tokenId: ByteVec, tokenAmount: U256, swapContractKey: ByteVec) {
         |  let swap = Swap(swapContractKey)
         |  swap.swapAlph{
         |    address -> tokenId: tokenAmount
         |  }(address, tokenAmount)
         |}
         |
         |@using(methodSelector = false)
         |Interface Swap {
         |  @using(preapprovedAssets = true, assetsInContract = true)
         |  pub fn swapAlph(buyer: Address, tokenAmount: U256) -> ()
         |}
         |""".stripMargin
    val script = Compiler.compileTxScript(code).rightValue
    script.toTemplateString() is "0101030001000c{3}1700{0}{1}{2}a3{0}{2}0e0c16000100"
  }

  it should "test template variables" in {
    def runScript(script: StatefulScript, templateVars: AVector[Val]): Unit = {
      val templateCode = script.toTemplateString()
      val pattern      = "\\{(\\d+)\\}".r
      val bytecode = pattern.replaceAllIn(
        templateCode,
        m => {
          val index = m.group(1).toInt
          val value = templateVars(index)
          val instr: Instr[StatefulContext] = value match {
            case Val.Bool(v)    => if (v) ConstTrue else ConstFalse
            case v: Val.I256    => I256Const(v)
            case v: Val.U256    => U256Const(v)
            case v: Val.ByteVec => BytesConst(v)
            case v: Val.Address => AddressConst(v)
          }
          Hex.toHexString(serialize(instr))
        }
      )
      val txScript = deserialize[StatefulScript](Hex.unsafe(bytecode)).rightValue
      val (scriptObj, statefulContext) = prepareStatefulScript(txScript)
      StatefulVM.execute(statefulContext, scriptObj, AVector.empty).isRight is true
      ()
    }

    {
      info("Gen code for template array variables")
      val code =
        s"""
           |@using(preapprovedAssets = false)
           |TxScript Main(address: Address, numbers0: [[U256; 2]; 2], bytes: ByteVec, numbers1: [U256; 3]) {
           |  let _ = bytes
           |  let _ = address
           |  assert!(numbers0[1][1] == 3 && numbers0[0][0] == 0, 0)
           |  let _ = numbers0[1]
           |  assert!(numbers1[2] == 2 && numbers1[1] == 1 && numbers1[0] == 0, 0)
         }
           |""".stripMargin
      val script = Compiler.compileTxScript(code).rightValue
      script.toTemplateString() is "0101000007004032{1}{2}{3}{4}1703170217011700{6}{7}{8}170617051704{5}18{0}1816030f2f7a4c041816000c2f0c7b16021603181816060e2f7a4c041816050d2f7a4c041816040c2f0c7b"
      runScript(
        script,
        AVector(
          Val.Address(lockupScriptGen.sample.get),
          Val.U256(0),
          Val.U256(1),
          Val.U256(2),
          Val.U256(3),
          Val.ByteVec(Hex.unsafe("0011")),
          Val.U256(0),
          Val.U256(1),
          Val.U256(2)
        )
      )
    }

    {
      info("Gen code for variable index")
      val code =
        s"""
           |@using(preapprovedAssets = false)
           |TxScript Main(numbers: [U256; 3]) {
           |  for (let mut i = 0; i < 3; i = i + 1) {
           |    assert!(numbers[i] == i, 0)
           |  }
           |}
           |""".stripMargin
      val script = Compiler.compileTxScript(code).rightValue
      script.toTemplateString() is "0101000004001b{0}{1}{2}1702170117000c170316030f314c0f16037a0f314d7816032f0c7b16030d2a17034a2d"
      runScript(script, AVector(Val.U256(0), Val.U256(1), Val.U256(2)))
    }

    {
      info("Access template array in non-main functions")
      val code =
        s"""
           |@using(preapprovedAssets = false)
           |TxScript Main(numbers: [U256; 3]) {
           |  let _ = numbers[0]
           |  foo()
           |
           |  fn foo() -> () {
           |    for (let mut i = 0; i < 3; i = i + 1) {
           |      assert!(numbers[i] == i, 0)
           |    }
           |  }
           |}
           |""".stripMargin
      val script = Compiler.compileTxScript(code).rightValue
      script.toTemplateString() is "02010000030009{0}{1}{2}170217011700160018000100000004001b{0}{1}{2}1702170117000c170316030f314c0f16037a0f314d7816032f0c7b16030d2a17034a2d"
      runScript(script, AVector(Val.U256(0), Val.U256(1), Val.U256(2)))
    }

    {
      info("Throw an error if the index is greater than max var index")
      val code =
        s"""
           |TxScript Main(numbers: [U256; 3]) {
           |  let _ = numbers[257]
           |}
           |""".stripMargin
      Compiler
        .compileTxScript(code)
        .leftValue
        .message is "Invalid array index 257"
    }

    {
      info("Throw an error if the number of template variables exceeds the limit")
      val code =
        s"""
           |TxScript Main(numbers0: [U256; 128], numbers1: [U256; 128]) {
           |  return
           |}
           |""".stripMargin
      Compiler
        .compileTxScript(code)
        .leftValue
        .message is "Number of template variables more than 255"
    }

    {
      info("Gen code for struct template variables")
      val code =
        s"""
           |struct Foo {
           |  x: U256,
           |  y: ByteVec
           |}
           |@using(preapprovedAssets = false)
           |TxScript Main(a: U256, foo: Foo, array: [Foo; 2], b: Bool) {
           |  assert!(a == 0, 0)
           |  assert!(b, 0)
           |  assert!(foo.x == 0 && foo.y == #00, 0)
           |  assert!(array[0].y == #01 && array[0].x == 1, 0)
           |  assert!(array[1].y == #02 && array[1].x == 2, 0)
           |}
           |""".stripMargin

      val script = Compiler.compileTxScript(code).rightValue
      script.toTemplateString() is "0101000006004035{1}{2}17011700{3}{4}{5}{6}1705170417031702{0}0c2f0c7b{7}0c7b16000c2f7a4c04181601140100410c7b1603140101417a4c041816020d2f0c7b1605140102417a4c041816040e2f0c7b"
      runScript(
        script,
        AVector(
          Val.U256(0),
          Val.U256(0),
          Val.ByteVec(Hex.unsafe("00")),
          Val.U256(1),
          Val.ByteVec(Hex.unsafe("01")),
          Val.U256(2),
          Val.ByteVec(Hex.unsafe("02")),
          Val.True
        )
      )
    }
  }

  it should "use ApproveAlph instr for approve ALPH" in {
    val code =
      s"""
         |TxScript Main(address: Address, fooId: ByteVec) {
         |  Foo(fooId).foo{address -> ALPH: 1}()
         |}
         |
         |@using(methodSelector = false)
         |Interface Foo {
         |  @using(preapprovedAssets = true)
         |  pub fn foo() -> ()
         |}
         |""".stripMargin
    val script = Compiler.compileTxScript(code).rightValue
    script.toTemplateString() is "01010300000007{0}0da20c0c{1}0100"
  }

  it should "use braces syntax for functions that uses preapproved assets" in {
    def code(
        bracesPart: String = "{callerAddress!() -> ALPH: amount}",
        usePreapprovedAssets: Boolean = true,
        useAssetsInContract: Boolean = false
    ): String =
      s"""
         |TxScript Main(fooContractId: ByteVec, amount: U256) {
         |  let foo = Foo(fooContractId)
         |  $$foo.foo${bracesPart}()$$
         |}
         |
         |Interface Foo {
         |  @using(preapprovedAssets = $usePreapprovedAssets, assetsInContract = $useAssetsInContract)
         |  pub fn foo() -> ()
         |}
         |""".stripMargin
    Compiler.compileTxScript(replace(code())).isRight is true
    testTxScriptError(
      code(bracesPart = ""),
      "Function `foo` needs preapproved assets, please use braces syntax"
    )
    testTxScriptError(
      code(usePreapprovedAssets = false),
      "Function `foo` does not use preapproved assets"
    )
    testTxScriptError(
      code(usePreapprovedAssets = false, useAssetsInContract = true),
      "Function `foo` does not use preapproved assets"
    )
  }

  it should "check if contract assets is used in the function" in {
    def code(useAssetsInContract: String = "false", instr: String = "return"): String =
      s"""
         |Contract Foo() {
         |  $$@using(assetsInContract = $useAssetsInContract, preapprovedAssets = true)
         |  fn foo() -> () {
         |    $instr
         |  }$$
         |}
         |""".stripMargin
    compileContract(replace(code())).isRight is true

    val statements = Seq(
      "transferTokenFromSelf!(callerAddress!(), ALPH, 1 alph)",
      "transferTokenFromSelf!(callerAddress!(), selfTokenId!(), 1 alph)",
      "destroySelf!(callerAddress!())",
      "transferTokenToSelf!(callerAddress!(), ALPH, 1 alph)",
      "transferTokenToSelf!(callerAddress!(), selfTokenId!(), 1 alph)",
      "approveToken!(selfAddress!(), ALPH, 1 alph)"
    )
    statements.foreach { stmt =>
      compileContract(replace(code("true", stmt))).isRight is true
    }
    testContractError(
      code("true"),
      "Function \"Foo.foo\" does not use contract assets, but the annotation `assetsInContract` is enabled. " +
        "Please remove the `assetsInContract` annotation or set it to `enforced`"
    )
    testContractError(
      code("true", "payGasFee!(callerAddress!(), 1 alph)"),
      "Function \"Foo.foo\" does not use contract assets, but the annotation `assetsInContract` is enabled. " +
        "Please remove the `assetsInContract` annotation or set it to `enforced`"
    )
    compileContract(replace(code("enforced"))).isRight is true
    statements.take(3).foreach { stmt =>
      testContractError(
        code("false", stmt),
        "Function \"Foo.foo\" uses contract assets, please use annotation `assetsInContract = true`."
      )
    }
    Seq(
      "transferTokenToSelf!(callerAddress!(), ALPH, 1 alph)",
      "transferTokenToSelf!(callerAddress!(), selfTokenId!(), 1 alph)"
    ).foreach { stmt =>
      testContractError(
        code("false", stmt),
        "Function \"Foo.foo\" transfers assets to the contract, please set either `assetsInContract` or `payToContractOnly` to true."
      )
    }
  }

  it should "check types for braces syntax" in {
    def code(
        address: String = "Address",
        tokenId: String = "ByteVec",
        tokenAmount: String = "U256",
        arg: String = "address -> tokenId: tokenAmount"
    ): String =
      s"""
         |TxScript Main(
         |  fooContractId: ByteVec,
         |  address: ${address},
         |  tokenId: ${tokenId},
         |  tokenAmount: ${tokenAmount}
         |) {
         |  let foo = Foo(fooContractId)
         |  foo.foo{$arg}()
         |}
         |
         |Interface Foo {
         |  @using(preapprovedAssets = true)
         |  pub fn foo() -> ()
         |}
         |""".stripMargin
    Compiler.compileTxScript(code()).isRight is true
    testTxScriptError(
      code(address = "Bool", arg = s"$$address$$ -> tokenId: tokenAmount"),
      "Invalid address type: Variable(Ident(address))"
    )
    testTxScriptError(
      code(tokenId = "Bool", arg = s"address -> $$tokenId$$: tokenAmount"),
      "Invalid token amount type: List((Variable(Ident(tokenId)),Variable(Ident(tokenAmount))))"
    )
    testTxScriptError(
      code(tokenAmount = "Bool", arg = s"address -> $$tokenId$$: tokenAmount"),
      "Invalid token amount type: List((Variable(Ident(tokenId)),Variable(Ident(tokenAmount))))"
    )
  }

  it should "compile events with <= 8 fields" in {
    def code(nineFields: Boolean): String = {
      val eventStr = if (nineFields) ", a9: U256" else ""
      val emitStr  = if (nineFields) ", 9" else ""
      s"""
         |Contract Foo(tmp: U256) {
         |  $$event Foo(a1: U256, a2: U256, a3: U256, a4: U256, a5: U256, a6: U256, a7: U256, a8: U256 $eventStr)$$
         |
         |  pub fn foo() -> () {
         |    emit Foo(1, 2, 3, 4, 5, 6, 7, 8 $emitStr)
         |    return
         |  }
         |}
         |""".stripMargin
    }
    compileContract(replace(code(false))).isRight is true
    testContractError(code(true), "Max 8 fields allowed for contract events")
  }

  it should "compile if-else statements" in {
    {
      info("Simple if statement")
      val code =
        s"""
           |Contract Foo() {
           |  fn foo() -> () {
           |    if (true) {
           |      return
           |    }
           |  }
           |}
           |""".stripMargin
      compileContract(code).rightValue.methods.head.instrs is
        AVector[Instr[StatefulContext]](
          ConstTrue,
          IfFalse(1),
          Return
        )
    }

    {
      info("Simple if statement without return")
      val code =
        s"""
           |Contract Foo() {
           |  fn $$foo$$() -> U256 {
           |    if (true) {
           |      return 1
           |    }
           |  }
           |}
           |""".stripMargin
      testContractError(code, "Expected return statement for function \"foo\"")
    }

    {
      info("Invalid type of condition expr")
      val code =
        s"""
           |Contract Foo() {
           |  fn foo() -> U256 {
           |    if $$(0)$$ {
           |      return 0
           |    } else {
           |      return 1
           |    }
           |  }
           |}
           |""".stripMargin
      testContractError(code, "Invalid type of condition expr: List(U256)")
    }

    {
      info("Simple if-else statement")
      val code =
        s"""
           |Contract Foo() {
           |  fn foo() -> () {
           |    if (true) {
           |      return
           |    } else {
           |      return
           |    }
           |  }
           |}
           |""".stripMargin
      compileContract(code).rightValue.methods.head.instrs is
        AVector[Instr[StatefulContext]](
          ConstTrue,
          IfFalse(2),
          Return,
          Jump(1),
          Return
        )
    }

    {
      info("Simple if-else-if statement")
      val code =
        s"""
           |Contract Foo() {
           |  fn foo() -> () {
           |    if (true) {
           |      return
           |    } else if (false) {
           |      return
           |    } else {
           |      return
           |    }
           |  }
           |}
           |""".stripMargin
      compileContract(code).rightValue.methods.head.instrs is
        AVector[Instr[StatefulContext]](
          ConstTrue,
          IfFalse(2),
          Return,
          Jump(5),
          ConstFalse,
          IfFalse(2),
          Return,
          Jump(1),
          Return
        )
    }

    {
      info("Invalid if-else-if statement")
      val code =
        s"""
           |Contract Foo() {
           |  fn foo() -> () {
           |    $$if (true) {
           |      return
           |    }$$ else if (false) {
           |      return
           |    }
           |  }
           |}
           |""".stripMargin
      testContractError(
        code,
        "If ... else if constructs should be terminated with an else statement"
      )
    }

    {
      info("If branch without parens")
      def code(cond: String) =
        s"""
           |Contract Foo(x: U256) {
           |  pub fn foo() -> () {
           |    if $cond {
           |      return
           |    } else if ($cond) {
           |      return
           |    } else {
           |      return
           |    }
           |  }
           |}
           |""".stripMargin
      Seq("x < 1", "(x < 1)", "(x + 1) < 1", "(x + 1) * (x + 2) < 1").foreach { cond =>
        compileContract(code(cond)).isRight is true
      }
    }

    new Fixture {
      val code =
        s"""
           |Contract Foo() {
           |  pub fn foo(x: U256) -> (U256) {
           |    if (x == 1) {
           |      return 1
           |    } else if (x == 0) {
           |      return 10
           |    } else {
           |      return 100
           |    }
           |  }
           |}
           |""".stripMargin

      test(code, args = AVector(Val.U256(U256.Zero)), output = AVector(Val.U256(U256.unsafe(10))))
      test(code, args = AVector(Val.U256(U256.One)), output = AVector(Val.U256(U256.unsafe(1))))
      test(code, args = AVector(Val.U256(U256.Two)), output = AVector(Val.U256(U256.unsafe(100))))
    }
  }

  it should "compile if-else expressions" in {
    {
      info("Simple if expression")
      val code =
        s"""
           |Contract Foo() {
           |  fn foo() -> U256 {
           |    return if (true) 0 else 1
           |  }
           |}
           |""".stripMargin

      compileContract(code).rightValue.methods.head.instrs is
        AVector[Instr[StatefulContext]](
          ConstTrue,
          IfFalse(2),
          U256Const0,
          Jump(1),
          U256Const1,
          Return
        )
    }

    {
      info("Simple if-else-if expression")
      val code =
        s"""
           |Contract Foo() {
           |  fn foo() -> U256 {
           |    return if (false) 0 else if (true) 1 else 2
           |  }
           |}
           |""".stripMargin

      compileContract(code).rightValue.methods.head.instrs is
        AVector[Instr[StatefulContext]](
          ConstFalse,
          IfFalse(2),
          U256Const0,
          Jump(5),
          ConstTrue,
          IfFalse(2),
          U256Const1,
          Jump(1),
          U256Const2,
          Return
        )
    }

    {
      info("Invalid if-else expression types")
      val code =
        s"""
           |Contract Foo() {
           |  fn foo() -> U256 {
           |    return $$if (false) 1 else #00$$
           |  }
           |}
           |""".stripMargin

      testContractError(
        code,
        "Invalid types of if-else expression branches, expected \"List(ByteVec)\", got \"List(U256)\""
      )
    }

    {
      info("If-else expressions have no else branch")
      val code =
        s"""
           |Contract Foo() {
           |  fn foo() -> U256 {
           |    return if (false) 1
           |  }
           |}
           |""".stripMargin

      compileContract(code).leftValue.format(code) is
        """-- error (5:3): Syntax error
          |5 |  }
          |  |  ^
          |  |  Expected `else` statement
          |  |------------------------------------------------------------------------------------------
          |  |Description: `if/else` expressions require both `if` and `else` statements to be complete.
          |""".stripMargin
    }

    {
      info("Invalid type of condition expr")
      val code =
        s"""
           |Contract Foo() {
           |  fn foo() -> U256 {
           |    return if $$(0)$$ 0 else 1
           |  }
           |}
           |""".stripMargin

      testContractError(code, "Invalid type of condition expr: List(U256)")
    }

    {
      info("If branch without parens")
      def code(cond: String) =
        s"""
           |Contract Foo(x: U256) {
           |  pub fn foo() -> U256 {
           |    return if $cond 0 else if ($cond) 1 else 2
           |  }
           |}
           |""".stripMargin
      Seq("x < 1", "(x < 1)", "(x + 1) < 1", "(x + 1) * (x + 2) < 1").foreach { cond =>
        compileContract(code(cond)).isRight is true
      }
    }

    {
      info("Optional parens and braces")
      val code =
        s"""
           |Contract Foo(x: U256) {
           |  pub fn foo0() -> U256 {
           |    let _ = if x > 1 foo1() else foo2()
           |    let _ = if (x > 1) { foo3() 1 } else 2
           |    let _ = if x > 1 1 else { foo3() 2 }
           |    return if x > 1 {
           |      foo3()
           |      1
           |    } else if x < 3 {
           |      foo3()
           |      2
           |    } else {
           |      foo3()
           |      3
           |    }
           |  }
           |
           |  pub fn foo1() -> U256 {
           |    return if x > 1 1 else 2
           |  }
           |  pub fn foo2() -> U256 {
           |    return if x > 1 1 else if x < 3 2 else 3
           |  }
           |  pub fn foo3() -> () { return }
           |}
           |""".stripMargin
      compileContract(code).isRight is true
    }

    {
      info("Check statements in if branch")
      val code =
        s"""
           |Contract Foo(x: U256) {
           |  pub fn foo() -> U256 {
           |    return if x > 1 {
           |      $$x = 1$$
           |      0
           |    } else {
           |      1
           |    }
           |  }
           |}
           |""".stripMargin
      testContractError(code, "Cannot assign to immutable variable x.")
    }

    {
      info("Check statements in else-if branch")
      val code =
        s"""
           |Contract Foo(x: U256) {
           |  pub fn foo() -> U256 {
           |    return if x > 1 {
           |      0
           |    } else if x < 3 {
           |      $$x = 1$$
           |      1
           |    } else {
           |      2
           |    }
           |  }
           |}
           |""".stripMargin
      testContractError(code, "Cannot assign to immutable variable x.")
    }

    {
      info("Check statements in else branch")
      val code =
        s"""
           |Contract Foo(x: U256) {
           |  pub fn foo() -> U256 {
           |    return if x > 1 {
           |      0
           |    } else {
           |      $$x = 1$$
           |      1
           |    }
           |  }
           |}
           |""".stripMargin
      testContractError(code, "Cannot assign to immutable variable x.")
    }

    new Fixture {
      val code =
        s"""
           |Contract Foo() {
           |  pub fn foo0(x: U256) -> U256 {
           |    let mut a = 0
           |    return if (x == 1) {
           |      a = foo1(x)
           |      a + 1
           |    } else if (x == 0) {
           |      a = foo1(x)
           |      a + 10
           |    } else {
           |      a = foo1(x)
           |      a + 100
           |    }
           |  }
           |  fn foo1(x: U256) -> U256 {
           |    return x
           |  }
           |}
           |""".stripMargin

      test(code, args = AVector(Val.U256(U256.Zero)), output = AVector(Val.U256(U256.unsafe(10))))
      test(code, args = AVector(Val.U256(U256.One)), output = AVector(Val.U256(U256.unsafe(2))))
      test(code, args = AVector(Val.U256(U256.Two)), output = AVector(Val.U256(U256.unsafe(102))))
    }
  }

  it should "compile contract constant variables failed" in {
    val code =
      s"""
         |Contract Foo() {
         |  const C = 0
         |  $$const C = true$$
         |  pub fn foo() -> () {}
         |}
         |""".stripMargin
    testContractError(code, "These constant variables are defined multiple times: C")
  }

  it should "test contract constant variables" in new Fixture {
    {
      info("Contract constant variables")
      val foo =
        s"""
           |Contract Foo() {
           |  const C0 = 0
           |  const C1 = #00
           |  pub fn foo() -> () {
           |    assert!(C0 == 0, 0)
           |    assert!(C1 == #00, 0)
           |  }
           |}
           |""".stripMargin
      test(foo)
    }

    {
      info("Inherit constant variables from parents")
      val address = Address.p2pkh(PublicKey.generate).toBase58
      val bar =
        s"""
           |Contract Bar() extends Foo() {
           |  const C2 = 1i
           |  const C3 = @$address
           |  pub fn bar() -> () {
           |    assert!(C0 == 0, 0)
           |    assert!(C1 == #00, 0)
           |    assert!(C2 == 1i, 0)
           |    assert!(C3 == @$address, 0)
           |  }
           |}
           |
           |Abstract Contract Foo() {
           |  const C0 = 0
           |  const C1 = #00
           |}
           |""".stripMargin

      test(bar, methodIndex = 0)
    }
  }

  it should "compile contract enum failed" in {
    {
      info("Enum field does not exist")
      val code =
        s"""
           |Contract Foo() {
           |  enum ErrorCodes {
           |    Error0 = 0
           |  }
           |  pub fn foo() -> U256 {
           |    return ErrorCodes.$$Error1$$
           |  }
           |}
           |""".stripMargin
      testContractError(
        code,
        "Variable foo.ErrorCodes.Error1 is not defined in the current scope or is used before being defined"
      )
    }
    {
      info("Enum field does not exist")
      val code =
        s"""
           |Contract Foo() {
           |  $$enum ErrorCodes$$ {
           |  }
           |}
           |""".stripMargin
      testContractError(code, "No field definition in Enum ErrorCodes")
    }
  }

  it should "test contract enums" in new Fixture {
    {
      info("Contract enums")
      val foo =
        s"""
           |Contract Foo() {
           |  enum FooErrorCodes {
           |    Error0 = 0
           |    Error1 = 1
           |  }
           |  pub fn foo() -> () {
           |    assert!(FooErrorCodes.Error0 == 0, 0)
           |    assert!(FooErrorCodes.Error1 == 1, 0)
           |  }
           |}
           |""".stripMargin
      test(foo)
    }

    {
      info("Inherit enums from parents")
      val bar =
        s"""
           |Contract Bar() extends Foo() {
           |  enum BarValues {
           |    Value0 = #00
           |    Value1 = #01
           |  }
           |  pub fn bar() -> () {
           |    assert!(FooErrorCodes.Error0 == 0, 0)
           |    assert!(FooErrorCodes.Error1 == 1, 0)
           |    assert!(BarValues.Value0 == #00, 0)
           |    assert!(BarValues.Value1 == #01, 0)
           |  }
           |}
           |
           |Abstract Contract Foo() {
           |  enum FooErrorCodes {
           |    Error0 = 0
           |    Error1 = 1
           |  }
           |}
           |""".stripMargin
      test(bar, methodIndex = 0)
    }

    {
      info("Fail if there are different field types")
      val code =
        s"""
           |Contract C() extends A(), B() {}
           |
           |Abstract Contract A() {
           |  enum Color {
           |    $$Red = 0$$
           |  }
           |}
           |
           |Abstract Contract B() {
           |  enum Color {
           |    Blue = #0011
           |  }
           |}
           |""".stripMargin

      testContractError(code, "There are different field types in the enum Color: ByteVec,U256")
    }

    {
      info("Fail if there are conflict enum fields")
      val code =
        s"""
           |Contract C() extends A(), B() {}
           |
           |Abstract Contract A() {
           |  enum Color {
           |    Red = 0
           |  }
           |}
           |
           |Abstract Contract B() {
           |  enum Color {
           |    $$Red = 1$$
           |  }
           |}
           |""".stripMargin

      testContractError(code, "There are conflict fields in the enum Color: Red")
    }

    {
      info("Merge enums")
      val code =
        s"""
           |Contract Foo() extends B(), C() {
           |  pub fn foo() -> () {
           |    assert!(Color.Red == 0, 0)
           |    assert!(Color.Green == 1, 0)
           |    assert!(Color.Blue == 2, 0)
           |    assert!(EA.A == 0, 0)
           |    assert!(EB.B == 0, 0)
           |    assert!(EC.C == 0, 0)
           |  }
           |}
           |
           |Abstract Contract A() {
           |  enum EA {
           |    A = 0
           |  }
           |
           |  enum Color {
           |    Red = 0
           |  }
           |}
           |
           |Abstract Contract B() extends A() {
           |  enum EB {
           |    B = 0
           |  }
           |
           |  enum Color {
           |    Green = 1
           |  }
           |}
           |
           |Abstract Contract C() {
           |  enum EC {
           |    C = 0
           |  }
           |
           |  enum Color {
           |    Blue = 2
           |  }
           |}
           |""".stripMargin

      test(code)
    }
  }

  it should "check unused variables" in {
    {
      info("Check unused local variables in AssetScript")
      val code =
        s"""
           |AssetScript Foo {
           |  pub fn foo(a: U256) -> U256 {
           |    let b = 1
           |    let c = 2
           |    return c
           |  }
           |}
           |""".stripMargin
      Compiler.compileAssetScript(code).rightValue._2.map(_.message) is
        AVector(
          "Found unused variable in Foo: foo.a",
          "Found unused variable in Foo: foo.b"
        )
    }

    {
      info("Check unused local variables in TxScript")
      val code =
        s"""
           |TxScript Foo {
           |  let b = 1
           |  foo()
           |
           |  fn foo() -> () {
           |  }
           |}
           |""".stripMargin
      Compiler.compileTxScriptFull(code).rightValue.warnings.map(_.message) is
        AVector("Found unused variable in Foo: main.b")
    }

    {
      info("Check unused template variables in TxScript")
      val code =
        s"""
           |TxScript Foo(a: U256, b: U256) {
           |  foo(a)
           |
           |  fn foo(v: U256) -> () {
           |    assert!(v == 0, 0)
           |  }
           |}
           |""".stripMargin
      Compiler.compileTxScriptFull(code).rightValue.warnings.map(_.message) is
        AVector("Found unused field in Foo: b")
    }

    {
      info("Check unused local variables in Contract")
      val code =
        s"""
           |Contract Foo() {
           |  pub fn foo(a: U256) -> U256 {
           |    let b = 1
           |    let c = 0
           |    return c
           |  }
           |}
           |""".stripMargin
      compileContractFull(code).rightValue.warnings.map(_.message) is
        AVector(
          "Found unused variable in Foo: foo.a",
          "Found unused variable in Foo: foo.b"
        )
    }

    {
      info("Check unused fields in Contract")
      val code =
        s"""
           |Contract Foo(a: ByteVec, b: U256, c: [U256; 2]) {
           |  pub fn getB() -> U256 {
           |    return b
           |  }
           |}
           |""".stripMargin
      compileContractFull(code).rightValue.warnings.map(_.message) is
        AVector(
          "Found unused field in Foo: a",
          "Found unused field in Foo: c"
        )
    }

    {
      info("Check unused fields in contract inheritance")
      val code =
        s"""
           |Contract Foo(a: U256, b: U256, c: [U256; 2]) extends Bar(a, b) {
           |  pub fn foo() -> () {}
           |}
           |
           |Abstract Contract Bar(a: U256, b: U256) {
           |  pub fn bar() -> U256 {
           |    return a
           |  }
           |}
           |""".stripMargin
      compileContractFull(code).rightValue.warnings.map(_.message) is
        AVector(
          "Found unused field in Foo: b",
          "Found unused field in Foo: c"
        )
    }

    {
      info("No warnings for used fields")
      val code =
        s"""
           |Interface I {
           |  @using(checkExternalCaller = false)
           |  pub fn i() -> ()
           |}
           |Abstract Contract Base(v: U256) {
           |  fn base() -> () {
           |    assert!(v == 0, 0)
           |  }
           |}
           |Contract Bar(v: U256) extends Base(v) implements I {
           |  @using(checkExternalCaller = false)
           |  pub fn i() -> () {
           |    assert!(v == 0, 0)
           |    base()
           |  }
           |}
           |Contract Foo(v: U256) extends Base(v) {
           |  @using(checkExternalCaller = false)
           |  pub fn foo() -> () {
           |    base()
           |  }
           |}
           |""".stripMargin
      val result = Compiler.compileProject(code).rightValue
      result._1.flatMap(_.warnings).map(_.message) is AVector.empty[String]
    }

    {
      info("Unused variable in abstract contract")
      val code =
        s"""
           |Abstract Contract Foo() {
           |  pub fn foo(x: U256) -> () {}
           |}
           |Contract Bar() extends Foo() {}
           |Contract Baz() extends Foo() {}
           |""".stripMargin
      val result = Compiler.compileProject(code).rightValue
      result._1.flatMap(_.warnings).map(_.message) is AVector(
        "Found unused variable in Bar: foo.x",
        "Found unused variable in Baz: foo.x"
      )
    }

    {
      info("Check unused constants in Contract")
      val code =
        s"""
           |Contract Foo() {
           |  const C0 = 0
           |  const C1 = 1
           |  pub fn foo() -> () {
           |    assert!(C1 == 1, 0)
           |  }
           |}
           |""".stripMargin
      compileContractFull(code).rightValue.warnings.map(_.message) is
        AVector("Found unused constant in Foo: C0")
    }

    {
      info("Check unused enums in Contract")
      val code =
        s"""
           |Contract Foo() {
           |  enum Chain {
           |    Alephium = 0
           |    Eth = 1
           |  }
           |
           |  enum Language {
           |    Ralph = #00
           |    Solidity = #01
           |  }
           |
           |  pub fn foo() -> () {
           |    assert!(Chain.Alephium == 0, 0)
           |    assert!(Language.Ralph == #00, 0)
           |  }
           |}
           |""".stripMargin
      compileContractFull(code).rightValue.warnings.map(_.message) is
        AVector(
          "Found unused constant in Foo: Language.Solidity",
          "Found unused constant in Foo: Chain.Eth"
        )
    }

    {
      info("No warnings for multiple contracts inherit from the same parent")
      val code =
        s"""
           |Abstract Contract Foo() {
           |  fn foo(x: U256) -> () {
           |    assert!(x == 0, 0)
           |  }
           |}
           |Contract Bar() extends Foo() {
           |  @using(checkExternalCaller = false)
           |  pub fn bar() -> () { foo(0) }
           |}
           |Contract Baz() extends Foo() {
           |  @using(checkExternalCaller = false)
           |  pub fn baz() -> () { foo(0) }
           |}
           |""".stripMargin
      val contracts = Compiler.compileProject(code).rightValue._1
      contracts.length is 2
      contracts.foreach(_.warnings.isEmpty is true)
    }
  }

  it should "test anonymous variable definitions" in new Fixture {
    {
      info("Single anonymous variable")
      val code =
        s"""
           |Contract Foo() {
           |  pub fn foo() -> () {
           |    let _ = 0
           |  }
           |}
           |""".stripMargin
      compileContract(code).rightValue.methods.head.instrs is
        AVector[Instr[StatefulContext]](
          methodSelectorOf("foo()->()"),
          U256Const0,
          Pop
        )
    }

    {
      info("Pop values for simple anonymous variables")
      val code =
        s"""
           |Contract Foo() {
           |  pub fn foo() -> U256 {
           |    let (_, a, _) = bar()
           |    return a
           |  }
           |
           |  pub fn bar() -> (U256, U256, U256) {
           |    return 0, 1, 2
           |  }
           |}
           |""".stripMargin
      compileContract(code).rightValue.methods.head.instrs is
        AVector[Instr[StatefulContext]](
          methodSelectorOf("foo()->(U256)"),
          CallLocal(1),
          Pop,
          StoreLocal(0),
          Pop,
          LoadLocal(0),
          Return
        )
    }

    {
      info("Pop values for anonymous array variables")
      val code =
        s"""
           |Contract Foo() {
           |  pub fn foo() -> () {
           |    let (a, b, c, d) = bar()
           |    assert!(a == 0 && b[0] == 1 && b[1] == 2 && c== 3, 0)
           |    assert!(d[0][0] == 4 && d[0][1] == 5 && d[1][0] == 6 && d[1][1] == 7, 0)
           |
           |    let (e, _, f, _) = bar()
           |    assert!(e == 0 && f == 3, 0)
           |
           |    let (_, g, _, _) = bar()
           |    assert!(g[0] == 1 && g[1] == 2, 0)
           |
           |    let (_, _, _, h) = bar()
           |    assert!(h[0][0] == 4 && h[0][1] == 5 && h[1][0] == 6 && h[1][1] == 7, 0)
           |  }
           |
           |  pub fn bar() -> (U256, [U256; 2], U256, [[U256; 2]; 2]) {
           |    return 0, [1, 2], 3, [[4, 5], [6, 7]]
           |  }
           |}
           |""".stripMargin
      test(code, AVector.empty)
    }
  }

  it should "not generate code for abstract contract" in {
    val foo =
      s"""
         |$$Abstract Contract Foo() {
         |  pub fn foo() -> () {}
         |  pub fn bar() -> () {}
         |}$$
         |""".stripMargin
    testContractError(foo, "Code generation is not supported for abstract contract \"Foo\"")
  }

  "unused constants and enums" should "have no effect on code generation" in {
    val foo =
      s"""
         |Contract Foo() {
         |  pub fn foo() -> () {}
         |}
         |""".stripMargin

    val bar =
      s"""
         |Contract Foo() {
         |  const C0 = 0
         |  const C1 = 1
         |  enum Errors {
         |    Error0 = 0
         |    Error1 = 1
         |  }
         |  pub fn foo() -> () {}
         |}
         |""".stripMargin

    val fooContract = compileContract(foo).rightValue
    val barContract = compileContract(bar).rightValue
    fooContract is barContract
  }

  it should "parse unused variables and fields" in {
    def code(unused: String) =
      s"""
         |Contract Foo($unused a: U256, $unused b: [U256; 2]) {
         |  pub fn foo($unused x: U256, $unused y: [U256; 2]) -> () {
         |    return
         |  }
         |}
         |""".stripMargin

    {
      info("Fields and variables are unused")
      val warnings = compileContractFull(code("")).rightValue.warnings
      warnings.toSet.map(_.message) is Set(
        "Found unused variable in Foo: foo.x",
        "Found unused variable in Foo: foo.y",
        "Found unused field in Foo: a",
        "Found unused field in Foo: b"
      )
    }

    {
      info("Fields and variables are annotated as unused")
      val warnings = compileContractFull(code("@unused")).rightValue.warnings
      warnings.isEmpty is true
    }
  }

  it should "test compile update fields functions" in {
    {
      info("Skip check update fields for script main function")
      val code =
        s"""
           |TxScript Main {
           |  assert!(true, 0)
           |}
           |""".stripMargin
      val warnings = Compiler.compileTxScriptFull(code).rightValue.warnings
      warnings.isEmpty is true
    }

    {
      info("Simple update fields functions")
      val code =
        s"""
           |Contract Foo() {
           |  pub fn foo() -> () {}
           |}
           |""".stripMargin
      compileContract(code).isRight is true
    }

    {
      info("Function changes the contract state, but has `updateFields = false`")
      val code =
        s"""
           |Contract Foo(mut a: U256) {
           |  @using(updateFields = false)
           |  pub fn foo() -> () {
           |    a = 0
           |  }
           |}
           |""".stripMargin
      compileContractFull(code).rightValue.warnings.map(_.message) is
        AVector(
          s"""Function "Foo.foo" updates fields. Please use "@using(updateFields = true)" for the function."""
        )
    }

    {
      info("Call internal function which does not update fields")
      val code =
        s"""
           |Contract Foo() {
           |  pub fn foo() -> () {
           |    bar()
           |  }
           |  pub fn bar() -> () {}
           |}
           |""".stripMargin
      compileContract(code).isRight is true
    }

    {
      info("Call builtin functions")
      val code =
        s"""
           |Contract Foo() {
           |  @using(assetsInContract = true, preapprovedAssets = true)
           |  pub fn foo() -> () {
           |    let _ = selfContractId!()
           |    transferTokenToSelf!(callerAddress!(), ALPH, 1 alph)
           |  }
           |}
           |""".stripMargin
      compileContract(code).isRight is true
    }

    {
      info("Migrate contract with fields")
      val code =
        s"""
           |Contract Foo() {
           |  @using(checkExternalCaller = false)
           |  pub fn foo(code: ByteVec, fields: ByteVec) -> () {
           |    migrateWithFields!(code, #00, fields)
           |  }
           |}
           |""".stripMargin
      compileContractFull(code).rightValue.warnings.map(_.message) is
        AVector(
          s"""Function "Foo.foo" updates fields. Please use "@using(updateFields = true)" for the function."""
        )
    }

    {
      info("Call internal update fields functions")
      val code =
        s"""
           |Contract Foo(mut a: U256) {
           |  pub fn foo() -> () {
           |    bar()
           |  }
           |  @using(updateFields = true)
           |  pub fn bar() -> () {
           |    a = 0
           |  }
           |}
           |""".stripMargin
      compileContract(code).isRight is true
    }

    {
      info("Call external update fields functions")
      val code =
        s"""
           |Contract Foo(bar: Bar) {
           |  pub fn foo() -> () {
           |    bar.bar()
           |  }
           |}
           |Contract Bar(mut x: [U256; 2]) {
           |  @using(updateFields = true)
           |  pub fn bar() -> () {
           |    x[0] = 0
           |  }
           |}
           |""".stripMargin
      compileContract(code).isRight is true
    }

    {
      info("Emit events does not update fields")
      val code =
        s"""
           |Contract Foo() {
           |  event E(v: U256)
           |  pub fn foo() -> () {
           |    checkCaller!(true, 0)
           |    emit E(0)
           |  }
           |}
           |""".stripMargin
      compileContractFull(code, 0).rightValue.warnings.map(_.message) is AVector.empty[String]
    }

    {
      info("Function use preapproved assets but does not update fields")
      val code =
        s"""
           |Contract Foo() {
           |  @using(preapprovedAssets = true)
           |  pub fn foo(tokenId: ByteVec) -> () {
           |    assert!(tokenRemaining!(callerAddress!(), tokenId) == 1, 0)
           |    assert!(tokenRemaining!(callerAddress!(), ALPH) == 1, 0)
           |  }
           |}
           |""".stripMargin
      compileContract(code).isRight is true
    }

    {
      info("Mutual function calls")
      val code =
        s"""
           |Contract Foo(bar: Bar, mut a: U256) {
           |  pub fn foo() -> () {
           |    bar.bar()
           |  }
           |  @using(updateFields = true)
           |  pub fn update() -> () {
           |    a = 0
           |  }
           |}
           |Contract Bar(foo: Foo) {
           |  pub fn bar() -> () {
           |    foo.update()
           |  }
           |}
           |""".stripMargin
      compileContract(code).isRight is true
    }

    {
      info("Call interface update fields functions")
      def code(updateFields: Boolean): String =
        s"""
           |Contract Foo() {
           |  pub fn foo(contractId: ByteVec) -> () {
           |    Bar(contractId).bar()
           |  }
           |}
           |Interface Bar {
           |  @using(updateFields = $updateFields)
           |  pub fn bar() -> ()
           |}
           |""".stripMargin
      compileContractFull(code(false)).isRight is true
      compileContractFull(code(true)).isRight is true
    }

    {
      info(
        "Warning for contract functions which does not update fields but has @using(updateFields = true)"
      )
      val code =
        s"""
           |Contract Foo() {
           |  @using(updateFields = true)
           |  pub fn foo() -> () {
           |    checkCaller!(true, 0)
           |  }
           |}
           |""".stripMargin
      val warnings = compileContractFull(code, 0).rightValue.warnings.map(_.message)
      warnings is AVector(
        s"""Function "Foo.foo" does not update fields. Please remove "@using(updateFields = true)" for the function."""
      )
    }

    {
      info(
        "Warning for script functions which does not update fields but has @using(updateFields = true)"
      )
      val code =
        s"""
           |@using(updateFields = true)
           |TxScript Main {
           |  foo()
           |
           |  @using(updateFields = true)
           |  fn foo() -> () {}
           |}
           |""".stripMargin
      val warnings = Compiler.compileTxScriptFull(code, 0).rightValue.warnings.map(_.message)
      warnings is AVector(
        s"""Function "Main.main" does not update fields. Please remove "@using(updateFields = true)" for the function.""",
        s"""Function "Main.foo" does not update fields. Please remove "@using(updateFields = true)" for the function."""
      )
    }
  }

  trait MultiContractFixture {
    val code =
      s"""
         |Abstract Contract Common() {
         |  pub fn c() -> () {}
         |}
         |Contract Foo() extends Common() {
         |  pub fn foo() -> () {}
         |}
         |TxScript M1(id: ByteVec) {
         |  Foo(id).foo()
         |}
         |Contract Bar() extends Common() {
         |  pub fn bar() -> () {}
         |}
         |TxScript M2(id: ByteVec) {
         |  Bar(id).bar()
         |}
         |""".stripMargin
    val multiContract = Compiler.compileMultiContract(code).rightValue
  }

  it should "compile all contracts" in new MultiContractFixture {
    val contracts = multiContract.genStatefulContracts()(CompilerOptions.Default)._2
    contracts.length is 2
    contracts(0)._1.ast.ident.name is "Foo"
    contracts(0)._2 is 1
    contracts(1)._1.ast.ident.name is "Bar"
    contracts(1)._2 is 3
  }

  it should "compile all scripts" in new MultiContractFixture {
    val scripts = multiContract.genStatefulScripts()(CompilerOptions.Default)
    scripts.length is 2
    scripts(0).ast.ident.name is "M1"
    scripts(1).ast.ident.name is "M2"
  }

  it should "use alph instructions in code generation" in {
    val code =
      s"""
         |Contract Foo() {
         |  @using(preapprovedAssets = true, assetsInContract = true)
         |  pub fn foo(from: Address, to: Address) -> () {
         |    approveToken!(from, ALPH, 1 alph)
         |    tokenRemaining!(from, ALPH)
         |    transferToken!(from, to, ALPH, 1 alph)
         |    transferTokenToSelf!(from, ALPH, 1 alph)
         |    transferTokenFromSelf!(to, ALPH, 1 alph)
         |  }
         |
         |  @using(preapprovedAssets = true, assetsInContract = true)
         |  pub fn bar(from: Address, to: Address, tokenId: ByteVec) -> () {
         |    approveToken!(from, tokenId, 1)
         |    tokenRemaining!(from, tokenId)
         |    transferToken!(from, to, tokenId, 1)
         |    transferTokenToSelf!(from, tokenId, 1)
         |    transferTokenFromSelf!(to, tokenId, 1)
         |  }
         |}
         |""".stripMargin
    val tokenInstrs = Seq(
      ApproveToken,
      TokenRemaining,
      TransferToken,
      TransferTokenToSelf,
      TransferTokenFromSelf
    )
    val alphInstrs = Seq(
      ApproveAlph,
      AlphRemaining,
      TransferAlph,
      TransferAlphToSelf,
      TransferAlphFromSelf
    )
    val method0 = compileContract(code).rightValue.methods(0)
    tokenInstrs.foreach(instr => method0.instrs.contains(instr) is false)
    alphInstrs.foreach(instr => method0.instrs.contains(instr) is true)

    val method1 = compileContract(code).rightValue.methods(1)
    tokenInstrs.foreach(instr => method1.instrs.contains(instr) is true)
    alphInstrs.foreach(instr => method1.instrs.contains(instr) is false)
  }

  it should "load both mutable and immutable fields" in {
    val code =
      s"""
         |Contract Foo(mut a: U256, mut x: [U256; 2], b: Bool, y: [Bool; 2]) {
         |  pub fn foo(z: I256) -> () {
         |    a = 0
         |    x[0] = 0
         |    assert!(x[1] != 0, 0)
         |    assert!(z != 0i, 0)
         |  }
         |
         |  pub fn bar(z: ByteVec) -> () {
         |    assert!(y[1], 0)
         |    assert!(z != #, 0)
         |  }
         |}
         |""".stripMargin
    val contract = compileContract(code).rightValue
    contract is StatefulContract(
      6,
      methods = AVector(
        Method.testDefault[StatefulContext](
          isPublic = true,
          argsLength = 1,
          localsLength = 1,
          returnLength = 0,
          instrs = AVector[Instr[StatefulContext]](
            methodSelectorOf("foo(I256)->()"),
            U256Const0,
            StoreMutField(0.toByte),
            U256Const0,
            StoreMutField(1.toByte),
            LoadMutField(2.toByte),
            U256Const0,
            U256Neq,
            U256Const0,
            AssertWithErrorCode
          ) ++
            AVector(LoadLocal(0.toByte), I256Const0, I256Neq, U256Const0, AssertWithErrorCode)
        ),
        Method.testDefault[StatefulContext](
          isPublic = true,
          argsLength = 1,
          localsLength = 1,
          returnLength = 0,
          instrs = AVector[Instr[StatefulContext]](
            methodSelectorOf("bar(ByteVec)->()"),
            LoadImmField(2.toByte),
            U256Const0,
            AssertWithErrorCode
          ) ++
            AVector(
              LoadLocal(0.toByte),
              BytesConst(Val.ByteVec(ByteString.empty)),
              ByteVecNeq,
              U256Const0,
              AssertWithErrorCode
            )
        )
      )
    )
  }

  it should "load both mutable and immutable fields by index" in {
    val code =
      s"""
         |Contract Foo(mut a: U256, mut x: [U256; 2], b: Bool, y: [Bool; 2]) {
         |  pub fn foo(z: I256, c: U256) -> () {
         |    a = 0
         |    x[0] = 0
         |    assert!(x[c + 1] != 0, 0)
         |    assert!(z != 0i, 0)
         |  }
         |
         |  pub fn bar(z: ByteVec, c: U256) -> () {
         |    assert!(y[c + 1], 0)
         |    assert!(z != #, 0)
         |  }
         |}
         |""".stripMargin
    val contract = compileContract(code).rightValue
    contract is StatefulContract(
      6,
      methods = AVector(
        Method.testDefault(
          isPublic = true,
          argsLength = 2,
          localsLength = 2,
          returnLength = 0,
          instrs = AVector[Instr[StatefulContext]](
            methodSelectorOf("foo(I256,U256)->()"),
            U256Const0,
            StoreMutField(0.toByte),
            U256Const0,
            StoreMutField(1.toByte),
            LoadLocal(1.toByte),
            U256Const1,
            U256Add,
            Dup,
            U256Const2,
            U256Lt,
            Assert,
            U256Const1,
            U256Add,
            LoadMutFieldByIndex,
            U256Const0,
            U256Neq,
            U256Const0,
            AssertWithErrorCode
          ) ++
            AVector(LoadLocal(0.toByte), I256Const0, I256Neq, U256Const0, AssertWithErrorCode)
        ),
        Method.testDefault(
          isPublic = true,
          argsLength = 2,
          localsLength = 2,
          returnLength = 0,
          instrs = AVector[Instr[StatefulContext]](
            methodSelectorOf("bar(ByteVec,U256)->()"),
            LoadLocal(1.toByte),
            U256Const1,
            U256Add,
            Dup,
            U256Const2,
            U256Lt,
            Assert,
            U256Const1,
            U256Add,
            LoadImmFieldByIndex,
            U256Const0,
            AssertWithErrorCode
          ) ++
            AVector(
              LoadLocal(0.toByte),
              BytesConst(Val.ByteVec(ByteString.empty)),
              ByteVecNeq,
              U256Const0,
              AssertWithErrorCode
            )
        )
      )
    )
  }

  // TODO Test error position
  it should "compile exp expressions" in {
    def code(baseType: String, expType: String, op: String, retType: String): String = {
      s"""
         |Contract Foo() {
         |  pub fn foo(base: $baseType, exp: $expType) -> $retType {
         |    return base $op exp
         |  }
         |}
         |""".stripMargin
    }

    compileContract(code("I256", "I256", "**", "I256")).leftValue.message is
      "Invalid param types List(I256, I256) for ** operator"
    compileContract(code("U256", "U256", "**", "U256")).isRight is true
    compileContract(code("U256", "U256", "**", "I256")).leftValue.message is
      s"""Invalid return types "List(U256)" for func foo, expected "List(I256)""""
    compileContract(code("I256", "U256", "**", "I256")).isRight is true
    compileContract(code("I256", "U256", "**", "U256")).leftValue.message is
      s"""Invalid return types "List(I256)" for func foo, expected "List(U256)""""

    compileContract(code("I256", "I256", "|**|", "I256")).leftValue.message is
      "|**| accepts U256 only"
    compileContract(code("U256", "U256", "|**|", "U256")).isRight is true
    compileContract(code("I256", "U256", "|**|", "U256")).leftValue.message is
      "Invalid param types List(I256, U256) for |**| operator"
    compileContract(code("U256", "U256", "|**|", "I256")).leftValue.message is
      """Invalid return types "List(U256)" for func foo, expected "List(I256)""""
  }

  it should "compile check equality operation" in {
    def code(inputType: String, op: String): String = {
      s"""
         |Contract Foo() {
         |  pub fn foo(a: $inputType, b: $inputType) -> () {
         |    if (a $op b) {
         |      emit Debug(`hello`)
         |    }
         |  }
         |}
         |""".stripMargin
    }

    def success(inputType: String, op: String) = {
      compileContract(code(inputType, op)).isRight is true
    }

    def fail(inputType: String, op: String) = {
      compileContract(code(inputType, op)).leftValue.message is s"Expect I256/U256 for $op operator"
    }

    Seq(">", "<", "<=", ">=", "==", "!=").foreach(success("I256", _))
    Seq(">", "<", "<=", ">=", "==", "!=").foreach(success("U256", _))

    Seq("==", "!=").foreach(success("Address", _))
    Seq("==", "!=").foreach(success("ByteVec", _))
    Seq("==", "!=").foreach(success("Bool", _))
    Seq(">", "<", "<=", ">=").foreach(fail("Address", _))
    Seq(">", "<", "<=", ">=").foreach(fail("ByteVec", _))
    Seq(">", "<", "<=", ">=").foreach(fail("Bool", _))
  }

  it should "compile Schnorr address lockup script" in {
    val (script, warnings) =
      Compiler.compileAssetScript(Address.schnorrAddressLockupScript).rightValue
    warnings.isEmpty is true
    script is StatelessScript.unsafe(
      AVector(
        Method.testDefault[StatelessContext](
          isPublic = true,
          argsLength = 0,
          localsLength = 0,
          returnLength = 0,
          instrs = AVector[Instr[StatelessContext]](
            TxId,
            TemplateVariable("publicKey", Val.ByteVec, 0),
            GetSegregatedSignature,
            VerifyBIP340Schnorr
          )
        )
      )
    )
    script.toTemplateString() is "0101000000000458{0}8685"
  }

  it should "check mutable field assignments" in {
    def unassignedErrorMsg(contract: String, fields: Seq[String]): String = {
      s"There are unassigned mutable fields in contract $contract: ${fields.mkString(",")}"
    }

    {
      info("Check assignment for mutable field")
      val code =
        s"""
           |Contract $$Foo$$(mut a: U256) {
           |  pub fn foo() -> U256 {
           |    return a
           |  }
           |}
           |""".stripMargin
      testContractError(code, unassignedErrorMsg("Foo", Seq("a")))
    }

    {
      info("No error if field is assigned")
      val code =
        s"""
           |Contract Foo(mut a: U256) {
           |  pub fn foo() -> () {
           |    a = 0
           |  }
           |}
           |""".stripMargin
      compileContract(code).isRight is true
    }

    {
      info("Check assignment for multiple mutable fields")
      val code =
        s"""
           |Contract $$Foo$$(mut a: U256, mut b: U256) {
           |  pub fn foo() -> (U256, U256) {
           |    return a, b
           |  }
           |}
           |""".stripMargin
      testContractError(code, unassignedErrorMsg("Foo", Seq("a", "b")))
    }

    {
      info("Check assignment for mutable array field")
      val code =
        s"""
           |Contract $$Foo$$(mut a: [U256; 2]) {
           |  pub fn foo() -> [U256; 2] {
           |    return a
           |  }
           |}
           |""".stripMargin
      testContractError(code, unassignedErrorMsg("Foo", Seq("a")))
    }

    {
      info("Check assignment for multiple mutable array fields")
      val code =
        s"""
           |Contract $$Foo$$(mut a: [U256; 2], mut b: [U256; 2]) {
           |  pub fn foo() -> [[U256; 2]; 2] {
           |    return [a, b]
           |  }
           |}
           |""".stripMargin
      testContractError(code, unassignedErrorMsg("Foo", Seq("a", "b")))
    }

    {
      info("No error if array field is assigned")
      val code =
        s"""
           |Contract Foo(mut a: [U256; 2]) {
           |  @using(updateFields = true)
           |  pub fn foo() -> () {
           |    a = [0, 0]
           |  }
           |}
           |""".stripMargin
      compileContract(code).isRight is true
    }

    {
      info("No error if array element is assigned(case 0)")
      val code =
        s"""
           |Contract Foo(mut a: [U256; 2]) {
           |  @using(updateFields = true)
           |  pub fn foo() -> () {
           |    a[0] = 0
           |  }
           |}
           |""".stripMargin
      compileContract(code).isRight is true
    }

    {
      info("No error if array element is assigned(case 1)")
      val code =
        s"""
           |Contract Foo(mut a: [U256; 2]) {
           |  @using(updateFields = true)
           |  pub fn foo(index: U256) -> () {
           |    a[index] = 0
           |  }
           |}
           |""".stripMargin
      compileContract(code).isRight is true
    }
  }

  it should "check mutable local vars assignment" in {
    def unassignedErrorMsg(contract: String, func: String, fields: Seq[String]): String = {
      s"There are unassigned mutable local vars in function $contract.$func: ${fields.mkString(",")}"
    }

    {
      info("Check assignment for mutable local vars")
      val code =
        s"""
           |Contract Foo() {
           |  pub fn $$foo$$() -> U256 {
           |    let mut a = 0
           |    return a
           |  }
           |}
           |""".stripMargin
      testContractError(
        code,
        unassignedErrorMsg(
          "Foo",
          "foo",
          Seq("foo.a")
        )
      )
    }

    {
      info("No error if local vars is assigned")
      val code =
        s"""
           |Contract Foo() {
           |  pub fn foo() -> U256 {
           |    let mut a = 0
           |    a = 1
           |    return a
           |  }
           |}
           |""".stripMargin
      compileContract(code).isRight is true
    }

    {
      info("Check assignment for multiple mutable local vars")
      val code =
        s"""
           |Contract Foo() {
           |  pub fn $$foo$$() -> (U256, U256) {
           |    let mut a = 0
           |    let mut b = 0
           |    return a, b
           |  }
           |}
           |""".stripMargin
      testContractError(
        code,
        unassignedErrorMsg(
          "Foo",
          "foo",
          Seq("foo.a", "foo.b")
        )
      )
    }

    {
      info("Check assignment for mutable local array var")
      val code =
        s"""
           |Contract Foo() {
           |  pub fn $$foo$$() -> [U256; 2] {
           |    let mut a = [0, 0]
           |    return a
           |  }
           |}
           |""".stripMargin
      testContractError(code, unassignedErrorMsg("Foo", "foo", Seq("foo.a")))
    }

    {
      info("Check assignment for multiple mutable local array vars")
      val code =
        s"""
           |Contract Foo() {
           |  pub fn $$foo$$() -> [[U256; 2]; 2] {
           |    let mut a = [0, 0]
           |    let mut b = [0, 0]
           |    return [a, b]
           |  }
           |}
           |""".stripMargin
      testContractError(code, unassignedErrorMsg("Foo", "foo", Seq("foo.a", "foo.b")))
    }

    {
      info("No error if local array var is assigned")
      val code =
        s"""
           |Contract Foo() {
           |  pub fn foo() -> () {
           |    let mut a = [0, 0]
           |    a = [1, 1]
           |  }
           |}
           |""".stripMargin
      compileContract(code).isRight is true
    }

    {
      info("No error if array element is assigned(case 0)")
      val code =
        s"""
           |Contract Foo() {
           |  pub fn foo() -> () {
           |    let mut a = [0, 0]
           |    a[0] = 1
           |  }
           |}
           |""".stripMargin
      compileContract(code).isRight is true
    }

    {
      info("No error if array element is assigned(case 1)")
      val code =
        s"""
           |Contract Foo() {
           |  pub fn foo(index: U256) -> () {
           |    let mut a = [0, 0]
           |    a[index] = 1
           |  }
           |}
           |""".stripMargin
      compileContract(code).isRight is true
    }
  }

  it should "generate code for std id" in {
    def code(contractAnnotation: String, interfaceAnnotation: String): String =
      s"""
         |$contractAnnotation
         |Contract Bar() implements Foo {
         |  pub fn foo() -> () {}
         |}
         |
         |$interfaceAnnotation
         |Interface Foo {
         |  pub fn foo() -> ()
         |}
         |""".stripMargin

    compileContract(code("", "")).rightValue.fieldLength is 0
    compileContract(code("", "@std(id = #0001)")).rightValue.fieldLength is 1
    compileContract(code("@std(enabled = true)", "@std(id = #0001)")).rightValue.fieldLength is 1
    compileContract(code("@std(enabled = false)", "@std(id = #0001)")).rightValue.fieldLength is 0
  }

  it should "use built-in contract functions" in {
    def code(
        contractAnnotation: String,
        interfaceAnnotation: String,
        input0: String,
        input1: String
    ): String =
      s"""
         |$contractAnnotation
         |Contract Bar(a: U256, @unused mut b: I256) implements Foo {
         |  @using(checkExternalCaller = false)
         |  pub fn foo() -> () {
         |    let (bs0, bs1) = Bar.encodeFields!($input0, $input1)
         |    assert!(bs0 == #, 0)
         |    assert!(bs1 == #, 0)
         |  }
         |}
         |
         |$interfaceAnnotation
         |Interface Foo {
         |  @using(checkExternalCaller = false)
         |  pub fn foo() -> ()
         |}
         |""".stripMargin

    compileContract(code("", "", "1", "2i")).rightValue.fieldLength is 2
    compileContract(code("", "@std(id = #0001)", "1", "2i")).rightValue.fieldLength is 3
    compileContract(
      code("@std(enabled = true)", "@std(id = #0001)", "1", "2i")
    ).rightValue.fieldLength is 3
    compileContract(
      code("@std(enabled = false)", "@std(id = #0001)", "1", "2i")
    ).rightValue.fieldLength is 2
  }

  it should "check whether a function is static or not" in {
    def code(testCode: String) = {
      s"""
         |Contract Foo() {
         |  pub fn foo(bar: Bar) -> () {
         |    ${testCode}
         |    return
         |  }
         |}
         |Contract Bar() {
         |  pub fn bar() -> () {
         |    return
         |  }
         |}
         |""".stripMargin
    }
    testContractFullError(
      code(s"let x = bar.$$encodeFields!$$()"),
      s"""Expected non-static function, got "Bar.encodeFields""""
    )
    testContractFullError(
      code(s"bar.$$encodeFields!$$()"),
      s"""Expected non-static function, got "Bar.encodeFields""""
    )
    testContractFullError(
      code(s"let x = Bar.$$bar$$()"),
      s"""Expected static function, got "Bar.bar""""
    )
    testContractFullError(code(s"Bar.$$bar$$()"), s"""Expected static function, got "Bar.bar"""")
  }

  it should "fail when using wrong operator on addresses" in {
    def code(operator: String) = {
      s"""
         |Contract Foo() {
         |  pub fn foo(a1: Address, a2: Address) -> () {
         |    if($$a1 $operator a2$$) {
         |      return
         |    } else {
         |    return
         |    }
         |  }
         |}
         |""".stripMargin
    }
    def test(operator: String) = {
      testContractError(
        code(operator),
        s"""Expect I256/U256 for $operator operator"""
      )
    }

    test("<")
    test(">")
    test(">=")
    test("<=")
  }

  it should "check parent std interface id" in {
    val code = s"""
                  |@std(id = #0005)
                  |Interface Foo {
                  |    pub fn foo() -> ()
                  |}
                  |
                  |@std(id = #000401)
                  |$$Interface Bar extends Foo {
                  |    pub fn foo() -> ()
                  |}$$
                  |""".stripMargin

    testContractFullError(code, "The std id of interface Bar should start with 0005")
  }

  it should "report args type error for function at the call site" in {
    val code =
      s"""
         |Contract Foo(barContract: BarContract) {
         |  pub fn foo() -> () {
         |    $$barContract.bar(#00)$$
         |  }
         |}
         |
         |Contract BarContract() {
         |  pub fn bar(address: Address, byteVec: ByteVec) -> () {
         |    assert!(byteVecToAddress!(byteVec) == address, 0)
         |  }
         |}
         |""".stripMargin

    testContractFullError(
      code,
      "Invalid args type \"List(ByteVec)\" for func bar, expected \"List(Address, ByteVec)\""
    )
  }

  it should "check if function return values are used" in {
    def test(call: String, warnings: AVector[String]) = {
      val code =
        s"""
           |Contract Foo(@unused bar: Bar) {
           |  pub fn f() -> () {
           |    $call
           |  }
           |  pub fn f1() -> U256 {
           |    return 1
           |  }
           |  pub fn f2() -> () {}
           |}
           |Contract Bar() {
           |  pub fn bar0() -> U256 {
           |    return 1
           |  }
           |  pub fn bar1() -> () {}
           |}
           |""".stripMargin
      compileContractFull(code).rightValue.warnings.map(_.message) is warnings
    }

    test("f2()", AVector.empty)
    test("bar.bar1()", AVector.empty)
    test("panic!()", AVector.empty)
    test("assert!(true, 0)", AVector.empty)
    test("let _ = f1()", AVector.empty)
    test("let _ = bar.bar0()", AVector.empty)
    test("let (_, _) = Bar.encodeFields!()", AVector.empty)
    test(
      "f1()",
      AVector(
        "The return values of the function \"Foo.f1\" are not used. Please add `let _ = ` before the function call to explicitly ignore its return value."
      )
    )
    test(
      "bar.bar0()",
      AVector(
        "The return values of the function \"Bar.bar0\" are not used. Please add `let _ = ` before the function call to explicitly ignore its return value."
      )
    )
    test(
      "Bar.encodeFields!()",
      AVector(
        "The return values of the function \"Bar.encodeFields\" are not used. Please add `let (_, _) = ` before the function call to explicitly ignore its return value."
      )
    )
  }

  it should "compile struct" in {
    {
      info("Field does not exist in struct")
      val code =
        s"""
           |struct Foo { x: U256 }
           |
           |Contract C() {
           |  fn func(foo: Foo) -> U256 {
           |    return foo.$$y$$
           |  }
           |}
           |""".stripMargin

      testContractError(code, "Field y does not exist in struct Foo")
    }

    {
      info("Type does not exist")
      val code =
        s"""
           |Contract C(foo: $$Foo$$) {
           |  fn func() -> () {
           |  }
           |}
           |""".stripMargin

      testContractError(code, "Contract Foo does not exist")
    }

    {
      info("Duplicate struct definitions")
      val code =
        s"""
           |struct Foo { x: U256 }
           |$$struct Foo { y: ByteVec }$$
           |
           |Contract C() {
           |  fn func() -> () {}
           |}
           |""".stripMargin

      testContractError(
        code,
        "These TxScript/Contract/Interface/Struct/Enum are defined multiple times: Foo"
      )
    }

    {
      info("Assign to struct with invalid type")
      val code =
        s"""
           |struct Foo { mut x: U256 }
           |Contract C() {
           |  pub fn f() -> () {
           |    let mut foo = Foo { x: 1 }
           |    $$foo = 2$$
           |  }
           |}
           |""".stripMargin

      testContractError(code, "Cannot assign \"U256\" to \"Foo\"")
    }

    {
      info("Assign to struct field")
      def code(stmt: String) =
        s"""
           |struct Foo {
           |  x: U256,
           |  mut y: U256
           |}
           |Contract C() {
           |  pub fn f() -> () {
           |    let mut foo = Foo { x: 0, y: 1 }
           |    $stmt
           |  }
           |}
           |""".stripMargin
      testContractError(
        code(s"$$foo.x = 1$$"),
        "Cannot assign to immutable field x in struct Foo."
      )
      compileContractFull(code("foo.y = 1")).isRight is true
    }

    {
      info("Assign to immutable nested struct field")
      def code(stmt: String, mut: String = "") =
        s"""
           |struct Bar { x: U256 }
           |struct Foo { $mut bar: Bar }
           |Contract C() {
           |  pub fn f() -> () {
           |    let mut foo = Foo { bar: Bar { x: 0 } }
           |    $stmt
           |  }
           |}
           |""".stripMargin
      testContractError(
        code(s"$$foo.bar.x = 1$$"),
        "Cannot assign to immutable field bar in struct Foo."
      )
      testContractError(
        code(s"$$foo.bar.x = 1$$", "mut"),
        "Cannot assign to immutable field x in struct Bar."
      )
      testContractError(
        code(s"$$foo.bar = Bar{x: 1}$$"),
        "Cannot assign to immutable field bar in struct Foo."
      )
      testContractError(
        code(s"$$foo = Foo{bar: Bar{x: 1}}$$"),
        "Cannot assign to variable foo. Assignment only works when all of the (nested) fields are mutable."
      )
      testContractError(
        code(s"$$foo = Foo{bar: Bar{x: 1}}$$", "mut"),
        "Cannot assign to variable foo. Assignment only works when all of the (nested) fields are mutable."
      )
    }

    {
      info("Assign to struct in array")
      def code(stmt: String, fieldMut: String, varMut: String) =
        s"""
           |struct Foo { $fieldMut x: U256 }
           |Contract C() {
           |  pub fn f() -> () {
           |    let $varMut foos = [[Foo { x : 1 }; 2]; 2]
           |    $stmt
           |  }
           |}
           |""".stripMargin
      testContractError(
        code(s"$$foos = [[Foo { x : 2 }; 2]; 2]$$", "", ""),
        "Cannot assign to immutable variable foos."
      )
      testContractError(
        code(s"$$foos = [[Foo { x : 2 }; 2]; 2]$$", "", "mut"),
        "Cannot assign to variable foos. Assignment only works when all of the (nested) fields are mutable."
      )
      testContractError(
        code(s"$$foos[0] = [Foo { x : 2 }; 2]$$", "", ""),
        "Cannot assign to immutable variable foos."
      )
      testContractError(
        code(s"$$foos[0] = [Foo { x : 2 }; 2]$$", "", "mut"),
        "Cannot assign to immutable element in array foos. Assignment only works when all of the (nested) fields are mutable."
      )
      testContractError(
        code(s"$$foos[0][0] = Foo { x : 2 }$$", "", ""),
        "Cannot assign to immutable variable foos."
      )
      testContractError(
        code(s"$$foos[0][0] = Foo { x : 2 }$$", "", "mut"),
        "Cannot assign to immutable element in array foos. Assignment only works when all of the (nested) fields are mutable."
      )
      testContractError(
        code(s"$$foos[0][0].x = 2$$", "", ""),
        "Cannot assign to immutable variable foos."
      )
      testContractError(
        code(s"$$foos[0][0].x = 2$$", "", "mut"),
        "Cannot assign to immutable field x in struct Foo."
      )
      compileContractFull(code("foos = [[Foo { x : 2 }; 2]; 2]", "mut", "mut")).isRight is true
      compileContractFull(code("foos[0] = [Foo { x : 2 }; 2]", "mut", "mut")).isRight is true
      compileContractFull(code("foos[0][0] = Foo { x : 2 }", "mut", "mut")).isRight is true
      compileContractFull(code("foos[0][0].x = 2", "mut", "mut")).isRight is true
    }

    {
      info("Assign to nested array in struct")
      def code(stmt: String, mut: String = "") =
        s"""
           |struct Bar { $mut x: U256 }
           |struct Foo { mut bars: [Bar; 2] }
           |Contract C() {
           |  pub fn f() -> () {
           |    let mut foo = Foo { bars: [Bar {x: 0}; 2] }
           |    $stmt
           |  }
           |}
           |""".stripMargin
      testContractError(
        code(s"$$foo = Foo{bars: [Bar{x: 1}; 2]}$$"),
        "Cannot assign to variable foo. Assignment only works when all of the (nested) fields are mutable."
      )
      testContractError(
        code(s"$$foo.bars = [Bar{x: 1}; 2]$$"),
        "Cannot assign to field bars in struct Foo. Assignment only works when all of the (nested) fields are mutable."
      )
      testContractError(
        code(s"$$foo.bars[0] = Bar{x: 1}$$"),
        "Cannot assign to immutable element in array Foo.bars. Assignment only works when all of the (nested) fields are mutable."
      )
      testContractError(
        code(s"$$foo.bars[0].x = 2$$"),
        "Cannot assign to immutable field x in struct Bar."
      )
      compileContractFull(code("foo = Foo{bars: [Bar{x: 1}; 2]}", "mut")).isRight is true
      compileContractFull(code("foo.bars = [Bar{x: 1}; 2]", "mut")).isRight is true
      compileContractFull(code("foo.bars[0].x = 2", "mut")).isRight is true
    }

    {
      info("Create struct with invalid fields")
      val code =
        s"""
           |struct Foo { x: U256 }
           |
           |Contract C() {
           |  fn func() -> () {
           |    let foo = $$Foo {
           |      x: 1,
           |      y: 2
           |    }$$
           |  }
           |}
           |""".stripMargin

      testContractError(code, "Invalid struct fields, expect List(x:U256)")
    }

    {
      info("Compare struct")
      val code =
        s"""
           |struct Foo { x: U256 }
           |
           |Contract C() {
           |  pub fn f(foo0: Foo, foo1: Foo) -> Bool {
           |    return foo0 == foo1
           |  }
           |}
           |""".stripMargin

      compileContractFull(code).leftValue.message is
        s"Invalid param types List(Foo, Foo) for == operator"
    }

    {
      info("Compare struct variable")
      val code =
        s"""
           |struct Foo { a: U256 }
           |Contract Bar() {
           |  pub fn f(foo0: Foo, foo1: Foo) -> () {
           |    assert!(foo0 == foo1, 0)
           |  }
           |}
           |""".stripMargin
      compileContractFull(
        code
      ).leftValue.message is "Invalid param types List(Foo, Foo) for == operator"
    }

    {
      info("Circular references")
      val code0 =
        s"""
           |struct Foo {
           |  bar: Bar
           |}
           |struct Bar {
           |  baz: Baz
           |}
           |struct Baz {
           |  foo: $$Foo$$
           |}
           |Contract C(foo: Foo) {
           |  pub fn f() -> () {}
           |}
           |""".stripMargin
      testContractError(code0, "These structs \"List(Foo, Bar, Baz)\" have circular references")

      val code1 =
        s"""
           |struct Foo {x: $$Foo$$}
           |Contract C(foo: Foo) {
           |  pub fn f() -> () {}
           |}
           |""".stripMargin
      testContractError(code1, "These structs \"List(Foo)\" have circular references")
    }

    {
      info("Immutable struct field")
      def code(fields: String) =
        s"""
           |struct Baz { a: U256 }
           |struct Qux { mut a: U256 }
           |struct Foo { x: U256, $fields }
           |Contract Bar($$mut foo: Foo$$) {
           |  pub fn f() -> U256 {
           |    return foo.x
           |  }
           |}
           |""".stripMargin

      testContractError(
        code("y: U256"),
        "The struct Foo is immutable, please remove the `mut` from Bar.foo"
      )
      testContractError(
        code("y: [U256; 2]"),
        "The struct Foo is immutable, please remove the `mut` from Bar.foo"
      )
      testContractError(
        code("y: Baz"),
        "The struct Foo is immutable, please remove the `mut` from Bar.foo"
      )
      testContractError(
        code("y: [Baz; 2]"),
        "The struct Foo is immutable, please remove the `mut` from Bar.foo"
      )
      testContractError(
        code("mut y: Baz"),
        "The struct Foo is immutable, please remove the `mut` from Bar.foo"
      )
      testContractError(
        code("mut y: [Baz; 2]"),
        "The struct Foo is immutable, please remove the `mut` from Bar.foo"
      )
      testContractError(
        code("y: Qux"),
        "The struct Foo is immutable, please remove the `mut` from Bar.foo"
      )
      testContractError(
        code("y: [Qux; 2]"),
        "The struct Foo is immutable, please remove the `mut` from Bar.foo"
      )
      compileContractFull(replace(code("mut y: U256"))).isRight is true
      compileContractFull(replace(code("mut y: Qux"))).isRight is true
      compileContractFull(replace(code("mut y: [Qux; 2]"))).isRight is true
    }

    {
      info("Variable does not exist")
      val code =
        s"""
           |struct Foo { x: U256 }
           |Contract Bar() {
           |  pub fn func() -> Foo {
           |    return Foo { $$x$$ }
           |  }
           |}
           |""".stripMargin
      testContractError(
        code,
        "Variable func.x is not defined in the current scope or is used before being defined"
      )
    }

    {
      info("Invalid variable type")
      val code =
        s"""
           |struct Foo { x: U256 }
           |Contract Bar() {
           |  pub fn func() -> Foo {
           |    let x = true
           |    return $$Foo { x }$$
           |  }
           |}
           |""".stripMargin
      testContractError(code, "Invalid struct fields, expect List(x:U256)")
    }

    {
      info("Invalid expr type in struct destruction")
      def code(expr: String) =
        s"""
           |struct Foo { x: U256, y: U256 }
           |struct Bar { a: U256 }
           |Contract Baz() {
           |  pub fn func() -> U256 {
           |    let Foo { a, b } = $$$expr$$
           |    return a + b
           |  }
           |}
           |""".stripMargin
      testContractError(code("0"), "Expected struct type \"Foo\", got \"U256\"")
      testContractError(code("Bar { a: 0 }"), "Expected struct type \"Foo\", got \"Bar\"")
      testContractError(
        code("[0; 2]"),
        "Expected struct type \"Foo\", got \"FixedSizeArray(U256,2)\""
      )
    }

    {
      info("Invalid struct field in struct destruction")
      def code(varDeclaration: String, stmt: String = "") =
        s"""
           |struct Foo { x: U256, y: U256 }
           |Contract Baz() {
           |  pub fn func() -> U256 {
           |    let Foo { $varDeclaration } = Foo { x: 0, y: 0 }
           |    $stmt
           |    return 0
           |  }
           |}
           |""".stripMargin
      testContractError(code(s"$$a$$: x1"), "Field a does not exist in struct Foo")
      testContractError(code(s"mut $$a$$: x1"), "Field a does not exist in struct Foo")
      compileContract(code("x")).isRight is true
      compileContract(code("mut x: x1", "x1 = 2")).isRight is true
    }

    {
      info("Variable already exists")
      def code(varDeclaration: String) =
        s"""
           |struct Foo { x: U256, y: U256 }
           |Contract Baz() {
           |  pub fn func() -> U256 {
           |    let x = 0
           |    let Foo { $varDeclaration } = Foo { x: 0, y: 0 }
           |    return x
           |  }
           |}
           |""".stripMargin
      testContractError(code(s"$$x$$"), "Local variables have the same name: x")
      compileContract(code("x: x1")).isRight is true
    }

    {
      info("Assign to immutable variable")
      def code(mut: String = "") =
        s"""
           |struct Foo { x: U256, y: U256 }
           |Contract Bar() {
           |  pub fn func(foo: Foo) -> () {
           |    let Foo { $mut x } = foo
           |    $$x = 0$$
           |  }
           |}
           |""".stripMargin
      testContractError(code(), "Cannot assign to immutable variable x.")
      compileContractFull(code("mut").replace("$", "")).isRight is true
    }

    {
      info("Chained contract call")
      val code =
        s"""
           |Contract Foo(baz: IBaz) {
           |  pub fn func0() -> () {
           |    baz.get().bars[0].set()
           |    func1().get().bars[1].set()
           |    let value0 = baz.get().bars[0].get().values[0]
           |    let value1 = baz.get().bars[1].get().values[1]
           |    assert!(value0 == value1, 0)
           |  }
           |  pub fn func1() -> IBaz {
           |    return baz
           |  }
           |}
           |struct Bar { values: [U256; 2] }
           |Interface IBar {
           |  pub fn set() -> ()
           |  pub fn get() -> Bar
           |}
           |struct Baz { bars: [IBar; 2] }
           |Interface IBaz {
           |  pub fn get() -> Baz
           |}
           |""".stripMargin

      compileContract(code).isRight is true
    }
  }

  it should "load from array/struct literal" in new Fixture {
    val code =
      s"""
         |struct Baz { x: U256, y: U256 }
         |struct Foo { baz: Baz }
         |Contract Bar() {
         |  pub fn foo() -> () {
         |    assert!([[0, 1], [2, 3]][1][0] == 2, 0)
         |    assert!(([[0, 1], [2, 3]][1])[0] == 2, 0)
         |    assert!(Foo{baz: Baz{x: 0, y: 1}}.baz.y == 1, 0)
         |    assert!((Foo{baz: Baz{x: 0, y: 1}}.baz).y == 1, 0)
         |  }
         |}
         |""".stripMargin

    test(code)
  }

  it should "test struct" in new Fixture {
    {
      info("Struct as contract fields")
      val code =
        s"""
           |struct Foo {
           |  mut x: U256,
           |  mut y: ByteVec
           |}
           |Contract Bar(mut foo: Foo) {
           |  @using(checkExternalCaller = false)
           |  pub fn f() -> () {
           |    assert!(foo.x == 1, 0)
           |    assert!(foo.y == #0011, 0)
           |    foo.x = 2
           |    foo.y = #0022
           |    assert!(foo.x == 2, 0)
           |    assert!(foo.y == #0022, 0)
           |    foo = Foo { y: #0033, x: 3 }
           |    assert!(foo.x == 3, 0)
           |    assert!(foo.y == #0033, 0)
           |  }
           |}
           |""".stripMargin
      test(code, mutFields = AVector(Val.U256(1), Val.ByteVec(Hex.unsafe("0011"))))
    }

    {
      info("Struct as function parameters and return values")
      val code =
        s"""
           |struct Foo {
           |  mut x: U256,
           |  mut y: ByteVec
           |}
           |Contract Bar() {
           |  pub fn f0() -> () {
           |    let mut foo = f2()
           |    foo = Foo { x: 2, y: #0022 }
           |    f1(foo)
           |  }
           |
           |  fn f1(foo: Foo) -> () {
           |    assert!(foo.x == 2, 0)
           |    assert!(foo.y == #0022, 0)
           |  }
           |
           |  fn f2() -> Foo {
           |    return Foo {
           |      x: 1,
           |      y: #0011
           |    }
           |  }
           |}
           |""".stripMargin
      test(code)
    }

    {
      info("Struct as local variables")
      val code =
        s"""
           |struct Foo {
           |  mut x: U256,
           |  mut y: ByteVec
           |}
           |Contract Bar() {
           |  pub fn f() -> () {
           |    let foo0 = Foo {
           |      x: 1,
           |      y: #0011
           |    }
           |    let mut foo1 = foo0
           |    assert!(foo1.x == 1, 0)
           |    assert!(foo1.y == #0011, 0)
           |    foo1 = Foo { x: 2, y: #0022 }
           |    assert!(foo1.x == 2, 0)
           |    assert!(foo1.y == #0022, 0)
           |  }
           |}
           |""".stripMargin
      test(code)
    }

    {
      info("Load mutable and immutable struct fields correctly")
      val code =
        s"""
           |struct TokenBalance {
           |  tokenId: ByteVec,
           |  mut amount: U256
           |}
           |struct Balances {
           |  mut totalAmount: U256,
           |  mut tokens: [TokenBalance; 2]
           |}
           |Contract UserAccount(
           |  @unused id: ByteVec,
           |  @unused mut age: U256,
           |  @unused mut balances: Balances,
           |  @unused name: ByteVec
           |) {
           |  pub fn getId() -> ByteVec {
           |    return id
           |  }
           |  pub fn getAge() -> U256 {
           |    return age
           |  }
           |  pub fn getBalances() -> Balances {
           |    return balances
           |  }
           |  pub fn getName() -> ByteVec {
           |    return name
           |  }
           |}
           |""".stripMargin

      val immFields = AVector[Val](
        Val.ByteVec(Hex.unsafe("01")), // id
        Val.ByteVec(Hex.unsafe("02")), // tokenId0
        Val.ByteVec(Hex.unsafe("03")), // tokenId1
        Val.ByteVec(Hex.unsafe("04"))  // name
      )
      val mutFields = AVector[Val](
        Val.U256(10), // age
        Val.U256(20), // totalAmount
        Val.U256(30), // amount0
        Val.U256(40)  // amount1
      )
      test(code, AVector.empty, AVector(immFields(0)), immFields, mutFields, methodIndex = 0)
      test(code, AVector.empty, AVector(mutFields(0)), immFields, mutFields, methodIndex = 1)
      test(
        code,
        AVector.empty,
        AVector(
          mutFields(1),
          immFields(1),
          mutFields(2),
          immFields(2),
          mutFields(3)
        ),
        immFields,
        mutFields,
        methodIndex = 2
      )
      test(code, AVector.empty, AVector(immFields(3)), immFields, mutFields, methodIndex = 3)
    }

    {
      info("Read/write local and field struct vars")
      val code =
        s"""
           |struct Foo {
           |  a: U256,
           |  mut b: U256
           |}
           |Contract Baz(mut foos0: [Foo; 2], mut foos1: [Foo; 2]) {
           |  pub fn f0() -> () {
           |    let mut local = [Foo{a: 0, b: 1}; 2]
           |    for (let mut i = 0; i < 2; i = i + 1) {
           |      foos0[i].b = 1
           |      foos1[i].b = 1
           |    }
           |
           |    for (let mut j = 0; j < 2; j = j + 1) {
           |      assert!(local[j].a == 0, 0)
           |      assert!(local[j].b == 1, 0)
           |      assert!(foos0[j].a == 0, 0)
           |      assert!(foos0[j].b == 1, 0)
           |      assert!(foos1[j].a == 0, 0)
           |      assert!(foos1[j].b == 1, 0)
           |    }
           |
           |    local[0].b = 2
           |    local[1].b = 3
           |    assert!(local[1].b == 3 && local[0].b == 2, 0)
           |  }
           |}
           |""".stripMargin

      val immFields: AVector[Val] = AVector.fill(4)(Val.U256(0))
      val mutFields: AVector[Val] = AVector.fill(4)(Val.U256(0))
      test(code, immFields = immFields, mutFields = mutFields)
    }

    {
      info("Load/store array field by variable index")
      val code =
        s"""
           |struct Foo {
           |  mut a: U256,
           |  b: U256,
           |  mut c: U256
           |}
           |Contract Bar(mut foos: [[Foo; 3]; 2]) {
           |  pub fn f0(index: U256) -> [Foo; 3] {
           |    f1()
           |    for (let mut i = 0; i < 2; i = i + 1) {
           |      for (let mut j = 0; j < 3; j = j + 1)  {
           |        assert!(foos[i][j].a == i + j, 0)
           |        assert!(foos[i][j].c == i * j, 0)
           |      }
           |    }
           |    return foos[index]
           |  }
           |
           |  fn f1() -> () {
           |    for (let mut i = 0; i < 2; i = i + 1) {
           |      for (let mut j = 0; j < 3; j = j + 1)  {
           |        foos[i][j].a = i + j
           |        foos[i][j].c = i * j
           |      }
           |    }
           |  }
           |}
           |""".stripMargin
      val immFields: AVector[Val] = AVector.fill(6)(Val.U256(0))
      val mutFields: AVector[Val] = AVector.fill(12)(Val.U256(0))
      val result0: AVector[Val]   = AVector(0, 0, 0, 1, 0, 0, 2, 0, 0).map(v => Val.U256(v))
      test(code, AVector(Val.U256(0)), result0, immFields, mutFields)
      val result1: AVector[Val] = AVector(1, 0, 0, 2, 0, 1, 3, 0, 2).map(v => Val.U256(v))
      test(code, AVector(Val.U256(1)), result1, immFields, mutFields)
    }

    {
      info("Load/store struct field by variable index")
      val code =
        s"""
           |struct Foo {
           |  mut a: U256,
           |  b: U256,
           |  mut c: U256
           |}
           |struct Baz {
           |  x: U256,
           |  mut y: [Foo; 3]
           |}
           |Contract Bar(mut baz: Baz) {
           |  pub fn f0(index: U256) -> Foo {
           |    f1()
           |    for (let mut i = 0; i < 3; i = i + 1) {
           |      assert!(baz.y[i].a == i, 0)
           |      assert!(baz.y[i].c == i * 2, 0)
           |    }
           |    return baz.y[index]
           |  }
           |
           |  fn f1() -> () {
           |    for (let mut i = 0; i < 3; i = i + 1) {
           |      baz.y[i].a = i
           |      baz.y[i].c = i * 2
           |    }
           |  }
           |}
           |""".stripMargin
      val immFields: AVector[Val] = AVector.fill(4)(Val.U256(0))
      val mutFields: AVector[Val] = AVector.fill(6)(Val.U256(0))
      val result0: AVector[Val]   = AVector(0, 0, 0).map(v => Val.U256(v))
      test(code, AVector(Val.U256(0)), result0, immFields, mutFields)
      val result1: AVector[Val] = AVector(1, 0, 2).map(v => Val.U256(v))
      test(code, AVector(Val.U256(1)), result1, immFields, mutFields)
      val result2: AVector[Val] = AVector(2, 0, 4).map(v => Val.U256(v))
      test(code, AVector(Val.U256(2)), result2, immFields, mutFields)
    }

    {
      info("Load immutable struct field")
      val code =
        s"""
           |struct Foo {
           |  a: U256,
           |  mut b: U256,
           |  mut c: U256
           |}
           |struct Bar {
           |  x: U256,
           |  mut y: U256,
           |  foo0: [Foo; 2],
           |  mut foo1: [Foo; 2]
           |}
           |Contract Baz(mut a: U256, b: U256, bar: Bar) { // only `a` is mutable in contract `Baz`
           |  pub fn f0() -> () {
           |    assert!(a == 0, 0)
           |    a = 2
           |    assert!(a == 2, 0)
           |    assert!(b == 1, 0)
           |    assert!(bar.x == 2, 0)
           |    assert!(bar.y == 3, 0)
           |    assert!(bar.foo0[0].a == 4, 0)
           |    assert!(bar.foo0[0].b == 5, 0)
           |    assert!(bar.foo0[0].c == 6, 0)
           |    assert!(bar.foo0[1].a == 7, 0)
           |    assert!(bar.foo0[1].b == 8, 0)
           |    assert!(bar.foo0[1].c == 9, 0)
           |    assert!(bar.foo1[0].a == 10, 0)
           |    assert!(bar.foo1[0].b == 11, 0)
           |    assert!(bar.foo1[0].c == 12, 0)
           |    assert!(bar.foo1[1].a == 13, 0)
           |    assert!(bar.foo1[1].b == 14, 0)
           |    assert!(bar.foo1[1].c == 15, 0)
           |
           |    let mut number = 4
           |    for (let mut i = 0; i < 2; i = i + 1) {
           |      assert!(bar.foo0[i].a == number, 0)
           |      assert!(bar.foo0[i].b == number + 1, 0)
           |      assert!(bar.foo0[i].c == number + 2, 0)
           |      number = number + 3
           |    }
           |
           |    for (let mut j = 0; j < 2; j = j + 1) {
           |      assert!(bar.foo1[j].a == number, 0)
           |      assert!(bar.foo1[j].b == number + 1, 0)
           |      assert!(bar.foo1[j].c == number + 2, 0)
           |      number = number + 3
           |    }
           |
           |    assert!(number == 16, 0)
           |  }
           |}
           |""".stripMargin
      val allFields: AVector[Val] = AVector.from(0 until 16).map(v => Val.U256(v))
      test(code, immFields = allFields.tail, mutFields = AVector(allFields.head))
    }

    {
      info("Nested struct")
      val code =
        s"""
           |struct Foo {
           |  mut x: U256,
           |  mut y: ByteVec
           |}
           |struct Bar {
           |  a: Bool,
           |  mut b: [Foo; 2],
           |  mut c: Foo
           |}
           |Contract Baz(mut bar: Bar) {
           |  @using(checkExternalCaller = false)
           |  pub fn f() -> () {
           |    let mut bar0 = f1()
           |    assert!(!bar0.a, 0)
           |    assert!(bar0.b[0].x == 0 && bar0.b[0].y == #00, 0)
           |    assert!(bar0.b[1].x == 1 && bar0.b[1].y == #01, 0)
           |    assert!(bar0.c.x == 2 && bar0.c.y == #02, 0)
           |    bar0.b[0] = Foo { y: #02, x: 2 }
           |    assert!(bar0.b[0].x == 2 && bar0.b[0].y == #02, 0)
           |    assert!(bar0.b[1].x == 1 && bar0.b[1].y == #01, 0)
           |    assert!(bar0.c.x == 2 && bar0.c.y == #02, 0)
           |    bar0.b = [Foo { x: 3, y: #03 }; 2]
           |    assert!(bar0.b[0].x == 3 && bar0.b[0].y == #03, 0)
           |    assert!(bar0.b[1].x == 3 && bar0.b[1].y == #03, 0)
           |    assert!(bar0.c.x == 2 && bar0.c.y == #02, 0)
           |    bar0.c = Foo { y: #04, x: 4 }
           |    assert!(bar0.c.x == 4 && bar0.c.y == #04, 0)
           |
           |    assert!(bar.a == bar0.a, 0)
           |    bar.b = bar0.b
           |    bar.c = bar0.c
           |    assert!(bar.b[0].x == 3 && bar.b[0].y == #03, 0)
           |    assert!(bar.b[1].x == 3 && bar.b[1].y == #03, 0)
           |    assert!(bar.c.x == 4 && bar.c.y == #04, 0)
           |    bar.b[1] = Foo { y: #04, x: 4 }
           |    assert!(bar.b[1].x == 4 && bar.b[1].y == #04, 0)
           |    assert!(bar.b[0].x == 3 && bar.b[0].y == #03, 0)
           |    assert!(bar.c.x == 4 && bar.c.y == #04, 0)
           |    bar.b[0] = Foo { y: #05, x: 5 }
           |    assert!(bar.b[1].x == 4 && bar.b[1].y == #04, 0)
           |    assert!(bar.b[0].x == 5 && bar.b[0].y == #05, 0)
           |    assert!(bar.c.x == 4 && bar.c.y == #04, 0)
           |    bar.b = [Foo { x: 6, y: #06 }; 2]
           |    assert!(bar.b[1].x == 6 && bar.b[1].y == #06, 0)
           |    assert!(bar.b[0].x == 6 && bar.b[0].y == #06, 0)
           |    assert!(bar.c.x == 4 && bar.c.y == #04, 0)
           |    bar.c = Foo { x: 7, y: #07 }
           |    assert!(bar.b[1].x == 6 && bar.b[1].y == #06, 0)
           |    assert!(bar.b[0].x == 6 && bar.b[0].y == #06, 0)
           |    assert!(bar.c.x == 7 && bar.c.y == #07, 0)
           |
           |    f2(0, Foo { x: 8, y: #08 })
           |    assert!(bar.b[0].x == 8 && bar.b[0].y == #08, 0)
           |    f2(1, Foo { x: 9, y: #09 })
           |    assert!(bar.b[1].x == 9 && bar.b[1].y == #09, 0)
           |
           |    bar.b[0].x = 10
           |    bar.b[1].y = #10
           |    assert!(bar.b[0].x == 10 && bar.b[0].y == #08, 0)
           |    assert!(bar.b[1].x == 9 && bar.b[1].y == #10, 0)
           |  }
           |
           |  fn f1() -> Bar {
           |    return Bar {
           |      a: false,
           |      b: [Foo { x: 0, y: #00 }, Foo { x: 1, y: #01 }],
           |      c: Foo { x: 2, y: #02 }
           |    }
           |  }
           |
           |  fn f2(i: U256, foo: Foo) -> () {
           |    bar.b[i] = foo
           |  }
           |}
           |""".stripMargin

      test(
        code,
        immFields = AVector(Val.False),
        mutFields = AVector(
          Val.U256(0),
          Val.ByteVec(Hex.unsafe("00")),
          Val.U256(0),
          Val.ByteVec(Hex.unsafe("00")),
          Val.U256(0),
          Val.ByteVec(Hex.unsafe("00"))
        )
      )
    }

    {
      info("Create a struct using variables as fields")
      val code =
        s"""
           |struct Foo { x: U256, y: ByteVec }
           |struct Bar { a: Bool, b: U256, foo: Foo }
           |Contract Baz() {
           |  pub fn f() -> () {
           |    let x = 0
           |    let y = #00
           |    let foo = Foo { x, y }
           |    let a = true
           |    let bar = Bar { a, b: 1, foo }
           |    assert!(bar.a, 0)
           |    assert!(bar.b == 1, 0)
           |    assert!(bar.foo.x == 0, 0)
           |    assert!(bar.foo.y == #00, 0)
           |  }
           |}
           |""".stripMargin
      test(code)
    }

    {
      info("Struct destruction")
      val code =
        s"""
           |struct Foo { mut x: U256, y: U256 }
           |struct Bar { a: U256, b: [U256; 2], foo: Foo }
           |Contract Baz() {
           |  pub fn func() -> () {
           |    let fooInstance = Foo { x: 0, y: 1 }
           |    let Foo { x, y } = fooInstance
           |    assert!(x == 0 && y == 1, 0)
           |
           |    let Foo { x: x0, y: y0 } = fooInstance
           |    assert!(x0 == 0 && y0 == 1, 0)
           |
           |    let Foo { mut x: x1, mut y: y1 } = fooInstance
           |    assert!(x1 == 0 && y1 == 1, 0)
           |    x1 = 1
           |    y1 = 2
           |    assert!(x1 == 1 && y1 == 2, 0)
           |
           |    let Foo { x: x2, y: y2 } = Foo { y: 2, x: 1 }
           |    assert!(x2 == 1 && y2 == 2, 0)
           |
           |    let bar = Bar { a: 0, b: [1, 2], foo: Foo { x: 3, y: 4 } }
           |    let Bar { a, b, foo } = bar
           |    assert!(a == 0 && b[0] == 1 && b[1] == 2 && foo.x == 3 && foo.y == 4, 0)
           |    let Bar { a: a0, b: b0, foo: foo0 } = bar
           |    assert!(a0 == 0 && b0[0] == 1 && b0[1] == 2 && foo0.x == 3 && foo0.y == 4, 0)
           |    let Bar { b: b1, foo: foo1 } = bar
           |    assert!(b1[0] == 1 && b1[1] == 2 && foo1.x == 3 && foo1.y == 4, 0)
           |    let Bar { foo: foo2 } = bar
           |    assert!(foo2.x == 3 && foo2.y == 4, 0)
           |    let Bar { a: a3, foo: foo3 } = bar
           |    assert!(a3 == 0 && foo3.x == 3 && foo3.y == 4, 0)
           |    let Bar { a: a4, mut b: b4, mut foo: foo4 } = bar
           |    assert!(a4 == 0 && b4[0] == 1 && b4[1] == 2 && foo4.x == 3 && foo4.y == 4, 0)
           |    b4 = [5, 6]
           |    foo4.x = 7
           |    assert!(a4 == 0 && b4[0] == 5 && b4[1] == 6 && foo4.x == 7 && foo4.y == 4, 0)
           |  }
           |}
           |""".stripMargin
      test(code)
    }
  }

  it should "compile map" in {
    {
      info("Invalid map type for Map.insert")
      val code =
        s"""
           |Contract Foo() {
           |  pub fn f(address: Address) -> () {
           |    let map = 0
           |    $$map$$.insert!(address, 0, 0)
           |  }
           |}
           |""".stripMargin
      testContractError(code, "Expected map type, got U256")
    }

    {
      info("Invalid args for Map.insert")
      def code(args: String) =
        s"""
           |Contract Foo() {
           |  mapping[U256, U256] map
           |  pub fn f(address: Address) -> () {
           |    $$map.insert!($args)$$
           |  }
           |  pub fn f1(address: Address) -> (Address, U256, U256) {
           |    return address, 0, 0
           |  }
           |}
           |""".stripMargin
      testContractError(
        code("address, 1, #00"),
        "Invalid args type List(Address, U256, ByteVec), expected List(Address, U256, U256)"
      )
      testContractError(
        code("address, #00, 1"),
        "Invalid args type List(Address, ByteVec, U256), expected List(Address, U256, U256)"
      )
      testContractError(
        code("1, 1, 1"),
        "Invalid args type List(U256, U256, U256), expected List(Address, U256, U256)"
      )
      testContractError(code("f1(address)"), "Invalid args length, expected 3, got 1")
      testContractError(code("address, 1, 1, 1"), "Invalid args length, expected 3, got 4")
    }

    {
      info("Invalid map type for Map.remove")
      val code =
        s"""
           |Contract Foo() {
           |  pub fn f(address: Address) -> () {
           |    let map = 0
           |    $$map$$.remove!(address, 0)
           |  }
           |}
           |""".stripMargin
      testContractError(code, "Expected map type, got U256")
    }

    {
      info("Invalid args for Map.remove")
      def code(args: String) =
        s"""
           |Contract Foo() {
           |  mapping[U256, U256] map
           |  pub fn f(address: Address) -> () {
           |    $$map.remove!($args)$$
           |  }
           |  pub fn f1(address: Address) -> (Address, U256) {
           |    return address, 0
           |  }
           |}
           |""".stripMargin
      testContractError(
        code("#00, 1"),
        "Invalid args type List(ByteVec, U256), expected List(Address, U256)"
      )
      testContractError(
        code("address, #00"),
        "Invalid args type List(Address, ByteVec), expected List(Address, U256)"
      )
      testContractError(
        code("f1(address)"),
        "Invalid args type List(Tuple(Address,U256)), expected List(U256)"
      )
      testContractError(code("address, 1, 1"), "Invalid args length, expected 2, got 3")
    }

    {
      info("Invalid map key or value type")
      def code(stmt: String) =
        s"""
           |Contract Foo() {
           |  mapping[U256, U256] map
           |  pub fn foo() -> () {
           |    $stmt
           |  }
           |}
           |""".stripMargin
      testContractError(
        code(s"let _ = map$$[#00]$$"),
        "Invalid map key type \"ByteVec\", expected \"U256\""
      )
      testContractError(
        code(s"map$$[#00]$$ = 1"),
        "Invalid map key type \"ByteVec\", expected \"U256\""
      )
      testContractError(code(s"$$map[0] = #00$$"), "Cannot assign \"ByteVec\" to \"U256\"")
    }

    {
      info("Invalid map value(struct) assignment")
      def code(stmt: String, mut0: String = "", mut1: String = "") =
        s"""
           |struct Foo { $mut0 a: U256 }
           |struct Bar {
           |  $mut1 x: U256,
           |  mut y: [Foo; 2]
           |}
           |Contract Baz() {
           |  mapping[U256, Bar] map
           |  pub fn f() -> () {
           |    $stmt
           |  }
           |}
           |""".stripMargin

      testContractError(
        code(s"$$map[0] = Bar{x: 0, y: [Foo{a: 0}; 2]}$$"),
        "Cannot assign to value in map \"map\". Assignment only works when all of the (nested) fields are mutable."
      )
      testContractError(
        code(s"$$map[0].x = 1$$"),
        "Cannot assign to immutable field x in struct Bar."
      )
      testContractError(
        code(s"$$map[0].y = [Foo{a: 0}; 2]$$"),
        "Cannot assign to field y in struct Bar. Assignment only works when all of the (nested) fields are mutable."
      )
      testContractError(
        code(s"$$map[0].y[0] = Foo{a: 0}$$"),
        "Cannot assign to immutable element in array Bar.y. Assignment only works when all of the (nested) fields are mutable."
      )
      testContractError(
        code(s"$$map[0].y[0].a = 1$$"),
        "Cannot assign to immutable field a in struct Foo."
      )
      compileContractFull(code("map[0].x = 1", "", "mut")).isRight is true
      compileContractFull(code("map[0].y[0] = Foo{a: 0}", "mut")).isRight is true
      compileContractFull(code("map[0].y[0].a = 1", "mut")).isRight is true
      compileContractFull(code("map[0].y = [Foo{a: 0}; 2]", "mut")).isRight is true
      compileContractFull(
        code("map[0] = Bar{x: 0, y: [Foo{a: 0}; 2]}", "mut", "mut")
      ).isRight is true
    }

    {
      info("Invalid map value(array) assignment")
      def code(stmt: String, mut0: String = "", mut1: String = "") =
        s"""
           |struct Foo { $mut0 a: U256 }
           |struct Bar {
           |  $mut1 x: U256,
           |  mut y: [Foo; 2]
           |}
           |Contract Baz() {
           |  mapping[U256, [Bar; 2]] map
           |  pub fn f() -> () {
           |    $stmt
           |  }
           |}
           |""".stripMargin

      testContractError(
        code(s"$$map[0] = [Bar{x: 0, y: [Foo{a: 0}; 2]}; 2]$$"),
        "Cannot assign to value in map \"map\". Assignment only works when all of the (nested) fields are mutable."
      )
      testContractError(
        code(s"$$map[0][0].x = 1$$"),
        "Cannot assign to immutable field x in struct Bar."
      )
      testContractError(
        code(s"$$map[0][0].y = [Foo{a: 0}; 2]$$"),
        "Cannot assign to field y in struct Bar. Assignment only works when all of the (nested) fields are mutable."
      )
      testContractError(
        code(s"$$map[0][0].y[0] = Foo{a: 0}$$"),
        "Cannot assign to immutable element in array Bar.y. Assignment only works when all of the (nested) fields are mutable."
      )
      testContractError(
        code(s"$$map[0][0].y[0].a = 1$$"),
        "Cannot assign to immutable field a in struct Foo."
      )
      compileContractFull(code("map[0][0].x = 1", "", "mut")).isRight is true
      compileContractFull(code("map[0][0].y[0] = Foo{a: 0}", "mut")).isRight is true
      compileContractFull(code("map[0][0].y[0].a = 1", "mut")).isRight is true
      compileContractFull(code("map[0][0].y = [Foo{a: 0}; 2]", "mut")).isRight is true
      compileContractFull(
        code("map[0][0] = Bar{x: 0, y: [Foo{a: 0}; 2]}", "mut", "mut")
      ).isRight is true
      compileContractFull(
        code("map[0] = [Bar{x: 0, y: [Foo{a: 0}; 2]}; 2]", "mut", "mut")
      ).isRight is true
    }

    {
      info("Invalid map type for Map.contains")
      val code =
        s"""
           |Contract Foo() {
           |  pub fn f() -> () {
           |    let map = 0
           |    let _ = $$map$$.contains!(0)
           |  }
           |}
           |""".stripMargin
      testContractError(code, "Expected map type, got U256")
    }

    {
      info("Invalid key type for Map.contains")
      val code =
        s"""
           |Contract Foo() {
           |  mapping[U256, U256] map
           |  pub fn f() -> () {
           |    let _ = $$map.contains!(#00)$$
           |  }
           |}
           |""".stripMargin
      testContractError(code, "Invalid args type List(ByteVec), expected List(U256)")
    }

    {
      info("Assign to map variable")
      val code =
        s"""
           |Contract Foo() {
           |  mapping[U256, U256] map0
           |  mapping[U256, U256] map1
           |  pub fn f() -> () {
           |    $$map0 = map1$$
           |  }
           |}
           |""".stripMargin
      testContractError(code, "Cannot assign to map variable map0.")
    }

    {
      info("Cannot define local map variables")
      val code =
        s"""
           |Contract Foo() {
           |  mapping[U256, U256] map0
           |  mapping[U256, ByteVec] map1
           |  pub fn f() -> () {
           |    let mut $$localMap0$$ = map0
           |  }
           |}
           |""".stripMargin
      testContractError(code, "Cannot define local map variable localMap0")
    }

    {
      info("The number of struct fields exceeds the maximum limit")
      def code(size: Int, mut: String) =
        s"""
           |struct Foo { $mut a: [U256; $size] }
           |Contract Bar() {
           |  mapping[U256, Foo] map
           |  @using(preapprovedAssets = true)
           |  pub fn bar(address: Address) -> () {
           |    map.insert!(address, 1, $$Foo { a: [0; $size] }$$)
           |  }
           |}
           |""".stripMargin

      testContractError(code(256, "mut"), "The number of struct fields exceeds the maximum limit")
      testContractError(code(256, ""), "The number of struct fields exceeds the maximum limit")
      // we have an extra immutable field `parentContractId`
      testContractError(code(255, ""), "The number of struct fields exceeds the maximum limit")
      compileContractFull(code(255, "mut").replace("$", "")).isRight is true
      compileContractFull(code(254, "").replace("$", "")).isRight is true
    }

    {
      info("Use a variable to store path if the load/store method is called multiple times")
      val code =
        s"""
           |Contract Foo() {
           |  mapping[U256, [U256; 2]] map
           |  pub fn read() -> [U256; 2] {
           |    return map[0]
           |  }
           |  pub fn write() -> () {
           |    map[0] = [0; 2]
           |  }
           |}
           |""".stripMargin

      val methods = compileContractFull(code).rightValue.code.methods
      methods(0).argsLength is 0
      methods(0).localsLength is 1
      methods(1).argsLength is 0
      methods(1).localsLength is 1
    }

    {
      info("Generate codes for path if the load/store method is called only once")
      val code =
        s"""
           |Contract Foo() {
           |  mapping[U256, [U256; 2]] map
           |  pub fn read() -> U256 {
           |    return map[0][0]
           |  }
           |  pub fn write() -> () {
           |    map[0][0] = 0
           |  }
           |}
           |""".stripMargin

      val methods = compileContractFull(code).rightValue.code.methods
      methods(0).argsLength is 0
      methods(0).localsLength is 0
      methods(1).argsLength is 0
      methods(1).localsLength is 0
    }

    {
      info("Duplicated map definitions")
      val code0 =
        s"""
           |Contract Foo() {
           |  mapping[U256, U256] map
           |  $$mapping[U256, U256] map$$
           |  pub fn foo() -> () {}
           |}
           |""".stripMargin
      testContractError(code0, "These maps are defined multiple times: map")

      val code1 =
        s"""
           |Contract Foo() extends Bar() {
           |  $$mapping[U256, U256] map$$
           |  pub fn foo() -> () {}
           |}
           |Abstract Contract Bar() {
           |  mapping[U256, U256] map
           |  pub fn bar() -> () {}
           |}
           |""".stripMargin
      testContractError(code1, "These maps are defined multiple times: map")
    }

    {
      info("Unused maps")
      val code =
        s"""
           |Contract Foo() {
           |  mapping[U256, U256] map
           |  pub fn foo() -> () {}
           |}
           |""".stripMargin
      compileContractFull(code).rightValue.warnings.map(_.message) is AVector(
        "Found unused map in Foo: map"
      )
    }

    {
      info("Check external caller for map update")
      def code(statement: String, annotation: String = "") =
        s"""
           |Contract Foo(@unused address: Address) {
           |  mapping[U256, U256] map
           |  $annotation
           |  pub fn foo() -> () {
           |    $statement
           |  }
           |}
           |""".stripMargin

      val warnings = AVector(Warnings.noCheckExternalCallerMsg("Foo", "foo"))
      val updateStatements =
        Seq("map.insert!(address, 0, 0)", "map.remove!(address, 0)", "map[0] = 0")
      updateStatements.foreach { statement =>
        compileContractFull(
          code(statement, "@using(preapprovedAssets = true, updateFields = true)")
        ).rightValue.warnings.map(_.message) is warnings
        compileContractFull(
          code(
            statement,
            "@using(preapprovedAssets = true, updateFields = true, checkExternalCaller = false)"
          )
        ).rightValue.warnings.map(_.message) is AVector.empty[String]
      }
      compileContractFull(code("let _ = map[0]")).rightValue.warnings.map(_.message) is
        AVector.empty[String]
      compileContractFull(code("let _ = map.contains!(0)")).rightValue.warnings.map(_.message) is
        AVector.empty[String]
    }

    {
      info("Map cannot have the same name as the contract field")
      val code =
        s"""
           |Contract Foo(@unused counters: [U256; 2]) {
           |  mapping[U256, U256] $$counters$$
           |  pub fn foo() -> () {}
           |}
           |""".stripMargin

      testContractError(code, "The map counters cannot have the same name as the contract field")
    }

    {
      info("Local variable has the same name as map variable")
      val code =
        s"""
           |Contract Foo() {
           |  mapping[U256, U256] counters
           |  pub fn foo() -> [U256; 2] {
           |    let $$counters$$ = [0; 2]
           |    return counters
           |  }
           |}
           |""".stripMargin
      testContractError(code, "Global variables have the same name: counters")
    }
  }

  it should "check the updateFields annotation for the map call" in new Fixture {
    def code(statement: String, annotation: String = "") =
      s"""
         |Contract Foo(@unused address: Address) {
         |  mapping[U256, U256] map
         |  $annotation
         |  pub fn foo() -> () {
         |    $statement
         |  }
         |}
         |""".stripMargin

    val noUpdateFieldsWarning = AVector(Warnings.noUpdateFieldsCheck("Foo", "foo"))
    val unnecessaryUpdateFieldsWarning =
      AVector(Warnings.unnecessaryUpdateFieldsCheck("Foo", "foo"))

    val updateStatements =
      Seq("map.insert!(address, 0, 0)", "map.remove!(address, 0)", "map[0] = 0", "map[0] += 1")
    updateStatements.foreach { statement =>
      compileContractFull(
        code(statement, "@using(preapprovedAssets = true, checkExternalCaller = false)")
      ).rightValue.warnings.map(_.message) is noUpdateFieldsWarning
      compileContractFull(
        code(
          statement,
          "@using(preapprovedAssets = true, checkExternalCaller = false, updateFields = true)"
        )
      ).rightValue.warnings.map(_.message) is AVector.empty[String]
    }

    val loadStatements =
      Seq("let _ = map[0]", "let _ = map.contains!(0)")
    loadStatements.foreach { statement =>
      compileContractFull(code(statement)).rightValue.warnings.map(_.message).isEmpty is true
      compileContractFull(
        code(statement, "@using(checkExternalCaller = false, updateFields = true)")
      ).rightValue.warnings.map(_.message) is unnecessaryUpdateFieldsWarning
    }
  }

  it should "report friendly error for non-primitive types for consts" in new Fixture {
    {
      info("Array as constant")
      val code =
        s"""
           |Contract C() {
           |  const V = $$[0, 0]$$
           |  pub fn f() -> () {}
           |}
           |""".stripMargin
      testContractError(
        code,
        "Expected constant value with primitive types Bool/I256/U256/ByteVec/Address, arrays are not supported"
      )
    }

    {
      info("Struct as constant")
      val code =
        s"""
           |struct Foo { x: U256 }
           |Contract C() {
           |  const V = $$Foo {x: 0}$$
           |  pub fn f() -> () {}
           |}
           |""".stripMargin
      testContractError(
        code,
        "Expected constant value with primitive types Bool/I256/U256/ByteVec/Address, structs are not supported"
      )
    }

    {
      info("Contract instance as constant")
      val code =
        s"""
           |Contract Foo() { pub fn f() -> () {} }
           |Contract C(fooId: ByteVec) {
           |  const V = $$Foo(fooId)$$
           |  pub fn f() -> () {}
           |}
           |""".stripMargin
      testContractError(
        code,
        "Expected constant value with primitive types Bool/I256/U256/ByteVec/Address, contract instances are not supported"
      )
    }

    {
      info("Other expressions as constant")
      val code =
        s"""
           |Contract C() {
           |  const V = $$if (true) 2 else 3$$
           |  pub fn f() -> () {}
           |}
           |""".stripMargin

      testContractError(
        code,
        "Expected constant value with primitive types Bool/I256/U256/ByteVec/Address, other expressions are not supported"
      )
    }
  }

  it should "test constant expressions" in {
    def code(expr: String) =
      s"""
         |Contract Foo(b: U256) {
         |  const A = 1
         |  const B = 2
         |  const C = -1i
         |  const D = 2i
         |  const E = #00
         |  const F = false
         |  const G = $expr
         |  const H = @${Address.p2pkh(PublicKey.generate).toBase58}
         |
         |  pub fn foo() -> () {}
         |}
         |""".stripMargin

    {
      info("invalid const expressions")
      testContractError(
        code(s"$$G$$"),
        "Variable G is not defined in the current scope or is used before being defined"
      )
      testContractError(
        code(s"$$H$$"),
        "Variable H is not defined in the current scope or is used before being defined"
      )
      testContractError(
        code(s"A + $$I$$"),
        "Variable I is not defined in the current scope or is used before being defined"
      )
      testContractError(
        code(s"A + $$b$$"),
        "Constant variable b does not exist or is used before declaration"
      )
      testContractError(code(s"$$A + C$$"), "Invalid param types List(U256, I256) for + operator")
      testContractError(code(s"$$A - B$$"), "U256 overflow")
      testContractError(code(s"$$A - C$$"), "Invalid param types List(U256, I256) for - operator")
      testContractError(code(s"$$A * C$$"), "Invalid param types List(U256, I256) for * operator")
      testContractError(code(s"$$A / C$$"), "Invalid param types List(U256, I256) for / operator")
      testContractError(code(s"$$A % C$$"), "Invalid param types List(U256, I256) for % operator")
      testContractError(
        code(s"$$A |+| C$$"),
        "Invalid param types List(U256, I256) for |+| operator"
      )
      testContractError(
        code(s"$$A |-| C$$"),
        "Invalid param types List(U256, I256) for |-| operator"
      )
      testContractError(
        code(s"$$A |*| C$$"),
        "Invalid param types List(U256, I256) for |*| operator"
      )
      testContractError(
        code(s"$$A |**| C$$"),
        "Invalid param types List(U256, I256) for |**| operator"
      )
      testContractError(code(s"$$B + D$$"), "Invalid param types List(U256, I256) for + operator")
      testContractError(code(s"$$B - D$$"), "Invalid param types List(U256, I256) for - operator")
      testContractError(
        code(s"$$E ++ F$$"),
        "Invalid param types List(ByteVec, Bool) for ++ operator"
      )
      testContractError(
        code(s"$$B ** E$$"),
        "Invalid param types List(U256, ByteVec) for ** operator"
      )
      testContractError(
        code(s"$$E << 2$$"),
        "Invalid param types List(ByteVec, U256) for << operator"
      )
      testContractError(code(s"$$F >> 2$$"), "Invalid param types List(Bool, U256) for >> operator")
      testContractError(code(s"$$A ^ C$$"), "Invalid param types List(U256, I256) for ^ operator")
      testContractError(code(s"$$!E$$"), "Invalid param types List(ByteVec) for ! operator")
      testContractError(code(s"$$A == C$$"), "Invalid param types List(U256, I256) for == operator")
      testContractError(code(s"$$B != D$$"), "Invalid param types List(U256, I256) for != operator")
      testContractError(
        code(s"$$F && E$$"),
        "Invalid param types List(Bool, ByteVec) for && operator"
      )
      testContractError(
        code(s"$$F || E$$"),
        "Invalid param types List(Bool, ByteVec) for || operator"
      )
      testContractError(
        code(s"$$A <= E$$"),
        "Invalid param types List(U256, ByteVec) for <= operator"
      )
      testContractError(code(s"$$A < F$$"), "Invalid param types List(U256, Bool) for < operator")
      testContractError(code(s"$$C >= B$$"), "Invalid param types List(I256, U256) for >= operator")
      testContractError(code(s"$$C > B$$"), "Invalid param types List(I256, U256) for > operator")
    }

    {
      info("valid constant expressions")
      compileContract(code("A + B")).isRight is true
      compileContract(code("C + D")).isRight is true
      compileContract(code("B - A")).isRight is true
      compileContract(code("C - D")).isRight is true
      compileContract(code("A * B")).isRight is true
      compileContract(code("A / B")).isRight is true
      compileContract(code("A % B")).isRight is true
      compileContract(code(s"""b`hello` ++ E""")).isRight is true
      compileContract(code("A ** B")).isRight is true
      compileContract(code("A |+| B")).isRight is true
      compileContract(code("A |-| B")).isRight is true
      compileContract(code("A |*| B")).isRight is true
      compileContract(code("A |**| B")).isRight is true
      compileContract(code("A << 2")).isRight is true
      compileContract(code("B << 2")).isRight is true
      compileContract(code("A ^ B")).isRight is true
      compileContract(code("!F")).isRight is true
      compileContract(code("A == 2")).isRight is true
      compileContract(code("A != B")).isRight is true
      compileContract(code("(A == 2) && F")).isRight is true
      compileContract(code("(A > 2) || F")).isRight is true
      compileContract(code("A <= B")).isRight is true
      compileContract(code("C < D")).isRight is true
      compileContract(code("A >= B")).isRight is true
      compileContract(code("C > D")).isRight is true
    }
  }

  it should "compile successfully when statements in contract body are not in strict order" in new Fixture {
    val statements = Seq(
      "mapping[U256, U256] map",
      "event E(v: U256)",
      "const V = 1",
      "enum FooErrorCodes { Error0 = 0 }",
      "pub fn f() -> () {}"
    )

    def verify(success: Boolean, indexes: Int*) = {
      val code =
        s"""
           |Contract C() {
           |  ${statements(indexes(0))}
           |  ${statements(indexes(1))}
           |  ${statements(indexes(2))}
           |  ${statements(indexes(3))}
           |  ${statements(indexes(4))}
           |}
           |""".stripMargin

      if (success) {
        compileContract(code).rightValue
      } else {
        compileContract(
          code
        ).leftValue.message is "Contract statements should be in the order of `maps`, `events`, `consts`, `enums` and `methods`"
      }
    }

    verify(success = true, 0, 1, 2, 3, 4)

    (Seq(0, 1, 2, 3, 4).permutations.toSet - Seq(0, 1, 2, 3, 4)).foreach { permutation =>
      verify(success = false, permutation: _*)
    }
  }

  it should "rearrange funcs based on predefined method index" in {
    def checkContractFuncs(code: String, funcs: Seq[String]) = {
      val result   = Compiler.compileMultiContract(code).rightValue
      val contract = result.contracts.head
      contract.funcs.map(_.name) is funcs
    }

    {
      val code =
        s"""
           |Contract Bar() implements Foo {
           |  pub fn f0() -> () {}
           |  pub fn f1() -> () {}
           |}
           |Interface Foo {
           |  pub fn f0() -> ()
           |  pub fn f1() -> ()
           |}
           |""".stripMargin
      checkContractFuncs(code, Seq("f0", "f1"))
    }

    {
      val code =
        s"""
           |Contract Bar() implements Foo {
           |  pub fn f0() -> () {}
           |  pub fn f1() -> () {}
           |}
           |Interface Foo {
           |  @using(methodIndex = 1)
           |  pub fn f0() -> ()
           |  @using(methodIndex = 0)
           |  pub fn f1() -> ()
           |}
           |""".stripMargin
      checkContractFuncs(code, Seq("f1", "f0"))
    }

    {
      val code =
        s"""
           |Contract Bar() implements Foo {
           |  pub fn f0() -> () {}
           |  pub fn f1() -> () {}
           |  pub fn f2() -> () {}
           |}
           |Interface Foo {
           |  @using(methodIndex = 2)
           |  pub fn f0() -> ()
           |  pub fn f1() -> ()
           |}
           |""".stripMargin
      checkContractFuncs(code, Seq("f1", "f2", "f0"))
    }

    {
      val code =
        s"""
           |Contract Bar() implements Foo {
           |  pub fn f4() -> () {}
           |  pub fn f0() -> () {}
           |  pub fn f1() -> () {}
           |  pub fn f2() -> () {}
           |  pub fn f3() -> () {}
           |}
           |Interface Foo {
           |  pub fn f0() -> ()
           |  pub fn f1() -> ()
           |  @using(methodIndex = 4)
           |  pub fn f2() -> ()
           |  @using(methodIndex = 0)
           |  pub fn f3() -> ()
           |}
           |""".stripMargin
      checkContractFuncs(code, Seq("f3", "f0", "f1", "f4", "f2"))
    }

    {
      def code(index: Int) =
        s"""
           |Contract Impl() implements Baz {
           |  pub fn f0() -> () {}
           |  pub fn f1() -> () {}
           |  pub fn f2() -> () {}
           |  pub fn f3() -> () {}
           |  pub fn f4() -> () {}
           |  pub fn f5() -> () {}
           |}
           |Interface Foo {
           |  @using(methodIndex = 1)
           |  pub fn f0() -> ()
           |  @using(methodIndex = 2)
           |  pub fn f1() -> ()
           |}
           |Interface Bar extends Foo {
           |  pub fn f2() -> ()
           |}
           |Interface Baz extends Bar {
           |  @using(methodIndex = $index)
           |  pub fn f3() -> ()
           |}
           |""".stripMargin
      checkContractFuncs(code(3), Seq("f2", "f0", "f1", "f3", "f4", "f5"))
      checkContractFuncs(code(4), Seq("f2", "f0", "f1", "f4", "f3", "f5"))
      checkContractFuncs(code(5), Seq("f2", "f0", "f1", "f4", "f5", "f3"))
    }

    {
      val code =
        s"""
           |Contract Impl() implements Bar {
           |  pub fn f0() -> () {}
           |  pub fn f1() -> () {}
           |  pub fn f2() -> () {}
           |}
           |Interface Foo {
           |  @using(methodIndex = 2)
           |  pub fn f0() -> ()
           |  pub fn f1() -> ()
           |}
           |Interface Bar extends Foo {
           |  @using(methodIndex = 1)
           |  pub fn f2() -> ()
           |}
           |""".stripMargin
      checkContractFuncs(code, Seq("f1", "f2", "f0"))
    }
  }

  it should "throw an error if the predefined method index is invalid" in {
    {
      def code(index: Int) =
        s"""
           |Contract Bar() implements Foo {
           |  pub fn f0() -> () {}
           |  pub fn f1() -> () {}
           |}
           |Interface Foo {
           |  @using(methodIndex = $index)
           |  pub fn f0() -> ()
           |  pub fn f1() -> ()
           |}
           |""".stripMargin

      compileContract(code(3)).leftValue.message is
        "The method index of these functions is out of bound: f0, total number of methods: 2"
      compileContract(code(4)).leftValue.message is
        "The method index of these functions is out of bound: f0, total number of methods: 2"
      compileContract(replace(code(1))).isRight is true
      compileContract(replace(code(0))).isRight is true
    }

    {
      def code(index0: Int = 0, index1: Int = 2): String =
        s"""
           |Contract Impl() implements Bar {
           |  pub fn f0() -> () {}
           |  pub fn f1() -> () {}
           |  pub fn f2() -> () {}
           |  pub fn f3() -> () {}
           |}
           |Interface Foo {
           |  @using(methodIndex = $index0)
           |  pub fn f0() -> ()
           |  pub fn f1() -> ()
           |}
           |Interface Bar extends Foo {
           |  @using(methodIndex = $index1)
           |  pub fn f2() -> ()
           |}
           |""".stripMargin

      compileContract(code()).isRight is true
      compileContract(code(index0 = 1)).isRight is true
      compileContract(code(index0 = 2, index1 = 3)).isRight is true
      compileContract(code(index0 = 3)).isRight is true
      compileContract(code(index0 = 4)).leftValue.message is
        "The method index of these functions is out of bound: f0, total number of methods: 4"
      compileContract(code(index1 = 0)).leftValue.message is
        "Function Bar.f2 have invalid predefined method index 0"
      compileContract(code(index1 = 1)).leftValue.message is
        "Function Bar.f2 have invalid predefined method index 1"
      compileContract(code(index1 = 3)).isRight is true
      compileContract(code(index1 = 4)).leftValue.message is
        "The method index of these functions is out of bound: f2, total number of methods: 4"
    }

    {
      def code(index: Int) =
        s"""
           |Contract Impl() implements Bar {
           |  pub fn f0() -> () {}
           |  pub fn f1() -> () {}
           |  pub fn f2() -> () {}
           |}
           |Interface Foo {
           |  pub fn f0() -> ()
           |  pub fn f1() -> ()
           |}
           |Interface Bar extends Foo {
           |  @using(methodIndex = $index)
           |  pub fn f2() -> ()
           |}
           |""".stripMargin
      compileContract(code(0)).leftValue.message is
        "Function Bar.f2 have invalid predefined method index 0"
      compileContract(code(1)).leftValue.message is
        "Function Bar.f2 have invalid predefined method index 1"
      compileContract(code(2)).isRight is true
    }

    {
      def code(index0: Int, index1: Int = 2) =
        s"""
           |Contract Impl() implements Bar {
           |  pub fn f0() -> () {}
           |  pub fn f1() -> () {}
           |  pub fn f2() -> () {}
           |  pub fn f3() -> () {}
           |}
           |Interface Foo {
           |  @using(methodIndex = $index1)
           |  pub fn f0() -> ()
           |  pub fn f1() -> ()
           |  pub fn f2() -> ()
           |}
           |Interface Bar extends Foo {
           |  @using(methodIndex = $index0)
           |  pub fn f3() -> ()
           |}
           |""".stripMargin

      compileContract(code(0)).leftValue.message is
        "Function Bar.f3 have invalid predefined method index 0"
      compileContract(code(1)).leftValue.message is
        "Function Bar.f3 have invalid predefined method index 1"
      compileContract(code(2)).leftValue.message is
        "Function Bar.f3 have invalid predefined method index 2"
      compileContract(code(3)).isRight is true
      compileContract(code(2, 3)).isRight is true
    }
  }

  it should "throw an error if there are duplicate method indexes" in {
    val code0 =
      s"""
         |Contract Bar() implements Foo {
         |  pub fn f0() -> () {}
         |  pub fn f1() -> () {}
         |}
         |Interface Foo {
         |  @using(methodIndex = 0)
         |  pub fn f0() -> ()
         |  @using(methodIndex = 0)
         |  pub fn f1() -> ()
         |}
         |""".stripMargin
    compileContract(code0).leftValue.message is
      s"Function Foo.f1 have invalid predefined method index 0"

    val code1 =
      s"""
         |Contract FooBar() implements Bar {
         |  pub fn foo() -> () {}
         |  pub fn bar() -> () {}
         |}
         |Interface Foo {
         |  @using(methodIndex = 1)
         |  pub fn foo() -> ()
         |}
         |Interface Bar extends Foo {
         |  @using(methodIndex = 1)
         |  pub fn bar() -> ()
         |}
         |""".stripMargin
    compileContract(code1).leftValue.message is
      s"Function Bar.bar have invalid predefined method index 1"
  }

  it should "assign correct method index to interface functions" in {
    def createFunc(name: String, methodIndex: Option[Int] = None): Ast.FuncDef[StatefulContext] =
      Ast.FuncDef(
        annotations = Seq.empty,
        id = Ast.FuncId(name, false),
        isPublic = false,
        usePreapprovedAssets = false,
        useAssetsInContract = Ast.NotUseContractAssets,
        usePayToContractOnly = false,
        useCheckExternalCaller = false,
        useRoutePattern = false,
        useUpdateFields = false,
        useMethodIndex = methodIndex,
        inline = false,
        args = Seq.empty,
        rtypes = Seq.empty,
        bodyOpt = None
      )

    def checkFuncIndexes(funcs: Seq[Ast.FuncDef[StatefulContext]], indexes: Map[String, Byte]) = {
      val result = Compiler.SimpleFunc.from(funcs, true)
      result.foreach { func => func.index is indexes(func.name) }
    }

    val funcs0 = Seq(
      createFunc("f0"),
      createFunc("f1"),
      createFunc("f2")
    )
    checkFuncIndexes(funcs0, Map("f0" -> 0, "f1" -> 1, "f2" -> 2))

    val funcs1 = Seq(
      createFunc("f0"),
      createFunc("f1", Some(0)),
      createFunc("f2"),
      createFunc("f3", Some(1))
    )
    checkFuncIndexes(
      funcs1,
      Map("f1" -> 0, "f3" -> 1, "f0" -> 2, "f2" -> 3)
    )

    val funcs2 = Seq(
      createFunc("f0", Some(3)),
      createFunc("f1"),
      createFunc("f2", Some(1)),
      createFunc("f3")
    )
    checkFuncIndexes(
      funcs2,
      Map("f1" -> 0, "f2" -> 1, "f3" -> 2, "f0" -> 3)
    )

    val funcs3 = Seq(
      createFunc("f0", Some(1)),
      createFunc("f1"),
      createFunc("f2"),
      createFunc("f3", Some(5))
    )
    checkFuncIndexes(
      funcs3,
      Map("f1" -> 0, "f0" -> 1, "f2" -> 2, "f3" -> 5)
    )
  }

  it should "generate the right asset modifiers for functions" in {
    val code =
      s"""
         |Contract Foo() {
         |  @using(preapprovedAssets = false, assetsInContract = false, payToContractOnly = true)
         |  pub fn foo0() -> () {
         |    transferToken!(callerAddress!(), selfAddress!(), ALPH, 1 alph)
         |  }
         |  @using(preapprovedAssets = true, assetsInContract = true)
         |  pub fn foo1() -> () {
         |    transferTokenToSelf!(callerAddress!(), ALPH, 1 alph)
         |  }
         |}
         |""".stripMargin
    val contract = compileContract(code).rightValue
    val method0  = contract.methods(0)
    method0.usePreapprovedAssets is false
    method0.useContractAssets is false
    method0.usePayToContractOnly is true
    val method1 = contract.methods(1)
    method1.usePreapprovedAssets is true
    method1.useContractAssets is true
    method1.usePayToContractOnly is false
  }

  it should "check if the function pay to contract" in {
    def code(payToContractOnly: String = "false", stmt: String = "return"): String =
      s"""
         |Contract Foo() {
         |  $$@using(payToContractOnly = $payToContractOnly, checkExternalCaller = false, preapprovedAssets = true)
         |  pub fn foo() -> () {
         |    $stmt
         |  }$$
         |}
         |""".stripMargin
    compileContractFull(replace(code())).rightValue.warnings.isEmpty is true

    val statements = Seq(
      "transferTokenToSelf!(callerAddress!(), ALPH, 1 alph)",
      "transferTokenToSelf!(callerAddress!(), selfTokenId!(), 1 alph)",
      "transferToken!(callerAddress!(), selfAddress!(), ALPH, 1 alph)"
    )
    statements.foreach { stmt =>
      compileContractFull(replace(code("true", stmt))).isRight is true
    }
    testContractError(
      code("true"),
      "Function \"Foo.foo\" does not pay to the contract, but the annotation `payToContractOnly` is enabled."
    )
    statements.dropRight(1).foreach { stmt =>
      testContractError(
        code("false", stmt),
        "Function \"Foo.foo\" transfers assets to the contract, please set either `assetsInContract` or `payToContractOnly` to true."
      )
    }
  }

  it should "check the preapprovedAssets annotation if the function pays to the contract" in {
    def code(
        annotations: String,
        statement: String = "transferTokenToSelf!(callerAddress!(), ALPH, 1 alph)"
    ) =
      s"""
         |Contract Foo() {
         |  $$@using($annotations)
         |  pub fn foo() -> () {
         |    $statement
         |  }$$
         |}
         |""".stripMargin

    testContractError(
      code("payToContractOnly = true"),
      "Function \"Foo.foo\" transfers assets to the contract, please use annotation `preapprovedAssets = true`."
    )
    testContractError(
      code("assetsInContract = true"),
      "Function \"Foo.foo\" transfers assets to the contract, please use annotation `preapprovedAssets = true`."
    )
    Compiler
      .compileContract(replace(code("payToContractOnly = true, preapprovedAssets = true")))
      .isRight is true
    Compiler
      .compileContract(replace(code("assetsInContract = true, preapprovedAssets = true")))
      .isRight is true
    Compiler
      .compileContract(
        replace(code("payToContractOnly = true", "approveToken!(selfAddress!(), ALPH, 1 alph)"))
      )
      .isRight is true
    Compiler
      .compileContract(
        replace(code("assetsInContract = true", "approveToken!(selfAddress!(), ALPH, 1 alph)"))
      )
      .isRight is true
  }

  it should "check the preapprovedAssets annotation" in {
    def code(annotation: String, statement: String) =
      s"""
         |Contract Foo() {
         |  $$@using(checkExternalCaller = false$annotation)
         |  pub fn foo() -> () {
         |    $statement
         |  }$$
         |}
         |""".stripMargin

    val tokenId = TokenId.generate.toHexString
    val statements = Seq(
      "approveToken!(selfAddress!(), ALPH, 1 alph)",
      s"approveToken!(selfAddress!(), #$tokenId, 1 alph)",
      "transferToken!(callerAddress!(), selfAddress!(), ALPH, 1 alph)",
      s"transferToken!(callerAddress!(), selfAddress!(), #$tokenId, 1 alph)",
      s"burnToken!(selfAddress!(), #$tokenId, 1 alph)"
    )
    statements.foreach { statement =>
      testContractError(
        code("", statement),
        "Function \"Foo.foo\" uses assets, please use annotation `preapprovedAssets = true` or `assetsInContract = true`"
      )
      Compiler
        .compileContract(replace(code(", assetsInContract = true", statement)))
        .isRight is true
      Compiler
        .compileContract(replace(code(", preapprovedAssets = true", statement)))
        .isRight is true
      Compiler
        .compileContract(replace(code(", payToContractOnly = true", statement)))
        .isRight is true
      Compiler
        .compileContract(
          replace(code(", preapprovedAssets = true, assetsInContract = true", statement))
        )
        .isRight is true
    }
  }

  it should "generate method selector instr" in {
    def code(useMethodSelector: String = "false") =
      s"""
         |@using(methodSelector = $useMethodSelector)
         |Interface I {
         |  pub fn foo() -> ()
         |  pub fn bar() -> ()
         |}
         |Contract Foo() implements I {
         |  pub fn foo() -> () { return }
         |  pub fn bar() -> () { return }
         |}
         |""".stripMargin

    val compiled0 = compileContractFull(code(), 1).rightValue.code
    compiled0.methods.foreach(_.instrs.head isnot a[MethodSelector])

    val compiled1 = compileContractFull(code("true"), 1).rightValue
    val funcs     = compiled1.ast.funcs
    compiled1.code.methods(0).instrs.head is MethodSelector(funcs(0).methodSelector.get)
    compiled1.code.methods(1).instrs.head is MethodSelector(funcs(1).methodSelector.get)
  }

  "contract" should "use method selector by default" in {
    val code0 =
      s"""
         |Contract Foo() {
         |  pub fn func0() -> () { return }
         |  pub fn func1() -> () { return }
         |}
         |""".stripMargin

    val result0 = compileContractFull(code0).rightValue
    result0.code.methods.foreach(_.instrs.head is a[MethodSelector])

    val code1 =
      s"""
         |Contract Foo() implements Bar {
         |  pub fn func0() -> () { return }
         |  pub fn func1() -> () { return }
         |}
         |@using(methodSelector = false)
         |Interface Bar {
         |  pub fn func0() -> ()
         |}
         |""".stripMargin
    val result1 = compileContractFull(code1).rightValue
    result1.code.methods(0).instrs.head isnot a[MethodSelector]
    result1.code.methods(1).instrs.head is a[MethodSelector]

    val code2 =
      s"""
         |Contract Foo() implements Bar {
         |  pub fn func0() -> () { return }
         |  pub fn func1() -> () { return }
         |}
         |@using(methodSelector = true)
         |Interface Bar {
         |  pub fn func0() -> ()
         |}
         |""".stripMargin
    val result2 = compileContractFull(code2).rightValue
    result2.code.methods.foreach(_.instrs.head is a[MethodSelector])

    val code3 =
      s"""
         |Contract Foo() implements Bar {
         |  pub fn func0() -> () { return }
         |  pub fn func1() -> () { return }
         |}
         |Interface Bar {
         |  pub fn func0() -> ()
         |}
         |""".stripMargin
    val result3 = compileContractFull(code3).rightValue
    result3.code.methods.foreach(_.instrs.head is a[MethodSelector])
  }

  it should "not use method selector for private functions" in {
    val code0 =
      s"""
         |Contract Foo() {
         |  pub fn func0() -> () {
         |    func1()
         |  }
         |  fn func1() -> () { return }
         |}
         |""".stripMargin
    val result0 = compileContractFull(code0).rightValue
    result0.code.methods(0).instrs.head is a[MethodSelector]
    result0.code.methods(1).instrs.head isnot a[MethodSelector]

    val code1 =
      s"""
         |Contract Foo() implements IFoo {
         |  pub fn func0() -> () {
         |    func1()
         |  }
         |  fn func1() -> () { return }
         |}
         |@using(methodSelector = true)
         |Interface IFoo {
         |  pub fn func0() -> ()
         |  fn func1() -> ()
         |}
         |""".stripMargin
    val result1 = compileContractFull(code1).rightValue
    result1.code.methods(0).instrs.head is a[MethodSelector]
    result1.code.methods(1).instrs.head isnot a[MethodSelector]
  }

  it should "call by method selector" in {
    val fooCode =
      s"""
         |@using(methodSelector = true)
         |Interface I {
         |  pub fn f0() -> U256
         |  pub fn f1() -> U256
         |}
         |Contract Foo() implements I {
         |  pub fn f0() -> U256 { return 0 }
         |  pub fn f1() -> U256 { return 1 }
         |}
         |""".stripMargin

    val compiledFoo     = compileContractFull(fooCode, 1).rightValue
    val funcs           = compiledFoo.ast.funcs
    val globalState     = Ast.GlobalState.from[StatefulContext](Seq.empty)
    val methodSelector0 = funcs(0).getMethodSelector(globalState)
    val methodSelector1 = funcs(1).getMethodSelector(globalState)
    compiledFoo.code.methods(0).instrs.head is MethodSelector(methodSelector0)
    compiledFoo.code.methods(1).instrs.head is MethodSelector(methodSelector1)
    val fooObj = prepareContract(compiledFoo.code, AVector.empty, AVector.empty)._1

    def bar(expr: String) = {
      val barCode =
        s"""
           |Contract Bar(fooId: ByteVec) {
           |  pub fn bar() -> () {
           |    let foo = $expr
           |    assert!(foo.f0() == 0, 0)
           |    assert!(foo.f1() == 1, 0)
           |  }
           |}
           |$fooCode
           |""".stripMargin

      compileContractFull(barCode).rightValue.code
    }

    val instrs =
      Seq(CallExternalBySelector(methodSelector0), CallExternalBySelector(methodSelector1))
    val bar0 = bar("Foo(fooId)")
    bar0.methods.head.instrs.exists(instrs.contains) is false
    val (bar0Obj, context0) =
      prepareContract(bar0, AVector(Val.ByteVec(fooObj.contractId.bytes)), AVector.empty)
    StatefulVM.execute(context0, bar0Obj, AVector.empty).isRight is true

    val bar1 = bar("I(fooId)")
    bar1.methods.head.instrs.exists(instrs.contains) is true
    val (bar1Obj, context1) =
      prepareContract(bar1, AVector(Val.ByteVec(fooObj.contractId.bytes)), AVector.empty)
    StatefulVM.execute(context1, bar1Obj, AVector.empty).isRight is true
  }

  it should "test sort interfaces" in {
    def createInterface(name: String, useMethodSelector: Boolean): Ast.ContractInterface = {
      Ast.ContractInterface(
        None,
        useMethodSelector,
        Ast.TypeId(name),
        Seq.empty,
        Seq.empty,
        Seq.empty
      )
    }

    def test(
        parentsCache: mutable.Map[Ast.TypeId, Seq[Ast.ContractWithState]],
        interfaces: Seq[Ast.ContractInterface],
        result: Seq[Ast.ContractInterface]
    ) = {
      val newInterfaces = interfaces.map { i =>
        i.copy(inheritances = parentsCache(i.ident).map(p => Ast.InterfaceInheritance(p.ident)))
      }
      Ast.MultiContract
        .sortInterfaces(
          parentsCache,
          newInterfaces
        )
        .map(_.ident) is result.map(_.ident)
    }

    {
      info("sort interfaces by the method selector annotation")
      val foo = createInterface("Foo", true)
      val bar = createInterface("Bar", true)
      val baz = createInterface("Baz", false)
      test(
        mutable.Map(bar.ident -> Seq.empty, baz.ident -> Seq.empty, foo.ident -> Seq(bar, baz)),
        Seq(foo, bar, baz),
        Seq(baz, bar, foo)
      )
    }

    {
      info("sort interfaces by the parent length")
      val foo = createInterface("Foo", true)
      val bar = createInterface("Bar", true)
      val baz = createInterface("Baz", true)
      val qux = createInterface("Qux", true)
      test(
        mutable.Map(
          foo.ident -> Seq(bar, baz, qux),
          bar.ident -> Seq(baz, qux),
          baz.ident -> Seq(qux),
          qux.ident -> Seq.empty
        ),
        Seq(foo, bar, baz, qux),
        Seq(qux, baz, bar, foo)
      )
    }

    {
      info("sort interfaces by name")
      val foo = createInterface("Foo", true)
      val bar = createInterface("Bar", true)
      val baz = createInterface("Baz", true)
      test(
        mutable.Map(foo.ident -> Seq.empty, bar.ident -> Seq.empty, baz.ident -> Seq.empty),
        Seq(foo, bar, baz),
        Seq(bar, baz, foo)
      )
    }

    {
      info("sort interfaces by order")
      val foo  = createInterface("Foo", true)
      val bar  = createInterface("Bar", false)
      val baz  = createInterface("Baz", false)
      val qux  = createInterface("Qux", true)
      val quz  = createInterface("Quz", true)
      val fred = createInterface("Fred", true)
      test(
        mutable.Map(
          foo.ident  -> Seq(bar, baz, qux, quz, fred),
          bar.ident  -> Seq(baz),
          baz.ident  -> Seq.empty,
          qux.ident  -> Seq(quz),
          quz.ident  -> Seq.empty,
          fred.ident -> Seq.empty
        ),
        Seq(foo, bar, baz, qux, quz, fred),
        Seq(baz, bar, fred, quz, qux, foo)
      )
    }

    {
      info("interfaces are chained and not use method selector")
      val foo = createInterface("Foo", false)
      val bar = createInterface("Bar", false)
      val baz = createInterface("Baz", false)
      val qux = createInterface("Qux", false)
      test(
        mutable.Map(
          foo.ident -> Seq(bar, baz, qux),
          bar.ident -> Seq(baz, qux),
          baz.ident -> Seq(qux),
          qux.ident -> Seq.empty
        ),
        Seq(foo, bar, baz, qux),
        Seq(qux, baz, bar, foo)
      )
    }

    {
      info("throw an error if parents are not chained")
      val foo = createInterface("Foo", false)
      val bar = createInterface("Bar", false)
      val baz = createInterface("Baz", false)
      val qux = createInterface("Qux", false)
      intercept[Compiler.Error](
        test(
          mutable.Map(
            foo.ident -> Seq(bar, baz, qux),
            bar.ident -> Seq(qux),
            baz.ident -> Seq(qux),
            qux.ident -> Seq.empty
          ),
          Seq(foo, bar, baz, qux),
          Seq(qux, baz, bar, foo)
        )
      ).message is "Interface Baz does not inherit from Bar, please annotate Baz with @using(methodSelector = true) annotation"
    }

    {
      info("throw an error if the interface not use method selector but parents does")
      val code =
        s"""
           |@using(methodSelector = false)
           |Interface $$Foo$$ extends Bar {
           |  pub fn foo() -> ()
           |}
           |@using(methodSelector = true)
           |Interface Bar {
           |  pub fn bar() -> ()
           |}
           |""".stripMargin

      testMultiContractError(
        code,
        "Interface Foo does not use method selector, but its parent Bar use method selector"
      )
    }

    {
      info("interface use method selector inherit from an interface not use method selector")
      val code =
        s"""
           |Contract Baz(id: ByteVec) {
           |  pub fn func0() -> U256 {
           |    return Foo(id).func0()
           |  }
           |  pub fn func1() -> U256 {
           |    return Foo(id).func1()
           |  }
           |  pub fn func2() -> U256 {
           |    return Bar(id).func0()
           |  }
           |  pub fn func3() -> U256 {
           |    return Bar(id).func1()
           |  }
           |  pub fn func4() -> U256 {
           |    return Bar(id).func2()
           |  }
           |  pub fn func5() -> U256 {
           |    return Bar(id).func3()
           |  }
           |}
           |@using(methodSelector = false)
           |Interface Foo {
           |  pub fn func0() -> U256
           |  pub fn func1() -> U256
           |}
           |@using(methodSelector = true)
           |Interface Bar extends Foo {
           |  pub fn func2() -> U256
           |  pub fn func3() -> U256
           |}
           |""".stripMargin

      val compiled = compileContractFull(code).rightValue.code
      compiled.methods
        .take(4)
        .foreach(_.instrs.exists(_.isInstanceOf[CallExternalBySelector]) is false)
      compiled.methods
        .drop(4)
        .foreach(_.instrs.exists(_.isInstanceOf[CallExternalBySelector]) is true)
    }
  }

  it should "not generate method selector instr for TxScript" in {
    val code =
      s"""
         |TxScript Main {
         |  foo()
         |
         |  pub fn foo() -> () {
         |    return
         |  }
         |}
         |""".stripMargin

    val compiled = Compiler.compileTxScriptFull(code).rightValue.code
    compiled.methods.foreach(_.instrs.head isnot a[MethodSelector])
  }

  "contract" should "support multiple inheritance" in {
    {
      info("inherit from both interfaces that use and not use method selector")
      val code: String =
        s"""
           |Contract Impl() implements Foo, Bar {
           |  pub fn bar() -> U256 { return 0 }
           |  pub fn foo() -> U256 { return 1 }
           |}
           |@using(methodSelector = false)
           |Interface Foo {
           |  pub fn foo() -> U256
           |}
           |@using(methodSelector = true)
           |Interface Bar {
           |  pub fn bar() -> U256
           |}
           |""".stripMargin
      val result = compileContractFull(code).rightValue
      result.ast.funcs.map(_.name) is Seq("foo", "bar")
      val compiled = result.code
      compiled.methods(0).instrs.head isnot a[MethodSelector]
      compiled.methods(1).instrs.head is MethodSelector(result.ast.funcs(1).methodSelector.get)
    }

    {
      info("inherit from multiple interfaces")
      val code: String =
        s"""
           |Contract Impl() implements Foo, Bar {
           |  pub fn baz() -> U256 { return 0 }
           |  pub fn foo() -> U256 { return 1 }
           |  pub fn bar() -> U256 { return 2 }
           |}
           |@using(methodSelector = true)
           |Interface Foo {
           |  pub fn foo() -> U256
           |}
           |@using(methodSelector = true)
           |Interface Bar {
           |  pub fn bar() -> U256
           |}
           |""".stripMargin

      val compiled = compileContractFull(code).rightValue
      compiled.ast.funcs.map(_.name) is Seq("bar", "foo", "baz")
      compiled.code.methods.take(2).foreach(_.instrs.head is a[MethodSelector])
      compiled.code.methods.last.instrs isnot a[MethodSelector]
    }

    {
      info("diamond shaped parent interfaces")
      val code: String =
        s"""
           |Contract Impl() extends FooBarContract() implements FooBaz {
           |  pub fn baz() -> U256 {
           |     return 2
           |  }
           |}
           |@using(methodSelector = true)
           |Interface Foo {
           |  pub fn foo() -> U256
           |}
           |@using(methodSelector = true)
           |Interface FooBar extends Foo {
           |  pub fn bar() -> U256
           |}
           |@using(methodSelector = true)
           |Interface FooBaz extends Foo {
           |  pub fn baz() -> U256
           |}
           |
           |Abstract Contract FooBarContract() implements FooBar {
           |   pub fn foo() -> U256 {
           |      return 0
           |   }
           |   pub fn bar() -> U256 {
           |      return 1
           |   }
           |}
           |""".stripMargin

      val compiled = compileContractFull(code).rightValue
      compiled.ast.funcs.map(_.name) is Seq("foo", "bar", "baz")
      compiled.code.methods.foreach(_.instrs.head is a[MethodSelector])
    }

    {
      info("unrelated parent interfaces")
      val code =
        s"""
           |Contract Impl() extends FooBarContract() implements Foo {
           |  pub fn baz() -> (U256, U256) {
           |     return 1, 2
           |  }
           |}
           |@using(methodSelector = true)
           |Interface Foo {
           |  pub fn foo() -> U256
           |}
           |@using(methodSelector = true)
           |Interface Bar {
           |  pub fn bar() -> U256
           |}
           |
           |Abstract Contract FooBarContract() implements Bar {
           |   pub fn foo() -> U256 {
           |      return 0
           |   }
           |   pub fn bar() -> U256 {
           |      return 1
           |   }
           |}
           |""".stripMargin

      val compiled = compileContractFull(code).rightValue
      compiled.ast.funcs.map(_.name) is Seq("bar", "foo", "baz")
      compiled.code.methods.take(2).foreach(_.instrs.head is a[MethodSelector])
      compiled.code.methods.last.instrs isnot a[MethodSelector]
    }
  }

  it should "throw an error if there are conflicting method selectors" in {
    val code =
      s"""
         |Contract Foo() {
         |  pub fn foo() -> () {}
         |  pub fn $$bar() -> () {}
         |}
         |""".stripMargin

    compileContract(replace(code)).isRight is true

    val multiContracts = Compiler.compileMultiContract(replace(code)).rightValue
    val foo            = multiContracts.contracts.head.asInstanceOf[Ast.Contract]
    foo.funcs(0).methodSelector = Some(foo.funcs(1).getMethodSelector(multiContracts.globalState))

    val state = Compiler.State.buildFor(multiContracts, 0)(CompilerOptions.Default)
    val error = intercept[Compiler.Error](foo.genMethodsForNonInlineFuncs(state))
    error.message is "Function bar's method selector conflicts with function foo's method selector. Please use a new function name."
    error.position is code.indexOf("$")
  }

  it should "have consistent warnings" in {
    val code =
      """
        |Contract Bar(foo: IFoo) {
        |  pub fn bar() -> Bool {
        |    return foo.foo()
        |  }
        |}
        |Interface IFoo {
        |   pub fn foo() -> Bool
        |}
        |""".stripMargin

    val options        = CompilerOptions.Default
    val multiContract  = Compiler.compileMultiContract(code).rightValue
    val (compiled1, _) = multiContract.genStatefulContracts()(options)._2.head
    val (compiled2, _) = multiContract.genStatefulContracts()(options)._2.head
    compiled1.code is compiled2.code
    compiled1.ast is compiled2.ast
    compiled1.debugCode is compiled2.debugCode
    compiled1.warnings isnot compiled2.warnings

    multiContract.contracts.foreach(_.reset())
    val (compiled3, _) = multiContract.genStatefulContracts()(options)._2.head

    compiled1.code is compiled3.code
    compiled1.ast is compiled3.ast
    compiled1.debugCode is compiled3.debugCode
    compiled1.warnings is compiled3.warnings
  }

  it should "compile the len!(array)" in {
    def code(tpe: String) =
      s"""
         |Contract Foo(value: $tpe) {
         |  pub fn foo() -> U256 {
         |    return $$len!(value)$$
         |  }
         |}
         |""".stripMargin

    compileContract(replace(code("[U256; 2]"))).isRight is true
    testContractError(code("U256"), "Expected an array, got \"U256\"")
  }

  it should "compile global definitions" in new Fixture {
    {
      info("duplicated global definitions")
      val code =
        s"""
           |$$enum Bar { Red = 0 }$$
           |struct Bar { x: U256 }
           |Contract Foo() {
           |  pub fn foo() -> () {}
           |}
           |""".stripMargin
      testContractError(
        code,
        "These TxScript/Contract/Interface/Struct/Enum are defined multiple times: Bar"
      )
    }

    {
      info("constant does not exist")
      val code =
        s"""
           |const A = 0
           |const C = A + $$B$$
           |Contract Foo() {
           |  pub fn foo() -> () {}
           |}
           |""".stripMargin
      testContractError(code, "Constant variable B does not exist or is used before declaration")
    }

    {
      info("constant is used before declaration")
      val code =
        s"""
           |const A = 0
           |const C = A + $$B$$
           |const B = 1
           |Contract Foo() {
           |  pub fn foo() -> () {}
           |}
           |""".stripMargin
      testContractError(code, "Constant variable B does not exist or is used before declaration")
    }

    {
      info("calculate global constants")
      val code =
        s"""
           |const A = 1
           |const B = 2
           |const C = A + B
           |const D = #00 ++ #11
           |Contract Foo() {
           |  pub fn foo() -> () {
           |    assert!(A == 1, 0)
           |    assert!(B == 2, 0)
           |    assert!(C == 3, 0)
           |    assert!(D == #0011, 0)
           |  }
           |}
           |""".stripMargin
      test(code)
    }

    {
      info("calculate local constants")
      val code =
        s"""
           |const A = 1
           |Contract Foo() {
           |  const B = 2
           |  const C = A + B
           |  pub fn foo() -> () {
           |    assert!(A == 1, 0)
           |    assert!(B == 2, 0)
           |    assert!(C == 3, 0)
           |  }
           |}
           |""".stripMargin
      test(code)
    }

    {
      info("local constant conflicts with a global constant")
      val code =
        s"""
           |const A = 1
           |Contract Foo() {
           |  $$const A = 2$$
           |  pub fn foo() -> U256 {
           |    return A
           |  }
           |}
           |""".stripMargin
      testContractError(
        code,
        "Local constant A conflicts with an existing global constant, please use a fresh name"
      )
    }

    {
      info("check unused global constants - case 0")
      val code =
        s"""
           |const A = 1
           |const B = 2
           |Contract Foo() {
           |  pub fn foo() -> U256 {
           |    return B
           |  }
           |}
           |TxScript Main {
           |  assert!(B == 2, 0)
           |}
           |""".stripMargin

      val warnings = Compiler.compileProject(code).rightValue._4.map(_.message)
      warnings is AVector("Found unused global constant: A")
    }

    {
      info("check unused global constants - case 1")
      val code =
        s"""
           |const A = 1
           |const B = A
           |Contract Foo() {
           |  pub fn foo() -> U256 {
           |    return B
           |  }
           |}
           |""".stripMargin

      val compiled = Compiler.compileProject(code).rightValue._1.head
      compiled.warnings.isEmpty is true
    }

    {
      info("check unused global constants - case 2")
      val code =
        s"""
           |const A = 1
           |const B = 2
           |Contract Foo() {
           |  pub fn foo() -> U256 {
           |    return B
           |  }
           |}
           |TxScript Main {
           |  assert!(A == 1, 0)
           |}
           |""".stripMargin

      val result = Compiler.compileProject(code).rightValue
      result._1.head.warnings.isEmpty is true
      result._2.head.warnings.isEmpty is true
    }

    {
      info("use global enums")
      val code =
        s"""
           |enum Color {
           |  Red = 0
           |  Blue = 1
           |}
           |Contract Foo() {
           |  pub fn foo() -> () {
           |    assert!(Color.Red == 0, 0)
           |    assert!(Color.Blue == 1, 0)
           |  }
           |}
           |""".stripMargin
      test(code)
    }

    {
      info("local enum conflicts with a global enum")
      val code =
        s"""
           |enum Color { Red = 0 }
           |Contract Foo() {
           |  $$enum Color { Blue = 1 }$$
           |  pub fn foo() -> () {}
           |}
           |""".stripMargin
      testContractError(
        code,
        "Local enum Color conflicts with an existing global enum, please use a fresh name"
      )
    }

    {
      info("check unused global enums - case 0")
      val code =
        s"""
           |enum Color {
           |  Red = 0
           |  Blue = 1
           |}
           |Contract Foo() {
           |  pub fn foo() -> U256 {
           |    return Color.Red
           |  }
           |}
           |""".stripMargin

      val warnings = Compiler.compileProject(code).rightValue._4.map(_.message)
      warnings is AVector("Found unused global constant: Color.Blue")
    }

    {
      info("check unused global enums - case 1")
      val code =
        s"""
           |enum Color {
           |  Red = 0
           |  Blue = 1
           |}
           |Contract Foo() {
           |  pub fn foo() -> U256 {
           |    return Color.Red
           |  }
           |}
           |TxScript Main {
           |  assert!(Color.Blue == 1, 0)
           |}
           |""".stripMargin

      val warnings = Compiler.compileProject(code).rightValue._4
      warnings.isEmpty is true
    }

    {
      info("check unused global enums - case 2")
      val code =
        s"""
           |enum Color {
           |  Red = 0
           |  Blue = 1
           |  Green = 2
           |}
           |Contract Foo() {
           |  pub fn foo() -> U256 {
           |    return Color.Red
           |  }
           |}
           |TxScript Main {
           |  assert!(Color.Green == 2, 0)
           |}
           |""".stripMargin

      val warnings = Compiler.compileProject(code).rightValue._4.map(_.message)
      warnings is AVector("Found unused global constant: Color.Blue")
    }

    {
      info("check unused global constants and enums")
      val code =
        s"""
           |const A = 0
           |enum Color {
           |  Red = 0
           |  Blue = 1
           |  Green = 2
           |}
           |Contract Foo() {
           |  pub fn foo() -> U256 {
           |    return Color.Red
           |  }
           |}
           |""".stripMargin

      val warnings = Compiler.compileProject(code).rightValue._4.map(_.message)
      warnings is AVector(
        "Found unused global constant: A",
        "Found unused global constant: Color.Blue",
        "Found unused global constant: Color.Green"
      )
    }

    {
      info("ignore unused global constants warning")
      val code =
        s"""
           |const A = 0
           |enum Color {
           |  Red = 0
           |  Blue = 1
           |  Green = 2
           |}
           |Contract Foo() {
           |  pub fn foo() -> U256 {
           |    return Color.Red
           |  }
           |}
           |""".stripMargin

      val compilerOptions = CompilerOptions.Default.copy(ignoreUnusedConstantsWarnings = true)
      val warnings        = Compiler.compileProject(code, compilerOptions).rightValue._4
      warnings.isEmpty is true
    }
  }

  def checkWarnings(
      code: String,
      contractWarnings: AVector[(String, AVector[String])],
      globalWarnings: AVector[String]
  ) = {
    val result0 = Compiler.compileProject(code).rightValue
    result0._4.map(_.message) is globalWarnings
    result0._1.zipWithIndex.foreach { case (contract, index) =>
      if (!contract.ast.isAbstract) {
        val value = contractWarnings(index)
        contract.ast.ident.name is value._1
        contract.warnings.map(_.message) is value._2
      }
    }
    val compilerOptions = CompilerOptions.Default.copy(
      ignoreUnusedConstantsWarnings = true,
      ignoreUnusedPrivateFunctionsWarnings = true
    )
    val result1 = Compiler.compileProject(code, compilerOptions).rightValue
    result1._1.forall(_.warnings.isEmpty) is true
    result1._4.isEmpty is true
  }

  it should "report the correct warnings for unused constants" in {
    {
      info("unused parent constants")
      val code =
        s"""
           |Abstract Contract Foo() {
           |  const Foo0 = 0
           |  const Foo1 = 1
           |  const Foo2 = 2
           |  pub fn foo() -> () {}
           |}
           |Contract Bar() extends Foo() {
           |  pub fn bar() -> U256 {
           |    return Foo0
           |  }
           |}
           |Contract Baz() extends Foo() {
           |  pub fn baz() -> U256 {
           |    return Foo1
           |  }
           |}
           |""".stripMargin
      checkWarnings(
        code,
        AVector(("Bar", AVector.empty[String]), ("Baz", AVector.empty[String])),
        AVector("Found unused constant in Foo: Foo2")
      )
    }

    {
      info("unused local constants and parent constants")
      val code =
        s"""
           |Abstract Contract Foo() {
           |  const Foo0 = 0
           |  const Foo1 = 1
           |  const Foo2 = 2
           |  pub fn foo() -> () {}
           |}
           |Contract Bar() extends Foo() {
           |  const Bar0 = 0
           |  pub fn bar() -> U256 {
           |    return Foo0 + Bar0
           |  }
           |}
           |Contract Baz() extends Foo() {
           |  const Baz0 = 0
           |  pub fn baz() -> U256 {
           |    return Foo1
           |  }
           |}
           |""".stripMargin
      checkWarnings(
        code,
        AVector(
          ("Bar", AVector.empty[String]),
          (
            "Baz",
            AVector(
              "Found unused constant in Baz: Baz0"
            )
          )
        ),
        AVector("Found unused constant in Foo: Foo2")
      )
    }

    {
      info("unused parent enums")
      val code =
        s"""
           |Abstract Contract Foo() {
           |  enum ErrorCode {
           |    Err0 = 0
           |    Err1 = 1
           |    Err2 = 2
           |  }
           |  pub fn foo() -> () {}
           |}
           |Contract Bar() extends Foo() {
           |  pub fn bar() -> () {
           |    assert!(true, ErrorCode.Err0)
           |  }
           |}
           |Contract Baz() extends Foo() {
           |  pub fn baz() -> () {
           |    assert!(true, ErrorCode.Err1)
           |  }
           |}
           |""".stripMargin
      checkWarnings(
        code,
        AVector(
          ("Bar", AVector.empty[String]),
          ("Baz", AVector.empty[String])
        ),
        AVector("Found unused constant in Foo: ErrorCode.Err2")
      )
    }

    {
      info("unused local enums and parent enums")
      val code =
        s"""
           |Abstract Contract Foo() {
           |  enum ErrorCode {
           |    Err0 = 0
           |    Err1 = 1
           |    Err2 = 2
           |  }
           |  pub fn foo() -> () {}
           |}
           |Contract Bar() extends Foo() {
           |  enum ErrorCode { Err3 = 3 }
           |  pub fn bar() -> () {
           |    assert!(true, ErrorCode.Err0)
           |    assert!(true, ErrorCode.Err3)
           |  }
           |}
           |Contract Baz() extends Foo() {
           |  enum ErrorCode { Err3 = 3 }
           |  pub fn baz() -> () {
           |    assert!(true, ErrorCode.Err1)
           |  }
           |}
           |""".stripMargin
      checkWarnings(
        code,
        AVector(
          ("Bar", AVector.empty[String]),
          (
            "Baz",
            AVector(
              "Found unused constant in Baz: ErrorCode.Err3"
            )
          )
        ),
        AVector("Found unused constant in Foo: ErrorCode.Err2")
      )
    }

    {
      info("no warnings")
      val code =
        s"""
           |Abstract Contract Foo() {
           |  const Foo0 = 0
           |  const Foo1 = 1
           |  enum ErrorCode {
           |    Err0 = 0
           |    Err1 = 1
           |  }
           |  pub fn foo() -> () {}
           |}
           |Contract Bar() extends Foo() {
           |  const Bar0 = 0
           |  enum ErrorCode { Err2 = 2 }
           |  pub fn bar() -> U256 {
           |    assert!(true, ErrorCode.Err0)
           |    assert!(true, ErrorCode.Err2)
           |    return Foo0 + Bar0
           |  }
           |}
           |Contract Baz() extends Foo() {
           |  const Baz0 = 0
           |  enum ErrorCode { Err2 = 2 }
           |  pub fn baz() -> U256 {
           |    assert!(true, ErrorCode.Err1)
           |    assert!(true, ErrorCode.Err2)
           |    return Foo1 + Baz0
           |  }
           |}
           |""".stripMargin
      checkWarnings(
        code,
        AVector(("Bar", AVector.empty[String]), ("Baz", AVector.empty[String])),
        AVector.empty[String]
      )
    }
  }

  it should "report the correct warnings for private functions" in {
    {
      info("unused private functions in contract")
      val code =
        s"""
           |Contract Foo() {
           |  pub fn foo() -> () {
           |    bar()
           |  }
           |  fn bar() -> () {}
           |  fn baz() -> () {}
           |  fn qux() -> () {}
           |}
           |""".stripMargin
      checkWarnings(
        code,
        AVector(
          (
            "Foo",
            AVector(
              "Found unused private function in Foo: baz",
              "Found unused private function in Foo: qux"
            )
          )
        ),
        AVector.empty
      )
    }

    {
      info("unused private functions in script")
      val code =
        s"""
           |TxScript Main {
           |  foo()
           |
           |  fn foo() -> () {}
           |  fn bar() -> () {}
           |  fn qux() -> () {}
           |}
           |""".stripMargin
      val script = Compiler.compileProject(code).rightValue._2.head
      script.warnings.map(_.message) is AVector(
        "Found unused private function in Main: bar",
        "Found unused private function in Main: qux"
      )
    }

    {
      info("unused private functions in abstract contract")
      val code =
        s"""
           |Contract Foo() extends Bar() {
           |  pub fn foo0() -> () {
           |    bar0()
           |  }
           |  fn foo1() -> () {}
           |}
           |Abstract Contract Bar() {
           |  fn bar0() -> () {}
           |  fn bar1() -> () {}
           |}
           |""".stripMargin
      checkWarnings(
        code,
        AVector(("Foo", AVector("Found unused private function in Foo: foo1"))),
        AVector("Found unused private function in Bar: bar1")
      )
    }

    {
      info("no warnings if the private function used by child contracts")
      val code =
        s"""
           |Contract Bar() extends Foo() {
           |  pub fn bar() -> () { foo1() }
           |}
           |Contract Baz() extends Foo() {
           |  pub fn baz() -> () { foo1() }
           |}
           |Abstract Contract Foo() {
           |  fn foo0() -> U256 {
           |    return 0
           |  }
           |  fn foo1() -> () {
           |    let _ = foo0()
           |  }
           |}
           |""".stripMargin
      checkWarnings(code, AVector(("Bar", AVector.empty), ("Baz", AVector.empty)), AVector.empty)
    }

    {
      info("no warnings if the private function used by different child contracts")
      val code =
        s"""
           |Contract Foo() extends Baz() {
           |  pub fn foo() -> () {
           |    baz0()
           |  }
           |}
           |Contract Bar() extends Baz() {
           |  pub fn bar() -> () {
           |    baz1()
           |  }
           |}
           |Abstract Contract Baz() {
           |  fn baz0() -> () {}
           |  fn baz1() -> () {}
           |}
           |""".stripMargin
      checkWarnings(code, AVector(("Foo", AVector.empty), ("Bar", AVector.empty)), AVector.empty)
    }

    {
      info("no warnings if the private function used by abstract contract")
      val code =
        s"""
           |Contract Baz() extends Bar() {
           |  pub fn baz() -> () {}
           |}
           |Abstract Contract Foo() {
           |  fn foo() -> () {}
           |}
           |Abstract Contract Bar() extends Foo() {
           |  pub fn bar() -> () { foo() }
           |}
           |""".stripMargin

      val result = Compiler.compileProject(code).rightValue
      result._1.forall(_.warnings.isEmpty) is true
      result._4.isEmpty is true
    }
  }

  it should "use constants as array size" in new Fixture {
    {
      info("Global constants as array size")
      val code =
        s"""
           |const SIZE = 2
           |enum E { SIZE = 3 }
           |Contract Foo() {
           |  pub fn getValues0() -> [U256; SIZE] {
           |    return [0; SIZE]
           |  }
           |  pub fn getValues1() -> [U256; SIZE * 2] {
           |    return [1; 4]
           |  }
           |  pub fn getValues2() -> [U256; E.SIZE] {
           |    return [2; E.SIZE]
           |  }
           |}
           |""".stripMargin

      test(code, output = AVector.fill(2)(Val.U256(0)))
      test(code, output = AVector.fill(4)(Val.U256(1)), methodIndex = 1)
      test(code, output = AVector.fill(3)(Val.U256(2)), methodIndex = 2)
    }

    {
      info("Local constants as array size")
      val code =
        s"""
           |Contract Foo() {
           |  const SIZE = 2
           |  enum E { SIZE = 3 }
           |  pub fn getValues0() -> [U256; SIZE] {
           |    return [0; SIZE]
           |  }
           |  pub fn getValues1() -> [U256; SIZE * 2] {
           |    return [1; 4]
           |  }
           |  pub fn getValues2() -> [U256; E.SIZE] {
           |    return [2; E.SIZE]
           |  }
           |}
           |""".stripMargin

      test(code, output = AVector.fill(2)(Val.U256(0)))
      test(code, output = AVector.fill(4)(Val.U256(1)), methodIndex = 1)
      test(code, output = AVector.fill(3)(Val.U256(2)), methodIndex = 2)
    }

    {
      info("Different sizes in different contracts")
      val code =
        s"""
           |Contract Foo() {
           |  const SIZE = 2
           |  pub fn getValues() -> [U256; SIZE] {
           |    return [0; SIZE]
           |  }
           |}
           |Contract Bar() {
           |  const SIZE = 3
           |  pub fn getValues() -> [U256; SIZE] {
           |    return [1; SIZE]
           |  }
           |}
           |""".stripMargin

      testContract(code, output = AVector.fill(2)(Val.U256(0)))
      testContract(code, output = AVector.fill(3)(Val.U256(1)), contractIndex = 1)
    }

    {
      info("Invalid array size")
      val code =
        s"""
           |const SIZE = 2i
           |Contract Foo(@unused values: [U256; $$SIZE$$]) {
           |  pub fn foo() -> () {}
           |}
           |""".stripMargin

      testContractError(code, "Invalid array size, expected a constant U256 value")
    }

    {
      info("Resolve types after compilation")
      val contract =
        s"""
           |const SIZE = 2
           |struct Bar {
           |  array: [U256; SIZE]
           |}
           |Contract Foo(
           |  array0: [U256; SIZE],
           |  array1: [[U256; SIZE]; SIZE],
           |  mut array2: [[U256; SIZE]; 3],
           |  array3: [[U256; 3]; SIZE]
           |) {
           |  mapping[U256, [U256; SIZE]] map0
           |  mapping[U256, [[U256; SIZE]; SIZE]] map1
           |  mapping[U256, [[U256; SIZE]; 3]] map2
           |  mapping[U256, [[U256; 3]; SIZE]] map3
           |
           |  const LOCAL_SIZE = 3
           |
           |  @using(preapprovedAssets = true)
           |  pub fn insert(from: Address) -> () {
           |    map0.insert!(from, 0, array0)
           |    map1.insert!(from, 0, array1)
           |    map2.insert!(from, 0, array2)
           |    map3.insert!(from, 0, array3)
           |  }
           |
           |  pub fn updateAndGetArray(bars: [Bar; LOCAL_SIZE]) -> [[U256; SIZE]; LOCAL_SIZE] {
           |    array2 = [bars[0].array, bars[1].array, bars[2].array]
           |    return array2
           |  }
           |}
           |""".stripMargin

      val project0         = Compiler.compileProject(contract).rightValue
      val compiledContract = project0._1.head
      val arrayTypes: AVector[String] = AVector(
        Type.FixedSizeArray(Type.U256, Left(2)),
        Type.FixedSizeArray(Type.FixedSizeArray(Type.U256, Left(2)), Left(2)),
        Type.FixedSizeArray(Type.FixedSizeArray(Type.U256, Left(2)), Left(3)),
        Type.FixedSizeArray(Type.FixedSizeArray(Type.U256, Left(3)), Left(2))
      ).map(_.signature)
      compiledContract.ast.getFieldTypes() is arrayTypes
      compiledContract.ast.maps.map(_.tpe.value.signature) is Seq.from(arrayTypes)

      val funcTable        = compiledContract.ast.funcTable(project0._3)
      val encodeFieldsFunc = funcTable.get(Ast.FuncId("encodeFields", isBuiltIn = true)).value
      encodeFieldsFunc.argsType.map(_.signature) is Seq.from(arrayTypes)

      compiledContract.ast.funcs.length is 2
      compiledContract.ast.funcs(1).getArgTypeSignatures() is AVector(
        Type.FixedSizeArray(Type.NamedType(Ast.TypeId("Bar")), Left(3)).signature
      )
      compiledContract.ast.funcs(1).getReturnSignatures() is AVector(arrayTypes(2))

      val script =
        s"""
           |struct Baz { array: [U256; SIZE] }
           |TxScript Main(
           |  array0: [U256; SIZE],
           |  array1: [[U256; SIZE]; SIZE],
           |  array2: [[U256; SIZE]; 3],
           |  array3: [[U256; 3]; SIZE]
           |) {
           |  let (encodedImmFields, encodedMutFields) = Foo.encodeFields!(array0, array1, array2, array3)
           |  let _ = createContract!{callerAddress!() -> ALPH: minimalContractDeposit!()}(
           |    #${Hex.toHexString(serialize(compiledContract.code))},
           |    encodedImmFields,
           |    encodedMutFields
           |  )
           |}
           |$contract
           |""".stripMargin

      val project1 = Compiler.compileProject(script).rightValue
      project1._2.head.ast.getTemplateVarsTypes() is arrayTypes
      project1._3.structs.foreach(_.getFieldTypeSignatures() is AVector(arrayTypes(0)))
    }
  }

  it should "calculate the correct scope for variables" in new Fixture {
    {
      info("If statement")
      val code =
        s"""
           |Contract Foo() {
           |  pub fn foo() -> () {
           |    if (true) {
           |      let mut a = 1
           |    }
           |    $$a$$ = 2
           |  }
           |}
           |""".stripMargin

      testContractError(
        code,
        "Variable foo.a is not defined in the current scope or is used before being defined"
      )
    }

    {
      info("If-else statement")
      val code =
        s"""
           |Contract Foo(y: U256) {
           |  pub fn foo() -> () {
           |    if (true) {
           |      let mut a = 1
           |    } else {
           |      $$a$$ = 2
           |    }
           |  }
           |}
           |""".stripMargin

      testContractError(
        code,
        "Variable foo.a is not defined in the current scope or is used before being defined"
      )
    }

    {
      info("Nested if-else")
      val code =
        s"""
           |Contract Foo(y: U256) {
           |  pub fn foo() -> () {
           |    if (true) {
           |      if (false) {
           |        assert!(1 == 2, 0)
           |      } else {
           |        let mut a = 1
           |      }
           |      $$a$$ = 1
           |    }
           |  }
           |}
           |""".stripMargin

      testContractError(
        code,
        "Variable foo.a is not defined in the current scope or is used before being defined"
      )
    }

    {
      info("While statement")
      val code =
        s"""
           |Contract Foo() {
           |  pub fn foo() -> () {
           |    while (true) {
           |      let mut a = 1
           |    }
           |    $$a$$ = 2
           |  }
           |}
           |""".stripMargin

      testContractError(
        code,
        "Variable foo.a is not defined in the current scope or is used before being defined"
      )
    }

    {
      info("For statement")
      val code =
        s"""
           |Contract Foo() {
           |  pub fn foo() -> () {
           |    for (let mut i = 1; i < 5; i = i + 1) {
           |      i = i + 1
           |    }
           |    $$i$$ = 2
           |  }
           |}
           |""".stripMargin

      testContractError(
        code,
        "Variable foo.i is not defined in the current scope or is used before being defined"
      )
    }

    {
      info("Define variables with the same name in different for-loop statements")
      val code =
        s"""
           |Contract Foo() {
           |  pub fn foo() -> (U256, U256) {
           |    let mut a = 0
           |    let mut b = 0
           |    for (let mut i = 0; i < 2; i = i + 1) {
           |      let j = a
           |      a = j + 1
           |      b = b + 1
           |    }
           |    for (let mut i = 0; i < 2; i = i + 1) {
           |      let j = a
           |      a = j - 1
           |      b = b + 1
           |    }
           |    return a, b
           |  }
           |}
           |""".stripMargin

      test(code, AVector.empty, AVector(Val.U256(0), Val.U256(4)))
    }

    {
      info("Define variables with the same name in different while-loop statements")
      val code =
        s"""
           |Contract Foo() {
           |  pub fn foo() -> U256 {
           |    let mut flag0 = true
           |    let mut flag1 = true
           |    let mut a = 0
           |    while (flag0) {
           |      let j = a
           |      a = j + 1
           |      if (a >= 2) {
           |        flag0 = false
           |      }
           |    }
           |    while (flag1) {
           |      let j = a
           |      a = j - 1
           |      if (a == 0) {
           |        flag1 = false
           |      }
           |    }
           |    return a
           |  }
           |}
           |""".stripMargin

      test(code, AVector.empty, AVector(Val.U256(0)))
    }

    {
      info("Define variables with the same name in if-else statement")
      val code =
        s"""
           |Contract Foo() {
           |  pub fn foo(cond: Bool) -> (U256, U256) {
           |    let mut a = 0
           |    let mut b = 0
           |    if (cond) {
           |      let array = [0, 2]
           |      a = array[0]
           |      b = array[1]
           |    } else {
           |      let array = [1, 3]
           |      a = array[0]
           |      b = array[1]
           |    }
           |    return a, b
           |  }
           |}
           |""".stripMargin

      test(code, AVector(Val.True), AVector(Val.U256(0), Val.U256(2)))
      test(code, AVector(Val.False), AVector(Val.U256(1), Val.U256(3)))
    }

    {
      info("Cannot shadow variables in the parent scope within a for-loop statement")
      val code =
        s"""
           |Contract Foo() {
           |  pub fn foo() -> U256 {
           |    let i = 0
           |    for (let mut $$i$$ = 0; i < 2; i = i + 1) {
           |      i = i + 1
           |    }
           |    return i
           |  }
           |}
           |""".stripMargin

      testContractError(code, "Local variables have the same name: i")
    }

    {
      info("Cannot shadow variables in the parent scope within a while-loop statement")
      val code =
        s"""
           |Contract Foo() {
           |  pub fn foo(cond: Bool) -> U256 {
           |    let i = 0
           |    while (cond) {
           |      let $$i$$ = 1
           |    }
           |    return i
           |  }
           |}
           |""".stripMargin

      testContractError(code, "Local variables have the same name: i")
    }

    {
      info("Cannot shadow variables in the parent scope within a if-else statement")
      def code(name0: String, name1: String) =
        s"""
           |Contract Foo() {
           |  pub fn foo(cond: Bool) -> U256 {
           |    let i = 0
           |    if (cond) {
           |      let $name0 = 1
           |    } else {
           |      let $name1 = 2
           |    }
           |  }
           |}
           |""".stripMargin

      testContractError(code("$i$", "j"), "Local variables have the same name: i")
      testContractError(code("j", "$i$"), "Local variables have the same name: i")
    }

    {
      info("Redefine the variable in the parent scope")
      val code =
        s"""
           |Contract Foo() {
           |  pub fn foo(pred: Bool) -> U256 {
           |    if (pred) {
           |      let i = 0
           |      return i
           |    }
           |    let i = 1
           |    return i
           |  }
           |}
           |""".stripMargin

      test(code, AVector(Val.True), AVector(Val.U256(0)))
      test(code, AVector(Val.False), AVector(Val.U256(1)))
    }
  }

  it should "report an error if accessing definitions in child contracts" in {
    val options = CompilerOptions.Default.copy(skipAbstractContractCheck = true)

    {
      info("Access to enums in child contracts")
      val code =
        s"""
           |Contract Child() extends Parent() {
           |  enum Error { Code = 0 }
           |  pub fn child() -> () {}
           |}
           |
           |Abstract Contract Parent() {
           |  pub fn parent() -> () {
           |    assert!(Error.$$Code$$ == 0, 0)
           |  }
           |}
           |""".stripMargin
      testContractError(
        code,
        "Variable parent.Error.Code is not defined in the current scope or is used before being defined"
      )
      Compiler.compileContract(replace(code), 0, options).isRight is true
    }

    {
      info("Access to constants in child contracts")
      val code =
        s"""
           |Contract Child() extends Parent() {
           |  const Error = 0
           |  pub fn child() -> () {}
           |}
           |
           |Abstract Contract Parent() {
           |  pub fn parent() -> () {
           |    assert!($$Error$$ == 0, 0)
           |  }
           |}
           |""".stripMargin
      testContractError(
        code,
        "Variable parent.Error is not defined in the current scope or is used before being defined"
      )
      Compiler.compileContract(replace(code), 0, options).isRight is true
    }

    {
      info("Access to fields in child contracts")
      val code =
        s"""
           |Contract Child(a: U256, b: U256) extends Parent(a) {
           |  pub fn child() -> () {}
           |}
           |
           |Abstract Contract Parent(a: U256) {
           |  pub fn parent() -> () {
           |    assert!($$b$$ == 0, 0)
           |  }
           |}
           |""".stripMargin
      testContractError(
        code,
        "Variable parent.b is not defined in the current scope or is used before being defined"
      )
      Compiler.compileContract(replace(code), 0, options).isRight is true
    }

    {
      info("Access to maps in child contracts")
      val code =
        s"""
           |Contract Child() extends Parent() {
           |  mapping[U256, U256] map
           |
           |  pub fn child() -> () {}
           |}
           |
           |Abstract Contract Parent() {
           |  pub fn parent() -> U256 {
           |    return $$map$$[0]
           |  }
           |}
           |""".stripMargin
      testContractError(
        code,
        "Variable parent.map is not defined in the current scope or is used before being defined"
      )
      Compiler.compileContract(replace(code), 0, options).isRight is true
    }

    {
      info("Access to functions in child contracts")
      val code =
        s"""
           |Contract Child() extends Parent() {
           |  pub fn child() -> () {}
           |}
           |
           |Abstract Contract Parent() {
           |  pub fn parent() -> () {
           |    $$child$$()
           |  }
           |}
           |""".stripMargin
      testContractError(code, "Function child does not exist")
      Compiler.compileContract(replace(code), 0, options).isRight is true
    }

    {
      info("Access to definitions in parent contracts")
      val code =
        s"""
           |Contract Child() extends Parent() {
           |  pub fn child() -> () {}
           |}
           |
           |Abstract Contract Parent() extends Grandparent() {
           |  pub fn parent() -> () {
           |    assert!(Error == 0, 0)
           |  }
           |}
           |Abstract Contract Grandparent() {
           |  const Error = 0
           |}
           |""".stripMargin
      compileContract(code).isRight is true
    }

    {
      info("Define the child abstract contract before the parent abstract contract")
      val code =
        s"""
           |Contract Foo() {
           |  pub fn foo() -> () {}
           |}
           |Abstract Contract MyContract(boolean: Bool) extends Utils() {}
           |
           |Abstract Contract Utils() {
           |  pub fn wassup() -> () {
           |    let copy = $$boolean$$
           |  }
           |}
           |""".stripMargin
      testContractError(
        code,
        "Variable wassup.boolean is not defined in the current scope or is used before being defined"
      )
    }
  }

  it should "check duplicate definitions in abstract contract" in {
    val options = CompilerOptions.Default.copy(skipAbstractContractCheck = true)
    def compileCode(code: String, error: String) = {
      Compiler.compileContract(replace(code), 0, options).leftValue.message is error
    }

    {
      info("Duplicate fields")
      val code =
        s"""
           |Contract Child(v: U256, v: U256) extends Parent(v, v) {
           |  pub fn f() -> () {}
           |}
           |Abstract Contract Parent(v: U256, $$v$$: U256) {
           |  pub fn p() -> () {}
           |}
           |""".stripMargin
      testContractError(code, "Global variables have the same name: v")
      compileCode(code, "Global variables have the same name: v")
    }

    {
      info("Duplicate function args")
      val code =
        s"""
           |Contract Child() extends Parent() {
           |  pub fn f() -> () {}
           |}
           |Abstract Contract Parent() {
           |  pub fn p(v: U256, $$v$$: U256) -> () {}
           |}
           |""".stripMargin
      testContractError(code, "Local variables have the same name: v")
      compileCode(code, "Local variables have the same name: v")
    }

    {
      info("Duplicate local and global variables")
      val code =
        s"""
           |Contract Child(v: U256) extends Parent(v) {
           |  pub fn f() -> () {}
           |}
           |Abstract Contract Parent(v: U256) {
           |  pub fn p($$v$$: U256) -> () {}
           |}
           |""".stripMargin
      testContractError(code, "Global variables have the same name: v")
      compileCode(code, "Global variables have the same name: v")
    }

    {
      info("Duplicate constants")
      val code =
        s"""
           |Contract Child() extends Parent() {
           |  pub fn f() -> () {}
           |}
           |Abstract Contract Parent() {
           |  const A = 0
           |  $$const A = 1$$
           |}
           |""".stripMargin
      testContractError(code, "These constant variables are defined multiple times: A")
      compileCode(code, "These constant variables are defined multiple times: A")
    }

    {
      info("Duplicate enums")
      val code =
        s"""
           |Contract Child() extends Parent() {
           |  pub fn f() -> () {}
           |}
           |Abstract Contract Parent() {
           |  enum A {
           |    Err = 0
           |  }
           |  enum A {
           |    $$Err = 0$$
           |  }
           |}
           |""".stripMargin
      testContractError(code, "There are conflict fields in the enum A: Err")
      compileCode(code, "There are conflict fields in the enum A: Err")
    }

    {
      info("Duplicate events")
      val code =
        s"""
           |Contract Child() extends Parent() {
           |  pub fn f() -> () {}
           |}
           |Abstract Contract Parent() {
           |  event E(v: U256)
           |  $$event E(v: I256)$$
           |}
           |""".stripMargin
      testContractError(code, "These events are defined multiple times: E")
      compileCode(code, "These events are defined multiple times: E")
    }

    {
      info("Duplicate maps")
      val code =
        s"""
           |Contract Child() extends Parent() {
           |  pub fn f() -> () {}
           |}
           |Abstract Contract Parent() {
           |  mapping[U256, U256] map
           |  $$mapping[U256, I256] map$$
           |}
           |""".stripMargin
      testContractError(code, "These maps are defined multiple times: map")
      compileCode(code, "These maps are defined multiple times: map")
    }

    {
      info("Duplicate functions")
      val code =
        s"""
           |Contract Child() extends Parent() {
           |  pub fn f() -> () {}
           |}
           |Abstract Contract Parent() {
           |  pub fn p() -> () {}
           |  $$pub fn p() -> () {}$$
           |}
           |""".stripMargin
      testContractError(code, "These functions are implemented multiple times: p")
      compileCode(code, "These functions are implemented multiple times: p")
    }
  }

  it should "check inline functions" in {
    {
      info("Inline functions cannot be public")
      def code(modifier: String) =
        s"""
           |Contract Foo(count: U256) {
           |  @inline $modifier fn $$foo$$() -> U256 {
           |    return count
           |  }
           |}
           |""".stripMargin
      testContractError(code("pub"), "Inline functions cannot be public")
      Compiler.compileContract(replace(code(""))).isRight is true
    }

    {
      info("Return an error if the inline function signature is inconsistent")
      def code(annotation: String) = {
        s"""
           |Contract Foo() extends Bar() {
           |  $$${annotation}fn bar() -> U256 {
           |    return 0
           |  }$$
           |  pub fn foo() -> U256 {
           |    return bar()
           |  }
           |}
           |Abstract Contract Bar() {
           |  @inline fn bar() -> U256
           |}
           |""".stripMargin
      }

      testContractError(code(""), "Function \"bar\" is implemented with wrong signature")
      Compiler.compileContract(replace(code("@inline "))).isRight is true
    }

    {
      info("Unused inline functions")
      val code =
        s"""
           |Contract Foo() {
           |  @inline fn foo() -> () {}
           |  pub fn bar() -> () {}
           |}
           |""".stripMargin
      val compiled = compileContractFull(code).rightValue
      compiled.warnings is AVector(
        Warning(
          "Found unused private function in Foo: foo",
          compiled.ast.funcs.find(_.name == "foo").flatMap(_.id.sourceIndex)
        )
      )
    }

    {
      info("Check the updateFields annotation")
      val code0 =
        s"""
           |Contract Foo(mut v: U256) {
           |  @inline fn foo() -> () {
           |    v = v + 1
           |  }
           |
           |  @using(checkExternalCaller = false)
           |  pub fn bar() -> () {
           |    foo()
           |  }
           |}
           |""".stripMargin
      val compiled0 = compileContractFull(code0).rightValue
      compiled0.warnings is AVector(
        Warning(
          s"""Function "Foo.foo" updates fields. Please use "@using(updateFields = true)" for the function.""",
          compiled0.ast.funcs.find(_.name == "foo").flatMap(_.id.sourceIndex)
        )
      )

      val code1 =
        s"""
           |Contract Foo(mut v: U256) {
           |  @using(updateFields = true)
           |  @inline fn foo() -> () {
           |    v = v + 1
           |  }
           |
           |  @using(checkExternalCaller = false, updateFields = true)
           |  pub fn bar() -> () {
           |    foo()
           |  }
           |}
           |""".stripMargin
      val compiled1 = compileContractFull(code1).rightValue
      compiled1.warnings is AVector(
        Warning(
          s"""Function "Foo.bar" does not update fields. Please remove "@using(updateFields = true)" for the function.""",
          compiled1.ast.funcs.find(_.name == "bar").flatMap(_.id.sourceIndex)
        )
      )

      val code2 =
        s"""
           |Contract Foo(mut v: U256) {
           |  @using(updateFields = true)
           |  @inline fn foo() -> () {
           |    v = v + 1
           |  }
           |
           |  @using(checkExternalCaller = false)
           |  pub fn bar() -> () {
           |    foo()
           |  }
           |}
           |""".stripMargin
      val compiled2 = compileContractFull(code2).rightValue
      compiled2.warnings.isEmpty is true
    }

    {
      info("Check the brace syntax for inline function call")
      val code: String =
        s"""
           |Contract Foo(address: Address) {
           |  @using(preapprovedAssets = true)
           |  @inline fn foo() -> () {
           |    transferToken!(callerAddress!(), address, ALPH, 1 alph)
           |  }
           |
           |  pub fn bar() -> () {
           |    $$foo()$$
           |  }
           |}
           |""".stripMargin
      testContractError(code, "Function `foo` needs preapproved assets, please use braces syntax")
    }

    {
      info("Check the usePreapprovedAssets annotation")
      val code0: String =
        s"""
           |Contract Foo(address: Address) {
           |  $$@inline fn foo() -> () {
           |    transferToken!(callerAddress!(), address, ALPH, 1 alph)
           |  }$$
           |
           |  pub fn bar() -> () {
           |    foo()
           |  }
           |}
           |""".stripMargin
      testContractError(
        code0,
        "Function \"Foo.foo\" uses assets, please use annotation `preapprovedAssets = true` or `assetsInContract = true`"
      )

      val code1: String =
        s"""
           |Contract Foo(address: Address) {
           |  @using(preapprovedAssets = true)
           |  @inline fn foo() -> () {
           |    transferToken!(callerAddress!(), address, ALPH, 1 alph)
           |  }
           |
           |  $$pub fn bar() -> () {
           |    foo{callerAddress!() -> ALPH: 1 alph}()
           |  }$$
           |}
           |""".stripMargin
      testContractError(
        code1,
        "Function \"Foo.bar\" uses assets, please use annotation `preapprovedAssets = true` or `assetsInContract = true`"
      )

      val code2: String =
        s"""
           |Contract Foo(address: Address) {
           |  @using(preapprovedAssets = true)
           |  @inline fn foo() -> () {
           |    transferToken!(callerAddress!(), address, ALPH, 1 alph)
           |  }
           |
           |  @using(preapprovedAssets = true)
           |  pub fn bar() -> () {
           |    foo{callerAddress!() -> ALPH: 1 alph}()
           |  }
           |}
           |""".stripMargin
      Compiler.compileContract(code2).isRight is true
    }

    {
      info("Check the assetsInContract annotation")
      val code0: String =
        s"""
           |Contract Foo(address: Address) {
           |  $$@inline fn foo() -> () {
           |    transferTokenFromSelf!(callerAddress!(), ALPH, 1 alph)
           |  }$$
           |
           |  pub fn bar() -> () {
           |    foo()
           |  }
           |}
           |""".stripMargin
      testContractError(
        code0,
        "Function \"Foo.foo\" uses contract assets, please use annotation `assetsInContract = true`."
      )

      val code1: String =
        s"""
           |Contract Foo(address: Address) {
           |  @using(assetsInContract = true)
           |  @inline fn foo() -> () {
           |    transferTokenFromSelf!(callerAddress!(), ALPH, 1 alph)
           |  }
           |
           |  $$@using(assetsInContract = true)
           |  pub fn bar() -> () {
           |    foo()
           |  }$$
           |}
           |""".stripMargin
      testContractError(
        code1,
        "Function \"Foo.bar\" does not use contract assets, but the annotation `assetsInContract` is enabled. Please remove the `assetsInContract` annotation or set it to `enforced`"
      )

      val code2: String =
        s"""
           |Contract Foo(address: Address) {
           |  @using(assetsInContract = true)
           |  @inline fn foo() -> () {
           |    transferTokenFromSelf!(callerAddress!(), ALPH, 1 alph)
           |  }
           |
           |  @using(assetsInContract = enforced)
           |  pub fn bar() -> () {
           |    foo()
           |  }
           |}
           |""".stripMargin
      Compiler.compileContract(code2).isRight is true
    }

    {
      info("Check the checkExternalCaller annotation")
      val code0: String =
        s"""
           |Contract Foo(mut v: U256) {
           |  @using(updateFields = true)
           |  @inline fn foo() -> () {
           |    v = v + 1
           |  }
           |
           |  pub fn bar() -> () {
           |    foo()
           |  }
           |}
           |""".stripMargin
      val compiled0 = compileContractFull(code0).rightValue
      compiled0.warnings is AVector(
        Warning(
          s"""No external caller check for function "Foo.bar". Please use "checkCaller!(...)" in the function or its callees, or disable it with "@using(checkExternalCaller = false)".""",
          compiled0.ast.funcs.find(_.name == "bar").flatMap(_.id.sourceIndex)
        )
      )

      val code1: String =
        s"""
           |Contract Foo(mut v: U256, owner: Address) {
           |  @using(updateFields = true)
           |  @inline fn foo() -> () {
           |    checkCaller!(callerAddress!() == owner, 0)
           |    v = v + 1
           |  }
           |
           |  pub fn bar() -> () {
           |    foo()
           |  }
           |}
           |""".stripMargin
      val compiled1 = compileContractFull(code1).rightValue
      compiled1.warnings.isEmpty is true
    }

    {
      info("Return an error if there are conflict variable names")
      val code =
        s"""
           |Contract Foo() {
           |  @inline fn f0() -> () {
           |    let a = 1
           |    f1(a)
           |    let $$a$$ = 2
           |  }
           |
           |  @inline fn f1(v: U256) -> () {
           |    let a = v
           |    let _ = a
           |  }
           |}
           |""".stripMargin
      testContractError(code, "Local variables have the same name: a")
    }
  }

  it should "generate code for inline func calls" in new Fixture {
    def check(code: String, expected: AVector[Instr[StatefulContext]]) = {
      val compiled = Compiler.compileContractFull(code).rightValue
      val ast      = compiled.ast
      compiled.debugCode.methods.length is ast.orderedFuncs.length
      ast.orderedFuncs.slice(0, ast.nonInlineFuncs.length).foreach(_.inline is false)
      ast.orderedFuncs
        .slice(ast.nonInlineFuncs.length, ast.orderedFuncs.length)
        .foreach(_.inline is true)

      val methods = compiled.code.methods
      methods.length is compiled.ast.nonInlineFuncs.length
      val instrs = methods.head.instrs
      instrs.head.isInstanceOf[MethodSelector] is true
      instrs.tail is expected
    }

    {
      info("Simple inline function")
      val code =
        s"""
           |Contract Foo() {
           |  pub fn foo() -> U256 {
           |    return bar()
           |  }
           |  @inline fn bar() -> U256 {
           |    return 1
           |  }
           |}
           |""".stripMargin
      check(code, AVector(U256Const1, Return))
      testContract(code, AVector.empty, AVector(Val.U256(1)))
    }

    {
      info("Calling an inline function using variables")
      val code =
        s"""
           |Contract Foo() {
           |  pub fn foo() -> U256 {
           |    let a = 2
           |    return bar(a)
           |  }
           |  @inline fn bar(a: U256) -> U256 {
           |    return a + 1
           |  }
           |}
           |""".stripMargin
      check(code, AVector(U256Const2, StoreLocal(0), LoadLocal(0), U256Const1, U256Add, Return))
      testContract(code, AVector.empty, AVector(Val.U256(3)))
    }

    {
      info("Calling an inline function using constants")
      val code =
        s"""
           |Contract Foo() {
           |  pub fn foo() -> U256 {
           |    return bar(2)
           |  }
           |  @inline fn bar(a: U256) -> U256 {
           |    return a + 1
           |  }
           |}
           |""".stripMargin
      check(code, AVector(U256Const2, U256Const1, U256Add, Return))
      testContract(code, AVector.empty, AVector(Val.U256(3)))
    }

    {
      info("Inline function with local variables")
      val code =
        s"""
           |Contract Foo() {
           |  pub fn foo() -> U256 {
           |    let a = 1
           |    let b = 2
           |    let c = bar(b, a)
           |    return c
           |  }
           |  @inline fn bar(a: U256, b: U256) -> U256 {
           |    let c = a * 2
           |    let d = b * 3
           |    return c + d
           |  }
           |}
           |""".stripMargin
      // format: off
      check(
        code, AVector(
          U256Const1, StoreLocal(0), U256Const2, StoreLocal(1), LoadLocal(1), U256Const2, U256Mul, StoreLocal(3),
          LoadLocal(0), U256Const3, U256Mul, StoreLocal(4), LoadLocal(3), LoadLocal(4), U256Add, StoreLocal(2), LoadLocal(2), Return
        )
      )
      // format: on
      testContract(code, AVector.empty, AVector(Val.U256(7)))
    }

    {
      info("Call inline function multiple times")
      val code =
        s"""
           |Contract Foo() {
           |  pub fn foo() -> U256 {
           |    let a = 1
           |    let b = 2
           |    let c = bar(b, a)
           |    let d = bar(b, a)
           |    return c + d
           |  }
           |  @inline fn bar(a: U256, b: U256) -> U256 {
           |    let c = a * 2
           |    let d = b * 3
           |    return c + d
           |  }
           |}
           |""".stripMargin
      // format: off
      check(
        code, AVector(
          U256Const1, StoreLocal(0), U256Const2, StoreLocal(1), LoadLocal(1), U256Const2, U256Mul, StoreLocal(4),
          LoadLocal(0), U256Const3, U256Mul, StoreLocal(5), LoadLocal(4), LoadLocal(5), U256Add, StoreLocal(2),
          LoadLocal(1), U256Const2, U256Mul, StoreLocal(6), LoadLocal(0), U256Const3, U256Mul, StoreLocal(7),
          LoadLocal(6), LoadLocal(7), U256Add, StoreLocal(3), LoadLocal(2), LoadLocal(3), U256Add, Return
        )
      )
      // format: on
      testContract(code, AVector.empty, AVector(Val.U256(14)))
    }

    {
      info("Using side-effect function call as an inline argument")
      val code =
        s"""
           |Contract Foo(mut v: U256) {
           |  pub fn foo() -> U256 {
           |    bar(update(), v)
           |    return v
           |  }
           |  fn update() -> U256 {
           |    v = v + 1
           |    return v
           |  }
           |  @inline fn bar(a: U256, b: U256) -> () {
           |    assert!(a == v, 0)
           |    assert!(a == b, 0)
           |    assert!(b == v, 0)
           |  }
           |}
           |""".stripMargin

      testContract(code, output = AVector(Val.U256(1)), mutFields = AVector(Val.U256(0)))
    }

    {
      info("Handle the while statement properly")
      val code =
        s"""
           |Contract Foo() {
           |  pub fn foo(m: U256, n: U256) -> U256 {
           |    let v = baz(m, n)
           |    assert!(v == n || v == m, 0)
           |    return v
           |  }
           |  @inline fn baz(m: U256, n: U256) -> U256 {
           |    let mut i = 0
           |    let mut a = 0
           |    while (i < n) {
           |      a = a + 1
           |      i = i + 1
           |      if (a >= m) {
           |        return a
           |      }
           |    }
           |    return a
           |  }
           |}
           |""".stripMargin

      testContract(code, AVector(Val.U256(2), Val.U256(4)), AVector(Val.U256(2)))
      testContract(code, AVector(Val.U256(4), Val.U256(2)), AVector(Val.U256(2)))
    }

    {
      info("Handle the if-else statement properly")
      val code =
        s"""
           |Contract Foo() {
           |  pub fn foo(m: U256) -> U256 {
           |    if (isZero(m)) {
           |      return m + 1
           |    } else {
           |      return m
           |    }
           |  }
           |  @inline fn isZero(m: U256) -> Bool {
           |    if (m == 0) {
           |      return true
           |    } else {
           |      return false
           |    }
           |  }
           |}
           |""".stripMargin

      testContract(code, AVector(Val.U256(0)), AVector(Val.U256(1)))
      testContract(code, AVector(Val.U256(1)), AVector(Val.U256(1)))
    }

    {
      info("Inline function that returns multiple values")
      val code =
        s"""
           |Contract Foo() {
           |  pub fn foo() -> U256 {
           |    let (a, b) = bar()
           |    return (a * 2) + (b * 3)
           |  }
           |  @inline fn bar() -> (U256, U256) {
           |    let a = 1
           |    let b = 2
           |    return b, a
           |  }
           |}
           |""".stripMargin
      // format: off
      check(
        code, AVector(
          U256Const1, StoreLocal(2), U256Const2, StoreLocal(3), LoadLocal(3), LoadLocal(2), StoreLocal(1), StoreLocal(0),
          LoadLocal(0), U256Const2, U256Mul, LoadLocal(1), U256Const3, U256Mul, U256Add, Return
        )
      )
      // format: on
      testContract(code, AVector.empty, AVector(Val.U256(7)))
    }

    {
      info("Inline function that returns an array")
      val code =
        s"""
           |Contract Foo() {
           |  pub fn foo() -> U256 {
           |    let array = bar()
           |    return array[0] + array[1]
           |  }
           |  @inline fn bar() -> [U256; 2] {
           |    return [1, 2]
           |  }
           |}
           |""".stripMargin
      // format: off
      check(code, AVector(U256Const1, U256Const2, StoreLocal(1), StoreLocal(0), LoadLocal(0), LoadLocal(1), U256Add, Return))
      // format: on
      testContract(code, AVector.empty, AVector(Val.U256(3)))
    }

    {
      info("Inline function to update contract fields")
      val code =
        s"""
           |Contract Foo(mut v: U256) {
           |  pub fn foo() -> U256 {
           |    return bar()
           |  }
           |  @inline fn bar() -> U256 {
           |    v = v + 1
           |    return v
           |  }
           |}
           |""".stripMargin
      // format: off
      check(code, AVector(LoadMutField(0), U256Const1, U256Add, StoreMutField(0), LoadMutField(0), Return))
      // format: on
      testContract(code, AVector.empty, AVector(Val.U256(3)), AVector.empty, AVector(Val.U256(2)))
    }

    {
      info("Calling multiple inline functions")
      val code =
        s"""
           |Contract Foo() {
           |  pub fn foo() -> U256 {
           |    return bar(1) + bar(2)
           |  }
           |  @inline fn bar(v: U256) -> U256 {
           |    return v + 1
           |  }
           |}
           |""".stripMargin

      // format: off
      check(code, AVector(U256Const1, U256Const1, U256Add, U256Const2, U256Const1, U256Add, U256Add, Return))
      // format: on
      testContract(code, AVector.empty, AVector(Val.U256(5)))
    }

    {
      info("Calling an inline function within an inline function")
      val code =
        s"""
           |Contract Foo() {
           |  pub fn foo() -> U256 {
           |    return bar0(2)
           |  }
           |  @inline fn bar0(a: U256) -> U256 {
           |    let b = 1
           |    return bar1(a, b)
           |  }
           |  @inline fn bar1(a: U256, b: U256) -> U256 {
           |    return a + b
           |  }
           |}
           |""".stripMargin

      check(code, AVector(U256Const1, StoreLocal(0), U256Const2, LoadLocal(0), U256Add, Return))
      testContract(code, AVector.empty, AVector(Val.U256(3)))
    }

    {
      info("Calling a non-inline function within an inline function")
      val code =
        s"""
           |Contract Foo() {
           |  pub fn foo() -> U256 {
           |    return bar0(2)
           |  }
           |  @inline fn bar0(a: U256) -> U256 {
           |    let b = 1
           |    return bar1(a, b)
           |  }
           |  fn bar1(a: U256, b: U256) -> U256 {
           |    return a + b
           |  }
           |}
           |""".stripMargin

      // format: off
      check(code, AVector(U256Const1, StoreLocal(0), U256Const2, LoadLocal(0), CallLocal(1), Return))
      // format: on
      testContract(code, AVector.empty, AVector(Val.U256(3)))
    }

    {
      info("Return an error if there are recursive inline function calls")
      val code =
        s"""
           |Contract Foo() {
           |  pub fn foo() -> U256 {
           |    return bar()
           |  }
           |  @inline fn $$bar$$() -> U256 {
           |    return bar()
           |  }
           |}
           |""".stripMargin

      testContractError(code, "Inline function \"bar\" cannot be recursive")
    }

    {
      info("Return an error if there are mutual recursive inline function calls")
      val code =
        s"""
           |Contract Foo() {
           |  pub fn foo() -> U256 {
           |    return bar0()
           |  }
           |  @inline fn $$bar0$$() -> U256 {
           |    return bar1()
           |  }
           |  @inline fn bar1() -> U256 {
           |    return bar0()
           |  }
           |}
           |""".stripMargin

      testContractError(code, "Inline function \"bar0\" cannot be recursive")
    }

    {
      info("Add local variables to the caller function")
      val code =
        s"""
           |Contract Foo(v: U256) {
           |  pub fn foo() -> () {
           |    let a = 0
           |    let b = 1
           |    bar(a)
           |  }
           |  @inline fn bar(a: U256) -> () {
           |    let b = 0
           |    if (v > 1) {
           |      let c = 1
           |    } else {
           |      let d = 2
           |    }
           |    while (v > 2) {
           |      let e = 3
           |      return
           |    }
           |    let f = 4
           |  }
           |}
           |""".stripMargin

      val multiContract = Compiler.compileMultiContract(code).rightValue
      val state         = Compiler.State.buildFor(multiContract, 0)(CompilerOptions.Default)
      state.genInlineCode = true
      val contract = multiContract.contracts.head.asInstanceOf[Ast.Contract]
      contract.check(state)
      contract.genCode(state)
      state.getLocalVarSize(Ast.FuncId("foo", false)) is 7
    }

    {
      info("TxScript")
      val code0 =
        s"""
           |TxScript Main(from: Address, to: Address) {
           |  transfer()
           |
           |  $$@inline fn transfer() -> () {
           |    transferToken!(from, to, ALPH, 1 alph)
           |  }$$
           |}
           |""".stripMargin

      testTxScriptError(
        code0,
        "Function \"Main.transfer\" uses assets, please use annotation `preapprovedAssets = true` or `assetsInContract = true`"
      )

      val code1 =
        s"""
           |TxScript Main(from: Address, to: Address) {
           |  transfer{from -> ALPH: 1 alph}()
           |
           |  @using(preapprovedAssets = true)
           |  @inline fn transfer() -> () {
           |    transferToken!(from, to, ALPH, 1 alph)
           |  }
           |}
           |""".stripMargin
      val result = Compiler.compileTxScriptFull(code1).rightValue
      result.debugCode.methods.length is 2
      result.code.methods.length is 1
    }

    {
      info(s"Arrays and structs as inline function parameters")
      val code =
        s"""
           |struct Bar { a: U256, b: U256 }
           |Contract Foo() {
           |  @inline fn foo0(array: [U256; 2], bar: Bar) -> U256 {
           |    return array[0] + array[1] + bar.a + bar.b
           |  }
           |  pub fn foo1(array: [U256; 2]) -> U256 {
           |    return foo0(array, Bar { a: 1, b: 2 })
           |  }
           |}
           |""".stripMargin
      test(code, AVector[Val](Val.U256(1), Val.U256(2)), AVector(Val.U256(6)))
    }

    {
      info("Arrays and structs as local var in inline functions")
      val code =
        s"""
           |struct Bar { a: U256, b: U256 }
           |Contract Foo() {
           |  @inline fn foo0() -> U256 {
           |    let c = 0
           |    let array = [1, 2]
           |    let b = 1
           |    let bar = Bar { a: 1, b: 2 }
           |    let a = 2
           |    return array[0] + array[1] + bar.a + bar.b + a + b + c
           |  }
           |  pub fn foo1() -> U256 {
           |    return foo0()
           |  }
           |}
           |""".stripMargin
      test(code, AVector.empty[Val], AVector(Val.U256(9)))
      // format: off
      check(code, AVector(
        U256Const0, StoreLocal(0), U256Const1, U256Const2, StoreLocal(2), StoreLocal(1), U256Const1,
        StoreLocal(3), U256Const1, U256Const2, StoreLocal(5), StoreLocal(4), U256Const2, StoreLocal(6),
        LoadLocal(1), LoadLocal(2), U256Add, LoadLocal(4), U256Add, LoadLocal(5), U256Add,
        LoadLocal(6), U256Add, LoadLocal(3), U256Add, LoadLocal(0), U256Add, Return
      ))
      // format: on
    }
  }

  it should "get correct local variable size" in {
    val code0 =
      s"""
         |Contract Foo() {
         |  pub fn foo() -> () {
         |    let a = 0
         |    let b = 1
         |  }
         |  pub fn fooBar() -> () {
         |    let a = 0
         |    let b = 1
         |  }
         |}
         |""".stripMargin

    val contract0 = Compiler.compileContract(code0).rightValue
    contract0.methods.foreach(_.localsLength is 2)

    val code1 =
      s"""
         |Contract Foo() {
         |  fn fooBar() -> () {
         |    let a = 0
         |    let b = 1
         |    foo()
         |  }
         |  @inline fn foo() -> () {
         |    let a = 0
         |    let b = 1
         |  }
         |}
         |""".stripMargin

    val contract1 = Compiler.compileContractFull(code1).rightValue.debugCode
    contract1.methods.length is 2
    contract1.methods(0).localsLength is 4
    contract1.methods(1).localsLength is 2
  }

  it should "generate correct code for inline function caller" in {
    {
      info("Calc using contract assets info")
      val code =
        s"""
           |Contract Foo(address: Address) {
           |  @using(assetsInContract = true)
           |  @inline fn f0() -> () {
           |    transferTokenFromSelf!(address, ALPH, 1 alph)
           |  }
           |
           |  @using(checkExternalCaller = false)
           |  pub fn f1() -> () { f0() }
           |
           |  @inline fn f2() -> () { f0() }
           |
           |  fn f3() -> () { f2() }
           |
           |  @using(checkExternalCaller = false)
           |  pub fn f4() -> () { f3() }
           |
           |  @using(assetsInContract = enforced)
           |  @inline fn f5() -> () {
           |    transferTokenFromSelf!(address, ALPH, 1 alph)
           |  }
           |
           |  @using(checkExternalCaller = false)
           |  pub fn f6() -> () { f5() }
           |
           |  @using(payToContractOnly = true, preapprovedAssets = true)
           |  @inline fn f7() -> () {
           |    transferTokenToSelf!(address, ALPH, 1 alph)
           |  }
           |
           |  @using(checkExternalCaller = false, preapprovedAssets = true)
           |  pub fn f8() -> () { f7{address -> ALPH: 1 alph}() }
           |
           |  @using(checkExternalCaller = false, preapprovedAssets = true, assetsInContract = enforced)
           |  pub fn f9() -> () { f7{address -> ALPH: 1 alph}() }
           |
           |  @using(checkExternalCaller = false)
           |  pub fn f10() -> () { f11() }
           |
           |  @inline fn f11() -> () { f12() }
           |
           |  @using(assetsInContract = true)
           |  @inline fn f12() -> () {
           |    transferTokenFromSelf!(address, ALPH, 1 alph)
           |  }
           |}
           |""".stripMargin
      val compiled = compileContractFull(code).rightValue
      compiled.warnings.isEmpty is true

      def checkCompiledCode(methods: AVector[Method[StatefulContext]]) = {
        methods(0).useContractAssets is true     // f1
        methods(0).usePayToContractOnly is false // f1
        methods(1).useContractAssets is true     // f3
        methods(1).usePayToContractOnly is false // f3
        methods(2).useContractAssets is false    // f4
        methods(2).usePayToContractOnly is false // f4
        methods(3).useContractAssets is true     // f6
        methods(3).usePayToContractOnly is false // f6
        methods(4).useContractAssets is false    // f8
        methods(4).usePayToContractOnly is true  // f8
        methods(5).useContractAssets is true     // f9
        methods(5).usePayToContractOnly is false // f9
        methods(6).useContractAssets is true     // f10
        methods(6).usePayToContractOnly is false // f10
      }

      checkCompiledCode(compiled.debugCode.methods.dropRight(compiled.ast.inlineFuncs.length))
      checkCompiledCode(compiled.code.methods)
    }

    {
      info("Call multiple inline functions that use contract assets")
      val code =
        s"""
           |Contract Foo() {
           |  @using(checkExternalCaller = false, preapprovedAssets = true)
           |  pub fn f0() -> () {
           |    f2{callerAddress!() -> ALPH: 1 alph}()
           |    f3()
           |  }
           |
           |  @using(checkExternalCaller = false, preapprovedAssets = true)
           |  pub fn f1() -> () {
           |    f2{callerAddress!() -> ALPH: 1 alph}()
           |    f4{callerAddress!() -> ALPH: 1 alph}()
           |  }
           |
           |  @using(payToContractOnly = true, preapprovedAssets = true)
           |  @inline fn f2() -> () {
           |    transferTokenToSelf!(callerAddress!(), ALPH, 1 alph)
           |  }
           |
           |  @using(assetsInContract = true)
           |  @inline fn f3() -> () {
           |    transferTokenFromSelf!(callerAddress!(), ALPH, 1 alph)
           |  }
           |
           |  @using(payToContractOnly = true, preapprovedAssets = true)
           |  @inline fn f4() -> () {
           |    transferTokenToSelf!(callerAddress!(), ALPH, 1 alph)
           |  }
           |}
           |""".stripMargin

      val compiled = compileContractFull(code).rightValue.code
      compiled.methods.length is 2
      compiled.methods(0).useContractAssets is true
      compiled.methods(0).usePayToContractOnly is false
      compiled.methods(1).useContractAssets is false
      compiled.methods(1).usePayToContractOnly is true
    }

    {
      info("Use the specified the contract assets annotation")
      val code =
        s"""
           |Contract Foo() {
           |  @using(checkExternalCaller = false, preapprovedAssets = true, assetsInContract = enforced)
           |  pub fn f0() -> () {
           |    f1{callerAddress!() -> ALPH: 1 alph}()
           |  }
           |
           |  @using(payToContractOnly = true, preapprovedAssets = true)
           |  @inline fn f1() -> () {
           |    transferTokenToSelf!(callerAddress!(), ALPH, 1 alph)
           |  }
           |}
           |""".stripMargin

      val compiled = compileContractFull(code).rightValue.code
      compiled.methods.length is 1
      compiled.methods.head.useContractAssets is true
      compiled.methods.head.usePayToContractOnly is false
    }

    {
      info("Not use contract assets")
      val code =
        s"""
           |Contract Foo() {
           |  @using(checkExternalCaller = false)
           |  pub fn f0() -> () { f1() }
           |
           |  @inline fn f1() -> () { f2() }
           |
           |  @using(assetsInContract = true)
           |  fn f2() -> () {
           |    transferTokenFromSelf!(callerAddress!(), ALPH, 1 alph)
           |  }
           |}
           |""".stripMargin

      val compiled = compileContractFull(code).rightValue.code
      compiled.methods.length is 2
      compiled.methods(0).useContractAssets is false
      compiled.methods(0).usePayToContractOnly is false
      compiled.methods(1).useContractAssets is true
      compiled.methods(1).usePayToContractOnly is false
    }
  }

  it should "derive contract address from script" in {
    val contractId      = ContractId.generate
    val contractAddress = Address.contract(contractId)

    {
      val script =
        s"""
           |TxScript Main {
           |  assert!(1 == 1, 0)
           |}
      """.stripMargin
      val compiled = Compiler.compileTxScript(script).rightValue
      StatefulScript.deriveContractAddress(compiled) is None

    }

    {
      val script =
        s"""
           |TxScript Main() {
           |  Bar(#${contractId.toHexString}).bar()
           |}
           |
           |Contract Bar() {
           |  pub fn bar() -> () {}
           |}
    """.stripMargin
      val compiled = Compiler.compileTxScript(script).rightValue
      StatefulScript.deriveContractAddress(compiled) is Some(contractAddress)
    }

    {
      val script =
        s"""
           |TxScript Main() {
           |  callBar()
           |
           |  fn callBar() -> () {
           |    Bar(#${contractId.toHexString}).bar()
           |  }
           |}
           |
           |Contract Bar() {
           |  pub fn bar() -> () {}
           |}
    """.stripMargin
      val compiled = Compiler.compileTxScript(script).rightValue
      StatefulScript.deriveContractAddress(compiled) is Some(contractAddress)
    }
  }

  it should "skip preapproved assets check for contract creation" in {
    val noAnnotation   = ""
    val withAnnotation = ", preapprovedAssets = true"

    {
      info("Test createContract without deposit")

      def code(annotation: String) =
        s"""
           |Contract Create() {
           |  @using(checkExternalCaller = false$annotation)
           |  pub fn noDeposit() -> () {
           |    createContract!(#00, #00, #00)
           |  }
           |}
           |""".stripMargin
      compileContract(code(noAnnotation)).isRight is true
      compileContract(code(withAnnotation)).isRight is true
    }

    {
      info("Test createContract with deposit")

      def code(annotation: String) =
        s"""
           |Contract Create() {
           |  $$@using(checkExternalCaller = false$annotation)
           |  pub fn withDeposit() -> () {
           |    createContract!{callerAddress!() -> ALPH: 1}(#00, #00, #00)
           |  }$$
           |}
           |""".stripMargin
      testContractError(
        code(noAnnotation),
        """Function "Create.withDeposit" uses assets, please use annotation `preapprovedAssets = true` or `assetsInContract = true`"""
      )
      compileContract(replace(code(withAnnotation))).isRight is true
    }
  }

  it should "support bitwise operators for I256" in {
    def code(expr: String, retTpe: String) =
      s"""
         |Contract Foo(@unused a: I256, @unused b: I256, @unused c: U256) {
         |  pub fn foo() -> $retTpe {
         |    return $expr
         |  }
         |}
         |""".stripMargin

    val exprs0 = Seq("a & b", "a | b", "a ^ b", "a << c", "a >> c")
    exprs0.foreach(expr => compileContract(code(expr, "I256")).isRight is true)
    exprs0.foreach(expr =>
      compileContract(code(expr, "U256")).leftValue.message is
        s"""Invalid return types "List(I256)" for func foo, expected "List(U256)""""
    )
    val exprs1 = Seq("a & c", "a | c", "a ^ c")
    exprs1.foreach(expr =>
      compileContract(code(expr, "I256")).leftValue.message is
        s"""Invalid param types List(I256, U256) for ${expr.slice(2, 3)} operator"""
    )
    val exprs2 = Seq("a << b", "a >> b")
    exprs2.foreach(expr =>
      compileContract(code(expr, "I256")).leftValue.message is
        s"""Invalid param types List(I256, I256) for ${expr.slice(2, 4)} operator"""
    )
    val exprs3 = Seq("c << b", "c >> b")
    exprs3.foreach(expr =>
      compileContract(code(expr, "I256")).leftValue.message is
        s"""Invalid param types List(U256, I256) for ${expr.slice(2, 4)} operator"""
    )
  }

  it should "generate bytecode for div expr" in {
    val code0 =
      s"""
         |TxScript Main {
         |  let _ = 5i / 3i
         |  let _ = -5i / 3i
         |  let _ = 5 / 3
         |
         |  let _ = 5i \\ 3i
         |  let _ = -5i \\ 3i
         |  let _ = 5 \\ 3
         |}
         |""".stripMargin
    // format: off
    Compiler.compileTxScript(code0).rightValue.methods.head.instrs is AVector[Instr[StatefulContext]](
      I256Const1, Pop, I256Const(Val.I256(I256.unsafe(-2))), Pop, U256Const1,
      Pop, I256Const2, Pop, I256ConstN1, Pop, U256Const2, Pop
    )
    // format: on

    val code1 =
      s"""
         |TxScript Main {
         |  let n0 = 5i
         |  let n1 = -5i
         |
         |  let _ = n0 / 3i
         |  let _ = n1 / 3i
         |
         |  let _ = n0 \\ 3i
         |  let _ = n1 \\ 3i
         |}
         |""".stripMargin
    // format: off
    Compiler.compileTxScript(code1).rightValue.methods.head.instrs is AVector[Instr[StatefulContext]](
      I256Const5, StoreLocal(0), I256Const(Val.I256(I256.unsafe(-5))), StoreLocal(1), LoadLocal(0), Dup, Dup, I256Const3, NumericXor, Dup,
      I256Const0, I256Ge, IfTrue(3), NumericXor, I256RoundInfinityDiv, Jump(2), NumericXor, I256Div, Pop, LoadLocal(1), Dup, Dup, I256Const3,
      NumericXor, Dup, I256Const0, I256Ge, IfTrue(3), NumericXor, I256RoundInfinityDiv, Jump(2), NumericXor, I256Div, Pop, LoadLocal(0), Dup,
      Dup, I256Const3, NumericXor, Dup, I256Const0, I256Ge, IfTrue(3), NumericXor, I256Div, Jump(2), NumericXor, I256RoundInfinityDiv, Pop,
      LoadLocal(1), Dup, Dup, I256Const3, NumericXor, Dup, I256Const0, I256Ge, IfTrue(3), NumericXor, I256Div, Jump(2), NumericXor, I256RoundInfinityDiv, Pop
    )
    // format: on
  }

  it should "throw an error if the constant div expr overflow" in {
    def code(expr: String) =
      s"""
         |TxScript Main {
         |  let _ = $$$expr$$
         |}
         |""".stripMargin

    testTxScriptError(code("1 / 0"), "U256 overflow: `1 / 0`")
    testTxScriptError(code("1 \\ 0"), "U256 overflow: `1 \\ 0`")
    testTxScriptError(code("1i / 0i"), "I256 overflow: `1 / 0`")
    testTxScriptError(code("1i \\ 0i"), "I256 overflow: `1 \\ 0`")
    testTxScriptError(code(s"${I256.MinValue}i / -1i"), s"I256 overflow: `${I256.MinValue} / -1`")
    testTxScriptError(code(s"${I256.MinValue}i \\ -1i"), s"I256 overflow: `${I256.MinValue} \\ -1`")
  }

<<<<<<< HEAD
  it should "generate correct debug code" in {
    val code =
      s"""
         |Contract Foo() {
         |  @inline fn f1() -> () {}
         |  @inline fn f2() -> () {}
         |  pub fn f3() -> () {
         |    f2()
         |    f1()
         |  }
         |}
         |""".stripMargin

    val contracts = Compiler.compileMultiContract(code).rightValue
    val state     = Compiler.State.buildFor(contracts, 0)(CompilerOptions.Default)
    val contract  = contracts.contracts.head.asInstanceOf[Ast.Contract]
    contract.check(state)
    state.setGenDebugCode()
    val result = contract.genCode(state)
    result.methods.head.instrs is AVector[Instr[StatefulContext]](
      MethodSelector(Method.Selector(1410741771)),
      CallLocal(2),
      CallLocal(1)
    )
=======
  it should "compile tuple" in new Fixture {
    {
      info("Test tuple type")
      val code =
        s"""
           |const Size = 2
           |struct Bar {
           |  mut a: (Bool, [U256; Size], (U256, I256)),
           |  b: U256,
           |  mut c: [(U256, I256); Size]
           |}
           |Contract Foo(mut bar: Bar) {
           |  pub fn getA() -> (Bool, [U256; Size], (U256, I256)) {
           |    return bar.a
           |  }
           |  pub fn getC() -> [(U256, I256); Size] {
           |    return bar.c
           |  }
           |  pub fn getA0() -> Bool {
           |    return bar.a._0
           |  }
           |  pub fn getA1() -> [U256; Size] {
           |    return bar.a._1
           |  }
           |  pub fn getA2() -> (U256, I256) {
           |    return bar.a._2
           |  }
           |  pub fn getC0() -> U256 {
           |    return bar.c[0]._0
           |  }
           |  pub fn getC1() -> I256 {
           |    return bar.c[1]._1
           |  }
           |  pub fn setA(newA: (Bool, [U256; Size], (U256, I256))) -> () {
           |    bar.a = newA
           |  }
           |  pub fn setA2(value: (U256, I256)) -> () {
           |    bar.a._2 = value
           |  }
           |  pub fn setC(value: (U256, I256), index: U256) -> () {
           |    bar.c[index] = value
           |  }
           |  pub fn setC0(value: U256, index: U256) -> () {
           |    bar.c[index]._0 = value
           |  }
           |  pub fn setC1(value: I256, index: U256) -> () {
           |    bar.c[index]._1 = value
           |  }
           |}
           |""".stripMargin

      compileContract(code).isRight is true
    }

    {
      info("Invalid return tuple type")
      val code =
        s"""
           |Contract Foo(a: (U256, I256)) {
           |  pub fn foo() -> (U256, U256) {
           |    $$return a$$
           |  }
           |}
           |""".stripMargin
      testContractError(
        code,
        s"""Invalid return types "List(Tuple(U256,I256))" for func foo, expected "List(Tuple(U256,U256))""""
      )
    }

    {
      info("Invalid tuple field type")
      val code =
        s"""
           |Contract Foo(a: (U256, I256)) {
           |  pub fn foo() -> I256 {
           |    $$return a._0$$
           |  }
           |}
           |""".stripMargin
      testContractError(
        code,
        s"""Invalid return types "List(U256)" for func foo, expected "List(I256)""""
      )
    }

    {
      info("Invalid tuple field index")
      val code =
        s"""
           |Contract Foo(a: (U256, I256)) {
           |  pub fn foo() -> I256 {
           |    return a.$$_2$$
           |  }
           |}
           |""".stripMargin
      testContractError(code, "Field _2 does not exist in tuple Tuple(U256,I256)")
    }

    {
      info("Invalid tuple assignment")
      val code =
        s"""
           |Contract Foo(mut a: (U256, I256)) {
           |  pub fn foo(value: (U256, U256)) -> () {
           |    $$a = value$$
           |  }
           |}
           |""".stripMargin
      testContractError(code, s"""Cannot assign "Tuple(U256,U256)" to "Tuple(U256,I256)"""")
    }

    {
      info("Invalid tuple field assignment")
      def code(stmt: String) =
        s"""
           |Contract Foo(mut a: (U256, I256)) {
           |  pub fn foo(value: I256) -> () {
           |    $stmt
           |  }
           |}
           |""".stripMargin
      testContractError(code(s"$$a._0 = value$$"), s"""Cannot assign "I256" to "U256"""")
      testContractError(
        code(s"$$a._0 += (value, value)$$"),
        s"""Cannot assign "Tuple(I256,I256)" to "U256""""
      )
    }

    {
      info("Assign to immutable tuple field")
      def code(stmt: String) =
        s"""
           |struct Bar { a: U256, mut b: U256 }
           |Contract Foo(mut value: (U256, Bar)) {
           |  pub fn foo() -> () {
           |    $stmt
           |  }
           |}
           |""".stripMargin
      compileContract(code("value._0 = 1")).isRight is true
      compileContract(code("value._1.b = 1")).isRight is true
      testContractError(
        code(s"$$value._1.a = 1$$"),
        "Cannot assign to immutable field a in struct Bar."
      )
    }

    {
      info("Local tuple variables")
      val code =
        s"""
           |Contract Foo() {
           |  pub fn foo0() -> (U256, Bool) {
           |    return 0, true
           |  }
           |  pub fn foo1() -> (U256, Bool) {
           |    return (1, false)
           |  }
           |  pub fn foo2() -> () {
           |    let tuple0 = foo0()
           |    assert!(tuple0._0 == 0 && tuple0._1, 0)
           |    let (a, b) = foo1()
           |    assert!(a == 1 && !b, 0)
           |
           |    let mut tuple1 = (2, false)
           |    assert!(tuple1._0 == 2 && !tuple1._1, 0)
           |    tuple1 = foo0()
           |    assert!(tuple1._0 == 0 && tuple1._1, 0)
           |    tuple1._0 = a
           |    tuple1._1 = b
           |    assert!(tuple1._0 == 1 && !tuple1._1, 0)
           |  }
           |}
           |""".stripMargin
      test(code, methodIndex = 2)
    }

    {
      info("Defining variables from a tuple")
      def code(stmt0: String, stmt1: String) =
        s"""
           |Contract Foo() {
           |  pub fn foo() -> (U256, U256, U256) {
           |    return 0, 1, 2
           |  }
           |  pub fn bar() -> U256 {
           |    $stmt0
           |    $stmt1
           |  }
           |}
           |""".stripMargin
      compileContract(code("let (_, _, _) = foo()", "return 0")).isRight is true
      compileContract(code("let (a, _, _) = foo()", "return a")).isRight is true
      compileContract(code("let (a, b, _) = foo()", "return a + b")).isRight is true
      compileContract(code("let (a, _, c) = foo()", "return a + c")).isRight is true
      compileContract(code("let a = foo()", "return a._0")).isRight is true
      testContractError(
        code(s"$$let (a, b) = foo()$$", "return a + b"),
        "Invalid variable declaration, expected 3 variables, got 2 variables"
      )
    }

    {
      info("Tuple type as map value")
      val code =
        s"""
           |Contract Foo() {
           |  mapping[U256, (U256, Bool)] map
           |
           |  pub fn insert(key: U256, value: (U256, Bool)) -> () {
           |    map.insert!(key, value)
           |  }
           |  pub fn update0(key: U256, amount: U256, flag: Bool) -> () {
           |    map[key]._0 = amount
           |    map[key]._1 = flag
           |  }
           |  pub fn update1(key: U256, value: (U256, Bool)) -> () {
           |    map[key] = value
           |  }
           |  pub fn remove(key: U256) -> () {
           |    map.remove!(key)
           |  }
           |}
           |""".stripMargin
      compileContract(code).isRight is true
    }

    {
      info("Encode tuple values")
      val code =
        s"""
           |struct Bar { a: (U256, U256), b: [(U256, I256); 2] }
           |Contract Foo(value: (U256, (U256, U256), Bool), bar: Bar) {
           |  pub fn foo() -> ByteVec {
           |    return encodeToByteVec!(value) ++ encodeToByteVec!(bar)
           |  }
           |}
           |""".stripMargin
      compileContract(code).isRight is true
    }
>>>>>>> e911bd8b
  }
}<|MERGE_RESOLUTION|>--- conflicted
+++ resolved
@@ -10078,7 +10078,6 @@
     testTxScriptError(code(s"${I256.MinValue}i \\ -1i"), s"I256 overflow: `${I256.MinValue} \\ -1`")
   }
 
-<<<<<<< HEAD
   it should "generate correct debug code" in {
     val code =
       s"""
@@ -10103,7 +10102,8 @@
       CallLocal(2),
       CallLocal(1)
     )
-=======
+  }
+
   it should "compile tuple" in new Fixture {
     {
       info("Test tuple type")
@@ -10345,6 +10345,5 @@
            |""".stripMargin
       compileContract(code).isRight is true
     }
->>>>>>> e911bd8b
   }
 }