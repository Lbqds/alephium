--- conflicted
+++ resolved
@@ -17,11 +17,8 @@
 package org.alephium.ralph
 
 import akka.util.ByteString
-<<<<<<< HEAD
 import fastparse._
-=======
 import org.scalacheck.Gen
->>>>>>> 59e8a22f
 
 import org.alephium.protocol.{Hash, PublicKey}
 import org.alephium.protocol.model.Address
@@ -1790,19 +1787,11 @@
       val fooContract = extended.contracts(0)
       val annotations = Seq(
         Annotation(
-<<<<<<< HEAD
           Ident(Parser.FunctionUsingAnnotation.id),
           Seq(
             AnnotationField(
               Ident(Parser.FunctionUsingAnnotation.useCheckExternalCallerKey),
-              Val.False
-=======
-          Ident(Parser.UsingAnnotation.id),
-          Seq(
-            AnnotationField(
-              Ident(Parser.UsingAnnotation.useCheckExternalCallerKey),
               Const[StatefulContext](Val.False)
->>>>>>> 59e8a22f
             )
           )
         )
@@ -2065,7 +2054,6 @@
     }
   }
 
-<<<<<<< HEAD
   it should "parse map" in {
     def fail[T](code: String, parser: P[_] => P[T], errMsg: String) = {
       val error = intercept[Compiler.Error](fastparse.parse(code.replace("$", ""), parser))
@@ -2114,7 +2102,8 @@
       Ident("map"),
       constantIndex(0)
     )
-=======
+  }
+
   it should "parse struct destruction" in {
     checkParseStat(
       "let Foo { x, y } = foo",
@@ -2177,7 +2166,6 @@
       val result = fastparse.parse(str, StatelessParser.const(_)).get.value
       result.sourceIndex.get.width is num.toString.length
     }
->>>>>>> 59e8a22f
   }
 }
 
