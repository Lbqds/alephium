// Copyright 2018 The Alephium Authors
// This file is part of the alephium project.
//
// The library is free software: you can redistribute it and/or modify
// it under the terms of the GNU Lesser General Public License as published by
// the Free Software Foundation, either version 3 of the License, or
// (at your option) any later version.
//
// The library is distributed in the hope that it will be useful,
// but WITHOUT ANY WARRANTY; without even the implied warranty of
// MERCHANTABILITY or FITNESS FOR A PARTICULAR PURPOSE. See the
// GNU Lesser General Public License for more details.
//
// You should have received a copy of the GNU Lesser General Public License
// along with the library. If not, see <http://www.gnu.org/licenses/>.

package org.alephium.ralph

import scala.language.reflectiveCalls

import org.alephium.protocol.model.dustUtxoAmount
import org.alephium.protocol.vm._
import org.alephium.ralph.Compiler.{Error, FuncInfo}
import org.alephium.util.{AVector, U256}

// scalastyle:off file.size.limit
// scalastyle:off number.of.methods
object BuiltIn {
  sealed trait BuiltIn[-Ctx <: StatelessContext] extends FuncInfo[Ctx] {
    lazy val funcId: Ast.FuncId = Ast.FuncId(name, isBuiltIn = true)
    def name: String
    def category: Category
    def signature: String
    def params: Seq[String]
    def returns: String
    def doc: String

    def isPublic: Boolean        = true
    def useUpdateFields: Boolean = false
  }

  sealed trait Category {
    override def toString: String = getClass.getSimpleName.init
  }
  object Category {
    case object Contract     extends Category
    case object SubContract  extends Category
    case object Asset        extends Category
    case object Utils        extends Category
    case object Chain        extends Category
    case object Conversion   extends Category
    case object ByteVec      extends Category
    case object Cryptography extends Category
  }

  trait DocUtils {
    def name: String
    def returnType(selfContractType: Type): Seq[Type]

    def argsCommentedName: Seq[(String, String)]
    def retComment: String

    def params: Seq[String] = {
      argsCommentedName.map { case (name, comment) =>
        s"@param $name $comment"
      }
    }

    def returns: String = s"@returns $retComment"
  }

  sealed trait NoOverloadingUtils[-Ctx <: StatelessContext] {
    def name: String
    def argsType: Seq[Type]
    def argsCommentedName: Seq[(String, String)]
    def returnType(selfContractType: Type): Seq[Type]

    def getReturnType[C <: Ctx](inputType: Seq[Type], state: Compiler.State[C]): Seq[Type] = {
      if (inputType == argsType) {
        returnType(state.selfContractType)
      } else {
        throw Error(
          s"Invalid args type ${quote(inputType)} for builtin func $name, expected ${quote(argsType)}",
          None
        )
      }
    }
  }

  final case class SimpleBuiltIn[-Ctx <: StatelessContext](
      name: String,
      argsType: Seq[Type],
      returnType: Seq[Type],
      instrs: Seq[Instr[Ctx]],
      usePreapprovedAssets: Boolean,
      useAssetsInContract: Ast.ContractAssetsAnnotation,
      category: Category,
      argsCommentedName: Seq[(String, String)],
      retComment: String,
      doc: String
  ) extends BuiltIn[Ctx]
      with DocUtils
      with NoOverloadingUtils[Ctx] {
    require(argsCommentedName.length == argsType.length)

    override def returnType(selfContractType: Type): Seq[Type] = returnType

    override def genCode(inputType: Seq[Type]): Seq[Instr[Ctx]] = instrs

    def signature: String = {
      val args = argsCommentedName.zip(argsType).map { case ((name, _), tpe) => s"$name:$tpe" }
      s"fn $name!(${args.mkString(", ")}) -> (${returnType.mkString(", ")})"
    }
  }

  // scalastyle:off parameter.number
  @SuppressWarnings(Array("org.wartremover.warts.DefaultArguments"))
  object SimpleBuiltIn {
    private def tag[Ctx <: StatelessContext](category: Category) = new {
      def apply(
          name: String,
          argsType: Seq[Type],
          returnType: Seq[Type],
          instr: Instr[Ctx],
          argsName: Seq[(String, String)],
          retComment: String,
          doc: String,
          usePreapprovedAssets: Boolean = false,
          useAssetsInContract: Ast.ContractAssetsAnnotation = Ast.NotUseContractAssets
      ): SimpleBuiltIn[Ctx] =
        SimpleBuiltIn(
          name,
          argsType,
          returnType,
          Seq(instr),
          usePreapprovedAssets,
          useAssetsInContract,
          category,
          argsName,
          retComment,
          doc
        )
    }

    private def simpleReturn[Ctx <: StatelessContext](category: Category) = new {
      def apply(
          name: String,
          argsType: Seq[Type],
          returnType: Seq[Type],
          instr: Instr[Ctx],
          argsName: Seq[(String, String)],
          retComment: String,
          usePreapprovedAssets: Boolean = false,
          useAssetsInContract: Ast.ContractAssetsAnnotation = Ast.NotUseContractAssets
      ): SimpleBuiltIn[Ctx] =
        SimpleBuiltIn(
          name,
          argsType,
          returnType,
          Seq(instr),
          usePreapprovedAssets,
          useAssetsInContract,
          category,
          argsName,
          retComment,
          doc = s"Returns $retComment."
        )
    }

    private def multipleInstrReturn[Ctx <: StatelessContext](category: Category) = new {
      def apply(
          name: String,
          argsType: Seq[Type],
          returnType: Seq[Type],
          instrs: Seq[Instr[Ctx]],
          argsName: Seq[(String, String)],
          retComment: String,
          usePreapprovedAssets: Boolean = false,
          useAssetsInContract: Ast.ContractAssetsAnnotation = Ast.NotUseContractAssets
      ): SimpleBuiltIn[Ctx] =
        SimpleBuiltIn(
          name,
          argsType,
          returnType,
          instrs,
          usePreapprovedAssets,
          useAssetsInContract,
          category,
          argsName,
          retComment,
          doc = s"Returns $retComment."
        )
    }

    private[ralph] val cryptography = tag[StatelessContext](Category.Cryptography)
    private[ralph] val chain        = tag[StatelessContext](Category.Chain)
    private[ralph] val conversion   = tag[StatelessContext](Category.Conversion)
    private[ralph] val byteVec      = tag[StatelessContext](Category.ByteVec)
    private[ralph] val asset        = tag[StatefulContext](Category.Asset)
    private[ralph] val contract     = tag[StatefulContext](Category.Contract)
    private[ralph] val subContract  = tag[StatefulContext](Category.SubContract)

    private[ralph] val chainSimple    = simpleReturn[StatelessContext](Category.Chain)
    private[ralph] val byteVecSimple  = simpleReturn[StatelessContext](Category.ByteVec)
    private[ralph] val assetSimple    = simpleReturn[StatefulContext](Category.Asset)
    private[ralph] val contractSimple = simpleReturn[StatefulContext](Category.Contract)

    private[BuiltIn] def utils[Ctx <: StatelessContext]       = tag[Ctx](Category.Utils)
    private[BuiltIn] def utilsSimple[Ctx <: StatelessContext] = simpleReturn[Ctx](Category.Utils)
    private[BuiltIn] def utilsMultipleInstr[Ctx <: StatelessContext] =
      multipleInstrReturn[Ctx](Category.Utils)

    def hash(
        name: String,
        argsType: Seq[Type],
        returnType: Seq[Type],
        instr: Instr[StatelessContext]
    ): SimpleBuiltIn[StatelessContext] =
      cryptography(
        name,
        argsType,
        returnType,
        instr,
        argsName = Seq("data" -> "the input data to be hashed"),
        retComment = "the hash result",
        doc = s"Computes the ${name.capitalize} hash of the input."
      )
  }

  final case class ArgsTypeWithInstrs[-Ctx <: StatelessContext](
      argsTypes: Seq[Type],
      instrs: Seq[Instr[Ctx]]
  )

  final case class OverloadedSimpleBuiltIn[Ctx <: StatelessContext](
      name: String,
      argsTypeWithInstrs: Seq[ArgsTypeWithInstrs[Ctx]],
      returnType: Seq[Type],
      category: Category,
      argsCommentedName: Seq[(String, String)],
      retComment: String,
      signature: String,
      doc: String,
      usePreapprovedAssets: Boolean,
      useAssetsInContract: Ast.ContractAssetsAnnotation
  ) extends BuiltIn[Ctx]
      with DocUtils {
    override def getReturnType[C <: Ctx](
        inputType: Seq[Type],
        state: Compiler.State[C]
    ): Seq[Type] = {
      assume(argsTypeWithInstrs.distinctBy(_.argsTypes).length == argsTypeWithInstrs.length)

      if (argsTypeWithInstrs.exists(_.argsTypes == inputType)) {
        returnType
      } else {
        throw Error(s"Invalid args type ${quote(inputType)} for builtin func $name", None)
      }
    }

    override def returnType(selfContractType: Type): Seq[Type] = returnType

    override def genCode(inputType: Seq[Type]): Seq[Instr[Ctx]] = {
      argsTypeWithInstrs.find(_.argsTypes == inputType) match {
        case Some(ArgsTypeWithInstrs(_, instrs)) =>
          instrs
        case None =>
          throw Error(s"Invalid args type ${quote(inputType)} for builtin func $name", None)
      }
    }
  }

  object OverloadedSimpleBuiltIn {
    def contractWithtoken(
        name: String,
        argsTypeWithInstrs: Seq[ArgsTypeWithInstrs[StatefulContext]],
        returnType: Seq[Type],
        category: Category,
        argsName: Seq[(String, String)],
        doc: String,
        usePreapprovedAssets: Boolean,
        useAssetsInContract: Ast.ContractAssetsAnnotation
    ): OverloadedSimpleBuiltIn[StatefulContext] = {
      val signature: String = {
        val args =
          argsName.zip(argsTypeWithInstrs(0).argsTypes).map { case ((name, _), tpe) =>
            s"$name:$tpe"
          }
        s"fn $name!(${args.mkString(", ")}, issueTo?:Address) -> (${returnType.mkString(", ")})"
      }
      OverloadedSimpleBuiltIn(
        name,
        argsTypeWithInstrs,
        returnType,
        category,
        argsName :+ ("issueTo (optional)" -> "a designated address to receive issued token"),
        retComment = "the id of the created contract",
        signature,
        doc,
        usePreapprovedAssets,
        useAssetsInContract
      )
    }
  }

  sealed abstract class GenericStatelessBuiltIn(val name: String)
      extends BuiltIn[StatelessContext] {
    def usePreapprovedAssets: Boolean                     = false
    def useAssetsInContract: Ast.ContractAssetsAnnotation = Ast.NotUseContractAssets
  }

  val blake2b: SimpleBuiltIn[StatelessContext] =
    SimpleBuiltIn.cryptography(
      "blake2b",
      Seq(Type.ByteVec),
      Seq(Type.ByteVec),
      Blake2b,
      argsName = Seq("data" -> "the input data to be hashed"),
      retComment = "the 32 bytes hash result",
      doc = s"Computes the Blake2b-256 hash of the input."
    )
  val keccak256: SimpleBuiltIn[StatelessContext] =
    SimpleBuiltIn.hash("keccak256", Seq(Type.ByteVec), Seq(Type.ByteVec), Keccak256)
  val sha256: SimpleBuiltIn[StatelessContext] =
    SimpleBuiltIn.hash("sha256", Seq(Type.ByteVec), Seq(Type.ByteVec), Sha256)
  val sha3: SimpleBuiltIn[StatelessContext] =
    SimpleBuiltIn.hash("sha3", Seq(Type.ByteVec), Seq(Type.ByteVec), Sha3)
  val assert: SimpleBuiltIn[StatelessContext] =
    SimpleBuiltIn.utils(
      "assert",
      Seq[Type](Type.Bool, Type.U256),
      Seq.empty,
      AssertWithErrorCode,
      argsName = Seq(
        "condition" -> "the condition to be checked",
        "errorCode" -> "the error code to throw if the check fails"
      ),
      retComment = "",
      doc = "Tests the condition or checks invariants."
    )
  val verifyTxSignature: SimpleBuiltIn[StatelessContext] =
    SimpleBuiltIn.cryptography(
      "verifyTxSignature",
      Seq(Type.ByteVec),
      Seq(),
      VerifyTxSignature,
      argsName = Seq("publicKey" -> "the public key (33 bytes) of the signer"),
      retComment = "",
      doc =
        "Verifies the transaction SecP256K1 signature of a public key. The signature is signed against the transaction id."
    )
  val getSegregatedSignature: SimpleBuiltIn[StatelessContext] =
    SimpleBuiltIn.cryptography(
      "getSegregatedSignature",
      Seq.empty,
      Seq(Type.ByteVec),
      GetSegregatedSignature,
      argsName = Seq.empty,
      retComment = "the segregated signature of the transaction",
      doc = "The segregated signature of the transaction"
    )
  val verifySecP256K1: SimpleBuiltIn[StatelessContext] =
    SimpleBuiltIn.cryptography(
      "verifySecP256K1",
      Seq(Type.ByteVec, Type.ByteVec, Type.ByteVec),
      Seq.empty,
      VerifySecP256K1,
      argsName = Seq(
        "data"      -> "the data (32 bytes) that was supposed to have been signed",
        "publicKey" -> "the public key (33 bytes) of the signer",
        "signature" -> "the signature (64 bytes) value"
      ),
      retComment = "",
      doc = s"Verifies the SecP256K1 signature of the input and public key."
    )
  val checkCaller: SimpleBuiltIn[StatelessContext] =
    SimpleBuiltIn.utils(
      "checkCaller",
      Seq[Type](Type.Bool, Type.U256),
      Seq.empty,
      AssertWithErrorCode,
      argsName = Seq(
        "condition" -> "the condition to be checked",
        "errorCode" -> "the error code to throw if the check fails"
      ),
      retComment = "",
      doc = s"Checks conditions of the external caller of the function."
    )
  val verifyED25519: SimpleBuiltIn[StatelessContext] =
    SimpleBuiltIn.cryptography(
      "verifyED25519",
      Seq(Type.ByteVec, Type.ByteVec, Type.ByteVec),
      Seq.empty,
      VerifyED25519,
      argsName = Seq(
        "data"      -> "the data (32 bytes) that was supposed to have been signed",
        "publicKey" -> "the public key (32 bytes) of the signer",
        "signature" -> "the signature value (64 bytes)"
      ),
      retComment = "",
      doc = s"Verifies the ED25519 signature of the input and public key."
    )
  val verifyBIP340Schnorr: SimpleBuiltIn[StatelessContext] =
    SimpleBuiltIn.cryptography(
      "verifyBIP340Schnorr",
      Seq(Type.ByteVec, Type.ByteVec, Type.ByteVec),
      Seq.empty,
      VerifyBIP340Schnorr,
      argsName = Seq(
        "data"      -> "the data (32 bytes) that was supposed to have been signed",
        "publicKey" -> "the public key (32 bytes) of the signer",
        "signature" -> "the signature value (64 bytes)"
      ),
      retComment = "",
      doc = s"Verifies the BIP340 Schnorr signature of the input and public key."
    )
  val ethEcRecover: SimpleBuiltIn[StatelessContext] =
    SimpleBuiltIn.cryptography(
      "ethEcRecover",
      Seq(Type.ByteVec, Type.ByteVec),
      Seq(Type.ByteVec),
      EthEcRecover,
      argsName = Seq(
        "data"      -> "the data that was supposed to have been signed",
        "signature" -> "the signature value"
      ),
      retComment = "the ETH account that signed the data",
      doc = s"Recovers the ETH account that signed the data."
    )
  val networkId: SimpleBuiltIn[StatelessContext] =
    SimpleBuiltIn.chainSimple(
      "networkId",
      Seq.empty,
      Seq(Type.ByteVec),
      NetworkId,
      Seq(),
      retComment = "the network id (a single byte)"
    )
  val blockTimeStamp: SimpleBuiltIn[StatelessContext] =
    SimpleBuiltIn.chainSimple(
      "blockTimeStamp",
      Seq.empty,
      Seq(Type.U256),
      BlockTimeStamp,
      Seq(),
      retComment = "the block timestamp"
    )
  val blockTarget: SimpleBuiltIn[StatelessContext] =
    SimpleBuiltIn.chainSimple(
      "blockTarget",
      Seq.empty,
      Seq(Type.U256),
      BlockTarget,
      Seq(),
      retComment = "the block difficulty target"
    )
  val txId: SimpleBuiltIn[StatelessContext] =
    SimpleBuiltIn.chainSimple(
      "txId",
      Seq.empty,
      Seq(Type.ByteVec),
      TxId,
      Seq(),
      retComment = "the current transaction id"
    )
  val txInputAddress: SimpleBuiltIn[StatelessContext] =
    SimpleBuiltIn.chainSimple(
      "txInputAddress",
      Seq(Type.U256),
      Seq(Type.Address),
      TxInputAddressAt,
      argsName = Seq("txInputIndex" -> "the index of the transaction input"),
      retComment = "the n-th transaction input address"
    )
  val txInputsSize: SimpleBuiltIn[StatelessContext] =
    SimpleBuiltIn.chainSimple(
      "txInputsSize",
      Seq.empty,
      Seq(Type.U256),
      TxInputsSize,
      Seq(),
      retComment = "the number of transaction inputs"
    )
  val txGasPrice: SimpleBuiltIn[StatelessContext] =
    SimpleBuiltIn.chainSimple(
      "txGasPrice",
      Seq.empty,
      Seq(Type.U256),
      TxGasPrice,
      Seq.empty,
      retComment = "the current transaction gas price"
    )
  val txGasAmount: SimpleBuiltIn[StatelessContext] =
    SimpleBuiltIn.chainSimple(
      "txGasAmount",
      Seq.empty,
      Seq(Type.U256),
      TxGasAmount,
      Seq.empty,
      retComment = "the current transaction gas amount"
    )
  val txGasFee: SimpleBuiltIn[StatelessContext] =
    SimpleBuiltIn.chainSimple(
      "txGasFee",
      Seq.empty,
      Seq(Type.U256),
      TxGasFee,
      Seq.empty,
      retComment = "the current transaction gas fee"
    )
  val verifyAbsoluteLocktime: SimpleBuiltIn[StatelessContext] =
    SimpleBuiltIn.chain(
      "verifyAbsoluteLocktime",
      Seq(Type.U256),
      Seq.empty,
      VerifyAbsoluteLocktime,
      argsName = Seq("lockUntil" -> "the timestamp until which the lock is valid"),
      retComment = "",
      doc = "Verifies that the absolute locktime is before the block timestamp, otherwise it fails."
    )
  val verifyRelativeLocktime: SimpleBuiltIn[StatelessContext] =
    SimpleBuiltIn.chain(
      "verifyRelativeLocktime",
      Seq(Type.U256, Type.U256),
      Seq.empty,
      VerifyRelativeLocktime,
      argsName = Seq(
        "txInputIndex" -> "the index of the transaction input",
        "lockDuration" -> "the duration that the input is locked for"
      ),
      retComment = "",
      doc =
        "Verifies that the input's creation timestamp + lock duration is before the block timestamp, otherwise it fails."
    )

  sealed abstract class ConversionBuiltIn(name: String) extends GenericStatelessBuiltIn(name) {
    def category: Category = Category.Conversion

    def toType: Type

    def validTypes: AVector[Type]

    def validate(tpe: Type): Boolean = validTypes.contains(tpe) && (tpe != toType)

    override def getReturnType[C <: StatelessContext](
        inputType: Seq[Type],
        state: Compiler.State[C]
    ): Seq[Type] = {
      if (inputType.length != 1 || !validate(inputType(0))) {
        throw Error(s"Invalid args type ${quote(inputType)} for builtin func $name", None)
      } else {
        Seq(toType)
      }
    }
  }

  val toI256: ConversionBuiltIn = new ConversionBuiltIn("toI256") {
    val validTypes: AVector[Type] = AVector(Type.U256)

    override def toType: Type = Type.I256

    override def genCode(inputType: Seq[Type]): Seq[Instr[StatelessContext]] = {
      inputType(0) match {
        case Type.U256 => Seq(U256ToI256)
        case _         => throw new RuntimeException("Dead branch")
      }
    }

    def signature: String   = s"fn $name!(from:U256) -> (I256)"
    val params: Seq[String] = Seq("@param from a U256 to be converted")
    val returns: String     = "@returns a I256"
    def doc: String         = "Converts U256 to I256."
  }
  val toU256: ConversionBuiltIn = new ConversionBuiltIn("toU256") {
    val validTypes: AVector[Type] = AVector(Type.I256)

    override def toType: Type = Type.U256

    override def genCode(inputType: Seq[Type]): Seq[Instr[StatelessContext]] = {
      inputType(0) match {
        case Type.I256 => Seq(I256ToU256)
        case _         => throw new RuntimeException("Dead branch")
      }
    }

    def signature: String   = s"fn $name!(from:I256) -> (U256)"
    val params: Seq[String] = Seq("@param from a I256 to be converted")
    val returns: String     = "@returns a U256"
    val doc: String         = "Converts I256 to U256."
  }

  val toByteVec: ConversionBuiltIn = new ConversionBuiltIn("toByteVec") {
    val validTypes: AVector[Type] = AVector(Type.Bool, Type.I256, Type.U256, Type.Address)

    override def toType: Type = Type.ByteVec

    override def genCode(inputType: Seq[Type]): Seq[Instr[StatelessContext]] = {
      inputType(0) match {
        case Type.Bool    => Seq(BoolToByteVec)
        case Type.I256    => Seq(I256ToByteVec)
        case Type.U256    => Seq(U256ToByteVec)
        case Type.Address => Seq(AddressToByteVec)
        case _            => throw new RuntimeException("Dead branch")
      }
    }

    def signature: String   = s"fn $name!(from:Bool|I256|U256|Address) -> (ByteVec)"
    val params: Seq[String] = Seq("@param from a Bool|I256|U256|Address to be converted")
    val returns: String     = "@returns a ByteVec"
    val doc: String         = "Converts Bool/I256/U256/Address to ByteVec"
  }

  val size: SimpleBuiltIn[StatelessContext] =
    SimpleBuiltIn.byteVecSimple(
      "size",
      Seq[Type](Type.ByteVec),
      Seq[Type](Type.U256),
      ByteVecSize,
      argsName = Seq("bytes" -> "a ByteVec"),
      retComment = "the size of the ByteVec"
    )

  val isAssetAddress: SimpleBuiltIn[StatelessContext] =
    SimpleBuiltIn.utils(
      "isAssetAddress",
      Seq[Type](Type.Address),
      Seq[Type](Type.Bool),
      IsAssetAddress,
      argsName = Seq("address" -> "the input address to be tested"),
      retComment = "true if the address is an asset address, false otherwise",
      doc = "Returns whether an address is an asset address."
    )

  val isContractAddress: SimpleBuiltIn[StatelessContext] =
    SimpleBuiltIn.utils(
      "isContractAddress",
      Seq[Type](Type.Address),
      Seq[Type](Type.Bool),
      IsContractAddress,
      argsName = Seq("address" -> "the input address to be tested"),
      retComment = "true if the address is a contract address, false otherwise",
      doc = "Returns whether an address is a contract address."
    )

  val byteVecSlice: SimpleBuiltIn[StatelessContext] =
    SimpleBuiltIn.byteVec(
      "byteVecSlice",
      Seq[Type](Type.ByteVec, Type.U256, Type.U256),
      Seq[Type](Type.ByteVec),
      ByteVecSlice,
      argsName = Seq(
        "bytes" -> "a ByteVec",
        "from"  -> "the lowest index to include from the ByteVec",
        "until" -> "the lowest index to exclude from the ByteVec"
      ),
      retComment =
        "a ByteVec containing the elements greater than or equal to index from extending up to (but not including) index until of this ByteVec",
      doc = "Selects an interval of bytes."
    )

  val encodeToByteVec: BuiltIn[StatelessContext] = new BuiltIn[StatelessContext] {
    val name: String = "encodeToByteVec"

    def category: Category                                = Category.ByteVec
    override def isVariadic: Boolean                      = true
    def usePreapprovedAssets: Boolean                     = false
    def useAssetsInContract: Ast.ContractAssetsAnnotation = Ast.NotUseContractAssets

    def getReturnType[C <: StatelessContext](
        inputType: Seq[Type],
        state: Compiler.State[C]
    ): Seq[Type] =
      Seq(Type.ByteVec)

    def genCode(inputType: Seq[Type]): Seq[Instr[StatelessContext]] = Seq(Encode)

    def signature: String   = s"fn $name!(...any) -> (ByteVec)"
    def params: Seq[String] = Seq("@param any a sequence of input values")
    def returns: String     = "@returns a ByteVec encoding the inputs"
    def doc: String         = "Encodes inputs as big-endian ByteVec."
  }

  val zeros: SimpleBuiltIn[StatelessContext] =
    SimpleBuiltIn.utilsSimple(
      "zeros",
      Seq[Type](Type.U256),
      Seq[Type](Type.ByteVec),
      Zeros,
      argsName = Seq("n" -> "the number of zeros"),
      retComment = "a ByteVec of zeros"
    )

  val u256To1Byte: SimpleBuiltIn[StatelessContext] =
    SimpleBuiltIn.conversion(
      "u256To1Byte",
      Seq[Type](Type.U256),
      Seq[Type](Type.ByteVec),
      U256To1Byte,
      argsName = Seq("u256" -> "the input U256"),
      retComment = "1 byte",
      doc = "Converts U256 to 1 byte."
    )

  val u256To2Byte: SimpleBuiltIn[StatelessContext] =
    SimpleBuiltIn.conversion(
      "u256To2Byte",
      Seq[Type](Type.U256),
      Seq[Type](Type.ByteVec),
      U256To2Byte,
      argsName = Seq("u256" -> "the input U256"),
      retComment = "2 bytes",
      doc = "Converts U256 to 2 big-endian bytes."
    )

  val u256To4Byte: SimpleBuiltIn[StatelessContext] =
    SimpleBuiltIn.conversion(
      "u256To4Byte",
      Seq[Type](Type.U256),
      Seq[Type](Type.ByteVec),
      U256To4Byte,
      argsName = Seq("u256" -> "the input U256"),
      retComment = "4 bytes",
      doc = "Converts U256 to 4 big-endian bytes."
    )

  val u256To8Byte: SimpleBuiltIn[StatelessContext] =
    SimpleBuiltIn.conversion(
      "u256To8Byte",
      Seq[Type](Type.U256),
      Seq[Type](Type.ByteVec),
      U256To8Byte,
      argsName = Seq("u256" -> "the input U256"),
      retComment = "8 bytes",
      doc = "Converts U256 to 8 big-endian bytes."
    )

  val u256To16Byte: SimpleBuiltIn[StatelessContext] =
    SimpleBuiltIn.conversion(
      "u256To16Byte",
      Seq[Type](Type.U256),
      Seq[Type](Type.ByteVec),
      U256To16Byte,
      argsName = Seq("u256" -> "the input U256"),
      retComment = "16 bytes",
      doc = "Converts U256 to 16 big-endian bytes."
    )

  val u256To32Byte: SimpleBuiltIn[StatelessContext] =
    SimpleBuiltIn.conversion(
      "u256To32Byte",
      Seq[Type](Type.U256),
      Seq[Type](Type.ByteVec),
      U256To32Byte,
      argsName = Seq("u256" -> "the input U256"),
      retComment = "32 bytes",
      doc = "Converts U256 to 32 big-endian bytes."
    )

  val u256ToString: BuiltIn[StatelessContext] =
    SimpleBuiltIn.conversion(
      "u256ToString",
      Seq[Type](Type.U256),
      Seq[Type](Type.ByteVec),
      U256ToString,
      argsName = Seq("u256" -> "the input U256"),
      retComment = "Converted string in ByteVec",
      doc = "Converts U256 to string in ByteVec."
    )

  val i256ToString: BuiltIn[StatelessContext] =
    SimpleBuiltIn.conversion(
      "i256ToString",
      Seq[Type](Type.I256),
      Seq[Type](Type.ByteVec),
      I256ToString,
      argsName = Seq("i256" -> "the input I256"),
      retComment = "Converted string in ByteVec",
      doc = "Converts I256 to string in ByteVec."
    )

  val boolToString: BuiltIn[StatelessContext] =
    SimpleBuiltIn.conversion(
      "boolToString",
      Seq[Type](Type.Bool),
      Seq[Type](Type.ByteVec),
      BoolToString,
      argsName = Seq("bool" -> "the input Bool"),
      retComment = "Converted string in ByteVec",
      doc = "Converts Bool to string in ByteVec."
    )

  val u256From1Byte: SimpleBuiltIn[StatelessContext] =
    SimpleBuiltIn.conversion(
      "u256From1Byte",
      Seq[Type](Type.ByteVec),
      Seq[Type](Type.U256),
      U256From1Byte,
      argsName = Seq("bytes" -> "the input ByteVec"),
      retComment = "an U256",
      doc = "Converts 1 byte to U256."
    )

  val u256From2Byte: SimpleBuiltIn[StatelessContext] =
    SimpleBuiltIn.conversion(
      "u256From2Byte",
      Seq[Type](Type.ByteVec),
      Seq[Type](Type.U256),
      U256From2Byte,
      argsName = Seq("bytes" -> "the input ByteVec"),
      retComment = "an U256",
      doc = "Converts 2 big-endian bytes to U256."
    )

  val u256From4Byte: SimpleBuiltIn[StatelessContext] =
    SimpleBuiltIn.conversion(
      "u256From4Byte",
      Seq[Type](Type.ByteVec),
      Seq[Type](Type.U256),
      U256From4Byte,
      argsName = Seq("bytes" -> "the input ByteVec"),
      retComment = "an U256",
      doc = "Converts 4 big-endian bytes to U256."
    )

  val u256From8Byte: SimpleBuiltIn[StatelessContext] =
    SimpleBuiltIn.conversion(
      "u256From8Byte",
      Seq[Type](Type.ByteVec),
      Seq[Type](Type.U256),
      U256From8Byte,
      argsName = Seq("bytes" -> "the input ByteVec"),
      retComment = "an U256",
      doc = "Converts 8 big-endian bytes to U256."
    )

  val u256From16Byte: SimpleBuiltIn[StatelessContext] =
    SimpleBuiltIn.conversion(
      "u256From16Byte",
      Seq[Type](Type.ByteVec),
      Seq[Type](Type.U256),
      U256From16Byte,
      argsName = Seq("bytes" -> "the input ByteVec"),
      retComment = "an U256",
      doc = "Converts 16 big-endian bytes to U256."
    )

  val u256From32Byte: SimpleBuiltIn[StatelessContext] =
    SimpleBuiltIn.conversion(
      "u256From32Byte",
      Seq[Type](Type.ByteVec),
      Seq[Type](Type.U256),
      U256From32Byte,
      argsName = Seq("bytes" -> "the input ByteVec"),
      retComment = "an U256",
      doc = "Converts 32 big-endian bytes to U256."
    )

  val byteVecToAddress: SimpleBuiltIn[StatelessContext] =
    SimpleBuiltIn.conversion(
      "byteVecToAddress",
      Seq[Type](Type.ByteVec),
      Seq[Type](Type.Address),
      ByteVecToAddress,
      argsName = Seq("bytes" -> "the input ByteVec"),
      retComment = "an Address",
      doc = "Converts ByteVec to Address."
    )

  val contractIdToAddress: SimpleBuiltIn[StatelessContext] =
    SimpleBuiltIn.conversion(
      "contractIdToAddress",
      Seq[Type](Type.ByteVec),
      Seq[Type](Type.Address),
      ContractIdToAddress,
      argsName = Seq("contractId" -> "the input contract id"),
      retComment = "a contract Address",
      doc = "Converts contract id (ByteVec) to contract address (Address)."
    )

  val addressToContractId: SimpleBuiltIn[StatelessContext] = SimpleBuiltIn[StatelessContext](
    name = "addressToContractId",
    argsType = Seq[Type](Type.Address),
    returnType = Seq[Type](Type.ByteVec),
    Seq(
      Dup,
      IsContractAddress,
      Assert,
      AddressToByteVec,
      U256Const1,
      // scalastyle:off magic.number
      U256Const(Val.U256(U256.unsafe(33))),
      // scalastyle:on magic.number
      ByteVecSlice
    ),
    usePreapprovedAssets = false,
    useAssetsInContract = Ast.NotUseContractAssets,
    category = Category.Conversion,
    argsCommentedName = Seq("contractAddress" -> "the input contract address"),
    retComment = "a contract id",
    doc = "Converts contract address (Address) to contract id (ByteVec)"
  )

  val dustAmount: SimpleBuiltIn[StatelessContext] =
    SimpleBuiltIn.chainSimple(
      "dustAmount",
      Seq.empty,
      Seq[Type](Type.U256),
      U256Const(Val.U256(dustUtxoAmount)),
      argsName = Seq(),
      retComment = "the dust amount of an UTXO"
    )

  val panic: BuiltIn[StatelessContext] = new BuiltIn[StatelessContext] {
    val name: String                                      = "panic"
    def category: Category                                = Category.Utils
    def usePreapprovedAssets: Boolean                     = false
    def useAssetsInContract: Ast.ContractAssetsAnnotation = Ast.NotUseContractAssets
    override def getReturnType[C <: StatelessContext](
        inputType: Seq[Type],
        state: Compiler.State[C]
    ): Seq[Type] = {
      if (inputType.nonEmpty && inputType != Seq(Type.U256)) {
        throw Compiler.Error(
          s"""Invalid args type for builtin func $name, optional "List(U256)" expected""",
          None
        )
      }
      Seq(Type.Panic)
    }
    override def genCode(inputType: Seq[Type]): Seq[Instr[StatelessContext]] = {
      if (inputType.isEmpty) {
        Seq(ConstFalse, Assert)
      } else {
        Seq(ConstFalse, Swap, AssertWithErrorCode)
      }
    }

    def signature: String = s"fn $name!(errorCode?: U256) -> (Never)"
    def params: Seq[String] = Seq(
      "@param errorCode (optional) the error code to be thrown when the panic!(...) is called"
    )
    def returns: String = "@returns "
    def doc: String     = "Terminates the application immediately."
  }

  val mulModN: BuiltIn[StatelessContext] =
    SimpleBuiltIn.utilsSimple(
      "mulModN",
      Seq(Type.U256, Type.U256, Type.U256),
      Seq(Type.U256),
      MulModN,
      Seq("x" -> "x", "y" -> "y", "n" -> "n"),
      retComment = "compute the x * y % n"
    )

  val addModN: BuiltIn[StatelessContext] =
    SimpleBuiltIn.utilsSimple(
      "addModN",
      Seq(Type.U256, Type.U256, Type.U256),
      Seq(Type.U256),
      AddModN,
      Seq("x" -> "x", "y" -> "y", "n" -> "n"),
      retComment = "compute the (x + y) % n"
    )

  val u256Max: BuiltIn[StatelessContext] = {
    // scalastyle:off magic.number
    val instrs = Seq[Instr[StatelessContext]](
      U256Const0,
      U256Const1,
      U256ModSub
    )
    // scalastyle:on magic.number
    SimpleBuiltIn.utilsMultipleInstr(
      "u256Max",
      Seq.empty,
      Seq(Type.U256),
      instrs,
      Seq.empty,
      retComment = "the max value of U256"
    )
  }

  val i256Max: BuiltIn[StatelessContext] = {
    // scalastyle:off magic.number
    val instrs = Seq[Instr[StatelessContext]](
      U256Const1,
      U256Const(Val.U256(U256.unsafe(255))),
      U256SHL,
      U256Const1,
      U256Sub,
      U256ToI256
    )
    // scalastyle:on magic.number
    SimpleBuiltIn.utilsMultipleInstr(
      "i256Max",
      Seq.empty,
      Seq(Type.I256),
      instrs,
      Seq.empty,
      retComment = "the max value of I256"
    )
  }

  val i256Min: BuiltIn[StatelessContext] = {
    // scalastyle:off magic.number
    val instrs = Seq[Instr[StatelessContext]](
      U256Const1,
      U256Const(Val.U256(U256.unsafe(255))),
      U256SHL,
      U256Const1,
      U256Sub,
      U256ToI256,
      I256ConstN1,
      I256Mul,
      I256ConstN1,
      I256Add
    )
    // scalastyle:on magic.number
    SimpleBuiltIn.utilsMultipleInstr(
      "i256Min",
      Seq.empty,
      Seq(Type.I256),
      instrs,
      Seq.empty,
      retComment = "the min value of I256"
    )
  }

  val statelessFuncsSeq: Seq[(String, BuiltIn[StatelessContext])] = Seq(
    blake2b,
    keccak256,
    sha256,
    sha3,
    assert,
    checkCaller,
    verifyTxSignature,
    getSegregatedSignature,
    verifySecP256K1,
    verifyED25519,
    verifyBIP340Schnorr,
    networkId,
    blockTimeStamp,
    blockTarget,
    txId,
    txInputAddress,
    txInputsSize,
    txGasPrice,
    txGasAmount,
    txGasFee,
    verifyAbsoluteLocktime,
    verifyRelativeLocktime,
    toI256,
    toU256,
    toByteVec,
    size,
    isAssetAddress,
    isContractAddress,
    byteVecSlice,
    encodeToByteVec,
    zeros,
    contractIdToAddress,
    addressToContractId,
    byteVecToAddress,
    u256To1Byte,
    u256To2Byte,
    u256To4Byte,
    u256To8Byte,
    u256To16Byte,
    u256To32Byte,
    u256ToString,
    i256ToString,
    boolToString,
    u256From1Byte,
    u256From2Byte,
    u256From4Byte,
    u256From8Byte,
    u256From16Byte,
    u256From32Byte,
    ethEcRecover,
    dustAmount,
    panic,
    mulModN,
    addModN,
    u256Max,
    i256Max,
    i256Min
  ).map(f => f.name -> f)

  val statelessFuncs: Map[String, BuiltIn[StatelessContext]] = statelessFuncsSeq.toMap

  val approveToken: SimpleBuiltIn[StatefulContext] =
    SimpleBuiltIn.asset(
      "approveToken",
      Seq[Type](Type.Address, Type.ByteVec, Type.U256),
      Seq.empty,
      ApproveToken,
      argsName = Seq(
        "fromAddress" -> "the address to approve token from",
        "tokenId"     -> "the token to be approved",
        "amount"      -> "the amount of the token to be approved"
      ),
      retComment = "",
      doc = "Approves the usage of certain amount of token from the given address"
    )

  val tokenRemaining: SimpleBuiltIn[StatefulContext] =
    SimpleBuiltIn.assetSimple(
      "tokenRemaining",
      Seq[Type](Type.Address, Type.ByteVec),
      Seq(Type.U256),
      TokenRemaining,
      argsName = Seq("address" -> "the input address", "tokenId" -> "the token id"),
      retComment = "the amount of the remaining token amount in the input assets of the function"
    )

  val transferToken: SimpleBuiltIn[StatefulContext] =
    SimpleBuiltIn.asset(
      "transferToken",
      Seq[Type](Type.Address, Type.Address, Type.ByteVec, Type.U256),
      Seq.empty,
      TransferToken,
      argsName = Seq(
        "fromAddress" -> "the address to transfer token from",
        "toAddress"   -> "the address to transfer token to",
        "tokenId"     -> "the token to be transferred",
        "amount"      -> "the amount of token to be transferred"
      ),
      retComment = "",
      doc = "Transfers token from the input assets of the function."
    )

  val transferTokenFromSelf: SimpleBuiltIn[StatefulContext] =
    SimpleBuiltIn.asset(
      "transferTokenFromSelf",
      Seq[Type](Type.Address, Type.ByteVec, Type.U256),
      Seq.empty,
      TransferTokenFromSelf,
      useAssetsInContract = Ast.UseContractAssets,
      argsName = Seq(
        "toAddress" -> "the address to transfer token to",
        "tokenId"   -> "the token to be transferred",
        "amount"    -> "the amount of token to be transferred"
      ),
      retComment = "",
      doc = "Transfers the contract's token from the input assets of the function."
    )

  val transferTokenToSelf: SimpleBuiltIn[StatefulContext] =
    SimpleBuiltIn.asset(
      "transferTokenToSelf",
      Seq[Type](Type.Address, Type.ByteVec, Type.U256),
      Seq.empty,
      TransferTokenToSelf,
      useAssetsInContract = Ast.UseContractAssets,
      argsName = Seq(
        "fromAddress" -> "the address to transfer token from",
        "tokenId"     -> "the token to be transferred",
        "amount"      -> "the amount of token to be transferred"
      ),
      retComment = "",
      doc = "Transfers token to the contract from the input assets of the function."
    )

  val burnToken: SimpleBuiltIn[StatefulContext] =
    SimpleBuiltIn.asset(
      "burnToken",
      Seq[Type](Type.Address, Type.ByteVec, Type.U256),
      Seq.empty,
      BurnToken,
      argsName = Seq(
        "address" -> "the address to burn token from",
        "tokenId" -> "the token to be burnt",
        "amount"  -> "the amount of token to be burnt"
      ),
      retComment = "",
      doc = "Burns token from the input assets of the function."
    )

  val lockApprovedAssets: SimpleBuiltIn[StatefulContext] =
    SimpleBuiltIn.asset(
      "lockApprovedAssets",
      Seq[Type](Type.Address, Type.U256),
      Seq.empty,
      LockApprovedAssets,
      usePreapprovedAssets = true,
      argsName = Seq(
        "address"   -> "the address to lock assets to",
        "timestamp" -> "the timestamp that the assets will be locked until"
      ),
      retComment = "",
      doc = "Locks the current approved assets."
    )

  @SuppressWarnings(Array("org.wartremover.warts.DefaultArguments"))
  def docContractFunction(
      issueToken: Boolean,
      copy: Boolean,
      subContract: Boolean,
      costLessThan: String = ""
  ): String = {
    s"Creates a new ${if (subContract) "sub-" else ""}contract" +
      s" ${if (issueToken) "with" else "without"} token issuance" +
      s"${if (copy) " by copying another contract's code" else ""}." +
      s"${if (copy) s" This costs less gas than ${costLessThan}!(...)." else ""}"
  }

  val createContract: SimpleBuiltIn[StatefulContext] =
    SimpleBuiltIn.contract(
      "createContract",
      Seq[Type](Type.ByteVec, Type.ByteVec, Type.ByteVec),
      Seq[Type](Type.ByteVec),
      CreateContract,
      usePreapprovedAssets = true,
      argsName = Seq(
        "bytecode"         -> "the bytecode of the contract to be created",
        "encodedImmFields" -> "the encoded immutable fields as a ByteVec",
        "encodedMutFields" -> "the encoded mutable fields as a ByteVec"
      ),
      retComment = "the id of the created contract",
      doc = docContractFunction(issueToken = false, copy = false, subContract = false)
    )

  val createContractWithToken: BuiltIn[StatefulContext] =
    OverloadedSimpleBuiltIn.contractWithtoken(
      "createContractWithToken",
      argsTypeWithInstrs = Seq(
        ArgsTypeWithInstrs(
          Seq[Type](Type.ByteVec, Type.ByteVec, Type.ByteVec, Type.U256),
          Seq(CreateContractWithToken)
        ),
        ArgsTypeWithInstrs(
          Seq[Type](Type.ByteVec, Type.ByteVec, Type.ByteVec, Type.U256, Type.Address),
          Seq(CreateContractAndTransferToken)
        )
      ),
      Seq[Type](Type.ByteVec),
      usePreapprovedAssets = true,
      useAssetsInContract = Ast.NotUseContractAssets,
      category = Category.Contract,
      argsName = Seq(
        "bytecode"         -> "the bytecode of the contract to be created",
        "encodedImmFields" -> "the encoded immutable fields as a ByteVec",
        "encodedMutFields" -> "the encoded mutable fields as a ByteVec",
        "issueTokenAmount" -> "the amount of token to be issued"
      ),
      doc = docContractFunction(issueToken = true, copy = false, subContract = false)
    )

  val copyCreateContract: SimpleBuiltIn[StatefulContext] =
    SimpleBuiltIn.contract(
      "copyCreateContract",
      Seq[Type](Type.ByteVec, Type.ByteVec, Type.ByteVec),
      Seq[Type](Type.ByteVec),
      CopyCreateContract,
      usePreapprovedAssets = true,
      argsName = Seq(
        "contractId"       -> "the id of the contract to be copied",
        "encodedImmFields" -> "the encoded immutable fields as a ByteVec",
        "encodedMutFields" -> "the encoded mutable fields as a ByteVec"
      ),
      retComment = "the id of the created contract",
      doc = docContractFunction(
        issueToken = false,
        copy = true,
        subContract = false,
        costLessThan = "createContract"
      )
    )

  val copyCreateContractWithToken: BuiltIn[StatefulContext] =
    OverloadedSimpleBuiltIn.contractWithtoken(
      "copyCreateContractWithToken",
      argsTypeWithInstrs = Seq(
        ArgsTypeWithInstrs(
          Seq[Type](Type.ByteVec, Type.ByteVec, Type.ByteVec, Type.U256),
          Seq(CopyCreateContractWithToken)
        ),
        ArgsTypeWithInstrs(
          Seq[Type](Type.ByteVec, Type.ByteVec, Type.ByteVec, Type.U256, Type.Address),
          Seq(CopyCreateContractAndTransferToken)
        )
      ),
      Seq[Type](Type.ByteVec),
      usePreapprovedAssets = true,
      useAssetsInContract = Ast.NotUseContractAssets,
      category = Category.Contract,
      argsName = Seq(
        "contractId"       -> "the id of the contract to be copied",
        "encodedImmFields" -> "the encoded immutable fields as a ByteVec",
        "encodedMutFields" -> "the encoded mutable fields as a ByteVec",
        "issueTokenAmount" -> "the amount of token to be issued"
      ),
      doc = docContractFunction(
        issueToken = true,
        copy = true,
        subContract = false,
        costLessThan = "createContractWithToken"
      )
    )

  val createSubContract: SimpleBuiltIn[StatefulContext] =
    SimpleBuiltIn.subContract(
      "createSubContract",
      Seq[Type](Type.ByteVec, Type.ByteVec, Type.ByteVec, Type.ByteVec),
      Seq[Type](Type.ByteVec),
      CreateSubContract,
      usePreapprovedAssets = true,
      argsName = Seq(
        "subContractPath"  -> "the path of the sub-contract to be created",
        "bytecode"         -> "the bytecode of the sub-contract to be created",
        "encodedImmFields" -> "the encoded immutable fields as a ByteVec",
        "encodedMutFields" -> "the encoded mutable fields as a ByteVec"
      ),
      retComment = "the id of the created contract",
      doc = docContractFunction(issueToken = false, copy = false, subContract = true)
    )

  val createSubContractWithToken: BuiltIn[StatefulContext] =
    OverloadedSimpleBuiltIn.contractWithtoken(
      "createSubContractWithToken",
      argsTypeWithInstrs = Seq(
        ArgsTypeWithInstrs(
          Seq[Type](Type.ByteVec, Type.ByteVec, Type.ByteVec, Type.ByteVec, Type.U256),
          Seq(CreateSubContractWithToken)
        ),
        ArgsTypeWithInstrs(
          Seq[Type](
            Type.ByteVec,
            Type.ByteVec,
            Type.ByteVec,
            Type.ByteVec,
            Type.U256,
            Type.Address
          ),
          Seq(CreateSubContractAndTransferToken)
        )
      ),
      Seq[Type](Type.ByteVec),
      usePreapprovedAssets = true,
      useAssetsInContract = Ast.NotUseContractAssets,
      category = Category.SubContract,
      argsName = Seq(
        "subContractPath"  -> "the path of the sub-contract to be created",
        "bytecode"         -> "the bytecode of the sub-contract to be created",
        "encodedImmFields" -> "the encoded immutable fields as a ByteVec",
        "encodedMutFields" -> "the encoded mutable fields as a ByteVec",
        "issueTokenAmount" -> "the amount of token to be issued"
      ),
      doc = docContractFunction(issueToken = true, copy = false, subContract = true)
    )

  val copyCreateSubContract: SimpleBuiltIn[StatefulContext] =
    SimpleBuiltIn.subContract(
      "copyCreateSubContract",
      Seq[Type](Type.ByteVec, Type.ByteVec, Type.ByteVec, Type.ByteVec),
      Seq[Type](Type.ByteVec),
      CopyCreateSubContract,
      usePreapprovedAssets = true,
      argsName = Seq(
        "subContractPath"  -> "the path of the sub-contract to be created",
        "contractId"       -> "the id of the contract to be copied",
        "encodedImmFields" -> "the encoded immutable fields as a ByteVec",
        "encodedMutFields" -> "the encoded mutable fields as a ByteVec"
      ),
      retComment = "the id of the created contract",
      doc = docContractFunction(
        issueToken = false,
        copy = true,
        subContract = true,
        costLessThan = "createSubContract"
      )
    )

  val copyCreateSubContractWithToken: BuiltIn[StatefulContext] =
    OverloadedSimpleBuiltIn.contractWithtoken(
      "copyCreateSubContractWithToken",
      argsTypeWithInstrs = Seq(
        ArgsTypeWithInstrs(
          Seq[Type](Type.ByteVec, Type.ByteVec, Type.ByteVec, Type.ByteVec, Type.U256),
          Seq(CopyCreateSubContractWithToken)
        ),
        ArgsTypeWithInstrs(
          Seq[Type](
            Type.ByteVec,
            Type.ByteVec,
            Type.ByteVec,
            Type.ByteVec,
            Type.U256,
            Type.Address
          ),
          Seq(CopyCreateSubContractAndTransferToken)
        )
      ),
      Seq[Type](Type.ByteVec),
      usePreapprovedAssets = true,
      useAssetsInContract = Ast.NotUseContractAssets,
      category = Category.SubContract,
      argsName = Seq(
        "subContractPath"  -> "the path of the sub-contract to be created",
        "contractId"       -> "the id of the contract to be copied",
        "encodedImmFields" -> "the encoded immutable fields as a ByteVec",
        "encodedMutFields" -> "the encoded mutable fields as a ByteVec",
        "issueTokenAmount" -> "the amount of token to be issued"
      ),
      doc = docContractFunction(
        issueToken = true,
        copy = true,
        subContract = true,
        costLessThan = "createSubContractWithToken"
      )
    )

  val destroySelf: SimpleBuiltIn[StatefulContext] =
    SimpleBuiltIn.contract(
      "destroySelf",
      Seq[Type](Type.Address),
      Seq.empty,
      DestroySelf,
      useAssetsInContract = Ast.UseContractAssets,
      argsName =
        Seq("refundAddress" -> "the address to receive the remaining assets in the contract"),
      retComment = "",
      doc = "Destroys the contract and transfer the remaining assets to a designated address."
    )

  val migrate: SimpleBuiltIn[StatefulContext] =
    SimpleBuiltIn.contract(
      "migrate",
      Seq[Type](Type.ByteVec),
      Seq.empty,
      MigrateSimple,
      argsName = Seq("newBytecode" -> "the new bytecode for the contract to migrate to"),
      retComment = "",
      doc = "Migrates the code of the contract."
    )

  val migrateWithFields: SimpleBuiltIn[StatefulContext] =
    SimpleBuiltIn.contract(
      "migrateWithFields",
      Seq[Type](Type.ByteVec, Type.ByteVec, Type.ByteVec),
      Seq.empty,
      MigrateWithFields,
      argsName = Seq(
        "newBytecode"         -> "the bytecode for the contract to migrate to",
        "newEncodedImmFields" -> "the encoded immutable fields for the contract to migrate to",
        "newEncodedMutFields" -> "the encoded mutable fields for the contract to migrate to"
      ),
      retComment = "",
      doc = "Migrates both the code and the fields of the contract."
    )

  val contractExists: SimpleBuiltIn[StatefulContext] =
    SimpleBuiltIn.contract(
      "contractExists",
      Seq[Type](Type.ByteVec),
      Seq[Type](Type.Bool),
      ContractExists,
      argsName = Seq("contractId" -> "the input contract id to be tested"),
      retComment = "ture if the contract exists on the chain, false otherwise",
      doc = "Checks whether the contract exists with the given id."
    )

  val selfAddress: SimpleBuiltIn[StatefulContext] =
    SimpleBuiltIn.contractSimple(
      "selfAddress",
      Seq.empty,
      Seq(Type.Address),
      SelfAddress,
      argsName = Seq(),
      retComment = "the address of the contract"
    )

  val selfContractId: SimpleBuiltIn[StatefulContext] =
    SimpleBuiltIn.contractSimple(
      "selfContractId",
      Seq.empty,
      Seq(Type.ByteVec),
      SelfContractId,
      argsName = Seq(),
      retComment = "the id (ByteVec) of the contract"
    )

  val selfTokenId: SimpleBuiltIn[StatefulContext] =
    SimpleBuiltIn.contractSimple(
      "selfTokenId",
      Seq.empty,
      Seq(Type.ByteVec),
      SelfContractId,
      argsName = Seq(),
      retComment = "the token id (ByteVec) of the contract"
    )

  val callerContractId: SimpleBuiltIn[StatefulContext] =
    SimpleBuiltIn.contractSimple(
      "callerContractId",
      Seq.empty,
      Seq(Type.ByteVec),
      CallerContractId,
      argsName = Seq(),
      retComment = "the contract id of the caller"
    )

  val callerAddress: SimpleBuiltIn[StatefulContext] =
    SimpleBuiltIn.contractSimple(
      "callerAddress",
      Seq.empty,
      Seq(Type.Address),
      CallerAddress,
      argsName = Seq(),
      retComment =
        "the address of the caller. When used in a TxScript, it returns the unique input address if the input addresses are the same, otherwise it fails"
    )

  val isCalledFromTxScript: SimpleBuiltIn[StatefulContext] =
    SimpleBuiltIn.contract(
      "isCalledFromTxScript",
      Seq.empty,
      Seq(Type.Bool),
      IsCalledFromTxScript,
      argsName = Seq(),
      retComment = "true if the function is called by a TxScript, false otherwise",
      doc = "Checks whether the function is called by a TxScript."
    )

  val callerInitialStateHash: SimpleBuiltIn[StatefulContext] =
    SimpleBuiltIn.contractSimple(
      "callerInitialStateHash",
      Seq.empty,
      Seq(Type.ByteVec),
      CallerInitialStateHash,
      argsName = Seq(),
      retComment = "the initial state hash of the caller contract"
    )

  val callerCodeHash: SimpleBuiltIn[StatefulContext] =
    SimpleBuiltIn.contractSimple(
      "callerCodeHash",
      Seq.empty,
      Seq(Type.ByteVec),
      CallerCodeHash,
      argsName = Seq(),
      retComment = "the contract code hash of the caller contract"
    )

  val contractInitialStateHash: SimpleBuiltIn[StatefulContext] =
    SimpleBuiltIn.contractSimple(
      "contractInitialStateHash",
      Seq(Type.ByteVec),
      Seq(Type.ByteVec),
      ContractInitialStateHash,
      argsName = Seq("contractId" -> "the id of the input contract"),
      retComment = "the initial state hash of the contract"
    )

  val contractCodeHash: SimpleBuiltIn[StatefulContext] =
    SimpleBuiltIn.contractSimple(
      "contractCodeHash",
      Seq(Type.ByteVec),
      Seq(Type.ByteVec),
      ContractCodeHash,
      argsName = Seq("contractId" -> "the id of the input contract"),
      retComment = "the contract code hash of the contract"
    )

  val payGasFee: SimpleBuiltIn[StatefulContext] =
    SimpleBuiltIn.asset(
      "payGasFee",
<<<<<<< HEAD
      Seq.empty,
      Seq.empty,
      PayGasFee,
      argsName = Seq.empty,
      retComment = "",
      doc = "Pay gas fee.",
      usePreapprovedAssets = true
    )

  val minimalContractDeposit: SimpleBuiltIn[StatefulContext] =
    SimpleBuiltIn.utils(
      "minimalContractDeposit",
      Seq.empty,
      Seq(Type.U256),
      MinimalContractDeposit,
      argsName = Seq.empty,
      retComment = "the minimal ALPH amount for contract deposit",
      doc = "The minimal contract deposit"
    )

  val mapEntryDeposit: SimpleBuiltIn[StatefulContext] =
    SimpleBuiltIn.utils(
      "mapEntryDeposit",
      Seq.empty,
      Seq(Type.U256),
      MinimalContractDeposit,
      argsName = Seq.empty,
      retComment = "the amount of ALPH required to create a map entry",
      doc = "The amount of ALPH required to create a map entry"
=======
      Seq[Type](Type.Address, Type.U256),
      Seq.empty,
      PayGasFee,
      argsName = Seq(
        "payer"  -> "payer of the gas",
        "amount" -> "the amount of gas to be paid in ALPH"
      ),
      retComment = "",
      doc = "Pay gas fee."
>>>>>>> 539c6102
    )

  sealed abstract private class SubContractBuiltIn extends BuiltIn[StatefulContext] with DocUtils {
    def name: String
    def category: Category                                = Category.SubContract
    def usePreapprovedAssets: Boolean                     = false
    def useAssetsInContract: Ast.ContractAssetsAnnotation = Ast.NotUseContractAssets

    def returnType(selfContractType: Type): Seq[Type] = Seq(Type.ByteVec)

    def genCode(inputType: Seq[Type]): Seq[Instr[StatefulContext]]

    val retComment: String = "the id of the sub contract"
    def doc: String        = s"Returns ${retComment}."
  }

  val subContractId: BuiltIn[StatefulContext] = new SubContractBuiltIn
    with NoOverloadingUtils[StatefulContext] {
    val name: String        = "subContractId"
    def argsType: Seq[Type] = Seq(Type.ByteVec)

    val argsCommentedName: Seq[(String, String)] = Seq(
      "subContractPath" -> "the path of the sub-contract"
    )

    def genCode(inputType: Seq[Type]): Seq[Instr[StatefulContext]] = {
      Seq(SubContractId)
    }

    override def signature: String = s"fn $name!(subContractPath:ByteVec) -> (ByteVec)"
  }

  @SuppressWarnings(Array("org.wartremover.warts.IsInstanceOf"))
  sealed abstract private class SubContractIdOfBuiltIn extends SubContractBuiltIn {
    override def getReturnType[C <: StatefulContext](
        inputType: Seq[Type],
        state: Compiler.State[C]
    ): Seq[Type] = {
      if (
        inputType.length == 2 &&
        inputType(0).isInstanceOf[Type.Contract] &&
        inputType(1) == Type.ByteVec
      ) {
        Seq(Type.ByteVec)
      } else {
        throw Error(
          s"""Invalid args type ${quote(
              inputType
            )} for builtin func $name, expected "List(Contract, ByteVec)"""",
          None
        )
      }
    }

    val argsCommentedName: Seq[(String, String)] =
      Seq(
        "contract"        -> "the parent contract of the sub-contract",
        "subContractPath" -> "the path of the sub-contract"
      )

    override def signature: String =
      s"fn $name!(contract:<Contract>, subContractPath:ByteVec) -> (ByteVec)"
  }

  val subContractIdOf: BuiltIn[StatefulContext] = new SubContractIdOfBuiltIn {
    val name: String = "subContractIdOf"

    def genCode(inputType: Seq[Type]): Seq[Instr[StatefulContext]] = {
      Seq[Instr[StatefulContext]](SubContractIdOf)
    }
  }

  val subContractIdInParentGroup: BuiltIn[StatefulContext] = new SubContractIdOfBuiltIn {
    val name: String = "subContractIdInParentGroup"

    override def genCodeForArgs[C <: StatefulContext](
        args: Seq[Ast.Expr[C]],
        state: Compiler.State[C]
    ): Seq[Instr[C]] = {
      assume(args.length == 2)
      (args(0).genCode(state) :+ Dup) ++ args(1).genCode(state)
    }

    def genCode(inputType: Seq[Type]): Seq[Instr[StatefulContext]] = {
      Seq[Instr[StatefulContext]](
        SubContractIdOf,
        U256Const0,
        // scalastyle:off magic.number
        U256Const(Val.U256(U256.unsafe(31))),
        ByteVecSlice,
        Swap,
        U256Const(Val.U256(U256.unsafe(31))),
        U256Const(Val.U256(U256.unsafe(32))),
        // scalastyle:on magic.number
        ByteVecSlice,
        ByteVecConcat
      )
    }
  }

  val nullContractAddress: SimpleBuiltIn[StatefulContext] =
    SimpleBuiltIn.utilsSimple(
      "nullContractAddress",
      Seq.empty,
      Seq[Type](Type.Address),
      NullContractAddress,
      argsName = Seq(),
      retComment = "the null contract address with contract id being zeros"
    )

  private def contractIdBuiltIn(funcName: String) = {
    new BuiltIn[StatefulContext] with DocUtils {
      val name: String       = funcName
      val category: Category = Category.Contract

      def signature: String             = s"fn $name!(contract:<Contract>) -> (ByteVec)"
      def usePreapprovedAssets: Boolean = false
      def useAssetsInContract: Ast.ContractAssetsAnnotation = Ast.NotUseContractAssets

      def returnType(selfContractType: Type): Seq[Type] = Seq(Type.ByteVec)

      @SuppressWarnings(Array("org.wartremover.warts.IsInstanceOf"))
      def getReturnType[C <: StatefulContext](
          inputType: Seq[Type],
          state: Compiler.State[C]
      ): Seq[Type] = {
        if (inputType.length == 1 && inputType(0).isInstanceOf[Type.Contract]) {
          Seq(Type.ByteVec)
        } else {
          throw Error(
            s"""Invalid args type ${quote(
                inputType
              )} for builtin func ${name}, expected "List(Contract)"""",
            None
          )
        }
      }

      def genCode(inputType: Seq[Type]): Seq[Instr[StatefulContext]] = Seq.empty

      val argsCommentedName: Seq[(String, String)] =
        Seq("contract" -> "the contract variable")

      val retComment: String = "the id of the contract"
      def doc: String        = s"Returns $retComment"
    }
  }

  val selfContract: BuiltIn[StatefulContext] = new BuiltIn[StatefulContext] with DocUtils {
    val name: String       = "selfContract"
    val category: Category = Category.Contract

    def signature: String                                 = s"fn $name!() -> (<Contract>)"
    def usePreapprovedAssets: Boolean                     = false
    def useAssetsInContract: Ast.ContractAssetsAnnotation = Ast.NotUseContractAssets

    def returnType(selfContractType: Type): Seq[Type] = Seq(selfContractType)
    def getReturnType[C <: StatefulContext](
        inputType: Seq[Type],
        state: Compiler.State[C]
    ): Seq[Type] =
      Seq(state.selfContractType)

    def genCode(inputType: Seq[Type]): Seq[Instr[StatefulContext]] = Seq(SelfContractId)

    val argsCommentedName: Seq[(String, String)] = Seq.empty
    val retComment: String                       = "self contract"
    def doc: String                              = s"Returns $retComment"
  }

  val tokenId: BuiltIn[StatefulContext]    = contractIdBuiltIn("tokenId")
  val contractId: BuiltIn[StatefulContext] = contractIdBuiltIn("contractId")

  val contractAddress: BuiltIn[StatefulContext] = {
    new BuiltIn[StatefulContext] with DocUtils {
      val name: String       = "contractAddress"
      val category: Category = Category.Contract

      def signature: String             = s"fn contractAddress!(contract:<Contract>) -> (Address)"
      def usePreapprovedAssets: Boolean = false
      def useAssetsInContract: Ast.ContractAssetsAnnotation = Ast.NotUseContractAssets

      def returnType(selfContractType: Type): Seq[Type] = Seq(Type.Address)

      @SuppressWarnings(Array("org.wartremover.warts.IsInstanceOf"))
      def getReturnType[C <: StatefulContext](
          inputType: Seq[Type],
          state: Compiler.State[C]
      ): Seq[Type] = {
        if (inputType.length == 1 && inputType(0).isInstanceOf[Type.Contract]) {
          Seq(Type.Address)
        } else {
          throw Error(
            s"""Invalid args type ${quote(
                inputType
              )} for builtin func ${name}, expected "List(Contract)"""",
            None
          )
        }
      }

      def genCode(inputType: Seq[Type]): Seq[Instr[StatefulContext]] = Seq(
        ContractIdToAddress
      )

      val argsCommentedName: Seq[(String, String)] =
        Seq("contract" -> "the contract variable")

      val retComment: String = "the address of the contract"
      def doc: String        = s"Returns $retComment"
    }
  }

  val statefulFuncsSeq: Seq[(String, BuiltIn[StatefulContext])] =
    statelessFuncsSeq ++ Seq(
      approveToken,
      tokenRemaining,
      transferToken,
      transferTokenFromSelf,
      transferTokenToSelf,
      burnToken,
      lockApprovedAssets,
      createContract,
      createContractWithToken,
      copyCreateContract,
      copyCreateContractWithToken,
      createSubContract,
      createSubContractWithToken,
      copyCreateSubContract,
      copyCreateSubContractWithToken,
      selfAddress,
      selfContractId,
      selfTokenId,
      tokenId,
      contractId,
      contractAddress,
      callerContractId,
      callerAddress,
      contractInitialStateHash,
      contractCodeHash,
      callerInitialStateHash,
      callerCodeHash,
      contractExists,
      destroySelf,
      migrate,
      migrateWithFields,
      isCalledFromTxScript,
      subContractId,
      subContractIdOf,
      subContractIdInParentGroup,
      nullContractAddress,
      selfContract,
<<<<<<< HEAD
      payGasFee,
      minimalContractDeposit,
      mapEntryDeposit
=======
      payGasFee
>>>>>>> 539c6102
    ).map(f => f.name -> f)

  val statefulFuncs: Map[String, BuiltIn[StatefulContext]] = statefulFuncsSeq.toMap

  trait ContractBuiltIn[Ctx <: StatelessContext] extends Compiler.ContractFunc[Ctx] {
    val isPublic: Boolean                                 = true
    val usePreapprovedAssets: Boolean                     = false
    val useAssetsInContract: Ast.ContractAssetsAnnotation = Ast.NotUseContractAssets
    val useUpdateFields: Boolean                          = false

    override def isStatic: Boolean = true

    def returnType: Seq[Type]
    def getReturnType[C <: Ctx](inputType: Seq[Type], state: Compiler.State[C]): Seq[Type] = {
      if (inputType == argsType) {
        returnType
      } else {
        throw Error(s"Invalid args type ${quote(inputType)} for builtin func $name", None)
      }
    }
  }

  object ContractBuiltIn {
    @inline def genCodeForStdId[Ctx <: StatelessContext](
        stdInterfaceIdOpt: Option[Ast.StdInterfaceId],
        fieldLength: Int
    ): Seq[Instr[Ctx]] = {
      stdInterfaceIdOpt match {
        case Some(id) =>
          Seq[Instr[Ctx]](
            BytesConst(Val.ByteVec(id.bytes)),
            U256Const(Val.U256.unsafe(fieldLength + 1)),
            Encode
          )
        case _ => Seq[Instr[Ctx]](U256Const(Val.U256.unsafe(fieldLength)), Encode)
      }
    }
  }

  def encodeFields[Ctx <: StatelessContext](
      stdInterfaceIdOpt: Option[Ast.StdInterfaceId],
      fields: Seq[Ast.Argument],
      globalState: Ast.GlobalState
  ): Compiler.ContractFunc[Ctx] = {
    val fieldsMutability =
      fields.flatMap(arg => globalState.flattenTypeMutability(arg.tpe, arg.isMutable))
    val immFieldsLength = fieldsMutability.count(!_)
    val mutFieldsLength = fieldsMutability.length - immFieldsLength
    new ContractBuiltIn[Ctx] {
      val name: String          = "encodeFields"
      val argsType: Seq[Type]   = globalState.resolveTypes(fields.map(_.tpe))
      val returnType: Seq[Type] = Seq(Type.ByteVec, Type.ByteVec)

      override def genCodeForArgs[C <: Ctx](
          args: Seq[Ast.Expr[C]],
          state: Compiler.State[C]
      ): Seq[Instr[C]] = {
        val (immFields, mutFields) = state.genInitCodes(fieldsMutability, args)
        val immFieldInstrs = immFields ++ ContractBuiltIn.genCodeForStdId(
          stdInterfaceIdOpt,
          immFieldsLength
        )
        val mutFieldInstrs = mutFields ++ Seq[Instr[Ctx]](
          U256Const(Val.U256.unsafe(mutFieldsLength)),
          Encode
        )
        immFieldInstrs ++ mutFieldInstrs
      }

      def genCode(inputType: Seq[Type]): Seq[Instr[Ctx]] = Seq.empty
    }
  }
}<|MERGE_RESOLUTION|>--- conflicted
+++ resolved
@@ -1566,14 +1566,15 @@
   val payGasFee: SimpleBuiltIn[StatefulContext] =
     SimpleBuiltIn.asset(
       "payGasFee",
-<<<<<<< HEAD
-      Seq.empty,
+      Seq[Type](Type.Address, Type.U256),
       Seq.empty,
       PayGasFee,
-      argsName = Seq.empty,
+      argsName = Seq(
+        "payer"  -> "payer of the gas",
+        "amount" -> "the amount of gas to be paid in ALPH"
+      ),
       retComment = "",
-      doc = "Pay gas fee.",
-      usePreapprovedAssets = true
+      doc = "Pay gas fee."
     )
 
   val minimalContractDeposit: SimpleBuiltIn[StatefulContext] =
@@ -1596,17 +1597,6 @@
       argsName = Seq.empty,
       retComment = "the amount of ALPH required to create a map entry",
       doc = "The amount of ALPH required to create a map entry"
-=======
-      Seq[Type](Type.Address, Type.U256),
-      Seq.empty,
-      PayGasFee,
-      argsName = Seq(
-        "payer"  -> "payer of the gas",
-        "amount" -> "the amount of gas to be paid in ALPH"
-      ),
-      retComment = "",
-      doc = "Pay gas fee."
->>>>>>> 539c6102
     )
 
   sealed abstract private class SubContractBuiltIn extends BuiltIn[StatefulContext] with DocUtils {
@@ -1859,13 +1849,9 @@
       subContractIdInParentGroup,
       nullContractAddress,
       selfContract,
-<<<<<<< HEAD
       payGasFee,
       minimalContractDeposit,
       mapEntryDeposit
-=======
-      payGasFee
->>>>>>> 539c6102
     ).map(f => f.name -> f)
 
   val statefulFuncs: Map[String, BuiltIn[StatefulContext]] = statefulFuncsSeq.toMap
