// Copyright 2018 The Alephium Authors
// This file is part of the alephium project.
//
// The library is free software: you can redistribute it and/or modify
// it under the terms of the GNU Lesser General Public License as published by
// the Free Software Foundation, either version 3 of the License, or
// (at your option) any later version.
//
// The library is distributed in the hope that it will be useful,
// but WITHOUT ANY WARRANTY; without even the implied warranty of
// MERCHANTABILITY or FITNESS FOR A PARTICULAR PURPOSE. See the
// GNU Lesser General Public License for more details.
//
// You should have received a copy of the GNU Lesser General Public License
// along with the library. If not, see <http://www.gnu.org/licenses/>.

package org.alephium.ralph

import scala.language.reflectiveCalls

import org.alephium.protocol.model.dustUtxoAmount
import org.alephium.protocol.vm._
import org.alephium.ralph.Compiler.{Error, FuncInfo}
import org.alephium.util.{AVector, U256}

// scalastyle:off file.size.limit
// scalastyle:off number.of.methods
object BuiltIn {
  sealed trait BuiltIn[-Ctx <: StatelessContext] extends FuncInfo[Ctx] {
    lazy val funcId: Ast.FuncId = Ast.FuncId(name, isBuiltIn = true)
    def name: String
    def category: Category
    def signature: String
    def params: Seq[String]
    def returns: String
    def doc: String

    def isPublic: Boolean        = true
    def useUpdateFields: Boolean = false

    def genExternalCallCode(typeId: Ast.TypeId): Seq[Instr[StatefulContext]] = {
      throw Compiler.Error(
        s"Built-in function $name does not belong to contract ${typeId.name}",
        typeId.sourceIndex
      )
    }
  }

  sealed trait Category {
    override def toString: String = getClass.getSimpleName.init
  }
  object Category {
    case object Contract     extends Category
    case object SubContract  extends Category
    case object Asset        extends Category
    case object Utils        extends Category
    case object Chain        extends Category
    case object Conversion   extends Category
    case object ByteVec      extends Category
    case object Cryptography extends Category
  }

  trait DocUtils {
    def name: String
    def returnType(selfContractType: Type): Seq[Type]

    def argsCommentedName: Seq[(String, String)]
    def retComment: String

    def params: Seq[String] = {
      argsCommentedName.map { case (name, comment) =>
        s"@param $name $comment"
      }
    }

    def returns: String = s"@returns $retComment"
  }

  sealed trait NoOverloadingUtils[-Ctx <: StatelessContext] {
    def name: String
    def argsType: Seq[Type]
    def argsCommentedName: Seq[(String, String)]
    def returnType(selfContractType: Type): Seq[Type]

    def getReturnType[C <: Ctx](inputType: Seq[Type], state: Compiler.State[C]): Seq[Type] = {
      if (inputType == argsType) {
        returnType(state.selfContractType)
      } else {
        throw Error(
          s"Invalid args type ${quote(inputType)} for builtin func $name, expected ${quote(argsType)}",
          None
        )
      }
    }
  }

  final case class SimpleBuiltIn[-Ctx <: StatelessContext](
      name: String,
      argsType: Seq[Type],
      returnType: Seq[Type],
      instrs: Seq[Instr[Ctx]],
      usePreapprovedAssets: Boolean,
      useAssetsInContract: Option[Ast.UseContractAssets],
      category: Category,
      argsCommentedName: Seq[(String, String)],
      retComment: String,
      doc: String
  ) extends BuiltIn[Ctx]
      with DocUtils
      with NoOverloadingUtils[Ctx] {
    require(argsCommentedName.length == argsType.length)

    override def returnType(selfContractType: Type): Seq[Type] = returnType

    override def genCode(inputType: Seq[Type]): Seq[Instr[Ctx]] = instrs

    def signature: String = {
      val args = argsCommentedName.zip(argsType).map { case ((name, _), tpe) => s"$name:$tpe" }
      s"fn $name!(${args.mkString(", ")}) -> (${returnType.mkString(", ")})"
    }
  }

  // scalastyle:off parameter.number
  @SuppressWarnings(Array("org.wartremover.warts.DefaultArguments"))
  object SimpleBuiltIn {
    private def tag[Ctx <: StatelessContext](category: Category) = new {
      def apply(
          name: String,
          argsType: Seq[Type],
          returnType: Seq[Type],
          instr: Instr[Ctx],
          argsName: Seq[(String, String)],
          retComment: String,
          doc: String,
          usePreapprovedAssets: Boolean = false,
          useAssetsInContract: Option[Ast.UseContractAssets] = None
      ): SimpleBuiltIn[Ctx] =
        SimpleBuiltIn(
          name,
          argsType,
          returnType,
          Seq(instr),
          usePreapprovedAssets,
          useAssetsInContract,
          category,
          argsName,
          retComment,
          doc
        )
    }

    private def simpleReturn[Ctx <: StatelessContext](category: Category) = new {
      def apply(
          name: String,
          argsType: Seq[Type],
          returnType: Seq[Type],
          instr: Instr[Ctx],
          argsName: Seq[(String, String)],
          retComment: String,
          usePreapprovedAssets: Boolean = false,
          useAssetsInContract: Option[Ast.UseContractAssets] = None
      ): SimpleBuiltIn[Ctx] =
        SimpleBuiltIn(
          name,
          argsType,
          returnType,
          Seq(instr),
          usePreapprovedAssets,
          useAssetsInContract,
          category,
          argsName,
          retComment,
          doc = s"Returns $retComment."
        )
    }

    private def multipleInstrReturn[Ctx <: StatelessContext](category: Category) = new {
      def apply(
          name: String,
          argsType: Seq[Type],
          returnType: Seq[Type],
          instrs: Seq[Instr[Ctx]],
          argsName: Seq[(String, String)],
          retComment: String,
          usePreapprovedAssets: Boolean = false,
          useAssetsInContract: Option[Ast.UseContractAssets] = None
      ): SimpleBuiltIn[Ctx] =
        SimpleBuiltIn(
          name,
          argsType,
          returnType,
          instrs,
          usePreapprovedAssets,
          useAssetsInContract,
          category,
          argsName,
          retComment,
          doc = s"Returns $retComment."
        )
    }

    private[ralph] val cryptography = tag[StatelessContext](Category.Cryptography)
    private[ralph] val chain        = tag[StatelessContext](Category.Chain)
    private[ralph] val conversion   = tag[StatelessContext](Category.Conversion)
    private[ralph] val byteVec      = tag[StatelessContext](Category.ByteVec)
    private[ralph] val asset        = tag[StatefulContext](Category.Asset)
    private[ralph] val contract     = tag[StatefulContext](Category.Contract)
    private[ralph] val subContract  = tag[StatefulContext](Category.SubContract)

    private[ralph] val chainSimple    = simpleReturn[StatelessContext](Category.Chain)
    private[ralph] val byteVecSimple  = simpleReturn[StatelessContext](Category.ByteVec)
    private[ralph] val assetSimple    = simpleReturn[StatefulContext](Category.Asset)
    private[ralph] val contractSimple = simpleReturn[StatefulContext](Category.Contract)

    private[BuiltIn] def utils[Ctx <: StatelessContext]       = tag[Ctx](Category.Utils)
    private[BuiltIn] def utilsSimple[Ctx <: StatelessContext] = simpleReturn[Ctx](Category.Utils)
    private[BuiltIn] def utilsMultipleInstr[Ctx <: StatelessContext] =
      multipleInstrReturn[Ctx](Category.Utils)

    def hash(
        name: String,
        argsType: Seq[Type],
        returnType: Seq[Type],
        instr: Instr[StatelessContext]
    ): SimpleBuiltIn[StatelessContext] =
      cryptography(
        name,
        argsType,
        returnType,
        instr,
        argsName = Seq("data" -> "the input data to be hashed"),
        retComment = "the hash result",
        doc = s"Computes the ${name.capitalize} hash of the input."
      )
  }

  final case class ArgsTypeWithInstrs[-Ctx <: StatelessContext](
      argsTypes: Seq[Type],
      instrs: Seq[Instr[Ctx]]
  )

  final case class OverloadedSimpleBuiltIn[Ctx <: StatelessContext](
      name: String,
      argsTypeWithInstrs: Seq[ArgsTypeWithInstrs[Ctx]],
      returnType: Seq[Type],
      category: Category,
      argsCommentedName: Seq[(String, String)],
      retComment: String,
      signature: String,
      doc: String,
      usePreapprovedAssets: Boolean,
      useAssetsInContract: Option[Ast.UseContractAssets]
  ) extends BuiltIn[Ctx]
      with DocUtils {
    override def getReturnType[C <: Ctx](
        inputType: Seq[Type],
        state: Compiler.State[C]
    ): Seq[Type] = {
      assume(argsTypeWithInstrs.distinctBy(_.argsTypes).length == argsTypeWithInstrs.length)

      if (argsTypeWithInstrs.exists(_.argsTypes == inputType)) {
        returnType
      } else {
        throw Error(s"Invalid args type ${quote(inputType)} for builtin func $name", None)
      }
    }

    override def returnType(selfContractType: Type): Seq[Type] = returnType

    override def genCode(inputType: Seq[Type]): Seq[Instr[Ctx]] = {
      argsTypeWithInstrs.find(_.argsTypes == inputType) match {
        case Some(ArgsTypeWithInstrs(_, instrs)) =>
          instrs
        case None =>
          throw Error(s"Invalid args type ${quote(inputType)} for builtin func $name", None)
      }
    }
  }

  object OverloadedSimpleBuiltIn {
    def contractWithtoken(
        name: String,
        argsTypeWithInstrs: Seq[ArgsTypeWithInstrs[StatefulContext]],
        returnType: Seq[Type],
        category: Category,
        argsName: Seq[(String, String)],
        doc: String,
        usePreapprovedAssets: Boolean,
        useAssetsInContract: Option[Ast.UseContractAssets]
    ): OverloadedSimpleBuiltIn[StatefulContext] = {
      val signature: String = {
        val args =
          argsName.zip(argsTypeWithInstrs(0).argsTypes).map { case ((name, _), tpe) =>
            s"$name:$tpe"
          }
        s"fn $name!(${args.mkString(", ")}, issueTo?:Address) -> (${returnType.mkString(", ")})"
      }
      OverloadedSimpleBuiltIn(
        name,
        argsTypeWithInstrs,
        returnType,
        category,
        argsName :+ ("issueTo (optional)" -> "a designated address to receive issued token"),
        retComment = "the id of the created contract",
        signature,
        doc,
        usePreapprovedAssets,
        useAssetsInContract
      )
    }
  }

  sealed abstract class GenericStatelessBuiltIn(val name: String)
      extends BuiltIn[StatelessContext] {
    def usePreapprovedAssets: Boolean                      = false
    def useAssetsInContract: Option[Ast.UseContractAssets] = None
  }

  val blake2b: SimpleBuiltIn[StatelessContext] =
    SimpleBuiltIn.cryptography(
      "blake2b",
      Seq(Type.ByteVec),
      Seq(Type.ByteVec),
      Blake2b,
      argsName = Seq("data" -> "the input data to be hashed"),
      retComment = "the 32 bytes hash result",
      doc = s"Computes the Blake2b-256 hash of the input."
    )
  val keccak256: SimpleBuiltIn[StatelessContext] =
    SimpleBuiltIn.hash("keccak256", Seq(Type.ByteVec), Seq(Type.ByteVec), Keccak256)
  val sha256: SimpleBuiltIn[StatelessContext] =
    SimpleBuiltIn.hash("sha256", Seq(Type.ByteVec), Seq(Type.ByteVec), Sha256)
  val sha3: SimpleBuiltIn[StatelessContext] =
    SimpleBuiltIn.hash("sha3", Seq(Type.ByteVec), Seq(Type.ByteVec), Sha3)
  val assert: SimpleBuiltIn[StatelessContext] =
    SimpleBuiltIn.utils(
      "assert",
      Seq[Type](Type.Bool, Type.U256),
      Seq.empty,
      AssertWithErrorCode,
      argsName = Seq(
        "condition" -> "the condition to be checked",
        "errorCode" -> "the error code to throw if the check fails"
      ),
      retComment = "",
      doc = "Tests the condition or checks invariants."
    )
  val verifyTxSignature: SimpleBuiltIn[StatelessContext] =
    SimpleBuiltIn.cryptography(
      "verifyTxSignature",
      Seq(Type.ByteVec),
      Seq(),
      VerifyTxSignature,
      argsName = Seq("publicKey" -> "the public key (33 bytes) of the signer"),
      retComment = "",
      doc =
        "Verifies the transaction SecP256K1 signature of a public key. The signature is signed against the transaction id."
    )
  val getSegregatedSignature: SimpleBuiltIn[StatelessContext] =
    SimpleBuiltIn.cryptography(
      "getSegregatedSignature",
      Seq.empty,
      Seq(Type.ByteVec),
      GetSegregatedSignature,
      argsName = Seq.empty,
      retComment = "the segregated signature of the transaction",
      doc = "The segregated signature of the transaction"
    )
  val verifySecP256K1: SimpleBuiltIn[StatelessContext] =
    SimpleBuiltIn.cryptography(
      "verifySecP256K1",
      Seq(Type.ByteVec, Type.ByteVec, Type.ByteVec),
      Seq.empty,
      VerifySecP256K1,
      argsName = Seq(
        "data"      -> "the data (32 bytes) that was supposed to have been signed",
        "publicKey" -> "the public key (33 bytes) of the signer",
        "signature" -> "the signature (64 bytes) value"
      ),
      retComment = "",
      doc = s"Verifies the SecP256K1 signature of the input and public key."
    )
  val checkCaller: SimpleBuiltIn[StatelessContext] =
    SimpleBuiltIn.utils(
      "checkCaller",
      Seq[Type](Type.Bool, Type.U256),
      Seq.empty,
      AssertWithErrorCode,
      argsName = Seq(
        "condition" -> "the condition to be checked",
        "errorCode" -> "the error code to throw if the check fails"
      ),
      retComment = "",
      doc = s"Checks conditions of the external caller of the function."
    )
  val verifyED25519: SimpleBuiltIn[StatelessContext] =
    SimpleBuiltIn.cryptography(
      "verifyED25519",
      Seq(Type.ByteVec, Type.ByteVec, Type.ByteVec),
      Seq.empty,
      VerifyED25519,
      argsName = Seq(
        "data"      -> "the data (32 bytes) that was supposed to have been signed",
        "publicKey" -> "the public key (32 bytes) of the signer",
        "signature" -> "the signature value (64 bytes)"
      ),
      retComment = "",
      doc = s"Verifies the ED25519 signature of the input and public key."
    )
  val verifyBIP340Schnorr: SimpleBuiltIn[StatelessContext] =
    SimpleBuiltIn.cryptography(
      "verifyBIP340Schnorr",
      Seq(Type.ByteVec, Type.ByteVec, Type.ByteVec),
      Seq.empty,
      VerifyBIP340Schnorr,
      argsName = Seq(
        "data"      -> "the data (32 bytes) that was supposed to have been signed",
        "publicKey" -> "the public key (32 bytes) of the signer",
        "signature" -> "the signature value (64 bytes)"
      ),
      retComment = "",
      doc = s"Verifies the BIP340 Schnorr signature of the input and public key."
    )
  val ethEcRecover: SimpleBuiltIn[StatelessContext] =
    SimpleBuiltIn.cryptography(
      "ethEcRecover",
      Seq(Type.ByteVec, Type.ByteVec),
      Seq(Type.ByteVec),
      EthEcRecover,
      argsName = Seq(
        "data"      -> "the data that was supposed to have been signed",
        "signature" -> "the signature value"
      ),
      retComment = "the ETH account that signed the data",
      doc = s"Recovers the ETH account that signed the data."
    )
  val networkId: SimpleBuiltIn[StatelessContext] =
    SimpleBuiltIn.chainSimple(
      "networkId",
      Seq.empty,
      Seq(Type.ByteVec),
      NetworkId,
      Seq(),
      retComment = "the network id (a single byte)"
    )
  val blockTimeStamp: SimpleBuiltIn[StatelessContext] =
    SimpleBuiltIn.chainSimple(
      "blockTimeStamp",
      Seq.empty,
      Seq(Type.U256),
      BlockTimeStamp,
      Seq(),
      retComment = "the block timestamp"
    )
  val blockTarget: SimpleBuiltIn[StatelessContext] =
    SimpleBuiltIn.chainSimple(
      "blockTarget",
      Seq.empty,
      Seq(Type.U256),
      BlockTarget,
      Seq(),
      retComment = "the block difficulty target"
    )
  val txId: SimpleBuiltIn[StatelessContext] =
    SimpleBuiltIn.chainSimple(
      "txId",
      Seq.empty,
      Seq(Type.ByteVec),
      TxId,
      Seq(),
      retComment = "the current transaction id"
    )
  val txInputAddress: SimpleBuiltIn[StatelessContext] =
    SimpleBuiltIn.chainSimple(
      "txInputAddress",
      Seq(Type.U256),
      Seq(Type.Address),
      TxInputAddressAt,
      argsName = Seq("txInputIndex" -> "the index of the transaction input"),
      retComment = "the n-th transaction input address"
    )
  val txInputsSize: SimpleBuiltIn[StatelessContext] =
    SimpleBuiltIn.chainSimple(
      "txInputsSize",
      Seq.empty,
      Seq(Type.U256),
      TxInputsSize,
      Seq(),
      retComment = "the number of transaction inputs"
    )
  val txGasPrice: SimpleBuiltIn[StatelessContext] =
    SimpleBuiltIn.chainSimple(
      "txGasPrice",
      Seq.empty,
      Seq(Type.U256),
      TxGasPrice,
      Seq.empty,
      retComment = "the current transaction gas price"
    )
  val txGasAmount: SimpleBuiltIn[StatelessContext] =
    SimpleBuiltIn.chainSimple(
      "txGasAmount",
      Seq.empty,
      Seq(Type.U256),
      TxGasAmount,
      Seq.empty,
      retComment = "the current transaction gas amount"
    )
  val txGasFee: SimpleBuiltIn[StatelessContext] =
    SimpleBuiltIn.chainSimple(
      "txGasFee",
      Seq.empty,
      Seq(Type.U256),
      TxGasFee,
      Seq.empty,
      retComment = "the current transaction gas fee"
    )
  val verifyAbsoluteLocktime: SimpleBuiltIn[StatelessContext] =
    SimpleBuiltIn.chain(
      "verifyAbsoluteLocktime",
      Seq(Type.U256),
      Seq.empty,
      VerifyAbsoluteLocktime,
      argsName = Seq("lockUntil" -> "the timestamp until which the lock is valid"),
      retComment = "",
      doc = "Verifies that the absolute locktime is before the block timestamp, otherwise it fails."
    )
  val verifyRelativeLocktime: SimpleBuiltIn[StatelessContext] =
    SimpleBuiltIn.chain(
      "verifyRelativeLocktime",
      Seq(Type.U256, Type.U256),
      Seq.empty,
      VerifyRelativeLocktime,
      argsName = Seq(
        "txInputIndex" -> "the index of the transaction input",
        "lockDuration" -> "the duration that the input is locked for"
      ),
      retComment = "",
      doc =
        "Verifies that the input's creation timestamp + lock duration is before the block timestamp, otherwise it fails."
    )

  sealed abstract class ConversionBuiltIn(name: String) extends GenericStatelessBuiltIn(name) {
    def category: Category = Category.Conversion

    def toType: Type

    def validTypes: AVector[Type]

    def validate(tpe: Type): Boolean = validTypes.contains(tpe) && (tpe != toType)

    override def getReturnType[C <: StatelessContext](
        inputType: Seq[Type],
        state: Compiler.State[C]
    ): Seq[Type] = {
      if (inputType.length != 1 || !validate(inputType(0))) {
        throw Error(s"Invalid args type ${quote(inputType)} for builtin func $name", None)
      } else {
        Seq(toType)
      }
    }
  }

  val toI256: ConversionBuiltIn = new ConversionBuiltIn("toI256") {
    val validTypes: AVector[Type] = AVector(Type.U256)

    override def toType: Type = Type.I256

    override def genCode(inputType: Seq[Type]): Seq[Instr[StatelessContext]] = {
      inputType(0) match {
        case Type.U256 => Seq(U256ToI256)
        case _         => throw new RuntimeException("Dead branch")
      }
    }

    def signature: String   = s"fn $name!(from:U256) -> (I256)"
    val params: Seq[String] = Seq("@param from a U256 to be converted")
    val returns: String     = "@returns a I256"
    def doc: String         = "Converts U256 to I256."
  }
  val toU256: ConversionBuiltIn = new ConversionBuiltIn("toU256") {
    val validTypes: AVector[Type] = AVector(Type.I256)

    override def toType: Type = Type.U256

    override def genCode(inputType: Seq[Type]): Seq[Instr[StatelessContext]] = {
      inputType(0) match {
        case Type.I256 => Seq(I256ToU256)
        case _         => throw new RuntimeException("Dead branch")
      }
    }

    def signature: String   = s"fn $name!(from:I256) -> (U256)"
    val params: Seq[String] = Seq("@param from a I256 to be converted")
    val returns: String     = "@returns a U256"
    val doc: String         = "Converts I256 to U256."
  }

  val toByteVec: ConversionBuiltIn = new ConversionBuiltIn("toByteVec") {
    val validTypes: AVector[Type] = AVector(Type.Bool, Type.I256, Type.U256, Type.Address)

    override def toType: Type = Type.ByteVec

    override def genCode(inputType: Seq[Type]): Seq[Instr[StatelessContext]] = {
      inputType(0) match {
        case Type.Bool    => Seq(BoolToByteVec)
        case Type.I256    => Seq(I256ToByteVec)
        case Type.U256    => Seq(U256ToByteVec)
        case Type.Address => Seq(AddressToByteVec)
        case _            => throw new RuntimeException("Dead branch")
      }
    }

    def signature: String   = s"fn $name!(from:Bool|I256|U256|Address) -> (ByteVec)"
    val params: Seq[String] = Seq("@param from a Bool|I256|U256|Address to be converted")
    val returns: String     = "@returns a ByteVec"
    val doc: String         = "Converts Bool/I256/U256/Address to ByteVec"
  }

  val size: SimpleBuiltIn[StatelessContext] =
    SimpleBuiltIn.byteVecSimple(
      "size",
      Seq[Type](Type.ByteVec),
      Seq[Type](Type.U256),
      ByteVecSize,
      argsName = Seq("bytes" -> "a ByteVec"),
      retComment = "the size of the ByteVec"
    )

  val isAssetAddress: SimpleBuiltIn[StatelessContext] =
    SimpleBuiltIn.utils(
      "isAssetAddress",
      Seq[Type](Type.Address),
      Seq[Type](Type.Bool),
      IsAssetAddress,
      argsName = Seq("address" -> "the input address to be tested"),
      retComment = "true if the address is an asset address, false otherwise",
      doc = "Returns whether an address is an asset address."
    )

  val isContractAddress: SimpleBuiltIn[StatelessContext] =
    SimpleBuiltIn.utils(
      "isContractAddress",
      Seq[Type](Type.Address),
      Seq[Type](Type.Bool),
      IsContractAddress,
      argsName = Seq("address" -> "the input address to be tested"),
      retComment = "true if the address is a contract address, false otherwise",
      doc = "Returns whether an address is a contract address."
    )

  val byteVecSlice: SimpleBuiltIn[StatelessContext] =
    SimpleBuiltIn.byteVec(
      "byteVecSlice",
      Seq[Type](Type.ByteVec, Type.U256, Type.U256),
      Seq[Type](Type.ByteVec),
      ByteVecSlice,
      argsName = Seq(
        "bytes" -> "a ByteVec",
        "from"  -> "the lowest index to include from the ByteVec",
        "until" -> "the lowest index to exclude from the ByteVec"
      ),
      retComment =
        "a ByteVec containing the elements greater than or equal to index from extending up to (but not including) index until of this ByteVec",
      doc = "Selects an interval of bytes."
    )

  val encodeToByteVec: BuiltIn[StatelessContext] = new BuiltIn[StatelessContext] {
    val name: String = "encodeToByteVec"

    def category: Category                                 = Category.ByteVec
    override def isVariadic: Boolean                       = true
    def usePreapprovedAssets: Boolean                      = false
    def useAssetsInContract: Option[Ast.UseContractAssets] = None

    def getReturnType[C <: StatelessContext](
        inputType: Seq[Type],
        state: Compiler.State[C]
    ): Seq[Type] =
      Seq(Type.ByteVec)

    def genCode(inputType: Seq[Type]): Seq[Instr[StatelessContext]] = Seq(Encode)

    def signature: String   = s"fn $name!(...any) -> (ByteVec)"
    def params: Seq[String] = Seq("@param any a sequence of input values")
    def returns: String     = "@returns a ByteVec encoding the inputs"
    def doc: String         = "Encodes inputs as big-endian ByteVec."
  }

  val zeros: SimpleBuiltIn[StatelessContext] =
    SimpleBuiltIn.utilsSimple(
      "zeros",
      Seq[Type](Type.U256),
      Seq[Type](Type.ByteVec),
      Zeros,
      argsName = Seq("n" -> "the number of zeros"),
      retComment = "a ByteVec of zeros"
    )

  val u256To1Byte: SimpleBuiltIn[StatelessContext] =
    SimpleBuiltIn.conversion(
      "u256To1Byte",
      Seq[Type](Type.U256),
      Seq[Type](Type.ByteVec),
      U256To1Byte,
      argsName = Seq("u256" -> "the input U256"),
      retComment = "1 byte",
      doc = "Converts U256 to 1 byte."
    )

  val u256To2Byte: SimpleBuiltIn[StatelessContext] =
    SimpleBuiltIn.conversion(
      "u256To2Byte",
      Seq[Type](Type.U256),
      Seq[Type](Type.ByteVec),
      U256To2Byte,
      argsName = Seq("u256" -> "the input U256"),
      retComment = "2 bytes",
      doc = "Converts U256 to 2 big-endian bytes."
    )

  val u256To4Byte: SimpleBuiltIn[StatelessContext] =
    SimpleBuiltIn.conversion(
      "u256To4Byte",
      Seq[Type](Type.U256),
      Seq[Type](Type.ByteVec),
      U256To4Byte,
      argsName = Seq("u256" -> "the input U256"),
      retComment = "4 bytes",
      doc = "Converts U256 to 4 big-endian bytes."
    )

  val u256To8Byte: SimpleBuiltIn[StatelessContext] =
    SimpleBuiltIn.conversion(
      "u256To8Byte",
      Seq[Type](Type.U256),
      Seq[Type](Type.ByteVec),
      U256To8Byte,
      argsName = Seq("u256" -> "the input U256"),
      retComment = "8 bytes",
      doc = "Converts U256 to 8 big-endian bytes."
    )

  val u256To16Byte: SimpleBuiltIn[StatelessContext] =
    SimpleBuiltIn.conversion(
      "u256To16Byte",
      Seq[Type](Type.U256),
      Seq[Type](Type.ByteVec),
      U256To16Byte,
      argsName = Seq("u256" -> "the input U256"),
      retComment = "16 bytes",
      doc = "Converts U256 to 16 big-endian bytes."
    )

  val u256To32Byte: SimpleBuiltIn[StatelessContext] =
    SimpleBuiltIn.conversion(
      "u256To32Byte",
      Seq[Type](Type.U256),
      Seq[Type](Type.ByteVec),
      U256To32Byte,
      argsName = Seq("u256" -> "the input U256"),
      retComment = "32 bytes",
      doc = "Converts U256 to 32 big-endian bytes."
    )

  val u256ToString: BuiltIn[StatelessContext] =
    SimpleBuiltIn.conversion(
      "u256ToString",
      Seq[Type](Type.U256),
      Seq[Type](Type.ByteVec),
      U256ToString,
      argsName = Seq("u256" -> "the input U256"),
      retComment = "Converted string in ByteVec",
      doc = "Converts U256 to string in ByteVec."
    )

  val i256ToString: BuiltIn[StatelessContext] =
    SimpleBuiltIn.conversion(
      "i256ToString",
      Seq[Type](Type.I256),
      Seq[Type](Type.ByteVec),
      I256ToString,
      argsName = Seq("i256" -> "the input I256"),
      retComment = "Converted string in ByteVec",
      doc = "Converts I256 to string in ByteVec."
    )

  val boolToString: BuiltIn[StatelessContext] =
    SimpleBuiltIn.conversion(
      "boolToString",
      Seq[Type](Type.Bool),
      Seq[Type](Type.ByteVec),
      BoolToString,
      argsName = Seq("bool" -> "the input Bool"),
      retComment = "Converted string in ByteVec",
      doc = "Converts Bool to string in ByteVec."
    )

  val u256From1Byte: SimpleBuiltIn[StatelessContext] =
    SimpleBuiltIn.conversion(
      "u256From1Byte",
      Seq[Type](Type.ByteVec),
      Seq[Type](Type.U256),
      U256From1Byte,
      argsName = Seq("bytes" -> "the input ByteVec"),
      retComment = "an U256",
      doc = "Converts 1 byte to U256."
    )

  val u256From2Byte: SimpleBuiltIn[StatelessContext] =
    SimpleBuiltIn.conversion(
      "u256From2Byte",
      Seq[Type](Type.ByteVec),
      Seq[Type](Type.U256),
      U256From2Byte,
      argsName = Seq("bytes" -> "the input ByteVec"),
      retComment = "an U256",
      doc = "Converts 2 big-endian bytes to U256."
    )

  val u256From4Byte: SimpleBuiltIn[StatelessContext] =
    SimpleBuiltIn.conversion(
      "u256From4Byte",
      Seq[Type](Type.ByteVec),
      Seq[Type](Type.U256),
      U256From4Byte,
      argsName = Seq("bytes" -> "the input ByteVec"),
      retComment = "an U256",
      doc = "Converts 4 big-endian bytes to U256."
    )

  val u256From8Byte: SimpleBuiltIn[StatelessContext] =
    SimpleBuiltIn.conversion(
      "u256From8Byte",
      Seq[Type](Type.ByteVec),
      Seq[Type](Type.U256),
      U256From8Byte,
      argsName = Seq("bytes" -> "the input ByteVec"),
      retComment = "an U256",
      doc = "Converts 8 big-endian bytes to U256."
    )

  val u256From16Byte: SimpleBuiltIn[StatelessContext] =
    SimpleBuiltIn.conversion(
      "u256From16Byte",
      Seq[Type](Type.ByteVec),
      Seq[Type](Type.U256),
      U256From16Byte,
      argsName = Seq("bytes" -> "the input ByteVec"),
      retComment = "an U256",
      doc = "Converts 16 big-endian bytes to U256."
    )

  val u256From32Byte: SimpleBuiltIn[StatelessContext] =
    SimpleBuiltIn.conversion(
      "u256From32Byte",
      Seq[Type](Type.ByteVec),
      Seq[Type](Type.U256),
      U256From32Byte,
      argsName = Seq("bytes" -> "the input ByteVec"),
      retComment = "an U256",
      doc = "Converts 32 big-endian bytes to U256."
    )

  val byteVecToAddress: SimpleBuiltIn[StatelessContext] =
    SimpleBuiltIn.conversion(
      "byteVecToAddress",
      Seq[Type](Type.ByteVec),
      Seq[Type](Type.Address),
      ByteVecToAddress,
      argsName = Seq("bytes" -> "the input ByteVec"),
      retComment = "an Address",
      doc = "Converts ByteVec to Address."
    )

  val contractIdToAddress: SimpleBuiltIn[StatelessContext] =
    SimpleBuiltIn.conversion(
      "contractIdToAddress",
      Seq[Type](Type.ByteVec),
      Seq[Type](Type.Address),
      ContractIdToAddress,
      argsName = Seq("contractId" -> "the input contract id"),
      retComment = "a contract Address",
      doc = "Converts contract id (ByteVec) to contract address (Address)."
    )

  val addressToContractId: SimpleBuiltIn[StatelessContext] = SimpleBuiltIn[StatelessContext](
    name = "addressToContractId",
    argsType = Seq[Type](Type.Address),
    returnType = Seq[Type](Type.ByteVec),
    Seq(
      Dup,
      IsContractAddress,
      Assert,
      AddressToByteVec,
      U256Const1,
      // scalastyle:off magic.number
      U256Const(Val.U256(U256.unsafe(33))),
      // scalastyle:on magic.number
      ByteVecSlice
    ),
    usePreapprovedAssets = false,
    useAssetsInContract = None,
    category = Category.Conversion,
    argsCommentedName = Seq("contractAddress" -> "the input contract address"),
    retComment = "a contract id",
    doc = "Converts contract address (Address) to contract id (ByteVec)"
  )

  val dustAmount: SimpleBuiltIn[StatelessContext] =
    SimpleBuiltIn.chainSimple(
      "dustAmount",
      Seq.empty,
      Seq[Type](Type.U256),
      U256Const(Val.U256(dustUtxoAmount)),
      argsName = Seq(),
      retComment = "the dust amount of an UTXO"
    )

  val panic: BuiltIn[StatelessContext] = new BuiltIn[StatelessContext] {
<<<<<<< HEAD
    val name: String                                       = "panic"
    def category: Category                                 = Category.Utils
    def usePreapprovedAssets: Boolean                      = false
    def useAssetsInContract: Option[Ast.UseContractAssets] = None
    override def getReturnType(inputType: Seq[Type], selfContractType: Type): Seq[Type] = {
=======
    val name: String                  = "panic"
    def category: Category            = Category.Utils
    def usePreapprovedAssets: Boolean = false
    def useAssetsInContract: Boolean  = false
    override def getReturnType[C <: StatelessContext](
        inputType: Seq[Type],
        state: Compiler.State[C]
    ): Seq[Type] = {
>>>>>>> cf232a3e
      if (inputType.nonEmpty && inputType != Seq(Type.U256)) {
        throw Compiler.Error(
          s"""Invalid args type for builtin func $name, optional "List(U256)" expected""",
          None
        )
      }
      Seq(Type.Panic)
    }
    override def genCode(inputType: Seq[Type]): Seq[Instr[StatelessContext]] = {
      if (inputType.isEmpty) {
        Seq(ConstFalse, Assert)
      } else {
        Seq(ConstFalse, Swap, AssertWithErrorCode)
      }
    }

    def signature: String = s"fn $name!(errorCode?: U256) -> (Never)"
    def params: Seq[String] = Seq(
      "@param errorCode (optional) the error code to be thrown when the panic!(...) is called"
    )
    def returns: String = "@returns "
    def doc: String     = "Terminates the application immediately."
  }

  val mulModN: BuiltIn[StatelessContext] =
    SimpleBuiltIn.utilsSimple(
      "mulModN",
      Seq(Type.U256, Type.U256, Type.U256),
      Seq(Type.U256),
      MulModN,
      Seq("x" -> "x", "y" -> "y", "n" -> "n"),
      retComment = "compute the x * y % n"
    )

  val addModN: BuiltIn[StatelessContext] =
    SimpleBuiltIn.utilsSimple(
      "addModN",
      Seq(Type.U256, Type.U256, Type.U256),
      Seq(Type.U256),
      AddModN,
      Seq("x" -> "x", "y" -> "y", "n" -> "n"),
      retComment = "compute the (x + y) % n"
    )

  val u256Max: BuiltIn[StatelessContext] = {
    // scalastyle:off magic.number
    val instrs = Seq[Instr[StatelessContext]](
      U256Const0,
      U256Const1,
      U256ModSub
    )
    // scalastyle:on magic.number
    SimpleBuiltIn.utilsMultipleInstr(
      "u256Max",
      Seq.empty,
      Seq(Type.U256),
      instrs,
      Seq.empty,
      retComment = "the max value of U256"
    )
  }

  val i256Max: BuiltIn[StatelessContext] = {
    // scalastyle:off magic.number
    val instrs = Seq[Instr[StatelessContext]](
      U256Const1,
      U256Const(Val.U256(U256.unsafe(255))),
      U256SHL,
      U256Const1,
      U256Sub,
      U256ToI256
    )
    // scalastyle:on magic.number
    SimpleBuiltIn.utilsMultipleInstr(
      "i256Max",
      Seq.empty,
      Seq(Type.I256),
      instrs,
      Seq.empty,
      retComment = "the max value of I256"
    )
  }

  val i256Min: BuiltIn[StatelessContext] = {
    // scalastyle:off magic.number
    val instrs = Seq[Instr[StatelessContext]](
      U256Const1,
      U256Const(Val.U256(U256.unsafe(255))),
      U256SHL,
      U256Const1,
      U256Sub,
      U256ToI256,
      I256ConstN1,
      I256Mul,
      I256ConstN1,
      I256Add
    )
    // scalastyle:on magic.number
    SimpleBuiltIn.utilsMultipleInstr(
      "i256Min",
      Seq.empty,
      Seq(Type.I256),
      instrs,
      Seq.empty,
      retComment = "the min value of I256"
    )
  }

  val statelessFuncsSeq: Seq[(String, BuiltIn[StatelessContext])] = Seq(
    blake2b,
    keccak256,
    sha256,
    sha3,
    assert,
    checkCaller,
    verifyTxSignature,
    getSegregatedSignature,
    verifySecP256K1,
    verifyED25519,
    verifyBIP340Schnorr,
    networkId,
    blockTimeStamp,
    blockTarget,
    txId,
    txInputAddress,
    txInputsSize,
    txGasPrice,
    txGasAmount,
    txGasFee,
    verifyAbsoluteLocktime,
    verifyRelativeLocktime,
    toI256,
    toU256,
    toByteVec,
    size,
    isAssetAddress,
    isContractAddress,
    byteVecSlice,
    encodeToByteVec,
    zeros,
    contractIdToAddress,
    addressToContractId,
    byteVecToAddress,
    u256To1Byte,
    u256To2Byte,
    u256To4Byte,
    u256To8Byte,
    u256To16Byte,
    u256To32Byte,
    u256ToString,
    i256ToString,
    boolToString,
    u256From1Byte,
    u256From2Byte,
    u256From4Byte,
    u256From8Byte,
    u256From16Byte,
    u256From32Byte,
    ethEcRecover,
    dustAmount,
    panic,
    mulModN,
    addModN,
    u256Max,
    i256Max,
    i256Min
  ).map(f => f.name -> f)

  val statelessFuncs: Map[String, BuiltIn[StatelessContext]] = statelessFuncsSeq.toMap

  val approveToken: SimpleBuiltIn[StatefulContext] =
    SimpleBuiltIn.asset(
      "approveToken",
      Seq[Type](Type.Address, Type.ByteVec, Type.U256),
      Seq.empty,
      ApproveToken,
      argsName = Seq(
        "fromAddress" -> "the address to approve token from",
        "tokenId"     -> "the token to be approved",
        "amount"      -> "the amount of the token to be approved"
      ),
      retComment = "",
      doc = "Approves the usage of certain amount of token from the given address"
    )

  val tokenRemaining: SimpleBuiltIn[StatefulContext] =
    SimpleBuiltIn.assetSimple(
      "tokenRemaining",
      Seq[Type](Type.Address, Type.ByteVec),
      Seq(Type.U256),
      TokenRemaining,
      argsName = Seq("address" -> "the input address", "tokenId" -> "the token id"),
      retComment = "the amount of the remaining token amount in the input assets of the function"
    )

  val transferToken: SimpleBuiltIn[StatefulContext] =
    SimpleBuiltIn.asset(
      "transferToken",
      Seq[Type](Type.Address, Type.Address, Type.ByteVec, Type.U256),
      Seq.empty,
      TransferToken,
      argsName = Seq(
        "fromAddress" -> "the address to transfer token from",
        "toAddress"   -> "the address to transfer token to",
        "tokenId"     -> "the token to be transferred",
        "amount"      -> "the amount of token to be transferred"
      ),
      retComment = "",
      doc = "Transfers token from the input assets of the function."
    )

  val transferTokenFromSelf: SimpleBuiltIn[StatefulContext] =
    SimpleBuiltIn.asset(
      "transferTokenFromSelf",
      Seq[Type](Type.Address, Type.ByteVec, Type.U256),
      Seq.empty,
      TransferTokenFromSelf,
      useAssetsInContract = Some(Ast.UseContractAssets(false)),
      argsName = Seq(
        "toAddress" -> "the address to transfer token to",
        "tokenId"   -> "the token to be transferred",
        "amount"    -> "the amount of token to be transferred"
      ),
      retComment = "",
      doc = "Transfers the contract's token from the input assets of the function."
    )

  val transferTokenToSelf: SimpleBuiltIn[StatefulContext] =
    SimpleBuiltIn.asset(
      "transferTokenToSelf",
      Seq[Type](Type.Address, Type.ByteVec, Type.U256),
      Seq.empty,
      TransferTokenToSelf,
      useAssetsInContract = Some(Ast.UseContractAssets(false)),
      argsName = Seq(
        "fromAddress" -> "the address to transfer token from",
        "tokenId"     -> "the token to be transferred",
        "amount"      -> "the amount of token to be transferred"
      ),
      retComment = "",
      doc = "Transfers token to the contract from the input assets of the function."
    )

  val burnToken: SimpleBuiltIn[StatefulContext] =
    SimpleBuiltIn.asset(
      "burnToken",
      Seq[Type](Type.Address, Type.ByteVec, Type.U256),
      Seq.empty,
      BurnToken,
      argsName = Seq(
        "address" -> "the address to burn token from",
        "tokenId" -> "the token to be burnt",
        "amount"  -> "the amount of token to be burnt"
      ),
      retComment = "",
      doc = "Burns token from the input assets of the function."
    )

  val lockApprovedAssets: SimpleBuiltIn[StatefulContext] =
    SimpleBuiltIn.asset(
      "lockApprovedAssets",
      Seq[Type](Type.Address, Type.U256),
      Seq.empty,
      LockApprovedAssets,
      usePreapprovedAssets = true,
      argsName = Seq(
        "address"   -> "the address to lock assets to",
        "timestamp" -> "the timestamp that the assets will be locked until"
      ),
      retComment = "",
      doc = "Locks the current approved assets."
    )

  @SuppressWarnings(Array("org.wartremover.warts.DefaultArguments"))
  def docContractFunction(
      issueToken: Boolean,
      copy: Boolean,
      subContract: Boolean,
      costLessThan: String = ""
  ): String = {
    s"Creates a new ${if (subContract) "sub-" else ""}contract" +
      s" ${if (issueToken) "with" else "without"} token issuance" +
      s"${if (copy) " by copying another contract's code" else ""}." +
      s"${if (copy) s" This costs less gas than ${costLessThan}!(...)." else ""}"
  }

  val createContract: SimpleBuiltIn[StatefulContext] =
    SimpleBuiltIn.contract(
      "createContract",
      Seq[Type](Type.ByteVec, Type.ByteVec, Type.ByteVec),
      Seq[Type](Type.ByteVec),
      CreateContract,
      usePreapprovedAssets = true,
      argsName = Seq(
        "bytecode"         -> "the bytecode of the contract to be created",
        "encodedImmFields" -> "the encoded immutable fields as a ByteVec",
        "encodedMutFields" -> "the encoded mutable fields as a ByteVec"
      ),
      retComment = "the id of the created contract",
      doc = docContractFunction(issueToken = false, copy = false, subContract = false)
    )

  val createContractWithToken: BuiltIn[StatefulContext] =
    OverloadedSimpleBuiltIn.contractWithtoken(
      "createContractWithToken",
      argsTypeWithInstrs = Seq(
        ArgsTypeWithInstrs(
          Seq[Type](Type.ByteVec, Type.ByteVec, Type.ByteVec, Type.U256),
          Seq(CreateContractWithToken)
        ),
        ArgsTypeWithInstrs(
          Seq[Type](Type.ByteVec, Type.ByteVec, Type.ByteVec, Type.U256, Type.Address),
          Seq(CreateContractAndTransferToken)
        )
      ),
      Seq[Type](Type.ByteVec),
      usePreapprovedAssets = true,
      useAssetsInContract = None,
      category = Category.Contract,
      argsName = Seq(
        "bytecode"         -> "the bytecode of the contract to be created",
        "encodedImmFields" -> "the encoded immutable fields as a ByteVec",
        "encodedMutFields" -> "the encoded mutable fields as a ByteVec",
        "issueTokenAmount" -> "the amount of token to be issued"
      ),
      doc = docContractFunction(issueToken = true, copy = false, subContract = false)
    )

  val copyCreateContract: SimpleBuiltIn[StatefulContext] =
    SimpleBuiltIn.contract(
      "copyCreateContract",
      Seq[Type](Type.ByteVec, Type.ByteVec, Type.ByteVec),
      Seq[Type](Type.ByteVec),
      CopyCreateContract,
      usePreapprovedAssets = true,
      argsName = Seq(
        "contractId"       -> "the id of the contract to be copied",
        "encodedImmFields" -> "the encoded immutable fields as a ByteVec",
        "encodedMutFields" -> "the encoded mutable fields as a ByteVec"
      ),
      retComment = "the id of the created contract",
      doc = docContractFunction(
        issueToken = false,
        copy = true,
        subContract = false,
        costLessThan = "createContract"
      )
    )

  val copyCreateContractWithToken: BuiltIn[StatefulContext] =
    OverloadedSimpleBuiltIn.contractWithtoken(
      "copyCreateContractWithToken",
      argsTypeWithInstrs = Seq(
        ArgsTypeWithInstrs(
          Seq[Type](Type.ByteVec, Type.ByteVec, Type.ByteVec, Type.U256),
          Seq(CopyCreateContractWithToken)
        ),
        ArgsTypeWithInstrs(
          Seq[Type](Type.ByteVec, Type.ByteVec, Type.ByteVec, Type.U256, Type.Address),
          Seq(CopyCreateContractAndTransferToken)
        )
      ),
      Seq[Type](Type.ByteVec),
      usePreapprovedAssets = true,
      useAssetsInContract = None,
      category = Category.Contract,
      argsName = Seq(
        "contractId"       -> "the id of the contract to be copied",
        "encodedImmFields" -> "the encoded immutable fields as a ByteVec",
        "encodedMutFields" -> "the encoded mutable fields as a ByteVec",
        "issueTokenAmount" -> "the amount of token to be issued"
      ),
      doc = docContractFunction(
        issueToken = true,
        copy = true,
        subContract = false,
        costLessThan = "createContractWithToken"
      )
    )

  val createSubContract: SimpleBuiltIn[StatefulContext] =
    SimpleBuiltIn.subContract(
      "createSubContract",
      Seq[Type](Type.ByteVec, Type.ByteVec, Type.ByteVec, Type.ByteVec),
      Seq[Type](Type.ByteVec),
      CreateSubContract,
      usePreapprovedAssets = true,
      argsName = Seq(
        "subContractPath"  -> "the path of the sub-contract to be created",
        "bytecode"         -> "the bytecode of the sub-contract to be created",
        "encodedImmFields" -> "the encoded immutable fields as a ByteVec",
        "encodedMutFields" -> "the encoded mutable fields as a ByteVec"
      ),
      retComment = "the id of the created contract",
      doc = docContractFunction(issueToken = false, copy = false, subContract = true)
    )

  val createSubContractWithToken: BuiltIn[StatefulContext] =
    OverloadedSimpleBuiltIn.contractWithtoken(
      "createSubContractWithToken",
      argsTypeWithInstrs = Seq(
        ArgsTypeWithInstrs(
          Seq[Type](Type.ByteVec, Type.ByteVec, Type.ByteVec, Type.ByteVec, Type.U256),
          Seq(CreateSubContractWithToken)
        ),
        ArgsTypeWithInstrs(
          Seq[Type](
            Type.ByteVec,
            Type.ByteVec,
            Type.ByteVec,
            Type.ByteVec,
            Type.U256,
            Type.Address
          ),
          Seq(CreateSubContractAndTransferToken)
        )
      ),
      Seq[Type](Type.ByteVec),
      usePreapprovedAssets = true,
      useAssetsInContract = None,
      category = Category.SubContract,
      argsName = Seq(
        "subContractPath"  -> "the path of the sub-contract to be created",
        "bytecode"         -> "the bytecode of the sub-contract to be created",
        "encodedImmFields" -> "the encoded immutable fields as a ByteVec",
        "encodedMutFields" -> "the encoded mutable fields as a ByteVec",
        "issueTokenAmount" -> "the amount of token to be issued"
      ),
      doc = docContractFunction(issueToken = true, copy = false, subContract = true)
    )

  val copyCreateSubContract: SimpleBuiltIn[StatefulContext] =
    SimpleBuiltIn.subContract(
      "copyCreateSubContract",
      Seq[Type](Type.ByteVec, Type.ByteVec, Type.ByteVec, Type.ByteVec),
      Seq[Type](Type.ByteVec),
      CopyCreateSubContract,
      usePreapprovedAssets = true,
      argsName = Seq(
        "subContractPath"  -> "the path of the sub-contract to be created",
        "contractId"       -> "the id of the contract to be copied",
        "encodedImmFields" -> "the encoded immutable fields as a ByteVec",
        "encodedMutFields" -> "the encoded mutable fields as a ByteVec"
      ),
      retComment = "the id of the created contract",
      doc = docContractFunction(
        issueToken = false,
        copy = true,
        subContract = true,
        costLessThan = "createSubContract"
      )
    )

  val copyCreateSubContractWithToken: BuiltIn[StatefulContext] =
    OverloadedSimpleBuiltIn.contractWithtoken(
      "copyCreateSubContractWithToken",
      argsTypeWithInstrs = Seq(
        ArgsTypeWithInstrs(
          Seq[Type](Type.ByteVec, Type.ByteVec, Type.ByteVec, Type.ByteVec, Type.U256),
          Seq(CopyCreateSubContractWithToken)
        ),
        ArgsTypeWithInstrs(
          Seq[Type](
            Type.ByteVec,
            Type.ByteVec,
            Type.ByteVec,
            Type.ByteVec,
            Type.U256,
            Type.Address
          ),
          Seq(CopyCreateSubContractAndTransferToken)
        )
      ),
      Seq[Type](Type.ByteVec),
      usePreapprovedAssets = true,
      useAssetsInContract = None,
      category = Category.SubContract,
      argsName = Seq(
        "subContractPath"  -> "the path of the sub-contract to be created",
        "contractId"       -> "the id of the contract to be copied",
        "encodedImmFields" -> "the encoded immutable fields as a ByteVec",
        "encodedMutFields" -> "the encoded mutable fields as a ByteVec",
        "issueTokenAmount" -> "the amount of token to be issued"
      ),
      doc = docContractFunction(
        issueToken = true,
        copy = true,
        subContract = true,
        costLessThan = "createSubContractWithToken"
      )
    )

  val destroySelf: SimpleBuiltIn[StatefulContext] =
    SimpleBuiltIn.contract(
      "destroySelf",
      Seq[Type](Type.Address),
      Seq.empty,
      DestroySelf,
      useAssetsInContract = Some(Ast.UseContractAssets(false)),
      argsName =
        Seq("refundAddress" -> "the address to receive the remaining assets in the contract"),
      retComment = "",
      doc = "Destroys the contract and transfer the remaining assets to a designated address."
    )

  val migrate: SimpleBuiltIn[StatefulContext] =
    SimpleBuiltIn.contract(
      "migrate",
      Seq[Type](Type.ByteVec),
      Seq.empty,
      MigrateSimple,
      argsName = Seq("newBytecode" -> "the new bytecode for the contract to migrate to"),
      retComment = "",
      doc = "Migrates the code of the contract."
    )

  val migrateWithFields: SimpleBuiltIn[StatefulContext] =
    SimpleBuiltIn.contract(
      "migrateWithFields",
      Seq[Type](Type.ByteVec, Type.ByteVec, Type.ByteVec),
      Seq.empty,
      MigrateWithFields,
      argsName = Seq(
        "newBytecode"         -> "the bytecode for the contract to migrate to",
        "newEncodedImmFields" -> "the encoded immutable fields for the contract to migrate to",
        "newEncodedMutFields" -> "the encoded mutable fields for the contract to migrate to"
      ),
      retComment = "",
      doc = "Migrates both the code and the fields of the contract."
    )

  val contractExists: SimpleBuiltIn[StatefulContext] =
    SimpleBuiltIn.contract(
      "contractExists",
      Seq[Type](Type.ByteVec),
      Seq[Type](Type.Bool),
      ContractExists,
      argsName = Seq("contractId" -> "the input contract id to be tested"),
      retComment = "ture if the contract exists on the chain, false otherwise",
      doc = "Checks whether the contract exists with the given id."
    )

  val selfAddress: SimpleBuiltIn[StatefulContext] =
    SimpleBuiltIn.contractSimple(
      "selfAddress",
      Seq.empty,
      Seq(Type.Address),
      SelfAddress,
      argsName = Seq(),
      retComment = "the address of the contract"
    )

  val selfContractId: SimpleBuiltIn[StatefulContext] =
    SimpleBuiltIn.contractSimple(
      "selfContractId",
      Seq.empty,
      Seq(Type.ByteVec),
      SelfContractId,
      argsName = Seq(),
      retComment = "the id (ByteVec) of the contract"
    )

  val selfTokenId: SimpleBuiltIn[StatefulContext] =
    SimpleBuiltIn.contractSimple(
      "selfTokenId",
      Seq.empty,
      Seq(Type.ByteVec),
      SelfContractId,
      argsName = Seq(),
      retComment = "the token id (ByteVec) of the contract"
    )

  val callerContractId: SimpleBuiltIn[StatefulContext] =
    SimpleBuiltIn.contractSimple(
      "callerContractId",
      Seq.empty,
      Seq(Type.ByteVec),
      CallerContractId,
      argsName = Seq(),
      retComment = "the contract id of the caller"
    )

  val callerAddress: SimpleBuiltIn[StatefulContext] =
    SimpleBuiltIn.contractSimple(
      "callerAddress",
      Seq.empty,
      Seq(Type.Address),
      CallerAddress,
      argsName = Seq(),
      retComment =
        "the address of the caller. When used in a TxScript, it returns the unique input address if the input addresses are the same, otherwise it fails"
    )

  val isCalledFromTxScript: SimpleBuiltIn[StatefulContext] =
    SimpleBuiltIn.contract(
      "isCalledFromTxScript",
      Seq.empty,
      Seq(Type.Bool),
      IsCalledFromTxScript,
      argsName = Seq(),
      retComment = "true if the function is called by a TxScript, false otherwise",
      doc = "Checks whether the function is called by a TxScript."
    )

  val callerInitialStateHash: SimpleBuiltIn[StatefulContext] =
    SimpleBuiltIn.contractSimple(
      "callerInitialStateHash",
      Seq.empty,
      Seq(Type.ByteVec),
      CallerInitialStateHash,
      argsName = Seq(),
      retComment = "the initial state hash of the caller contract"
    )

  val callerCodeHash: SimpleBuiltIn[StatefulContext] =
    SimpleBuiltIn.contractSimple(
      "callerCodeHash",
      Seq.empty,
      Seq(Type.ByteVec),
      CallerCodeHash,
      argsName = Seq(),
      retComment = "the contract code hash of the caller contract"
    )

  val contractInitialStateHash: SimpleBuiltIn[StatefulContext] =
    SimpleBuiltIn.contractSimple(
      "contractInitialStateHash",
      Seq(Type.ByteVec),
      Seq(Type.ByteVec),
      ContractInitialStateHash,
      argsName = Seq("contractId" -> "the id of the input contract"),
      retComment = "the initial state hash of the contract"
    )

  val contractCodeHash: SimpleBuiltIn[StatefulContext] =
    SimpleBuiltIn.contractSimple(
      "contractCodeHash",
      Seq(Type.ByteVec),
      Seq(Type.ByteVec),
      ContractCodeHash,
      argsName = Seq("contractId" -> "the id of the input contract"),
      retComment = "the contract code hash of the contract"
    )

  sealed abstract private class SubContractBuiltIn extends BuiltIn[StatefulContext] with DocUtils {
    def name: String
    def category: Category                                 = Category.SubContract
    def usePreapprovedAssets: Boolean                      = false
    def useAssetsInContract: Option[Ast.UseContractAssets] = None

    def returnType(selfContractType: Type): Seq[Type] = Seq(Type.ByteVec)

    def genCode(inputType: Seq[Type]): Seq[Instr[StatefulContext]]

    val retComment: String = "the id of the sub contract"
    def doc: String        = s"Returns ${retComment}."
  }

  val subContractId: BuiltIn[StatefulContext] = new SubContractBuiltIn
    with NoOverloadingUtils[StatefulContext] {
    val name: String        = "subContractId"
    def argsType: Seq[Type] = Seq(Type.ByteVec)

    val argsCommentedName: Seq[(String, String)] = Seq(
      "subContractPath" -> "the path of the sub-contract"
    )

    def genCode(inputType: Seq[Type]): Seq[Instr[StatefulContext]] = {
      Seq(SubContractId)
    }

    override def signature: String = s"fn $name!(subContractPath:ByteVec) -> (ByteVec)"
  }

  @SuppressWarnings(Array("org.wartremover.warts.IsInstanceOf"))
  sealed abstract private class SubContractIdOfBuiltIn extends SubContractBuiltIn {
    override def getReturnType[C <: StatefulContext](
        inputType: Seq[Type],
        state: Compiler.State[C]
    ): Seq[Type] = {
      if (
        inputType.length == 2 &&
        inputType(0).isInstanceOf[Type.Contract] &&
        inputType(1) == Type.ByteVec
      ) {
        Seq(Type.ByteVec)
      } else {
        throw Error(
          s"""Invalid args type ${quote(
              inputType
            )} for builtin func $name, expected "List(Contract, ByteVec)"""",
          None
        )
      }
    }

    val argsCommentedName: Seq[(String, String)] =
      Seq(
        "contract"        -> "the parent contract of the sub-contract",
        "subContractPath" -> "the path of the sub-contract"
      )

    override def signature: String =
      s"fn $name!(contract:<Contract>, subContractPath:ByteVec) -> (ByteVec)"
  }

  val subContractIdOf: BuiltIn[StatefulContext] = new SubContractIdOfBuiltIn {
    val name: String = "subContractIdOf"

    def genCode(inputType: Seq[Type]): Seq[Instr[StatefulContext]] = {
      Seq[Instr[StatefulContext]](SubContractIdOf)
    }
  }

  val subContractIdInParentGroup: BuiltIn[StatefulContext] = new SubContractIdOfBuiltIn {
    val name: String = "subContractIdInParentGroup"

    override def genCodeForArgs[C <: StatefulContext](
        args: Seq[Ast.Expr[C]],
        state: Compiler.State[C]
    ): Seq[Instr[C]] = {
      assume(args.length == 2)
      (args(0).genCode(state) :+ Dup) ++ args(1).genCode(state)
    }

    def genCode(inputType: Seq[Type]): Seq[Instr[StatefulContext]] = {
      Seq[Instr[StatefulContext]](
        SubContractIdOf,
        U256Const0,
        // scalastyle:off magic.number
        U256Const(Val.U256(U256.unsafe(31))),
        ByteVecSlice,
        Swap,
        U256Const(Val.U256(U256.unsafe(31))),
        U256Const(Val.U256(U256.unsafe(32))),
        // scalastyle:on magic.number
        ByteVecSlice,
        ByteVecConcat
      )
    }
  }

  val nullContractAddress: SimpleBuiltIn[StatefulContext] =
    SimpleBuiltIn.utilsSimple(
      "nullContractAddress",
      Seq.empty,
      Seq[Type](Type.Address),
      NullContractAddress,
      argsName = Seq(),
      retComment = "the null contract address with contract id being zeros"
    )

  private def contractIdBuiltIn(funcName: String) = {
    new BuiltIn[StatefulContext] with DocUtils {
      val name: String       = funcName
      val category: Category = Category.Contract

      def signature: String             = s"fn $name!(contract:<Contract>) -> (ByteVec)"
      def usePreapprovedAssets: Boolean = false
      def useAssetsInContract: Option[Ast.UseContractAssets] = None

      def returnType(selfContractType: Type): Seq[Type] = Seq(Type.ByteVec)

      @SuppressWarnings(Array("org.wartremover.warts.IsInstanceOf"))
      def getReturnType[C <: StatefulContext](
          inputType: Seq[Type],
          state: Compiler.State[C]
      ): Seq[Type] = {
        if (inputType.length == 1 && inputType(0).isInstanceOf[Type.Contract]) {
          Seq(Type.ByteVec)
        } else {
          throw Error(
            s"""Invalid args type ${quote(
                inputType
              )} for builtin func ${name}, expected "List(Contract)"""",
            None
          )
        }
      }

      def genCode(inputType: Seq[Type]): Seq[Instr[StatefulContext]] = Seq.empty

      val argsCommentedName: Seq[(String, String)] =
        Seq("contract" -> "the contract variable")

      val retComment: String = "the id of the contract"
      def doc: String        = s"Returns $retComment"
    }
  }

  val selfContract: BuiltIn[StatefulContext] = new BuiltIn[StatefulContext] with DocUtils {
    val name: String       = "selfContract"
    val category: Category = Category.Contract

    def signature: String                                  = s"fn $name!() -> (<Contract>)"
    def usePreapprovedAssets: Boolean                      = false
    def useAssetsInContract: Option[Ast.UseContractAssets] = None

    def returnType(selfContractType: Type): Seq[Type] = Seq(selfContractType)
    def getReturnType[C <: StatefulContext](
        inputType: Seq[Type],
        state: Compiler.State[C]
    ): Seq[Type] =
      Seq(state.selfContractType)

    def genCode(inputType: Seq[Type]): Seq[Instr[StatefulContext]] = Seq(SelfContractId)

    val argsCommentedName: Seq[(String, String)] = Seq.empty
    val retComment: String                       = "self contract"
    def doc: String                              = s"Returns $retComment"
  }

  val tokenId: BuiltIn[StatefulContext]    = contractIdBuiltIn("tokenId")
  val contractId: BuiltIn[StatefulContext] = contractIdBuiltIn("contractId")

  val contractAddress: BuiltIn[StatefulContext] = {
    new BuiltIn[StatefulContext] with DocUtils {
      val name: String       = "contractAddress"
      val category: Category = Category.Contract

      def signature: String             = s"fn contractAddress!(contract:<Contract>) -> (Address)"
      def usePreapprovedAssets: Boolean = false
      def useAssetsInContract: Boolean  = false

      def returnType(selfContractType: Type): Seq[Type] = Seq(Type.Address)

      @SuppressWarnings(Array("org.wartremover.warts.IsInstanceOf"))
      def getReturnType[C <: StatefulContext](
          inputType: Seq[Type],
          state: Compiler.State[C]
      ): Seq[Type] = {
        if (inputType.length == 1 && inputType(0).isInstanceOf[Type.Contract]) {
          Seq(Type.Address)
        } else {
          throw Error(
            s"""Invalid args type ${quote(
                inputType
              )} for builtin func ${name}, expected "List(Contract)"""",
            None
          )
        }
      }

      def genCode(inputType: Seq[Type]): Seq[Instr[StatefulContext]] = Seq(
        ContractIdToAddress
      )

      val argsCommentedName: Seq[(String, String)] =
        Seq("contract" -> "the contract variable")

      val retComment: String = "the address of the contract"
      def doc: String        = s"Returns $retComment"
    }
  }

  val statefulFuncsSeq: Seq[(String, BuiltIn[StatefulContext])] =
    statelessFuncsSeq ++ Seq(
      approveToken,
      tokenRemaining,
      transferToken,
      transferTokenFromSelf,
      transferTokenToSelf,
      burnToken,
      lockApprovedAssets,
      createContract,
      createContractWithToken,
      copyCreateContract,
      copyCreateContractWithToken,
      createSubContract,
      createSubContractWithToken,
      copyCreateSubContract,
      copyCreateSubContractWithToken,
      selfAddress,
      selfContractId,
      selfTokenId,
      tokenId,
      contractId,
      contractAddress,
      callerContractId,
      callerAddress,
      contractInitialStateHash,
      contractCodeHash,
      callerInitialStateHash,
      callerCodeHash,
      contractExists,
      destroySelf,
      migrate,
      migrateWithFields,
      isCalledFromTxScript,
      subContractId,
      subContractIdOf,
      subContractIdInParentGroup,
      nullContractAddress,
      selfContract
    ).map(f => f.name -> f)

  val statefulFuncs: Map[String, BuiltIn[StatefulContext]] = statefulFuncsSeq.toMap

  trait ContractBuiltIn[Ctx <: StatelessContext] extends Compiler.ContractFunc[Ctx] {
    val isPublic: Boolean                                  = true
    val usePreapprovedAssets: Boolean                      = false
    val useAssetsInContract: Option[Ast.UseContractAssets] = None
    val useUpdateFields: Boolean                           = false

    override def isStatic: Boolean = true

    def genExternalCallCode(typeId: Ast.TypeId): Seq[Instr[StatefulContext]] = ???

    def returnType: Seq[Type]
    def getReturnType[C <: Ctx](inputType: Seq[Type], state: Compiler.State[C]): Seq[Type] = {
      if (inputType == argsType) {
        returnType
      } else {
        throw Error(s"Invalid args type ${quote(inputType)} for builtin func $name", None)
      }
    }
  }

  object ContractBuiltIn {
    @inline def genCodeForStdId[Ctx <: StatelessContext](
        stdInterfaceIdOpt: Option[Ast.StdInterfaceId],
        fieldLength: Int
    ): Seq[Instr[Ctx]] = {
      stdInterfaceIdOpt match {
        case Some(id) =>
          Seq[Instr[Ctx]](
            BytesConst(Val.ByteVec(id.bytes)),
            U256Const(Val.U256.unsafe(fieldLength + 1)),
            Encode
          )
        case _ => Seq[Instr[Ctx]](U256Const(Val.U256.unsafe(fieldLength)), Encode)
      }
    }
  }

  def encodeImmFields[Ctx <: StatelessContext](
      stdInterfaceIdOpt: Option[Ast.StdInterfaceId],
      fields: Seq[Ast.Argument],
      globalState: Ast.GlobalState
  ): Compiler.ContractFunc[Ctx] = {
    val immFieldsTypes = fields.filter(!_.isMutable).map(_.tpe)

    new ContractBuiltIn[Ctx] {
      val name: String          = "encodeImmFields"
      val argsType: Seq[Type]   = globalState.resolveTypes(immFieldsTypes)
      val returnType: Seq[Type] = Seq(Type.ByteVec)

      def genCode(inputType: Seq[Type]): Seq[Instr[Ctx]] =
        ContractBuiltIn.genCodeForStdId(stdInterfaceIdOpt, globalState.flattenTypeLength(argsType))
    }
  }

  def encodeMutFields[Ctx <: StatelessContext](
      fields: Seq[Ast.Argument],
      globalState: Ast.GlobalState
  ): Compiler.ContractFunc[Ctx] = {
    val mutFieldsTypes = fields.filter(_.isMutable).map(_.tpe)
    new ContractBuiltIn[Ctx] {
      val name: String          = "encodeMutFields"
      val argsType: Seq[Type]   = globalState.resolveTypes(mutFieldsTypes)
      val returnType: Seq[Type] = Seq(Type.ByteVec)

      def genCode(inputType: Seq[Type]): Seq[Instr[Ctx]] =
        Seq[Instr[Ctx]](U256Const(Val.U256.unsafe(globalState.flattenTypeLength(argsType))), Encode)
    }
  }

  def encodeFields[Ctx <: StatelessContext](
      stdInterfaceIdOpt: Option[Ast.StdInterfaceId],
      fields: Seq[Ast.Argument],
      globalState: Ast.GlobalState
  ): Compiler.ContractFunc[Ctx] = {
    val fieldsMutability =
      fields.flatMap(arg => globalState.flattenTypeMutability(arg.tpe, arg.isMutable))
    val immFieldsLength = fieldsMutability.count(!_)
    val mutFieldsLength = fieldsMutability.length - immFieldsLength
    new ContractBuiltIn[Ctx] {
      val name: String          = "encodeFields"
      val argsType: Seq[Type]   = globalState.resolveTypes(fields.map(_.tpe))
      val returnType: Seq[Type] = Seq(Type.ByteVec, Type.ByteVec)

      override def genCodeForArgs[C <: Ctx](
          args: Seq[Ast.Expr[C]],
          state: Compiler.State[C]
      ): Seq[Instr[C]] = {
        val (initCodes, argCodes) = state.flattenArgs(args)
        assume(argCodes.length == fieldsMutability.length)
        val (immFields, mutFields) = argCodes.view.zipWithIndex
          .foldLeft[(Seq[Instr[C]], Seq[Instr[C]])]((Seq.empty, Seq.empty)) {
            case ((immFields, mutFields), (instrs, index)) =>
              if (fieldsMutability(index)) {
                (immFields, mutFields ++ instrs)
              } else {
                (immFields ++ instrs, mutFields)
              }
          }
        val immFieldInstrs = immFields ++ ContractBuiltIn.genCodeForStdId(
          stdInterfaceIdOpt,
          immFieldsLength
        )
        val mutFieldInstrs = mutFields ++ Seq[Instr[Ctx]](
          U256Const(Val.U256.unsafe(mutFieldsLength)),
          Encode
        )
        initCodes ++ immFieldInstrs ++ mutFieldInstrs
      }

      def genCode(inputType: Seq[Type]): Seq[Instr[Ctx]] = Seq.empty
    }
  }
}<|MERGE_RESOLUTION|>--- conflicted
+++ resolved
@@ -918,22 +918,14 @@
     )
 
   val panic: BuiltIn[StatelessContext] = new BuiltIn[StatelessContext] {
-<<<<<<< HEAD
     val name: String                                       = "panic"
     def category: Category                                 = Category.Utils
     def usePreapprovedAssets: Boolean                      = false
     def useAssetsInContract: Option[Ast.UseContractAssets] = None
-    override def getReturnType(inputType: Seq[Type], selfContractType: Type): Seq[Type] = {
-=======
-    val name: String                  = "panic"
-    def category: Category            = Category.Utils
-    def usePreapprovedAssets: Boolean = false
-    def useAssetsInContract: Boolean  = false
     override def getReturnType[C <: StatelessContext](
         inputType: Seq[Type],
         state: Compiler.State[C]
     ): Seq[Type] = {
->>>>>>> cf232a3e
       if (inputType.nonEmpty && inputType != Seq(Type.U256)) {
         throw Compiler.Error(
           s"""Invalid args type for builtin func $name, optional "List(U256)" expected""",
@@ -1756,7 +1748,7 @@
 
       def signature: String             = s"fn contractAddress!(contract:<Contract>) -> (Address)"
       def usePreapprovedAssets: Boolean = false
-      def useAssetsInContract: Boolean  = false
+      def useAssetsInContract: Option[Ast.UseContractAssets] = None
 
       def returnType(selfContractType: Type): Seq[Type] = Seq(Type.Address)
 
