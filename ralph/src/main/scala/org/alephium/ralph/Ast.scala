--- conflicted
+++ resolved
@@ -780,7 +780,6 @@
     }
   }
 
-<<<<<<< HEAD
   sealed trait MapFuncCall extends Statement[StatefulContext] {
     def ident: Ident
     def args: Seq[Expr[StatefulContext]]
@@ -840,10 +839,7 @@
     }
   }
 
-  sealed trait VarDeclaration
-=======
   sealed trait VarDeclaration                               extends Positioned
->>>>>>> 82ea6067
   final case class NamedVar(mutable: Boolean, ident: Ident) extends VarDeclaration
   case object AnonymousVar                                  extends VarDeclaration
 
