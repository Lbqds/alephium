// Copyright 2018 The Alephium Authors
// This file is part of the alephium project.
//
// The library is free software: you can redistribute it and/or modify
// it under the terms of the GNU Lesser General Public License as published by
// the Free Software Foundation, either version 3 of the License, or
// (at your option) any later version.
//
// The library is distributed in the hope that it will be useful,
// but WITHOUT ANY WARRANTY; without even the implied warranty of
// MERCHANTABILITY or FITNESS FOR A PARTICULAR PURPOSE. See the
// GNU Lesser General Public License for more details.
//
// You should have received a copy of the GNU Lesser General Public License
// along with the library. If not, see <http://www.gnu.org/licenses/>.

package org.alephium.ralph

import java.nio.charset.StandardCharsets

import scala.annotation.{nowarn, tailrec}
import scala.collection.mutable

import akka.util.ByteString

import org.alephium.protocol.vm
import org.alephium.protocol.vm.{ALPHTokenId => ALPHTokenIdInstr, Contract => VmContract, _}
import org.alephium.ralph.LogicalOperator.Not
import org.alephium.ralph.Parser.FunctionUsingAnnotation
import org.alephium.util.{AVector, DjbHash, Hex, I256, U256}

// scalastyle:off number.of.methods number.of.types file.size.limit
object Ast {
  type StdInterfaceId = Val.ByteVec
  val StdInterfaceIdPrefix: ByteString = ByteString("ALPH", StandardCharsets.UTF_8)
  private val stdArg: Argument =
    Argument(Ident("__stdInterfaceId"), Type.ByteVec, isMutable = false, isUnused = true)

  trait Positioned {
    var sourceIndex: Option[SourceIndex] = None

    def atSourceIndex(fromIndex: Int, endIndex: Int, fileURI: Option[java.net.URI]): this.type = {
      require(this.sourceIndex.isEmpty)
      this.sourceIndex = Some(SourceIndex(fromIndex, endIndex - fromIndex, fileURI))
      this
    }
    def atSourceIndex(sourceIndex: Option[SourceIndex]): this.type = {
      require(this.sourceIndex.isEmpty)
      this.sourceIndex = sourceIndex
      this
    }
    def overwriteSourceIndex(
        fromIndex: Int,
        endIndex: Int,
        fileURI: Option[java.net.URI]
    ): this.type = {
      require(this.sourceIndex.isDefined)
      this.sourceIndex = Some(SourceIndex(fromIndex, endIndex - fromIndex, fileURI))
      this
    }

    /*
     * This function update a `CompilerError` when the source index was not
     * available at the time of the error.
     * For example for `Operator` or `BuiltIn`, we could add the `SourceIndex`
     * to the `getReturnType` function, but it implies a lot of changes in the
     * all `ralph` module, while the position is not useful along the way.
     */
    def positionedError[T](f: => T): T = {
      try {
        f
      } catch {
        case e: error.CompilerError.Default =>
          if (sourceIndex.isDefined && e.sourceIndex.isEmpty) {
            throw e.copy(sourceIndex = sourceIndex)
          } else {
            throw e
          }
      }
    }
  }

  final case class Ident(name: String)                      extends Positioned
  final case class TypeId(name: String)                     extends Positioned
  final case class FuncId(name: String, isBuiltIn: Boolean) extends Positioned

  final case class Argument(ident: Ident, tpe: Type, isMutable: Boolean, isUnused: Boolean)
      extends Positioned {
    def signature: String = {
      val prefix = if (isMutable) "mut " else ""
      s"${prefix}${ident.name}:${tpe.signature}"
    }
  }

  final case class EventField(ident: Ident, tpe: Type) extends Positioned {
    def signature: String = s"${ident.name}:${tpe.signature}"
  }

  final case class AnnotationField[Ctx <: StatelessContext](ident: Ident, value: Const[Ctx])
      extends Positioned
  final case class Annotation[Ctx <: StatelessContext](id: Ident, fields: Seq[AnnotationField[Ctx]])
      extends Positioned

  object FuncId {
    lazy val empty: FuncId = FuncId("", isBuiltIn = false)
  }

  def funcName(typeId: TypeId, funcId: FuncId): String = quote(s"${typeId.name}.${funcId.name}")

  final case class ApproveAsset[Ctx <: StatelessContext](
      address: Expr[Ctx],
      tokenAmounts: Seq[(Expr[Ctx], Expr[Ctx])]
  ) extends Positioned {
    def check(state: Compiler.State[Ctx]): Unit = {
      if (address.getType(state) != Seq(Type.Address)) {
        throw Compiler.Error(s"Invalid address type: ${address}", address.sourceIndex)
      }
      tokenAmounts
        .find(p =>
          (p._1.getType(state), p._2.getType(state)) != (Seq(Type.ByteVec), Seq(Type.U256))
        ) match {
        case None => ()
        case Some((exp, _)) =>
          throw Compiler.Error(s"Invalid token amount type: ${tokenAmounts}", exp.sourceIndex)
      }
    }

    @SuppressWarnings(Array("org.wartremover.warts.AsInstanceOf"))
    def genCode(state: Compiler.State[Ctx]): Seq[Instr[Ctx]] = {
      val approveCount = tokenAmounts.length
      assume(approveCount >= 1)
      val approveTokens: Seq[Instr[Ctx]] = tokenAmounts.flatMap {
        case (ALPHTokenId(), amount) =>
          amount.genCode(state) :+ ApproveAlph.asInstanceOf[Instr[Ctx]]
        case (tokenId, amount) =>
          tokenId.genCode(state) ++ amount.genCode(state) :+ ApproveToken.asInstanceOf[Instr[Ctx]]
      }
      address.genCode(state) ++ Seq.fill(approveCount - 1)(Dup) ++ approveTokens
    }

    def reset(): Unit = {
      address.reset()
      tokenAmounts.foreach { case (tokenExpr, amountExpr) =>
        tokenExpr.reset()
        amountExpr.reset()
      }
    }
  }

  sealed trait ContractAssetsAnnotation {
    def assetsEnabled: Boolean
  }
  case object NotUseContractAssets extends ContractAssetsAnnotation {
    val assetsEnabled = false
  }
  case object UseContractAssets extends ContractAssetsAnnotation {
    val assetsEnabled = true
  }
  case object EnforcedUseContractAssets extends ContractAssetsAnnotation {
    val assetsEnabled = true
  }

  trait ApproveAssets[Ctx <: StatelessContext] extends Positioned {
    def approveAssets: Seq[ApproveAsset[Ctx]]

    def checkApproveAssets(state: Compiler.State[Ctx]): Unit = {
      approveAssets.foreach(_.check(state))
    }

    def genApproveCode(
        state: Compiler.State[Ctx],
        func: Compiler.FuncInfo[Ctx]
    ): Seq[Instr[Ctx]] = {
      (approveAssets.nonEmpty, func.usePreapprovedAssets) match {
        case (true, false) =>
          throw Compiler.Error(
            s"Function `${func.name}` does not use preapproved assets",
            sourceIndex
          )
        case (false, true) =>
          throw Compiler.Error(
            s"Function `${func.name}` needs preapproved assets, please use braces syntax",
            sourceIndex
          )
        case _ => ()
      }
      approveAssets.flatMap(_.genCode(state))
    }
  }

  trait Typed[Ctx <: StatelessContext, T] extends Positioned {
    private var tpe: Option[T] = None
    protected def _getType(state: Compiler.State[Ctx]): T
    def getCachedType(): Option[T] = tpe
    def getType(state: Compiler.State[Ctx]): T =
      tpe match {
        case Some(ts) => ts
        case None =>
          val t = _getType(state)
          tpe = Some(t)
          t
      }
    def reset(): Unit = tpe = None
  }

  sealed trait Expr[Ctx <: StatelessContext]
      extends Typed[Ctx, Seq[Type]]
      with Product
      with Serializable {
    def genCode(state: Compiler.State[Ctx]): Seq[Instr[Ctx]]
  }

  final case class ALPHTokenId[Ctx <: StatelessContext]() extends Expr[Ctx] {
    def _getType(state: Compiler.State[Ctx]): Seq[Type] = Seq(Type.ByteVec)

    @SuppressWarnings(Array("org.wartremover.warts.AsInstanceOf"))
    def genCode(state: Compiler.State[Ctx]): Seq[Instr[Ctx]] = Seq(
      ALPHTokenIdInstr.asInstanceOf[Instr[Ctx]]
    )
  }
  final case class Const[Ctx <: StatelessContext](v: Val) extends Expr[Ctx] {
    def toConstInstr: Instr[StatelessContext]                    = v.toConstInstr
    override def _getType(state: Compiler.State[Ctx]): Seq[Type] = Seq(Type.fromVal(v))

    override def genCode(state: Compiler.State[Ctx]): Seq[Instr[Ctx]] = {
      Seq(v.toConstInstr)
    }
  }
  sealed trait CreateArrayExpr[Ctx <: StatelessContext] extends Expr[Ctx] {
    def elementExpr: Expr[Ctx]
    protected def getElementType(state: Compiler.State[Ctx]): Type = {
      val baseType = elementExpr.getType(state)
      if (baseType.length != 1) {
        throw Compiler.Error(
          s"Expected single type for array element, got ${quote(baseType)}",
          sourceIndex
        )
      }
      baseType(0)
    }
  }
  final case class CreateArrayExpr1[Ctx <: StatelessContext](elements: Seq[Expr[Ctx]])
      extends CreateArrayExpr[Ctx] {
    def elementExpr: Expr[Ctx] = {
      assume(elements.nonEmpty)
      elements(0)
    }
    override def _getType(state: Compiler.State[Ctx]): Seq[Type.FixedSizeArray] = {
      val elementType = getElementType(state)
      if (elements.drop(0).exists(_.getType(state) != Seq(elementType))) {
        throw Compiler.Error(s"Array elements should have same type", sourceIndex)
      }
      Seq(Type.FixedSizeArray(elementType, Left(elements.size)))
    }

    override def genCode(state: Compiler.State[Ctx]): Seq[Instr[Ctx]] = {
      elements.flatMap(_.genCode(state))
    }
    override def reset(): Unit = {
      elements.foreach(_.reset())
      super.reset()
    }
  }
  final case class CreateArrayExpr2[Ctx <: StatelessContext](
      elementExpr: Expr[Ctx],
      sizeExpr: Expr[Ctx]
  ) extends CreateArrayExpr[Ctx] {
    private var size: Option[Int] = None

    override def _getType(state: Compiler.State[Ctx]): Seq[Type.FixedSizeArray] = {
      val elementType = getElementType(state)
      val arraySize   = state.calcArraySize(sizeExpr)
      size = Some(arraySize)
      Seq(Type.FixedSizeArray(elementType, Left(arraySize)))
    }

    override def genCode(state: Compiler.State[Ctx]): Seq[Instr[Ctx]] = {
      val arraySize = size.getOrElse(state.calcArraySize(sizeExpr))
      Seq.fill(arraySize)(elementExpr).flatMap(_.genCode(state))
    }
    override def reset(): Unit = {
      size = None
      elementExpr.reset()
      sizeExpr.reset()
      super.reset()
    }
  }

  sealed trait AccessDataT[Ctx <: StatelessContext] { self: Positioned =>
    def selectors: Seq[DataSelector[Ctx]]
    @SuppressWarnings(Array("org.wartremover.warts.AsInstanceOf"))
    protected def mapKeyIndex: Expr[Ctx] = {
      selectors(0).asInstanceOf[IndexSelector[Ctx]].index
    }
    protected def _getType(
        state: Compiler.State[Ctx],
        rootType: Type,
        sourceIndex: Option[SourceIndex]
    ): Type = {
      selectors
        .foldLeft((rootType, sourceIndex)) { case ((tpe, sourceIndex), selector) =>
          (tpe, selector) match {
            case (array: Type.FixedSizeArray, selector: IndexSelector[Ctx @unchecked]) =>
              state.checkArrayIndexType(selector.index)
              (array.baseType, selector.sourceIndex)
            case (struct: Type.Struct, IdentSelector(ident)) =>
              val field = state.getStruct(struct.id).getField(ident)
              (state.resolveType(field.tpe), selector.sourceIndex)
            case (map: Type.Map, selector: IndexSelector[Ctx @unchecked]) =>
              state.checkMapKeyType(map, selector.index)
              (map.value, selector.sourceIndex)
            case (tpe, _: IndexSelector[Ctx @unchecked]) =>
              throw Compiler.Error(
                s"Expected array or map type, got ${quote(tpe)}",
                SourceIndex(this.sourceIndex, sourceIndex)
              )
            case (tpe, _: IdentSelector[Ctx @unchecked]) =>
              throw Compiler.Error(
                s"Expected struct type, got ${quote(tpe)}",
                SourceIndex(this.sourceIndex, sourceIndex)
              )
          }
        }
        ._1
    }
  }

  object MapOps {
    private def genMapKey[Ctx <: StatelessContext](
        state: Compiler.State[Ctx],
        expr: Ast.Expr[Ctx]
    ): Seq[Instr[Ctx]] = {
      val codes = expr.genCode(state)
      expr.getType(state)(0) match {
        case Type.Bool    => codes :+ BoolToByteVec
        case Type.U256    => codes :+ U256ToByteVec
        case Type.I256    => codes :+ I256ToByteVec
        case Type.Address => codes :+ AddressToByteVec
        case Type.ByteVec => codes
        case tpe => // dead branch
          throw Compiler.Error(s"Invalid key type $tpe", expr.sourceIndex)
      }
    }

    @inline def genSubContractPath[Ctx <: StatelessContext](
        state: Compiler.State[Ctx],
        ident: Ast.Ident,
        index: Ast.Expr[Ctx]
    ): Seq[Instr[Ctx]] = {
      (state.genLoadCode(ident) ++ genMapKey(state, index)) :+ ByteVecConcat
    }

    @inline def genSubContractPath[Ctx <: StatelessContext](
        state: Compiler.State[Ctx],
        map: Ast.Expr[Ctx],
        index: Ast.Expr[Ctx]
    ): Seq[Instr[Ctx]] = {
      (map.genCode(state) ++ genMapKey(state, index)) :+ ByteVecConcat
    }

    @tailrec
    private def calcDataOffset(
        state: Compiler.State[StatefulContext],
        tpe: Type,
        selectors: Seq[DataSelector[StatefulContext]],
        isMutable: Boolean,
        dataOffset: DataRefOffset[StatefulContext]
    ): (DataRefOffset[StatefulContext], Boolean) = {
      (state.resolveType(tpe), selectors.headOption) match {
        case (_, None) => (dataOffset, isMutable)
        case (tpe: Type.FixedSizeArray, Some(s: IndexSelector[StatefulContext @unchecked])) =>
          val newOffset = dataOffset.calcArrayElementOffset(state, tpe, s.index, isMutable)
          calcDataOffset(state, tpe.baseType, selectors.drop(1), isMutable, newOffset)
        case (tpe: Type.Struct, Some(IdentSelector(ident))) =>
          val ast            = state.getStruct(tpe.id)
          val newOffset      = dataOffset.calcStructFieldOffset(state, ast, ident, isMutable)
          val field          = ast.getField(ident)
          val isFieldMutable = isMutable && field.isMutable
          calcDataOffset(state, field.tpe, selectors.drop(1), isFieldMutable, newOffset)
        case _ => // dead branch
          throw Compiler.Error(
            s"Invalid type $tpe and selectors $selectors",
            selectors.headOption.flatMap(_.sourceIndex)
          )
      }
    }

    private def calcDataOffset(
        state: Compiler.State[StatefulContext],
        rootType: Type,
        selectors: Seq[DataSelector[StatefulContext]]
    ): (VarOffset[StatefulContext], VarOffset[StatefulContext], Boolean) = {
      val initOffset = DataRefOffset[StatefulContext](ConstantVarOffset(0), ConstantVarOffset(0))
      val (offset, isMutable) = calcDataOffset(
        state,
        rootType,
        selectors,
        isMutable = true,
        initOffset
      )
      (offset.immDataOffset, offset.mutDataOffset, isMutable)
    }

    private def genSubContractId(
        state: Compiler.State[StatefulContext],
        objCodes: Seq[Instr[StatefulContext]],
        size: Int
    ): (Seq[Instr[StatefulContext]], Seq[Instr[StatefulContext]]) = {
      if (size == 1) {
        (Seq.empty, objCodes)
      } else {
        val ident = state.getSubContractIdVar()
        (objCodes ++ state.genStoreCode(ident).flatten, state.genLoadCode(ident))
      }
    }

    @SuppressWarnings(Array("org.wartremover.warts.AsInstanceOf"))
    def genLoad[Ctx <: StatelessContext](
        state: Compiler.State[Ctx],
        rootType: Type,
        selectedDataType: Type,
        pathCodes: Seq[Instr[Ctx]],
        selectors: Seq[DataSelector[Ctx]]
    ): Seq[Instr[Ctx]] = {
      val statefulState     = state.asInstanceOf[Compiler.State[StatefulContext]]
      val statefulSelectors = selectors.asInstanceOf[Seq[DataSelector[StatefulContext]]]
      val (immOffset, mutOffset, isMutable) =
        calcDataOffset(statefulState, rootType, statefulSelectors)
      val mutability = state.flattenTypeMutability(selectedDataType, isMutable)
      val (initCodes, subContractIdCodes) = genSubContractId(
        statefulState,
        pathCodes.asInstanceOf[Seq[Instr[StatefulContext]]] :+ SubContractId,
        mutability.length
      )
      val funcArgLenAndRetLen =
        Seq(ConstInstr.u256(Val.U256(U256.One)), ConstInstr.u256(Val.U256(U256.One)))
      val instrs = mutability.indices
        .foldLeft((Seq.empty[Instr[StatefulContext]], immOffset, mutOffset)) {
          case ((instrs, immOffset, mutOffset), index) =>
            val objCodes = if (index == 0) initCodes ++ subContractIdCodes else subContractIdCodes
            if (mutability(index)) {
              val loadCodes = mutOffset.genCode() ++ funcArgLenAndRetLen ++
                objCodes :+ CallExternal(CreateMapEntry.LoadMutFieldMethodIndex)
              (instrs ++ loadCodes, immOffset, mutOffset.add(1))
            } else {
              val loadCodes = immOffset.genCode() ++ funcArgLenAndRetLen ++
                objCodes :+ CallExternal(CreateMapEntry.LoadImmFieldMethodIndex)
              (instrs ++ loadCodes, immOffset.add(1), mutOffset)
            }
        }
        ._1
      instrs.asInstanceOf[Seq[Instr[Ctx]]]
    }

    @SuppressWarnings(Array("org.wartremover.warts.AsInstanceOf"))
    def genStore[Ctx <: StatelessContext](
        state: Compiler.State[Ctx],
        rootType: Type,
        selectedDataType: Type,
        pathCodes: Seq[Instr[Ctx]],
        selectors: Seq[DataSelector[Ctx]]
    ): Seq[Seq[Instr[Ctx]]] = {
      val statefulState     = state.asInstanceOf[Compiler.State[StatefulContext]]
      val statefulSelectors = selectors.asInstanceOf[Seq[DataSelector[StatefulContext]]]
      val (_, mutOffset, _) = calcDataOffset(statefulState, rootType, statefulSelectors)
      val length            = state.flattenTypeLength(Seq(selectedDataType))
      val (initCodes, subContractIdCodes) = genSubContractId(
        statefulState,
        pathCodes.asInstanceOf[Seq[Instr[StatefulContext]]] :+ SubContractId,
        length
      )
      val instrs = (0 until length).map { index =>
        val indexCodes = if (index == 0) mutOffset.genCode() else mutOffset.add(index).genCode()
        val objCodes =
          if (index == length - 1) initCodes ++ subContractIdCodes else subContractIdCodes
        indexCodes ++ Seq(
          ConstInstr.u256(Val.U256(U256.Two)),
          ConstInstr.u256(Val.U256(U256.Zero))
        ) ++ objCodes :+ CallExternal(CreateMapEntry.StoreMutFieldMethodIndex)
      }
      instrs.asInstanceOf[Seq[Seq[Instr[Ctx]]]]
    }
  }

  final case class LoadDataBySelectors[Ctx <: StatelessContext](
      base: Expr[Ctx],
      selectors: Seq[DataSelector[Ctx]]
  ) extends Expr[Ctx]
      with AccessDataT[Ctx] {
    def _getType(state: Compiler.State[Ctx]): Seq[Type] = {
      assume(selectors.nonEmpty)
      base.getType(state) match {
        case Seq(t: Type.FixedSizeArray) =>
          Seq(_getType(state, t, base.sourceIndex))
        case Seq(t: Type.Struct) => Seq(_getType(state, t, base.sourceIndex))
        case Seq(t: Type.Map)    => Seq(_getType(state, t, base.sourceIndex))
        case tpe =>
          val tpeStr = quoteTypes(tpe)
          selectors.headOption match {
            case Some(IndexSelector(_)) =>
              throw Compiler.Error(s"Expected array or map type, got $tpeStr", base.sourceIndex)
            case _ =>
              throw Compiler.Error(s"Expected struct type, got $tpeStr", base.sourceIndex)
          }
      }
    }
    @SuppressWarnings(Array("org.wartremover.warts.IterableOps"))
    def genCode(state: Compiler.State[Ctx]): Seq[Instr[Ctx]] = {
      base.getType(state) match {
        case Seq(map: Type.Map) =>
          val pathCodes = MapOps.genSubContractPath(state, base, mapKeyIndex)
          MapOps.genLoad(state, map.value, getType(state).head, pathCodes, selectors.tail)
        case _ =>
          val (ref, codes) = state.getOrCreateVariablesRef(base)
          val subRef       = ref.subRef(state, selectors.init)
          codes ++ subRef.genLoadCode(state, selectors.last)
      }
    }
    override def reset(): Unit = {
      base.reset()
      selectors.foreach(_.reset())
      super.reset()
    }
  }
  final case class MapContains(ident: Ident, index: Expr[StatefulContext])
      extends Expr[StatefulContext] {
    def _getType(state: Compiler.State[StatefulContext]): Seq[Type] = {
      val mapType = state.getVariable(ident).tpe match {
        case t: Type.Map => t
        case t           => throw Compiler.Error(s"Expected map type, got $t", ident.sourceIndex)
      }
      val expected = Seq(mapType.key)
      val argTypes = index.getType(state)
      if (argTypes != expected) {
        throw Compiler.Error(s"Invalid args type $argTypes, expected $expected", sourceIndex)
      }
      Seq(Type.Bool)
    }

    def genCode(state: Compiler.State[StatefulContext]): Seq[Instr[StatefulContext]] = {
      val pathCodes = MapOps.genSubContractPath(state, ident, index)
      pathCodes ++ Seq(SubContractId, ContractExists)
    }
    override def reset(): Unit = {
      index.reset()
      super.reset()
    }
  }
  final case class Variable[Ctx <: StatelessContext](id: Ident) extends Expr[Ctx] {
    override def _getType(state: Compiler.State[Ctx]): Seq[Type] = Seq(state.resolveType(id))

    override def genCode(state: Compiler.State[Ctx]): Seq[Instr[Ctx]] = {
      state.genLoadCode(id)
    }
  }
  final case class EnumFieldSelector[Ctx <: StatelessContext](enumId: TypeId, field: Ident)
      extends Expr[Ctx] {
    lazy val fieldIdent = EnumDef.fieldIdent(enumId, field)

    override def _getType(state: Compiler.State[Ctx]): Seq[Type] =
      Seq(state.getVariable(fieldIdent).tpe)

    override def genCode(state: Compiler.State[Ctx]): Seq[Instr[Ctx]] = {
      state.genLoadCode(fieldIdent)
    }
  }
  final case class UnaryOp[Ctx <: StatelessContext](op: Operator, expr: Expr[Ctx])
      extends Expr[Ctx] {
    override def _getType(state: Compiler.State[Ctx]): Seq[Type] = {
      positionedError(op.getReturnType(expr.getType(state)))
    }

    override def genCode(state: Compiler.State[Ctx]): Seq[Instr[Ctx]] = {
      expr.genCode(state) ++ op.genCode(expr.getType(state))
    }
    override def reset(): Unit = {
      expr.reset()
      super.reset()
    }
  }
  final case class Binop[Ctx <: StatelessContext](op: Operator, left: Expr[Ctx], right: Expr[Ctx])
      extends Expr[Ctx] {
    override def _getType(state: Compiler.State[Ctx]): Seq[Type] = {
      positionedError(op.getReturnType(left.getType(state) ++ right.getType(state)))
    }

    override def genCode(state: Compiler.State[Ctx]): Seq[Instr[Ctx]] = {
      positionedError(
        left.genCode(state) ++ right.genCode(state) ++ op.genCode(
          left.getType(state) ++ right.getType(state)
        )
      )
    }
    override def reset(): Unit = {
      left.reset()
      right.reset()
      super.reset()
    }
  }
  final case class ContractConv[Ctx <: StatelessContext](contractType: TypeId, address: Expr[Ctx])
      extends Expr[Ctx] {
    override protected def _getType(state: Compiler.State[Ctx]): Seq[Type] = {
      state.checkContractType(contractType)

      if (address.getType(state) != Seq(Type.ByteVec)) {
        throw Compiler.Error(s"Invalid expr $address for contract address", address.sourceIndex)
      }

      val contractInfo = state.getContractInfo(contractType)
      if (!contractInfo.kind.instantiable) {
        throw Compiler.Error(s"${contractType.name} is not instantiable", sourceIndex)
      }

      Seq(Type.Contract(contractType))
    }

    override def genCode(state: Compiler.State[Ctx]): Seq[Instr[Ctx]] =
      address.genCode(state)
    override def reset(): Unit = {
      address.reset()
      super.reset()
    }
  }

  sealed trait CallAst[Ctx <: StatelessContext] extends ApproveAssets[Ctx] {
    def id: FuncId
    def args: Seq[Expr[Ctx]]
    def ignoreReturn: Boolean

    def getFunc(state: Compiler.State[Ctx]): Compiler.FuncInfo[Ctx]

    @SuppressWarnings(Array("org.wartremover.warts.AsInstanceOf"))
    def _genCode(state: Compiler.State[Ctx]): Seq[Instr[Ctx]] = {
      (id, args) match {
        case (BuiltIn.approveToken.funcId, Seq(from, ALPHTokenId(), amount)) =>
          Seq(from, amount).flatMap(_.genCode(state)) :+ ApproveAlph.asInstanceOf[Instr[Ctx]]
        case (BuiltIn.tokenRemaining.funcId, Seq(from, ALPHTokenId())) =>
          val instrs = from.genCode(state) :+ AlphRemaining.asInstanceOf[Instr[Ctx]]
          if (ignoreReturn) instrs :+ Pop.asInstanceOf[Instr[Ctx]] else instrs
        case (BuiltIn.transferToken.funcId, Seq(from, to, ALPHTokenId(), amount)) =>
          Seq(from, to, amount).flatMap(_.genCode(state)) :+ TransferAlph.asInstanceOf[Instr[Ctx]]
        case (BuiltIn.transferTokenFromSelf.funcId, Seq(to, ALPHTokenId(), amount)) =>
          Seq(to, amount).flatMap(_.genCode(state)) :+ TransferAlphFromSelf.asInstanceOf[Instr[Ctx]]
        case (BuiltIn.transferTokenToSelf.funcId, Seq(from, ALPHTokenId(), amount)) =>
          Seq(from, amount).flatMap(_.genCode(state)) :+ TransferAlphToSelf.asInstanceOf[Instr[Ctx]]
        case _ =>
          val func = getFunc(state)
          if (func.inline && state.genInlineCode) {
            func.genInlineCode(args, state, this)
          } else {
            val argsType = args.flatMap(_.getType(state))
            val variadicInstrs = if (func.isVariadic) {
              Seq(U256Const(Val.U256.unsafe(state.flattenTypeLength(argsType))))
            } else {
              Seq.empty
            }
            val instrs = genApproveCode(state, func) ++
              func.genCodeForArgs(args, state) ++
              variadicInstrs ++
              func.genCode(this, state, argsType)
            if (ignoreReturn) {
              val returnType = positionedError(func.getReturnType(argsType, state))
              instrs ++ Seq.fill(state.flattenTypeLength(returnType))(Pop)
            } else {
              instrs
            }
          }
      }
    }

    @inline final def checkStaticContractFunction(
        typeId: TypeId,
        funcId: FuncId,
        func: Compiler.ContractFunc[Ctx]
    ): Unit = {
      if (!func.isStatic) {
        throw Compiler.Error(
          s"Expected static function, got ${funcName(typeId, funcId)}",
          funcId.sourceIndex
        )
      }
    }
  }

  final case class CallExpr[Ctx <: StatelessContext](
      id: FuncId,
      approveAssets: Seq[ApproveAsset[Ctx]],
      args: Seq[Expr[Ctx]]
  ) extends Expr[Ctx]
      with CallAst[Ctx] {
    def ignoreReturn: Boolean = false

    def getFunc(state: Compiler.State[Ctx]): Compiler.FuncInfo[Ctx] = state.getFunc(id)

    override def _getType(state: Compiler.State[Ctx]): Seq[Type] = {
      checkApproveAssets(state)
      val funcInfo = state.getFunc(id)
      positionedError(funcInfo.getReturnType(args.flatMap(_.getType(state)), state))
    }

    override def genCode(state: Compiler.State[Ctx]): Seq[Instr[Ctx]] = {
      state.addInternalCall(
        id
      ) // don't put this in _getType, otherwise the statement might get skipped
      _genCode(state)
    }

    override def reset(): Unit = {
      approveAssets.foreach(_.reset())
      args.foreach(_.reset())
      super.reset()
    }
  }

  final case class ContractStaticCallExpr[Ctx <: StatelessContext](
      contractId: TypeId,
      id: FuncId,
      approveAssets: Seq[ApproveAsset[Ctx]],
      args: Seq[Expr[Ctx]]
  ) extends Expr[Ctx]
      with CallAst[Ctx] {
    def ignoreReturn: Boolean = false

    def getFunc(state: Compiler.State[Ctx]): Compiler.ContractFunc[Ctx] =
      state.getFunc(contractId, id)

    override def _getType(state: Compiler.State[Ctx]): Seq[Type] = {
      checkApproveAssets(state)
      val funcInfo = getFunc(state)
      checkStaticContractFunction(contractId, id, funcInfo)
      positionedError(funcInfo.getReturnType(args.flatMap(_.getType(state)), state))
    }

    override def genCode(state: Compiler.State[Ctx]): Seq[Instr[Ctx]] = {
      _genCode(state)
    }

    override def reset(): Unit = {
      approveAssets.foreach(_.reset())
      args.foreach(_.reset())
      super.reset()
    }
  }

  trait ContractCallBase extends ApproveAssets[StatefulContext] {
    def obj: Expr[StatefulContext]
    def callId: FuncId
    def args: Seq[Expr[StatefulContext]]

    @inline def getContractType(state: Compiler.State[StatefulContext]): Type.Contract = {
      val objType = obj.getType(state)
      if (objType.length != 1) {
        throw Compiler.Error(
          s"Expected a single parameter for contract object, got ${quote(obj)}",
          obj.sourceIndex
        )
      } else {
        state.resolveType(objType(0)) match {
          case contract: Type.Contract => contract
          case _ =>
            throw Compiler.Error(
              s"Expected a contract for ${quote(callId)}, got ${quote(obj)}",
              obj.sourceIndex
            )
        }
      }
    }

    def _getTypeBase(state: Compiler.State[StatefulContext]): (TypeId, Seq[Type]) = {
      val contractType = getContractType(state)
      val contractInfo = state.getContractInfo(contractType.id)
      if (contractInfo.kind == Compiler.ContractKind.Interface) {
        state.addInterfaceFuncCall(state.currentScope)
      }
      val funcInfo = state.getFunc(contractType.id, callId)
      checkNonStaticContractFunction(contractType.id, callId, funcInfo)
      state.addExternalCall(contractType.id, callId)
      val retTypes = positionedError(funcInfo.getReturnType(args.flatMap(_.getType(state)), state))
      (contractType.id, retTypes)
    }

    @SuppressWarnings(Array("org.wartremover.warts.AsInstanceOf"))
    def genContractCall(
        state: Compiler.State[StatefulContext],
        popReturnValues: Boolean
    ): Seq[Instr[StatefulContext]] = {
      val contract  = obj.getType(state)(0).asInstanceOf[Type.Contract]
      val func      = state.getFunc(contract.id, callId)
      val argTypes  = args.flatMap(_.getType(state))
      val retTypes  = func.getReturnType(argTypes, state)
      val retLength = state.flattenTypeLength(retTypes)
      genApproveCode(state, func) ++
        args.flatMap(_.genCode(state)) ++
        func.genExternalCallCode(state, obj.genCode(state), contract.id) ++
        (if (popReturnValues) Seq.fill[Instr[StatefulContext]](retLength)(Pop) else Seq.empty)
    }

    @inline final def checkNonStaticContractFunction(
        typeId: TypeId,
        funcId: FuncId,
        func: Compiler.ContractFunc[StatefulContext]
    ): Unit = {
      if (func.isStatic) {
        // TODO: use `obj.funcId` instead of `typeId.funcId`
        throw Compiler.Error(
          s"Expected non-static function, got ${funcName(typeId, funcId)}",
          funcId.sourceIndex
        )
      }
    }
  }
  final case class ContractCallExpr(
      obj: Expr[StatefulContext],
      callId: FuncId,
      approveAssets: Seq[ApproveAsset[StatefulContext]],
      args: Seq[Expr[StatefulContext]]
  ) extends Expr[StatefulContext]
      with ContractCallBase {
    override def _getType(state: Compiler.State[StatefulContext]): Seq[Type] = {
      checkApproveAssets(state)
      _getTypeBase(state)._2
    }

    override def genCode(state: Compiler.State[StatefulContext]): Seq[Instr[StatefulContext]] = {
      genContractCall(state, false)
    }
    override def reset(): Unit = {
      obj.reset()
      approveAssets.foreach(_.reset())
      args.foreach(_.reset())
      super.reset()
    }
  }
  final case class ParenExpr[Ctx <: StatelessContext](expr: Expr[Ctx]) extends Expr[Ctx] {
    override def _getType(state: Compiler.State[Ctx]): Seq[Type] =
      expr.getType(state: Compiler.State[Ctx])

    override def genCode(state: Compiler.State[Ctx]): Seq[Instr[Ctx]] =
      expr.genCode(state)
    override def reset(): Unit = {
      expr.reset()
      super.reset()
    }
  }

  trait IfBranch[Ctx <: StatelessContext] extends Positioned {
    def condition: Expr[Ctx]
    def checkCondition(state: Compiler.State[Ctx]): Unit = {
      val conditionType = condition.getType(state)
      if (conditionType != Seq(Type.Bool)) {
        throw Compiler.Error(
          s"Invalid type of condition expr: $conditionType",
          condition.sourceIndex
        )
      }
    }
    def genCode(state: Compiler.State[Ctx]): Seq[Instr[Ctx]]
  }
  trait ElseBranch[Ctx <: StatelessContext] extends Positioned {
    def genCode(state: Compiler.State[Ctx]): Seq[Instr[Ctx]]
  }
  trait IfElse[Ctx <: StatelessContext] extends Positioned {
    def ifBranches: Seq[IfBranch[Ctx]]
    def elseBranchOpt: Option[ElseBranch[Ctx]]

    private def genElseBodyIRs(state: Compiler.State[Ctx]) = {
      elseBranchOpt
        .map { branch =>
          state.withScope(branch)(branch.genCode(state))
        }
        .getOrElse(Seq.empty)
    }

    @SuppressWarnings(Array("org.wartremover.warts.IterableOps"))
    def genCode(state: Compiler.State[Ctx]): Seq[Instr[Ctx]] = {
      val ifBranchesIRs = Array.ofDim[Seq[Instr[Ctx]]](ifBranches.length + 1)
      val elseOffsets   = Array.ofDim[Int](ifBranches.length + 1)
      val elseBodyIRs   = genElseBodyIRs(state)
      ifBranchesIRs(ifBranches.length) = elseBodyIRs
      elseOffsets(ifBranches.length) = elseBodyIRs.length
      ifBranches.zipWithIndex.view.reverse.foreach { case (ifBranch, index) =>
        val initialOffset    = elseOffsets(index + 1)
        val notTheLastBranch = index < ifBranches.length - 1 || elseBranchOpt.nonEmpty

        val bodyIRsWithoutOffset = state.withScope(ifBranch) { ifBranch.genCode(state) }
        val bodyOffsetIR = if (notTheLastBranch) {
          Seq(Jump(initialOffset))
        } else {
          Seq.empty
        }
        val bodyIRs = bodyIRsWithoutOffset ++ bodyOffsetIR

        val conditionOffset =
          if (notTheLastBranch) bodyIRs.length else bodyIRs.length + initialOffset
        val conditionIRs = Statement.getCondIR(ifBranch.condition, state, conditionOffset)
        ifBranchesIRs(index) = conditionIRs ++ bodyIRs
        elseOffsets(index) = initialOffset + bodyIRs.length + conditionIRs.length
      }
      ifBranchesIRs.reduce(_ ++ _)
    }
  }

  sealed trait IfElseExprBase[Ctx <: StatelessContext] {
    def statements: Seq[Statement[Ctx]]
    def expr: Expr[Ctx]
    def checkAndGetType(state: Compiler.State[Ctx]): Seq[Type] = {
      statements.foreach(_.check(state))
      expr.getType(state)
    }
    def genCode(state: Compiler.State[Ctx]): Seq[Instr[Ctx]] = {
      statements.flatMap(_.genCode(state)) ++ expr.genCode(state)
    }
    def reset(): Unit = {
      statements.foreach(_.reset())
      expr.reset()
    }
  }

  final case class IfBranchExpr[Ctx <: StatelessContext](
      condition: Expr[Ctx],
      statements: Seq[Statement[Ctx]],
      expr: Expr[Ctx]
  ) extends IfBranch[Ctx]
      with IfElseExprBase[Ctx] {
    override def reset(): Unit = {
      condition.reset()
      super.reset()
    }
  }
  final case class ElseBranchExpr[Ctx <: StatelessContext](
      statements: Seq[Statement[Ctx]],
      expr: Expr[Ctx]
  ) extends ElseBranch[Ctx]
      with IfElseExprBase[Ctx]
  final case class IfElseExpr[Ctx <: StatelessContext](
      ifBranches: Seq[IfBranchExpr[Ctx]],
      elseBranch: ElseBranchExpr[Ctx]
  ) extends IfElse[Ctx]
      with Expr[Ctx] {
    def elseBranchOpt: Option[ElseBranch[Ctx]] = Some(elseBranch)

    def _getType(state: Compiler.State[Ctx]): Seq[Type] = {
      val elseBranchType = elseBranch.checkAndGetType(state)
      ifBranches.foreach { ifBranch =>
        ifBranch.checkCondition(state)
        val ifBranchType = ifBranch.checkAndGetType(state)
        if (ifBranchType != elseBranchType) {
          throw Compiler.Error(
            s"Invalid types of if-else expression branches, expected ${quote(elseBranchType)}, got ${quote(ifBranchType)}",
            sourceIndex
          )
        }
      }
      elseBranchType
    }
    override def reset(): Unit = {
      ifBranches.foreach(_.reset())
      elseBranch.reset()
      super.reset()
    }
  }

  final case class StructField(ident: Ident, isMutable: Boolean, tpe: Type) extends UniqueDef {
    def name: String      = ident.name
    def signature: String = s"${ident.name}:${tpe.signature}"
  }

  sealed trait GlobalDefinition extends UniqueDef
  final case class Struct(id: TypeId, fields: Seq[StructField]) extends GlobalDefinition {
    lazy val tpe: Type.Struct = Type.Struct(id)

    def name: String = id.name

    def getFieldNames(): AVector[String]          = AVector.from(fields.view.map(_.ident.name))
    def getFieldTypeSignatures(): AVector[String] = AVector.from(fields.view.map(_.tpe.signature))
    def getFieldsMutability(): AVector[Boolean]   = AVector.from(fields.view.map(_.isMutable))

    def getField(selector: Ident): StructField = {
      fields
        .find(_.ident == selector)
        .getOrElse(
          throw Compiler.Error(
            s"Field ${selector.name} does not exist in struct ${id.name}",
            selector.sourceIndex
          )
        )
    }

    def calcFieldOffset[Ctx <: StatelessContext](
        state: Compiler.State[Ctx],
        selector: Ast.Ident,
        isMutable: Boolean
    ): (Int, Int) = {
      val result = fields.slice(0, fields.indexWhere(_.ident == selector)).flatMap { field =>
        val isFieldMutable = isMutable && field.isMutable
        state.flattenTypeMutability(field.tpe, isFieldMutable)
      }
      val mutFieldSize = result.count(identity)
      (result.length - mutFieldSize, mutFieldSize)
    }

    def calcLocalOffset[Ctx <: StatelessContext](
        state: Compiler.State[Ctx],
        selector: Ast.Ident
    ): Int = {
      val types = fields.slice(0, fields.indexWhere(_.ident == selector)).map(_.tpe)
      state.flattenTypeLength(types)
    }
  }

  final case class StructCtor[Ctx <: StatelessContext](
      id: TypeId,
      fields: Seq[(Ident, Option[Expr[Ctx]])]
  ) extends Expr[Ctx] {
    def _getType(state: Compiler.State[Ctx]): Seq[Type] = {
      val struct   = state.getStruct(id)
      val expected = struct.fields.map(field => (field.ident, Seq(state.resolveType(field.tpe))))
      val have = fields.map { case (ident, expr) =>
        val tpe = expr.map(_.getType(state)).getOrElse(Seq(state.getVariable(ident).tpe))
        (ident, tpe)
      }
      if (expected.length != have.length || have.exists(f => !expected.contains(f))) {
        throw Compiler.Error(
          s"Invalid struct fields, expect ${struct.fields.map(_.signature)}",
          sourceIndex
        )
      }
      Seq(struct.tpe)
    }
    def genCode(state: Compiler.State[Ctx]): Seq[Instr[Ctx]] = {
      val struct = state.getStruct(id)
      val sortedFields = struct.fields.map { field =>
        fields
          .find(_._1 == field.ident)
          .getOrElse(
            throw Compiler.Error(s"Struct field ${field.ident} does not exist", id.sourceIndex)
          )
      }
      sortedFields.flatMap {
        case (_, Some(expr)) => expr.genCode(state)
        case (field, None)   => state.genLoadCode(field)
      }
    }
    override def reset(): Unit = {
      fields.foreach { case (_, expr) => expr.foreach(_.reset()) }
      super.reset()
    }
  }

  final case class MapDef(ident: Ident, tpe: Type.Map) extends UniqueDef with Positioned {
    def name: String = ident.name
  }

  sealed trait Statement[Ctx <: StatelessContext]
      extends Positioned
      with Product
      with Serializable {
    def check(state: Compiler.State[Ctx]): Unit
    def genCode(state: Compiler.State[Ctx]): Seq[Instr[Ctx]]
    def reset(): Unit
  }
  object Statement {
    @inline def getCondIR[Ctx <: StatelessContext](
        condition: Expr[Ctx],
        state: Compiler.State[Ctx],
        offset: Int
    ): Seq[Instr[Ctx]] = {
      condition match {
        case UnaryOp(Not, expr) =>
          expr.genCode(state) :+ IfTrue(offset)
        case _ =>
          condition.genCode(state) :+ IfFalse(offset)
      }
    }
  }

  sealed trait MapFuncCall extends Statement[StatefulContext] {
    def ident: Ident
    def args: Seq[Expr[StatefulContext]]
    private var mapType: Option[Type.Map] = None
    def getMapType(state: Compiler.State[StatefulContext]): Type.Map = {
      mapType match {
        case Some(tpe) => tpe
        case None =>
          state.getVariable(ident, isWrite = true).tpe match {
            case tpe: Type.Map =>
              mapType = Some(tpe)
              tpe
            case t => throw Compiler.Error(s"Expected map type, got $t", ident.sourceIndex)
          }
      }
    }
    def checkArgTypes(state: Compiler.State[StatefulContext], expected: Seq[Type]): Unit = {
      if (args.length != expected.length) {
        throw Compiler.Error(
          s"Invalid args length, expected ${expected.length}, got ${args.length}",
          sourceIndex
        )
      }
      val argTypes = args.flatMap(_.getType(state))
      if (argTypes != expected) {
        throw Compiler.Error(s"Invalid args type $argTypes, expected $expected", sourceIndex)
      }
    }
    override def reset(): Unit = mapType = None
  }

  private def genMapDebug(
      state: Compiler.State[StatefulContext],
      pathCodes: Seq[Instr[StatefulContext]],
      isInsert: Boolean
  ): Seq[Instr[StatefulContext]] = {
    if (state.allowDebug) {
      val operation   = if (isInsert) "insert" else "remove"
      val message     = s"$operation at map path: "
      val stringParts = AVector(ByteString.fromString(message), ByteString.empty)
      pathCodes ++ Seq[Instr[StatefulContext]](Dup, DEBUG(stringParts.map(Val.ByteVec.apply)))
    } else {
      pathCodes
    }
  }

  final case class InsertToMap(
      ident: Ident,
      args: Seq[Expr[StatefulContext]]
  ) extends MapFuncCall {
    def check(state: Compiler.State[StatefulContext]): Unit = {
      val mapType = getMapType(state)
      checkArgTypes(state, Seq(Type.Address, mapType.key, mapType.value))
    }
    private def checkFieldLength(length: Int): Unit = {
      if (length > 0xff) {
        throw Compiler.Error(
          s"The number of struct fields exceeds the maximum limit",
          args(2).sourceIndex
        )
      }
    }
    private def genCreateContract(
        state: Compiler.State[StatefulContext]
    ): Seq[Instr[StatefulContext]] = {
      val mapType          = getMapType(state)
      val fieldsMutability = state.flattenTypeMutability(mapType.value, isMutable = true)
      val mutFieldLength   = fieldsMutability.count(identity)
      val immFieldLength   = fieldsMutability.length - mutFieldLength + 1 // parent contract id
      checkFieldLength(mutFieldLength)
      checkFieldLength(immFieldLength)

      val pathCodes              = MapOps.genSubContractPath(state, ident, args(1))
      val (immFields, mutFields) = state.genFieldsInitCodes(fieldsMutability, Seq(args(2)))
      val insertWithDebug        = genMapDebug(state, pathCodes, isInsert = true)
      insertWithDebug ++ (immFields :+ SelfContractId) ++
        mutFields :+ CreateMapEntry(immFieldLength.toByte, mutFieldLength.toByte)
    }
    def genCode(state: Compiler.State[StatefulContext]): Seq[Instr[StatefulContext]] = {
      val approveALPHCodes    = args(0).genCode(state) ++ Seq(MinimalContractDeposit, ApproveAlph)
      val createContractCodes = genCreateContract(state)
      approveALPHCodes ++ createContractCodes
    }
    override def reset(): Unit = {
      args.foreach(_.reset())
      super.reset()
    }
  }

  final case class RemoveFromMap(ident: Ident, args: Seq[Expr[StatefulContext]])
      extends MapFuncCall {
    def check(state: Compiler.State[StatefulContext]): Unit = {
      val mapType = getMapType(state)
      checkArgTypes(state, Seq(Type.Address, mapType.key))
    }
    def genCode(state: Compiler.State[StatefulContext]): Seq[Instr[StatefulContext]] = {
      val pathCodes = MapOps.genSubContractPath(state, ident, args(1))
      val objCodes  = genMapDebug(state, pathCodes, isInsert = false) :+ SubContractId
      args(0).genCode(state) ++ Seq(
        ConstInstr.u256(Val.U256(U256.One)), // the `address` parameter
        ConstInstr.u256(Val.U256(U256.Zero))
      ) ++ objCodes :+ CallExternal(CreateMapEntry.DestroyMethodIndex)
    }
    override def reset(): Unit = {
      args.foreach(_.reset())
      super.reset()
    }
  }

  sealed trait VarDeclaration                               extends Positioned
  final case class NamedVar(mutable: Boolean, ident: Ident) extends VarDeclaration
  final case class AnonymousVar()                           extends VarDeclaration

  final case class VarDef[Ctx <: StatelessContext](
      vars: Seq[VarDeclaration],
      value: Expr[Ctx]
  ) extends Statement[Ctx] {
    override def check(state: Compiler.State[Ctx]): Unit = {
      val types = value.getType(state)
      if (types.length != vars.length) {
        throw Compiler.Error(
          s"Invalid variable declaration, expected ${types.length} variables, got ${vars.length} variables",
          sourceIndex
        )
      }
      vars.zip(types).foreach {
        case (NamedVar(isMutable, ident), tpe) =>
          if (tpe.isMapType) {
            throw Compiler
              .Error(s"Cannot define local map variable ${ident.name}", ident.sourceIndex)
          }
          state.addLocalVariable(ident, tpe, isMutable, isUnused = false, isGenerated = false)
        case _ =>
      }
    }

    override def genCode(state: Compiler.State[Ctx]): Seq[Instr[Ctx]] = {
      val storeCodes = vars.zip(value.getType(state)).flatMap {
        case (NamedVar(_, ident), _) => state.genStoreCode(ident)
        case (_: AnonymousVar, tpe) =>
          Seq(Seq.fill(state.flattenTypeLength(Seq(tpe)))(Pop))
      }
      value.genCode(state) ++ storeCodes.reverse.flatten
    }
    def reset(): Unit = value.reset()
  }

  trait UniqueDef extends Positioned {
    def name: String
  }

  object UniqueDef {
    def checkDuplicates(defs: Seq[UniqueDef], name: String): Unit = {
      if (defs.distinctBy(_.name).size != defs.size) {
        val (dups, sourceIndex) = duplicates(defs)
        throw Compiler.Error(
          s"These $name are defined multiple times: ${dups}",
          sourceIndex
        )
      }
    }

    def duplicates(defs: Seq[UniqueDef]): (String, Option[SourceIndex]) = {
      val dups = defs
        .groupBy(_.name)
        .filter(_._2.size > 1)
      val sourceIndex = dups.values.headOption.flatMap(_.drop(1).headOption.flatMap(_.sourceIndex))

      (dups.keys.mkString(", "), sourceIndex)
    }
  }

  final case class FuncSignature(
      id: FuncId,
      isPublic: Boolean,
      usePreapprovedAssets: Boolean,
      inline: Boolean,
      args: Seq[(Type, Boolean)],
      rtypes: Seq[Type]
  )

  final case class FuncDef[Ctx <: StatelessContext](
      annotations: Seq[Annotation[Ctx]],
      id: FuncId,
      isPublic: Boolean,
      usePreapprovedAssets: Boolean,
      useAssetsInContract: Ast.ContractAssetsAnnotation,
      usePayToContractOnly: Boolean,
      useCheckExternalCaller: Boolean,
      useUpdateFields: Boolean,
      useMethodIndex: Option[Int],
      inline: Boolean,
      args: Seq[Argument],
      rtypes: Seq[Type],
      bodyOpt: Option[Seq[Statement[Ctx]]]
  ) extends UniqueDef
      with OriginContractInfo {
    def name: String              = id.name
    def isPrivate: Boolean        = !isPublic
    val body: Seq[Statement[Ctx]] = bodyOpt.getOrElse(Seq.empty)

    private var funcAccessedVarsCache: Option[Set[Compiler.AccessVariable]] = None

    private[ralph] var methodSelector: Option[Method.Selector] = None
    def getMethodSelector(globalState: GlobalState[_]): Method.Selector = {
      methodSelector match {
        case Some(selector) => selector
        case None =>
          val argTypes = args.view
            .flatMap(arg => globalState.flattenType(arg.tpe))
            .map(_.signature)
            .mkString(",")
          val retTypes = rtypes.view.flatMap(globalState.flattenType).map(_.signature).mkString(",")
          val bytes    = ByteString.fromString(s"$name($argTypes)->($retTypes)")
          val selector = Method.Selector(DjbHash.intHash(bytes))
          methodSelector = Some(selector)
          selector
      }
    }

    def hasCheckExternalCallerAnnotation: Boolean = {
      annotations.find(_.id.name == FunctionUsingAnnotation.id) match {
        case Some(usingAnnotation) =>
          usingAnnotation.fields.exists(
            _.ident.name == FunctionUsingAnnotation.useCheckExternalCallerKey
          )
        case None => false
      }
    }

    private var _updatesMap: Option[Boolean] = None

    @inline private[ralph] def updatesMap(state: Compiler.State[Ctx]): Boolean = {
      _updatesMap match {
        case Some(value) => value
        case None =>
          val funcUpdatesMap = body.exists {
            case _: InsertToMap | _: RemoveFromMap => true
            case Assign(targets, _) =>
              targets.exists {
                case AssignmentSelectedTarget(ident, _) => state.hasMapVar(ident)
                case _                                  => false
              }
            case CompoundAssign(target, _, _) =>
              target match {
                case AssignmentSelectedTarget(ident, _) => state.hasMapVar(ident)
                case _                                  => false
              }
            case _ => false
          }
          _updatesMap = Some(funcUpdatesMap)
          funcUpdatesMap
      }
    }

    def isSimpleViewFunc(state: Compiler.State[Ctx]): Boolean = {
      val hasInterfaceFuncCall = state.hasInterfaceFuncCallSet.contains(id)
      val hasMigrateSimple = body.exists {
        case FuncCall(id, _, _) => id.isBuiltIn && id.name == "migrate"
        case _                  => false
      }
      !(useUpdateFields
        || usePreapprovedAssets
        || useAssetsInContract != Ast.NotUseContractAssets
        || hasInterfaceFuncCall
        || hasMigrateSimple
        || updatesMap(state))
    }

    lazy val signature: FuncSignature = FuncSignature(
      id,
      isPublic,
      usePreapprovedAssets,
      inline,
      args.map(arg => (arg.tpe, arg.isMutable)),
      rtypes
    )
    def getArgNames(): AVector[String]          = AVector.from(args.view.map(_.ident.name))
    def getArgTypeSignatures(): AVector[String] = AVector.from(args.view.map(_.tpe.signature))
    def getArgMutability(): AVector[Boolean]    = AVector.from(args.view.map(_.isMutable))
    def getReturnSignatures(): AVector[String]  = AVector.from(rtypes.view.map(_.signature))

    def hasDirectCheckExternalCaller(): Boolean = {
      !useCheckExternalCaller || // check external caller manually disabled
      body.exists {
        case FuncCall(id, _, _) => id.isBuiltIn && id.name == "checkCaller"
        case _                  => false
      }
    }

    @SuppressWarnings(Array("org.wartremover.warts.Recursion"))
    private def checkRetTypes(stmt: Option[Statement[Ctx]]): Unit = {
      stmt match {
        case Some(_: ReturnStmt[Ctx]) => () // we checked the `rtypes` in `ReturnStmt`
        case Some(IfElseStatement(ifBranches, elseBranchOpt)) =>
          ifBranches.foreach(branch => checkRetTypes(branch.body.lastOption))
          checkRetTypes(elseBranchOpt.flatMap(_.body.lastOption))
        case Some(call: FuncCall[_]) if call.id.name == "panic" && call.id.isBuiltIn == true => ()
        case _ =>
          throw Compiler.Error(
            s"Expected return statement for function ${quote(id.name)}",
            id.sourceIndex
          )
      }
    }

    @inline private def checkInline(): Unit = {
      if (isPublic) {
        throw Compiler.Error("Inline functions cannot be public", id.sourceIndex)
      }
    }

    def check(state: Compiler.State[Ctx]): Unit = {
      state.setFuncScope(id)
      state.checkArguments(args)
      args.foreach { arg =>
        val argTpe = state.resolveType(arg.tpe)
        state.addLocalVariable(
          arg.ident,
          argTpe,
          arg.isMutable,
          arg.isUnused,
          isGenerated = false
        )
      }
      if (inline) checkInline()
      if (bodyOpt.isDefined) {
        funcAccessedVarsCache match {
          case Some(vars) => // the function has been compiled before
            state.addAccessedVars(vars)
            body.foreach(_.check(state))
          case None =>
            body.foreach(_.check(state))
            val currentScopeUsedVars = Set.from(state.currentScopeAccessedVars)
            funcAccessedVarsCache = Some(currentScopeUsedVars)
            state.addAccessedVars(currentScopeUsedVars)
        }
        state.checkUnusedLocalVars(id)
        state.checkUnassignedLocalMutableVars(id)
        if (rtypes.nonEmpty) checkRetTypes(body.lastOption)
      }
    }

    def genMethod(state: Compiler.State[Ctx]): Method[Ctx] = {
      state.setFuncScope(id)
      val instrs       = body.flatMap(_.genCode(state))
      val localVarSize = state.getLocalVarSize(id)

      Method[Ctx](
        isPublic,
        usePreapprovedAssets,
        useAssetsInContract != Ast.NotUseContractAssets,
        usePayToContractOnly = usePayToContractOnly,
        argsLength = state.flattenTypeLength(args.map(_.tpe)),
        localsLength = localVarSize,
        returnLength = state.flattenTypeLength(rtypes),
        AVector.from(instrs)
      )
    }

    def reset(): Unit = {
      funcAccessedVarsCache = None
      methodSelector = None
      body.foreach(_.reset())
    }
  }

  object FuncDef {
    def main(
        stmts: Seq[Ast.Statement[StatefulContext]],
        usePreapprovedAssets: Boolean,
        useAssetsInContract: Ast.ContractAssetsAnnotation,
        useUpdateFields: Boolean
    ): FuncDef[StatefulContext] = {
      FuncDef[StatefulContext](
        Seq.empty,
        id = FuncId("main", false),
        isPublic = true,
        usePreapprovedAssets = usePreapprovedAssets,
        useAssetsInContract = useAssetsInContract,
        usePayToContractOnly = false,
        useCheckExternalCaller = true,
        useUpdateFields = useUpdateFields,
        useMethodIndex = None,
        inline = false,
        args = Seq.empty,
        rtypes = Seq.empty,
        bodyOpt = Some(stmts)
      )
    }
  }

  final case class StructFieldAlias(isMutable: Boolean, ident: Ident, alias: Option[Ident])

  final case class StructDestruction[Ctx <: StatelessContext](
      id: TypeId,
      vars: Seq[StructFieldAlias],
      expr: Expr[Ctx]
  ) extends Statement[Ctx] {
    def check(state: Compiler.State[Ctx]): Unit = {
      val struct = expr.getType(state) match {
        case Seq(tpe: Type.Struct) if tpe.id == id => state.getStruct(id)
        case types =>
          throw Compiler.Error(
            s"Expected struct type ${quote(id.name)}, got ${quoteTypes(types)}",
            expr.sourceIndex
          )
      }
      vars.foreach { v =>
        val fieldType = state.resolveType(struct.getField(v.ident).tpe)
        val varIdent  = v.alias.getOrElse(v.ident)
        state.addLocalVariable(
          varIdent,
          fieldType,
          v.isMutable,
          isUnused = false,
          isGenerated = false
        )
      }
    }
    def genCode(state: Compiler.State[Ctx]): Seq[Instr[Ctx]] = {
      val (structRef, instrs) = state.getOrCreateVariablesRef(expr)
      instrs ++ vars.flatMap { v =>
        val varIdent   = v.alias.getOrElse(v.ident)
        val loadCodes  = structRef.genLoadCode(state, IdentSelector(v.ident))
        val storeCodes = state.genStoreCode(varIdent).reverse.flatten
        loadCodes ++ storeCodes
      }
    }
    def reset(): Unit = expr.reset()
  }

  sealed trait AssignmentTarget[Ctx <: StatelessContext] extends Typed[Ctx, Type] {
    def ident: Ident

    def checkMutable(state: Compiler.State[Ctx], sourceIndex: Option[SourceIndex]): Unit
    def genStore(state: Compiler.State[Ctx]): Seq[Seq[Instr[Ctx]]]
    def genLoad(state: Compiler.State[Ctx]): Seq[Instr[Ctx]]
    def genInit(state: Compiler.State[Ctx]): Seq[Instr[Ctx]]
  }
  final case class AssignmentSimpleTarget[Ctx <: StatelessContext](ident: Ident)
      extends AssignmentTarget[Ctx] {
    def _getType(state: Compiler.State[Ctx]): Type = {
      val variable = state.getVariable(ident, isWrite = true)
      state.resolveType(variable.tpe)
    }
    def checkMutable(state: Compiler.State[Ctx], sourceIndex: Option[SourceIndex]): Unit = {
      val variable = state.getVariable(ident)
      variable match {
        case _: Compiler.VarInfo.MapVar =>
          throw Compiler.Error(s"Cannot assign to map variable ${ident.name}.", sourceIndex)
        case _ =>
      }
      if (!variable.isMutable) {
        throw Compiler.Error(s"Cannot assign to immutable variable ${ident.name}.", sourceIndex)
      }
      if (!state.isTypeMutable(getType(state))) {
        throw Compiler.Error(
          s"Cannot assign to variable ${ident.name}. Assignment only works when all of the (nested) fields are mutable.",
          sourceIndex
        )
      }
    }
    def genStore(state: Compiler.State[Ctx]): Seq[Seq[Instr[Ctx]]] = state.genStoreCode(ident)
    def genLoad(state: Compiler.State[Ctx]): Seq[Instr[Ctx]]       = state.genLoadCode(ident)
    def genInit(state: Compiler.State[Ctx]): Seq[Instr[Ctx]]       = Seq.empty
  }
  sealed trait DataSelector[Ctx <: StatelessContext] extends Positioned {
    def reset(): Unit = this match {
      case IndexSelector(expr)   => expr.reset()
      case _: IdentSelector[Ctx] => ()
    }
  }
  final case class IndexSelector[Ctx <: StatelessContext](index: Expr[Ctx])
      extends DataSelector[Ctx]
  final case class IdentSelector[Ctx <: StatelessContext](ident: Ident) extends DataSelector[Ctx]
  final case class AssignmentSelectedTarget[Ctx <: StatelessContext](
      ident: Ident,
      selectors: Seq[DataSelector[Ctx]]
  ) extends AssignmentTarget[Ctx]
      with AccessDataT[Ctx] {

    val selectorIndexVariables: mutable.HashMap[Int, Variable[Ctx]] = mutable.HashMap.empty

    // scalastyle:off method.length
    private def checkMap(
        state: Compiler.State[Ctx],
        mapType: Type.Map,
        selectors: Seq[DataSelector[Ctx]],
        sourceIndex: Option[SourceIndex]
    ): Unit = {
      if (selectors.isEmpty) {
        if (!state.isTypeMutable(mapType.value)) {
          throw Compiler.Error(
            s"Cannot assign to value in map ${quote(ident.name)}. Assignment only works when all of the (nested) fields are mutable.",
            sourceIndex
          )
        }
      } else {
        checkMutable(
          state,
          mapType.value,
          selectors,
          Ident(s"${ident.name}[${mapType.key.signature}]"),
          None,
          sourceIndex
        )
      }
    }

    @scala.annotation.tailrec
    private def checkMutable(
        state: Compiler.State[Ctx],
        rootType: Type,
        selectors: Seq[DataSelector[Ctx]],
        lastField: Ident,
        structId: Option[TypeId],
        sourceIndex: Option[SourceIndex]
    ): Unit = {
      (rootType, selectors) match {
        case (array: Type.FixedSizeArray, Seq(IndexSelector(_))) =>
          if (!state.isTypeMutable(array.baseType)) {
            val arraySelector =
              structId.map(id => s"${id.name}.${lastField.name}").getOrElse(lastField.name)
            throw Compiler.Error(
              s"Cannot assign to immutable element in array $arraySelector. Assignment only works when all of the (nested) fields are mutable.",
              sourceIndex
            )
          }
        case (array: Type.FixedSizeArray, IndexSelector(_) +: tail) =>
          checkMutable(state, array.baseType, tail, lastField, structId, sourceIndex)
        case (map: Type.Map, (_: IndexSelector[Ctx @unchecked]) +: tail) =>
          checkMap(state, map, tail, sourceIndex)
        case (struct: Type.Struct, Seq(IdentSelector(ident))) =>
          val field = state.getStruct(struct.id).getField(ident)
          if (!field.isMutable) {
            throw Compiler.Error(
              s"Cannot assign to immutable field ${field.name} in struct ${struct.id.name}.",
              sourceIndex
            )
          }
          if (!state.isTypeMutable(field.tpe)) {
            throw Compiler.Error(
              s"Cannot assign to field ${field.name} in struct ${struct.id.name}. Assignment only works when all of the (nested) fields are mutable.",
              sourceIndex
            )
          }
        case (struct: Type.Struct, IdentSelector(ident) +: tail) =>
          val field = state.getStruct(struct.id).getField(ident)
          if (!field.isMutable) {
            throw Compiler.Error(
              s"Cannot assign to immutable field ${field.name} in struct ${struct.id.name}.",
              sourceIndex
            )
          }
          val fieldType = state.resolveType(field.tpe)
          checkMutable(state, fieldType, tail, field.ident, Some(struct.id), sourceIndex)
        case _ => // dead branch
          throw Compiler.Error(s"Invalid selectors ${selectors} for type $rootType", sourceIndex)
      }
    }
    // scalastyle:on method.length

    def _getType(state: Compiler.State[Ctx]): Type = {
      val variable = state.getVariable(ident, isWrite = true)
      _getType(state, state.resolveType(variable.tpe), ident.sourceIndex)
    }
    def checkMutable(state: Compiler.State[Ctx], sourceIndex: Option[SourceIndex]): Unit = {
      val variable = state.getVariable(ident)
      if (!variable.isMutable) {
        throw Compiler.Error(s"Cannot assign to immutable variable ${ident.name}.", sourceIndex)
      }
      checkMutable(state, state.resolveType(variable.tpe), selectors, ident, None, sourceIndex)
    }
    @SuppressWarnings(Array("org.wartremover.warts.IterableOps"))
    def genStore(state: Compiler.State[Ctx]): Seq[Seq[Instr[Ctx]]] = {
      val variable         = state.getVariable(ident)
      val updatedSelectors = updateSelectorsWithVariables(selectors)
      variable.tpe match {
        case map: Type.Map =>
          val updatedMapKeyIndex = selectorIndexVariables.getOrElse(0, mapKeyIndex)
          val pathCodes          = MapOps.genSubContractPath(state, ident, updatedMapKeyIndex)
          MapOps.genStore(state, map.value, getType(state), pathCodes, updatedSelectors.tail)
        case _ =>
          val ref    = state.getVariablesRef(ident)
          val subRef = ref.subRef(state, updatedSelectors.init)
          subRef.genStoreCode(state, updatedSelectors.last)
      }
    }

    def genInit(state: Compiler.State[Ctx]): Seq[Instr[Ctx]] = {
      val initCodes = mutable.ArrayBuffer.empty[Instr[Ctx]]
      selectors.zipWithIndex.foreach {
        case (IndexSelector(expr), index) =>
          expr match {
            case _: Variable[Ctx @unchecked] | _: Const[Ctx @unchecked] =>
              ()
            case _ =>
              val indexVarIdent = Ident(state.freshName())
              state.addLocalVariable(
                indexVarIdent,
                expr.getType(state)(0),
                isMutable = false,
                isUnused = false,
                isGenerated = true
              )
              initCodes ++= (expr.genCode(state) ++ state.genStoreCode(indexVarIdent).flatten)
              selectorIndexVariables(index) = Variable(indexVarIdent)
          }
        case _ =>
          ()
      }

      initCodes.toSeq
    }

    @SuppressWarnings(Array("org.wartremover.warts.IterableOps"))
    def genLoad(state: Compiler.State[Ctx]): Seq[Instr[Ctx]] = {
      val variable         = state.getVariable(ident)
      val updatedSelectors = updateSelectorsWithVariables(selectors)
      variable.tpe match {
        case map: Type.Map =>
          val updatedMapKeyIndex = selectorIndexVariables.getOrElse(0, mapKeyIndex)
          val pathCodes          = MapOps.genSubContractPath(state, ident, updatedMapKeyIndex)
          MapOps.genLoad(state, map.value, getType(state), pathCodes, updatedSelectors.tail)
        case _ =>
          val ref    = state.getVariablesRef(ident)
          val subRef = ref.subRef(state, updatedSelectors.init)
          subRef.genLoadCode(state, updatedSelectors.last)
      }
    }

    override def reset(): Unit = {
      selectors.foreach(_.reset())
      super.reset()
    }

    def updateSelectorsWithVariables(selectors: Seq[DataSelector[Ctx]]): Seq[DataSelector[Ctx]] = {
      selectors.zipWithIndex.map {
        case (IndexSelector(expr), index) =>
          selectorIndexVariables.get(index) match {
            case Some(variable) =>
              IndexSelector(variable)
            case None =>
              IndexSelector(expr)
          }
        case (selector, _) =>
          selector
      }
    }
  }

  trait OriginContractInfo {
    private var originContractId: Option[TypeId] = None
    def withOrigin(typeId: TypeId): this.type = {
      originContractId = Some(typeId)
      this
    }
    def origin: Option[TypeId]             = originContractId
    def definedIn(typeId: TypeId): Boolean = origin.contains(typeId)
  }

  sealed trait ConstantDefinition extends OriginContractInfo {
    def ident: Ident
    def name: String = ident.name
  }

  final case class ConstantVarDef[Ctx <: StatelessContext](
      ident: Ident,
      expr: Expr[Ctx]
  ) extends GlobalDefinition
      with ConstantDefinition

  final case class RawEnumField[Ctx <: StatelessContext](ident: Ident, value: Option[Const[Ctx]])
      extends UniqueDef
      with ConstantDefinition {
    def validateAsFirstField(): EnumField[Ctx] = {
      value match {
        case Some(v) =>
          EnumField(ident, v).atSourceIndex(sourceIndex)
        case None =>
          throw Compiler.Error(
            s"Enum field ${ident.name} must have explicit value",
            ident.sourceIndex
          )
      }
    }

    def validate(enumName: String, firstFieldVal: Val): Unit = {
      value match {
        case Some(v) if v.v.tpe != firstFieldVal.tpe =>
          throw Compiler.Error(
            s"Fields have different types in Enum $enumName",
            ident.sourceIndex
          )
        case None if firstFieldVal.tpe != Val.U256 =>
          throw Compiler.Error(
            s"Enum field ${ident.name} must have explicit value",
            ident.sourceIndex
          )
        case _ => ()
      }
    }
  }

  final case class EnumField[Ctx <: StatelessContext](ident: Ident, value: Const[Ctx])
      extends UniqueDef
      with ConstantDefinition

  final case class EnumDef[Ctx <: StatelessContext](id: TypeId, fields: Seq[EnumField[Ctx]])
      extends GlobalDefinition {
    def name: String = id.name
  }
  object EnumDef {
    def fieldIdent(enumId: TypeId, field: Ident): Ident =
      Ident(s"${enumId.name}.${field.name}").atSourceIndex(field.sourceIndex)
  }

  final case class EventDef(
      id: TypeId,
      fields: Seq[EventField]
  ) extends UniqueDef {
    def name: String = id.name

    def signature: String = s"event ${id.name}(${fields.map(_.signature).mkString(",")})"

    def getFieldNames(): AVector[String]          = AVector.from(fields.view.map(_.ident.name))
    def getFieldTypeSignatures(): AVector[String] = AVector.from(fields.view.map(_.tpe.signature))
  }

  final case class EmitEvent[Ctx <: StatefulContext](id: TypeId, args: Seq[Expr[Ctx]])
      extends Statement[Ctx] {
    override def check(state: Compiler.State[Ctx]): Unit = {
      val eventInfo = state.getEvent(id)
      val argsType  = args.flatMap(_.getType(state))
      if (argsType.exists(t => t.isArrayType || t.isStructType)) {
        throw Compiler.Error(
          s"Array and struct types are not supported for event ${quote(s"${state.typeId.name}.${id.name}")}",
          sourceIndex
        )
      }
      eventInfo.checkFieldTypes(state, argsType, args.headOption.flatMap(_.sourceIndex))
    }

    override def genCode(state: Compiler.State[Ctx]): Seq[Instr[Ctx]] = {
      val eventIndex = {
        val index = state.eventsInfo.map(_.typeId).indexOf(id)
        // `check` method ensures that this event is defined
        assume(index >= 0)

        Const[Ctx](Val.I256(I256.from(index))).genCode(state)
      }
      val logOpCode = Compiler.genLogs(args.length, id.sourceIndex)
      eventIndex ++ args.flatMap(_.genCode(state)) :+ logOpCode
    }
    def reset(): Unit = args.foreach(_.reset())
  }

  final case class Assign[Ctx <: StatelessContext](
      targets: Seq[AssignmentTarget[Ctx]],
      rhs: Expr[Ctx]
  ) extends Statement[Ctx] {
    override def check(state: Compiler.State[Ctx]): Unit = {
      val leftTypes  = targets.map(_.getType(state))
      val rightTypes = rhs.getType(state)
      if (leftTypes != rightTypes) {
        throw Compiler.Error(
          s"Cannot assign ${quoteTypes(rightTypes)} to ${quoteTypes(leftTypes)}",
          sourceIndex
        )
      }
      targets.foreach(_.checkMutable(state, sourceIndex))
    }

    override def genCode(state: Compiler.State[Ctx]): Seq[Instr[Ctx]] = {
      rhs.genCode(state) ++ targets.flatMap(_.genStore(state)).reverse.flatten
    }
    def reset(): Unit = {
      targets.foreach(_.reset())
      rhs.reset()
    }
  }

  final case class CompoundAssign[Ctx <: StatelessContext](
      target: AssignmentTarget[Ctx],
      op: CompoundAssignmentOperator,
      rhs: Expr[Ctx]
  ) extends Statement[Ctx] {
    override def check(state: Compiler.State[Ctx]): Unit = {
      val leftType   = target.getType(state)
      val rightTypes = rhs.getType(state)

      if (rightTypes.length != 1) {
        throw Compiler.Error(
          s"Compound assignment ${quote(op.operatorName)} requires single value on both sides",
          sourceIndex
        )
      }

      val rightType = rightTypes(0)
      if (leftType != rightType) {
        throw Compiler.Error(
          s"Cannot assign ${quote(rightType)} to ${quote(leftType)}",
          sourceIndex
        )
      }

      target.checkMutable(state, sourceIndex)
    }

    override def genCode(state: Compiler.State[Ctx]): Seq[Instr[Ctx]] = {
      val tpe = target.getType(state)
      target.genInit(state) ++
        target.genLoad(state) ++ rhs.genCode(state) ++ op
          .genCode(tpe) ++ target.genStore(state).reverse.flatten
    }

    def reset(): Unit = {
      target.reset()
      rhs.reset()
    }
  }

  sealed trait CallStatement[Ctx <: StatelessContext] extends Statement[Ctx] {
    def checkReturnValueUsed(
        state: Compiler.State[Ctx],
        typeId: TypeId,
        funcId: FuncId,
        retTypes: Seq[Type]
    ): Unit = {
      if (retTypes.nonEmpty && retTypes != Seq(Type.Panic)) {
        state.warningUnusedCallReturn(typeId, funcId, retTypes.length)
      }
    }
  }
  final case class FuncCall[Ctx <: StatelessContext](
      id: FuncId,
      approveAssets: Seq[ApproveAsset[Ctx]],
      args: Seq[Expr[Ctx]]
  ) extends CallStatement[Ctx]
      with CallAst[Ctx] {
    def ignoreReturn: Boolean = true

    def getFunc(state: Compiler.State[Ctx]): Compiler.FuncInfo[Ctx] = state.getFunc(id)

    override def check(state: Compiler.State[Ctx]): Unit = {
      checkApproveAssets(state)
      val funcInfo = getFunc(state)
      val retTypes = positionedError(funcInfo.getReturnType(args.flatMap(_.getType(state)), state))
      checkReturnValueUsed(state, state.typeId, id, retTypes)
    }

    override def genCode(state: Compiler.State[Ctx]): Seq[Instr[Ctx]] = {
      state.addInternalCall(
        id
      ) // don't put this in _getType, otherwise the statement might get skipped
      _genCode(state)
    }
    def reset(): Unit = {
      approveAssets.foreach(_.reset())
      args.foreach(_.reset())
    }
  }
  final case class StaticContractFuncCall[Ctx <: StatelessContext](
      contractId: TypeId,
      id: FuncId,
      approveAssets: Seq[ApproveAsset[Ctx]],
      args: Seq[Expr[Ctx]]
  ) extends CallStatement[Ctx]
      with CallAst[Ctx] {
    def ignoreReturn: Boolean = true

    def getFunc(state: Compiler.State[Ctx]): Compiler.ContractFunc[Ctx] =
      state.getFunc(contractId, id)

    override def check(state: Compiler.State[Ctx]): Unit = {
      checkApproveAssets(state)
      val funcInfo = getFunc(state)
      checkStaticContractFunction(contractId, id, funcInfo)
      val retTypes = positionedError(funcInfo.getReturnType(args.flatMap(_.getType(state)), state))
      checkReturnValueUsed(state, contractId, id, retTypes)
    }

    override def genCode(state: Compiler.State[Ctx]): Seq[Instr[Ctx]] = {
      _genCode(state)
    }
    def reset(): Unit = {
      approveAssets.foreach(_.reset())
      args.foreach(_.reset())
    }
  }
  final case class ContractCall(
      obj: Expr[StatefulContext],
      callId: FuncId,
      approveAssets: Seq[ApproveAsset[StatefulContext]],
      args: Seq[Expr[StatefulContext]]
  ) extends CallStatement[StatefulContext]
      with ContractCallBase {
    override def check(state: Compiler.State[StatefulContext]): Unit = {
      checkApproveAssets(state)
      val (contractId, retTypes) = _getTypeBase(state)
      checkReturnValueUsed(state, contractId, callId, retTypes)
    }

    override def genCode(state: Compiler.State[StatefulContext]): Seq[Instr[StatefulContext]] = {
      genContractCall(state, true)
    }
    def reset(): Unit = {
      obj.reset()
      approveAssets.foreach(_.reset())
      args.foreach(_.reset())
    }
  }

  final case class IfBranchStatement[Ctx <: StatelessContext](
      condition: Expr[Ctx],
      body: Seq[Statement[Ctx]]
  ) extends IfBranch[Ctx] {
    def genCode(state: Compiler.State[Ctx]): Seq[Instr[Ctx]] = body.flatMap(_.genCode(state))
    def reset(): Unit = {
      condition.reset()
      body.foreach(_.reset())
    }
  }
  final case class ElseBranchStatement[Ctx <: StatelessContext](
      body: Seq[Statement[Ctx]]
  ) extends ElseBranch[Ctx] {
    def genCode(state: Compiler.State[Ctx]): Seq[Instr[Ctx]] = body.flatMap(_.genCode(state))
    def reset(): Unit                                        = body.foreach(_.reset())
  }
  final case class IfElseStatement[Ctx <: StatelessContext](
      ifBranches: Seq[IfBranchStatement[Ctx]],
      elseBranchOpt: Option[ElseBranchStatement[Ctx]]
  ) extends IfElse[Ctx]
      with Statement[Ctx] {
    override def check(state: Compiler.State[Ctx]): Unit = {
      ifBranches.foreach(_.checkCondition(state))
      ifBranches.foreach { ifBranch =>
        state.withScope(ifBranch) { ifBranch.body.foreach(_.check(state)) }
      }
      elseBranchOpt.foreach { elseBranch =>
        state.withScope(elseBranch) { elseBranch.body.foreach(_.check(state)) }
      }
    }
    def reset(): Unit = {
      ifBranches.foreach(_.reset())
      elseBranchOpt.foreach(_.reset())
    }
  }
  final case class While[Ctx <: StatelessContext](
      condition: Expr[Ctx],
      body: Seq[Statement[Ctx]]
  ) extends Statement[Ctx] {
    override def check(state: Compiler.State[Ctx]): Unit = state.withScope(this) {
      if (condition.getType(state) != Seq(Type.Bool)) {
        throw Compiler.Error(s"Invalid type of conditional expr ${quote(condition)}", sourceIndex)
      }
      body.foreach(_.check(state))
    }

    override def genCode(state: Compiler.State[Ctx]): Seq[Instr[Ctx]] = state.withScope(this) {
      val bodyIR   = body.flatMap(_.genCode(state))
      val condIR   = Statement.getCondIR(condition, state, bodyIR.length + 1)
      val whileLen = condIR.length + bodyIR.length + 1
      if (whileLen > 0xff) {
        // TODO: support long branches
        throw Compiler.Error(s"Too many instructions for if-else branches", sourceIndex)
      }
      condIR ++ bodyIR :+ Jump(-whileLen)
    }
    def reset(): Unit = {
      condition.reset()
      body.foreach(_.reset())
    }
  }
  final case class ForLoop[Ctx <: StatelessContext](
      initialize: Statement[Ctx],
      condition: Expr[Ctx],
      update: Statement[Ctx],
      body: Seq[Statement[Ctx]]
  ) extends Statement[Ctx] {
    override def check(state: Compiler.State[Ctx]): Unit = state.withScope(this) {
      initialize.check(state)
      if (condition.getType(state) != Seq(Type.Bool)) {
        throw Compiler.Error(s"Invalid condition type: $condition", sourceIndex)
      }
      update.check(state)
      body.foreach(_.check(state))
    }

    override def genCode(state: Compiler.State[Ctx]): Seq[Instr[Ctx]] = state.withScope(this) {
      val initializeIR   = initialize.genCode(state)
      val bodyIR         = body.flatMap(_.genCode(state))
      val updateIR       = update.genCode(state)
      val fullBodyLength = bodyIR.length + updateIR.length + 1
      val condIR         = Statement.getCondIR(condition, state, fullBodyLength)
      val jumpLength     = condIR.length + fullBodyLength
      initializeIR ++ condIR ++ bodyIR ++ updateIR :+ Jump(-jumpLength)
    }
    def reset(): Unit = {
      initialize.reset()
      condition.reset()
      update.reset()
      body.foreach(_.reset())
    }
  }
  final case class ReturnStmt[Ctx <: StatelessContext](exprs: Seq[Expr[Ctx]])
      extends Statement[Ctx] {
    override def check(state: Compiler.State[Ctx]): Unit = {
      state.checkReturn(exprs.flatMap(_.getType(state)), sourceIndex)
    }
    def genCode(state: Compiler.State[Ctx]): Seq[Instr[Ctx]] =
      exprs.flatMap(_.genCode(state)) :+ Return
    def reset(): Unit = exprs.foreach(_.reset())
  }

  final case class Debug[Ctx <: StatelessContext](
      stringParts: AVector[Val.ByteVec],
      interpolationParts: Seq[Expr[Ctx]]
  ) extends Statement[Ctx] {
    def check(state: Compiler.State[Ctx]): Unit = {
      interpolationParts.foreach(_.getType(state))
    }

    def genCode(state: Compiler.State[Ctx]): Seq[Instr[Ctx]] = {
      if (state.allowDebug) {
        interpolationParts.flatMap(_.genCode(state)) :+
          vm.DEBUG(stringParts)
      } else {
        Seq.empty
      }
    }
    def reset(): Unit = interpolationParts.foreach(_.reset())
  }

  object TemplateVar {
    private val arraySuffix  = "-template-array"
    private val structSuffix = "-template-struct"

    @inline private[ralph] def rename(ident: Ident, tpe: Type): Ident = {
      tpe match {
        case _: Type.FixedSizeArray => Ident(s"_${ident.name}$arraySuffix")
        case _: Type.Struct         => Ident(s"_${ident.name}$structSuffix")
        case _                      => ident
      }
    }
  }

  final case class GlobalState[Ctx <: StatelessContext](
      structs: Seq[Struct],
      constantVars: Seq[Ast.ConstantVarDef[Ctx]],
      enums: Seq[Ast.EnumDef[Ctx]]
  ) extends Constants[Ctx] {
    private[ralph] val constants = mutable.Map.empty[Ast.Ident, Compiler.VarInfo.Constant[Ctx]]
    private val usedConstants: mutable.Set[Ast.Ident] = mutable.Set.empty

    def getCalculatedConstants(): Seq[(Ident, Val)] = {
      constantVars.map(c => (c.ident, constants(c.ident).value))
    }

    @inline def getConstantOpt(ident: Ident): Option[Compiler.VarInfo.Constant[Ctx]] = {
      usedConstants.addOne(ident)
      constants.get(ident)
    }

    def getUnusedGlobalConstantsWarning(): AVector[Warning] = {
      val unused = mutable.ArrayBuffer.empty[(String, Positioned)]
      constantVars.foreach { c =>
        if (!usedConstants.contains(c.ident)) unused.addOne((c.name, c))
      }
      enums.foreach(e =>
        e.fields.foreach { field =>
          val fieldIdent = EnumDef.fieldIdent(e.id, field.ident)
          if (!usedConstants.contains(fieldIdent)) unused.addOne((fieldIdent.name, fieldIdent))
        }
      )
      Warnings.unusedGlobalConstants(unused)
    }

    def getConstant(ident: Ident): Compiler.VarInfo.Constant[Ctx] = {
      getConstantOpt(ident) match {
        case Some(v: Compiler.VarInfo.Constant[Ctx @unchecked]) => v
        case _ =>
          throw Compiler.Error(
            s"Constant variable ${ident.name} does not exist or is used before declaration",
            ident.sourceIndex
          )
      }
    }
<<<<<<< HEAD
    def addConstant(ident: Ident, value: Val, constantDef: Option[Ast.ConstantDefinition]): Unit = {
      val tpe = Type.fromVal(value.tpe)
=======
    def addConstant(ident: Ident, value: Val, constantDef: Ast.ConstantDefinition): Unit = {
      val tpe = Type.fromVal(value)
>>>>>>> e63f0f89
      constants(ident) =
        Compiler.VarInfo.Constant(ident, tpe, value, Seq(value.toConstInstr), constantDef)
    }

    private val flattenSizeCache = mutable.Map.empty[Type, Int]
    @SuppressWarnings(Array("org.wartremover.warts.Recursion"))
    private def flattenSize(tpe: Type, accessedTypes: Seq[TypeId]): Int = {
      tpe match {
        case Type.NamedType(id) =>
          if (accessedTypes.contains(id)) {
            throw Compiler.Error(
              s"These structs ${quote(accessedTypes.map(_.name))} have circular references",
              id.sourceIndex
            )
          }
          structs.find(_.id == id) match {
            case Some(struct) =>
              struct.fields.map(f => getFlattenSize(f.tpe, accessedTypes :+ id)).sum
            case None => 1
          }
        case t: Type.FixedSizeArray =>
          calcArraySize(t) * flattenSize(t.baseType, accessedTypes)
        case Type.Struct(id) => flattenSize(Type.NamedType(id), accessedTypes)
        case _               => 1
      }
    }

    private def getFlattenSize(tpe: Type, accessedTypes: Seq[TypeId]): Int = {
      flattenSizeCache.get(tpe) match {
        case Some(size) => size
        case None =>
          val size = flattenSize(tpe, accessedTypes)
          flattenSizeCache(tpe) = size
          size
      }
    }

    private val typeCache: mutable.Map[Type, Type] = mutable.Map.empty
    @SuppressWarnings(Array("org.wartremover.warts.Recursion"))
    private def _resolveType(tpe: Type): Type = {
      tpe match {
        case t: Type.NamedType =>
          structs.find(_.id == t.id) match {
            case Some(struct) => struct.tpe
            case None         => Type.Contract(t.id)
          }
        case t: Type.FixedSizeArray =>
          Type.FixedSizeArray(resolveType(t.baseType), Left(calcArraySize(t)))
        case Type.Map(key, value) =>
          Type.Map(resolveType(key), resolveType(value))
        case _ => tpe
      }
    }

    @inline def resolveType(tpe: Type): Type = {
      tpe match {
        case _: Type.NamedType | _: Type.FixedSizeArray | _: Type.Map =>
          typeCache.get(tpe) match {
            case Some(tpe) => tpe
            case None =>
              val resolvedType = _resolveType(tpe)
              typeCache.update(tpe, resolvedType)
              resolvedType
          }
        case _ => tpe
      }
    }

    @inline def resolveTypes(types: Seq[Type]): Seq[Type] = types.map(resolveType)

    def flattenTypeLength(types: Seq[Type]): Int = {
      types.foldLeft(0) { case (acc, tpe) =>
        tpe match {
          case _: Type.FixedSizeArray | _: Type.NamedType | _: Type.Struct =>
            acc + getFlattenSize(tpe, Seq.empty)
          case _ => acc + 1
        }
      }
    }

    @SuppressWarnings(Array("org.wartremover.warts.Recursion"))
    def flattenType(tpe: Type): Seq[Type] = {
      resolveType(tpe) match {
        case Type.Struct(id) =>
          getStruct(id).fields.flatMap(field => flattenType(field.tpe))
        case t: Type.FixedSizeArray =>
          val baseTypes = flattenType(t.baseType)
          Seq.fill(calcArraySize(t))(baseTypes).flatten
        case tpe => Seq(tpe)
      }
    }

    def getStruct(typeId: Ast.TypeId): Ast.Struct = {
      structs.find(_.id == typeId) match {
        case Some(struct) => struct
        case None =>
          throw Compiler.Error(s"Struct ${quote(typeId.name)} does not exist", typeId.sourceIndex)
      }
    }

    @SuppressWarnings(Array("org.wartremover.warts.Recursion"))
    def flattenTypeMutability(tpe: Type, isMutable: Boolean): Seq[Boolean] = {
      val resolvedType = resolveType(tpe)
      if (isMutable) {
        resolvedType match {
          case t: Type.FixedSizeArray =>
            val array = flattenTypeMutability(t.baseType, isMutable)
            Seq.fill(calcArraySize(t))(array).flatten
          case Type.Struct(id) =>
            getStruct(id).fields.flatMap(field =>
              flattenTypeMutability(resolveType(field.tpe), field.isMutable && isMutable)
            )
          case _ => Seq(isMutable)
        }
      } else {
        Seq.fill(flattenTypeLength(Seq(resolvedType)))(false)
      }
    }
  }

  object GlobalState {
    def from[Ctx <: StatelessContext](definitions: Seq[GlobalDefinition]): GlobalState[Ctx] = {
      val structs      = mutable.ArrayBuffer.empty[Ast.Struct]
      val constantVars = mutable.ArrayBuffer.empty[Ast.ConstantVarDef[Ctx]]
      val enums        = mutable.ArrayBuffer.empty[Ast.EnumDef[Ctx]]
      definitions.foreach {
        case s: Ast.Struct                         => structs.addOne(s)
        case c: Ast.ConstantVarDef[Ctx @unchecked] => constantVars.addOne(c)
        case e: Ast.EnumDef[Ctx @unchecked]        => enums.addOne(e)
        case d => throw Compiler.Error(s"Invalid global definition: ${d.name}", d.sourceIndex)
      }
      val globalState = GlobalState[Ctx](structs.toSeq, constantVars.toSeq, enums.toSeq)
      globalState.addConstants(globalState.constantVars)
      globalState.addEnums(globalState.enums)
      globalState.structs.foreach(_.fields.foreach(_.tpe match {
        case t: Type.FixedSizeArray => globalState.calcArraySize(t); ()
        case _                      => ()
      }))
      globalState
    }
  }

  sealed trait ContractT[Ctx <: StatelessContext] extends GlobalDefinition {
    def ident: TypeId
    def templateVars: Seq[Argument]
    def fields: Seq[Argument]
    def funcs: Seq[FuncDef[Ctx]]
    lazy val nonInlineFuncs: Seq[FuncDef[Ctx]] = funcs.filterNot(_.inline)
    lazy val inlineFuncs: Seq[FuncDef[Ctx]]    = funcs.filter(_.inline)
    lazy val orderedFuncs: Seq[FuncDef[Ctx]]   = nonInlineFuncs ++ inlineFuncs

    def name: String = ident.name

    def builtInContractFuncs(globalState: GlobalState[Ctx]): Seq[Compiler.ContractFunc[Ctx]]

    private var functionTable: Option[Map[FuncId, Compiler.ContractFunc[Ctx]]] = None

    def funcTable(globalState: GlobalState[Ctx]): Map[FuncId, Compiler.ContractFunc[Ctx]] = {
      functionTable match {
        case Some(funcs) => funcs
        case None =>
          val builtInFuncs = builtInContractFuncs(globalState)
          val isInterface = this match {
            case _: ContractInterface => true
            case _                    => false
          }
          var table = Compiler.SimpleFunc
            .from(funcs, isInterface)
            .map(f => f.funcDef.id -> f)
            .toMap[FuncId, Compiler.ContractFunc[Ctx]]
          builtInFuncs.foreach(func =>
            table = table + (FuncId(func.name, isBuiltIn = true) -> func)
          )
          if (table.size != (funcs.size + builtInFuncs.length)) {
            val (duplicates, sourceIndex) = UniqueDef.duplicates(funcs)
            throw Compiler.Error(
              s"These functions are defined multiple times: $duplicates",
              sourceIndex
            )
          }
          functionTable = Some(table)
          table
      }
    }

    private def addTemplateVars(state: Compiler.State[Ctx]): Unit = {
      templateVars.foreach { templateVar =>
        val tpe   = state.resolveType(templateVar.tpe)
        val ident = TemplateVar.rename(templateVar.ident, tpe)
        state.addTemplateVariable(ident, tpe)
      }
      if (state.templateVarIndex >= Compiler.State.maxVarIndex) {
        throw Compiler.Error(
          s"Number of template variables more than ${Compiler.State.maxVarIndex}",
          ident.sourceIndex
        )
      }
    }

    protected def checkConstants(@nowarn state: Compiler.State[Ctx]): Unit = {}

    private def checkAndAddFields(state: Compiler.State[Ctx]): Unit = {
      fields.foreach { field =>
        state.addFieldVariable(
          field.ident,
          state.resolveType(field.tpe),
          field.isMutable,
          field.isUnused,
          isGenerated = false
        )
      }
    }

    def check(state: Compiler.State[Ctx]): Unit = {
      state.setCheckPhase()
      state.checkArguments(fields)
      addTemplateVars(state)
      checkAndAddFields(state)
      checkConstants(state)
      funcs.foreach(_.check(state))
      this match {
        case c: Contract if c.isAbstract =>
          // We don't need to check for unused variables in the abstract contract
          // because some of them might be used in the child contract
          ()
        case _ =>
          state.checkUnusedMaps()
          state.checkUnusedFieldsAndConstants()
          state.checkUnassignedMutableFields()
      }
    }

    def genMethodsForNonInlineFuncs(state: Compiler.State[Ctx]): AVector[Method[Ctx]] = {
      AVector.from(nonInlineFuncs.view.map(_.genMethod(state)))
    }

    def genMethods(state: Compiler.State[Ctx]): AVector[Method[Ctx]] = {
      val nonInlineMethods = genMethodsForNonInlineFuncs(state)
      if (state.allowDebug) {
        val inlineMethods = inlineFuncs.map(_.genMethod(state))
        nonInlineMethods ++ AVector.from(inlineMethods)
      } else {
        nonInlineMethods
      }
    }

    def genCode(state: Compiler.State[Ctx]): VmContract[Ctx]
    def reset(): Unit = funcs.foreach(_.reset())
  }

  final case class AssetScript(
      ident: TypeId,
      templateVars: Seq[Argument],
      funcs: Seq[FuncDef[StatelessContext]]
  ) extends ContractT[StatelessContext] {
    val fields: Seq[Argument] = Seq.empty

    def builtInContractFuncs(
        globalState: GlobalState[StatelessContext]
    ): Seq[Compiler.ContractFunc[StatelessContext]] = Seq.empty

    def genCode(state: Compiler.State[StatelessContext]): StatelessScript = {
      state.setGenCodePhase()
      StatelessScript
        .from(genMethodsForNonInlineFuncs(state))
        .getOrElse(
          throw Compiler.Error(s"No methods found in ${quote(ident.name)}", ident.sourceIndex)
        )
    }

    def genCodeFull(state: Compiler.State[StatelessContext]): StatelessScript = {
      check(state)
      val script = genCode(state)
      StaticAnalysis.checkMethodsStateless(this, state)
      script
    }
  }

  sealed trait ContractWithState extends ContractT[StatefulContext] {
    def inheritances: Seq[Inheritance]

    def templateVars: Seq[Argument]
    def fields: Seq[Argument]
    def maps: Seq[MapDef]
    def events: Seq[EventDef]
    def constantVars: Seq[ConstantVarDef[StatefulContext]]
    def enums: Seq[EnumDef[StatefulContext]]

    def builtInContractFuncs(
        globalState: GlobalState[StatefulContext]
    ): Seq[Compiler.ContractFunc[StatefulContext]] = Seq.empty

    def eventsInfo(): Seq[Compiler.EventInfo] = {
      UniqueDef.checkDuplicates(events, "events")
      events.map { event =>
        Compiler.EventInfo(event.id, event.fields.map(_.tpe))
      }
    }
  }

  final case class TxScript(
      ident: TypeId,
      templateVars: Seq[Argument],
      funcs: Seq[FuncDef[StatefulContext]]
  ) extends ContractWithState {
    val fields: Seq[Argument]                  = Seq.empty
    val events: Seq[EventDef]                  = Seq.empty
    val inheritances: Seq[ContractInheritance] = Seq.empty

    def error(tpe: String): Compiler.Error =
      Compiler.Error(s"TxScript ${ident.name} should not contain any $tpe", sourceIndex)
    def constantVars: Seq[ConstantVarDef[StatefulContext]] = throw error("constant variable")
    def enums: Seq[EnumDef[StatefulContext]]               = throw error("enum")
    def maps: Seq[MapDef]                                  = throw error("map")
    def getTemplateVarsSignature(): String =
      s"TxScript ${name}(${templateVars.map(_.signature).mkString(",")})"
    def getTemplateVarsNames(): AVector[String] = AVector.from(templateVars.view.map(_.ident.name))
    def getTemplateVarsTypes(): AVector[String] =
      AVector.from(templateVars.view.map(_.tpe.signature))
    def getTemplateVarsMutability(): AVector[Boolean] =
      AVector.from(templateVars.view.map(_.isMutable))

    def withTemplateVarDefs(globalState: GlobalState[StatefulContext]): TxScript = {
      val templateVarDefs = templateVars.foldLeft(Seq.empty[Statement[StatefulContext]]) {
        case (acc, arg) =>
          val argType = globalState.resolveType(arg.tpe)
          argType match {
            case _: Type.FixedSizeArray | _: Type.Struct =>
              acc :+ VarDef(
                Seq(NamedVar(mutable = false, arg.ident)),
                Variable(TemplateVar.rename(arg.ident, argType))
              )
            case _ => acc
          }
      }
      val newFuncs =
        funcs.map(func =>
          func
            .copy(bodyOpt = Some(templateVarDefs ++ func.body))
            .withOrigin(ident)
            .atSourceIndex(func.sourceIndex)
        )
      this.copy(funcs = newFuncs)
    }

    @SuppressWarnings(Array("org.wartremover.warts.IterableOps"))
    def genCode(state: Compiler.State[StatefulContext]): StatefulScript = {
      state.setGenCodePhase()
      StatefulScript
        .from(genMethods(state))
        .getOrElse(
          throw Compiler.Error(
            "Expected the 1st function to be public and the other functions to be private for tx script",
            sourceIndex
          )
        )
    }

    def genCodeFull(state: Compiler.State[StatefulContext]): (StatefulScript, StatefulScript) = {
      check(state)
      state.setGenDebugCode()
      val debugCode = genCode(state)
      StaticAnalysis.checkTxScript(this, debugCode, state)
      if (
        inlineFuncs.isEmpty && !debugCode.methods.exists(_.instrs.exists(_.isInstanceOf[DEBUG]))
      ) {
        (debugCode, debugCode)
      } else {
        state.setGenReleaseCode()
        (debugCode, genCode(state))
      }
    }
  }

  sealed trait Inheritance extends Positioned {
    def parentId: TypeId
  }
  final case class ContractInheritance(parentId: TypeId, idents: Seq[Ident]) extends Inheritance
  final case class InterfaceInheritance(parentId: TypeId)                    extends Inheritance
  final case class Contract(
      stdIdEnabled: Option[Boolean],
      stdInterfaceId: Option[StdInterfaceId],
      isAbstract: Boolean,
      ident: TypeId,
      templateVars: Seq[Argument],
      fields: Seq[Argument],
      funcs: Seq[FuncDef[StatefulContext]],
      maps: Seq[MapDef],
      events: Seq[EventDef],
      constantVars: Seq[ConstantVarDef[StatefulContext]],
      enums: Seq[EnumDef[StatefulContext]],
      inheritances: Seq[Inheritance],
      unitTests: Seq[Testing.UnitTestDef[StatefulContext]]
  ) extends ContractWithState {
    lazy val hasStdIdField: Boolean = stdIdEnabled.exists(identity) && stdInterfaceId.nonEmpty
    lazy val contractFields: Seq[Argument] = if (hasStdIdField) fields :+ Ast.stdArg else fields

    lazy val selfDefinedConstants: Seq[Ident] = {
      val constants = mutable.ArrayBuffer.empty[Ident]
      constantVars.foreach { c =>
        if (c.definedIn(ident)) constants.addOne(c.ident)
      }
      enums.foreach(e =>
        e.fields.foreach { field =>
          if (field.definedIn(ident)) {
            constants.addOne(EnumDef.fieldIdent(e.id, field.ident))
          }
        }
      )
      constants.toSeq
    }

    def getFieldsSignature(): String =
      s"Contract ${name}(${contractFields.map(_.signature).mkString(",")})"
    def getFieldNames(): AVector[String] = AVector.from(contractFields.view.map(_.ident.name))
    def getFieldTypes(): AVector[String] = AVector.from(contractFields.view.map(_.tpe.signature))
    def getFieldMutability(): AVector[Boolean] = AVector.from(contractFields.view.map(_.isMutable))

    override def builtInContractFuncs(
        globalState: GlobalState[StatefulContext]
    ): Seq[Compiler.ContractFunc[StatefulContext]] = {
      val stdInterfaceIdOpt = if (hasStdIdField) stdInterfaceId else None
      Seq(BuiltIn.encodeFields(stdInterfaceIdOpt, fields, globalState))
    }

    private def checkFuncs(): Unit = {
      if (!isAbstract && funcs.length < 1) {
        throw Compiler.Error(
          s"No function found in Contract ${quote(ident.name)}",
          ident.sourceIndex
        )
      }
    }

    @SuppressWarnings(Array("org.wartremover.warts.OptionPartial"))
    def getFuncUnsafe(funcId: FuncId): FuncDef[StatefulContext] = funcs.find(_.id == funcId).get

    private var calculatedConstants: Option[Seq[(Ident, Val)]] = None
    def getCalculatedConstants(): Seq[(Ident, Val)] = calculatedConstants.getOrElse(Seq.empty)

    override def checkConstants(state: Compiler.State[StatefulContext]): Unit = {
      constantVars.foreach { c =>
        if (state.globalState.constantVars.exists(_.ident == c.ident)) {
          throw Compiler.Error(
            s"Local constant ${c.name} conflicts with an existing global constant, please use a fresh name",
            c.sourceIndex
          )
        }
      }
      val constants = state.addConstants(constantVars)
      if (constants.nonEmpty) calculatedConstants = Some(constants)
      enums.foreach { e =>
        if (state.globalState.enums.exists(_.id == e.id)) {
          throw Compiler.Error(
            s"Local enum ${e.name} conflicts with an existing global enum, please use a fresh name",
            e.sourceIndex
          )
        }
      }
      state.addEnums(enums)
    }

    private def checkInheritances(state: Compiler.State[StatefulContext]): Unit = {
      inheritances.foreach { inheritance =>
        val id   = inheritance.parentId
        val kind = state.getContractInfo(id).kind
        if (!kind.inheritable) {
          throw Compiler.Error(s"$kind ${id.name} can not be inherited", id.sourceIndex)
        }
      }
    }

    private def checkFields(state: Compiler.State[StatefulContext]): Unit = {
      fields.foreach { case field @ Argument(fieldId, tpe, isFieldMutable, _) =>
        state.resolveType(tpe) match {
          case Type.Struct(structId) =>
            val isStructImmutable = state.flattenTypeMutability(tpe, isMutable = true).forall(!_)
            if (isFieldMutable && isStructImmutable) {
              throw Compiler.Error(
                s"The struct ${structId.name} is immutable, please remove the `mut` from ${ident.name}.${fieldId.name}",
                field.sourceIndex
              )
            }
          case _ => ()
        }
      }
    }

    private def checkMaps(state: Compiler.State[StatefulContext]): Unit = {
      UniqueDef.checkDuplicates(maps, "maps")
      maps.find(mapDef => fields.exists(_.ident == mapDef.ident)) match {
        case Some(mapDef) =>
          throw Compiler.Error(
            s"The map ${mapDef.ident.name} cannot have the same name as the contract field",
            mapDef.ident.sourceIndex
          )
        case _ => ()
      }
      maps.view.zipWithIndex.foreach { case (m, index) =>
        val mapType = Type.Map(m.tpe.key, state.resolveType(m.tpe.value))
        state.addMapVar(m.ident, mapType, index)
      }
    }

    override def check(state: Compiler.State[StatefulContext]): Unit = {
      state.setCheckPhase()
      checkFields(state)
      checkMaps(state)
      checkFuncs()
      checkInheritances(state)
      super.check(state)
    }

    override def genMethodsForNonInlineFuncs(
        state: Compiler.State[StatefulContext]
    ): AVector[Method[StatefulContext]] = {
      val selectors = mutable.Map.empty[Method.Selector, FuncId]
      AVector.from(nonInlineFuncs.view.map { func =>
        val method = func.genMethod(state)
        if (func.isPublic && state.isUseMethodSelector(ident, func.id)) {
          val methodSelector = func.getMethodSelector(state.globalState)
          selectors.get(methodSelector) match {
            case Some(funcId) =>
              throw Compiler.Error(
                s"Function ${func.name}'s method selector conflicts with function ${funcId.name}'s method selector. Please use a new function name.",
                func.id.sourceIndex
              )
            case _ => ()
          }
          selectors(methodSelector) = func.id
          val methodSelectorInstr = MethodSelector(methodSelector)
          method.copy(instrs = methodSelectorInstr +: method.instrs)
        } else {
          method
        }
      })
    }

    def genCode(state: Compiler.State[StatefulContext]): StatefulContract = {
      assume(!isAbstract)
      state.setGenCodePhase()
      val fieldsLength =
        state.flattenTypeLength(fields.map(_.tpe)) + (if (hasStdIdField) 1 else 0)
      StatefulContract(fieldsLength, genMethods(state))
    }

    def genUnitTestCode(
        state: Compiler.State[StatefulContext]
    ): Testing.CompiledUnitTests[StatefulContext] = {
      state.genUnitTestCode(unitTests)
    }

    // the state must have been updated in the check pass
    def buildCheckExternalCallerTable(
        state: Compiler.State[StatefulContext]
    ): mutable.Map[FuncId, Boolean] = {
      val checkExternalCallerTable = mutable.Map.empty[FuncId, Boolean]
      funcs.foreach(func => checkExternalCallerTable(func.id) = false)

      // TODO: optimize these two functions
      def updateCheckedRecursivelyForPrivateMethod(checkedPrivateCalleeId: FuncId): Unit = {
        state.internalCallsReversed.get(checkedPrivateCalleeId) match {
          case Some(callers) =>
            callers.foreach { caller =>
              updateCheckedRecursively(getFuncUnsafe(caller))
            }
          case None => ()
        }
      }
      def updateCheckedRecursively(func: FuncDef[StatefulContext]): Unit = {
        if (!checkExternalCallerTable(func.id)) {
          checkExternalCallerTable(func.id) = true
          if (func.isPrivate) { // indirect check external caller should be in private methods
            updateCheckedRecursivelyForPrivateMethod(func.id)
          }
        }
      }

      funcs.foreach { func =>
        if (!func.isPublic && func.hasCheckExternalCallerAnnotation) {
          state.warnPrivateFuncHasCheckExternalCaller(ident, func.id)
        }
        if (func.hasDirectCheckExternalCaller()) {
          updateCheckedRecursively(func)
        }
      }
      checkExternalCallerTable
    }
  }

  final case class ContractInterface(
      stdId: Option[StdInterfaceId],
      useMethodSelector: Boolean,
      ident: TypeId,
      funcs: Seq[FuncDef[StatefulContext]],
      events: Seq[EventDef],
      inheritances: Seq[InterfaceInheritance]
  ) extends ContractWithState {
    def error(tpe: String): Compiler.Error =
      Compiler.Error(
        s"Interface ${quote(ident.name)} should not contain any ${quote(tpe)}",
        sourceIndex
      )

    def templateVars: Seq[Argument]                        = throw error("template variable")
    def fields: Seq[Argument]                              = throw error("field")
    def maps: Seq[MapDef]                                  = throw error("map")
    def getFieldsSignature(): String                       = throw error("field")
    def getFieldTypes(): Seq[String]                       = throw error("field")
    def constantVars: Seq[ConstantVarDef[StatefulContext]] = throw error("constant variable")
    def enums: Seq[EnumDef[StatefulContext]]               = throw error("enum")

    def genCode(state: Compiler.State[StatefulContext]): StatefulContract = {
      throw Compiler.Error(s"Interface ${quote(ident.name)} should not generate code", sourceIndex)
    }
  }

  final case class MultiContract(
      contracts: Seq[ContractWithState],
      globalState: GlobalState[StatefulContext],
      dependencies: Option[Map[TypeId, Seq[TypeId]]],
      methodSelectorTable: Option[Map[(TypeId, FuncId), Boolean]]
  ) extends Positioned {
    lazy val contractsTable = contracts.map { contract =>
      val kind = contract match {
        case _: Ast.ContractInterface =>
          Compiler.ContractKind.Interface
        case _: Ast.TxScript =>
          Compiler.ContractKind.TxScript
        case txContract: Ast.Contract =>
          Compiler.ContractKind.Contract(txContract.isAbstract)
      }
      contract.ident -> Compiler.ContractInfo(contract, kind, contract.funcTable(globalState))
    }.toMap

    def structs: Seq[Struct]                 = globalState.structs
    def enums: Seq[EnumDef[StatefulContext]] = globalState.enums

    def get(contractIndex: Int): ContractWithState = {
      if (contractIndex >= 0 && contractIndex < contracts.size) {
        contracts(contractIndex)
      } else {
        throw Compiler.Error(s"Invalid contract index $contractIndex", None)
      }
    }

    private def getContract(typeId: TypeId): ContractWithState = {
      contracts.find(_.ident.name == typeId.name) match {
        case None =>
          throw Compiler.Error(s"Contract ${quote(typeId.name)} does not exist", typeId.sourceIndex)
        case Some(ts: TxScript) =>
          throw Compiler.Error(
            s"Expected contract ${quote(typeId.name)}, but was script",
            ts.sourceIndex
          )
        case Some(contract: ContractWithState) => contract
      }
    }

    def isContract(typeId: TypeId): Boolean = {
      contracts.find(_.ident.name == typeId.name) match {
        case None =>
          throw Compiler.Error(s"Contract ${quote(typeId.name)} does not exist", typeId.sourceIndex)
        case Some(contract: Contract) if !contract.isAbstract => true
        case _                                                => false
      }
    }

    def getInterface(typeId: TypeId): ContractInterface = {
      getContract(typeId) match {
        case interface: ContractInterface => interface
        case _ =>
          throw Compiler.Error(s"Interface ${typeId.name} does not exist", typeId.sourceIndex)
      }
    }

    @SuppressWarnings(Array("org.wartremover.warts.Recursion"))
    private def buildDependencies(
        contract: ContractWithState,
        parentsCache: mutable.Map[TypeId, Seq[ContractWithState]],
        visited: mutable.Set[TypeId]
    ): Unit = {
      if (!visited.add(contract.ident)) {
        throw Compiler.Error(
          s"Cyclic inheritance detected for contract ${contract.ident.name}",
          contract.sourceIndex
        )
      }

      val allParents = mutable.LinkedHashMap.empty[TypeId, ContractWithState]
      contract.inheritances.foreach { inheritance =>
        val parentId       = inheritance.parentId
        val parentContract = getContract(parentId)
        MultiContract.checkInheritanceFields(contract, inheritance, parentContract)

        allParents += parentId -> parentContract
        if (!parentsCache.contains(parentId)) {
          buildDependencies(parentContract, parentsCache, visited)
        }
        parentsCache(parentId).foreach { grandParent =>
          allParents += grandParent.ident -> grandParent
        }
      }
      parentsCache += contract.ident -> allParents.values.toSeq
    }

    private def buildDependencies(): mutable.Map[TypeId, Seq[ContractWithState]] = {
      val parentsCache = mutable.Map.empty[TypeId, Seq[ContractWithState]]
      val visited      = mutable.Set.empty[TypeId]
      contracts.foreach {
        case _: TxScript => ()
        case contract =>
          if (!parentsCache.contains(contract.ident)) {
            buildDependencies(contract, parentsCache, visited)
          }
      }
      parentsCache
    }

    @SuppressWarnings(Array("org.wartremover.warts.IsInstanceOf"))
    def extendedContracts(): MultiContract = {
      UniqueDef.checkDuplicates(
        contracts ++ structs ++ enums,
        "TxScript/Contract/Interface/Struct/Enum"
      )

      val methodSelectorTable = mutable.Map.empty[(TypeId, Ast.FuncId), Boolean]
      val parentsCache        = buildDependencies()
      val newContracts: Seq[ContractWithState] = contracts.map {
        case script: TxScript =>
          script.withTemplateVarDefs(globalState).atSourceIndex(script.sourceIndex)
        case c: Contract =>
          val (stdIdEnabled, stdId, funcs, maps, events, constantVars, enums, unitTests) =
            MultiContract.extractContract(parentsCache, methodSelectorTable, c)
          Contract(
            Some(stdIdEnabled),
            stdId,
            c.isAbstract,
            c.ident,
            c.templateVars,
            c.fields,
            funcs,
            maps,
            events,
            constantVars,
            enums,
            c.inheritances,
            unitTests
          ).atSourceIndex(c.sourceIndex)
        case i: ContractInterface =>
          val (stdId, funcs, events) =
            MultiContract.extractInterface(parentsCache, methodSelectorTable, i)
          ContractInterface(stdId, i.useMethodSelector, i.ident, funcs, events, i.inheritances)
            .atSourceIndex(i.sourceIndex)
      }
      val dependencies = Map.from(parentsCache.map(p => (p._1, p._2.map(_.ident))))
      MultiContract(newContracts, globalState, Some(dependencies), Some(methodSelectorTable.toMap))
    }

    def genStatefulScripts()(implicit compilerOptions: CompilerOptions): AVector[CompiledScript] = {
      AVector.from(contracts.view.zipWithIndex.collect { case (_: TxScript, index) =>
        genStatefulScript(index)
      })
    }

    def genStatefulScript(contractIndex: Int)(implicit
        compilerOptions: CompilerOptions
    ): CompiledScript = {
      val state = Compiler.State.buildFor(this, contractIndex)
      get(contractIndex) match {
        case script: TxScript =>
          val (debugCode, releaseCode) = script.genCodeFull(state)
          val warnings                 = state.getWarnings
          CompiledScript(releaseCode, script, warnings, debugCode)
        case c: Contract =>
          throw Compiler.Error(s"The code is for Contract, not for TxScript", c.sourceIndex)
        case ci: ContractInterface =>
          throw Compiler.Error(s"The code is for Interface, not for TxScript", ci.sourceIndex)
      }
    }

    private def checkUnusedDefsInParentContract(
        states: Map[TypeId, (Contract, Compiler.State[StatefulContext])],
        defsInParentContract: Contract => Iterable[(TypeId, (String, Option[SourceIndex]))],
        usedDefsInContract: (
            Contract,
            Compiler.State[StatefulContext]
        ) => Iterable[(TypeId, (String, Option[SourceIndex]))],
        genWarning: (TypeId, collection.Seq[(String, Option[SourceIndex])]) => AVector[Warning]
    ): AVector[Warning] = {
      val allDefs = mutable.Map.empty[(TypeId, String), Option[SourceIndex]]
      states.foreachEntry { case (_, (contract, _)) =>
        if (contract.isAbstract) {
          defsInParentContract(contract).map { case (typeId, (name, sourceIndex)) =>
            allDefs.addOne((typeId, name) -> sourceIndex)
          }
        }
      }

      states.foreachEntry { case (_, (contract, state)) =>
        if (!contract.isAbstract) {
          usedDefsInContract(contract, state).foreach { case (typeId, (name, _)) =>
            allDefs.remove((typeId, name))
          }
        }
      }

      if (allDefs.nonEmpty) {
        AVector.from(allDefs.groupBy(_._1._1).flatMap { case (parentId, defs0) =>
          val defs = defs0.map { case ((_, name), sourceIndex) => (name, sourceIndex) }
          genWarning(parentId, defs.toSeq)
        })
      } else {
        AVector.empty[Warning]
      }
    }

    private def checkUnusedLocalConstants(
        states: Map[TypeId, (Contract, Compiler.State[StatefulContext])]
    ): AVector[Warning] = {
      val defsInParentContract = (contract: Contract) => {
        contract.selfDefinedConstants.map(ident =>
          (contract.ident, (ident.name, ident.sourceIndex))
        )
      }
      checkUnusedDefsInParentContract(
        states,
        defsInParentContract,
        (_, state) => state.getUsedParentConstants(),
        Warnings.unusedLocalConstants
      )
    }

    private def checkUnusedPrivateFunctions(
        states: Map[TypeId, (Contract, Compiler.State[StatefulContext])]
    ): AVector[Warning] = {
      val defsInParentContract = (contract: Contract) => {
        contract.funcs.collect {
          case func if func.isPrivate && func.definedIn(contract.ident) =>
            (contract.ident, (func.name, func.sourceIndex))
        }
      }
      val usedDefsInContract = (contract: Contract, state: Compiler.State[StatefulContext]) => {
        val usedPrivateFuncs = mutable.ArrayBuffer.empty[(TypeId, (String, Option[SourceIndex]))]
        state.internalCallsReversed.keys.foreach { funcId =>
          contract.funcs.find(f => f.id == funcId && f.isPrivate).foreach { func =>
            func.origin.foreach { originId =>
              if (originId != contract.ident) {
                usedPrivateFuncs.addOne((originId, (func.name, func.sourceIndex)))
              }
            }
          }
        }
        usedPrivateFuncs
      }
      checkUnusedDefsInParentContract(
        states,
        defsInParentContract,
        usedDefsInContract,
        Warnings.unusedPrivateFunctions
      )
    }

    private def checkUnusedDefsInParentContract(
        states: AVector[Compiler.State[StatefulContext]]
    )(implicit compilerOptions: CompilerOptions): AVector[Warning] = {
      if (
        compilerOptions.ignoreUnusedConstantsWarnings && compilerOptions.ignoreUnusedPrivateFunctionsWarnings
      ) {
        AVector.empty[Warning]
      } else {
        val contractAndStates = contracts.view.zipWithIndex.collect {
          case (contract: Contract, index) => (contract.ident, (contract, states(index)))
        }.toMap
        val unusedConstantsWarnings = if (!compilerOptions.ignoreUnusedConstantsWarnings) {
          checkUnusedLocalConstants(contractAndStates)
        } else {
          AVector.empty[Warning]
        }
        val unusedPrivateFuncsWarnings =
          if (!compilerOptions.ignoreUnusedPrivateFunctionsWarnings) {
            checkUnusedPrivateFunctions(contractAndStates)
          } else {
            AVector.empty[Warning]
          }
        unusedConstantsWarnings ++ unusedPrivateFuncsWarnings
      }
    }

    private def checkAbstractContracts(states: AVector[Compiler.State[StatefulContext]]): Unit = {
      val abstractContracts = contracts.collect {
        case contract: Contract if contract.isAbstract => contract
      }
      val sortedAbstractContracts = dependencies match {
        case Some(deps) => abstractContracts.sortBy(c => deps(c.ident).length)
        case None =>
          val deps = buildDependencies()
          abstractContracts.sortBy(c => deps(c.ident).length)
      }
      sortedAbstractContracts.foreach { contract =>
        states.find(_.typeId == contract.ident).foreach(contract.check)
      }
    }

    def genStatefulContracts()(implicit
        compilerOptions: CompilerOptions
    ): (AVector[Warning], AVector[(CompiledContract, Int)]) = {
      val states = AVector.tabulate(contracts.length)(Compiler.State.buildFor(this, _))
      if (!compilerOptions.skipAbstractContractCheck) {
        checkAbstractContracts(states)
      }
      val statefulContracts = AVector.from(contracts.view.zipWithIndex.collect {
        case (contract: Contract, index) if !contract.isAbstract =>
          val state = states(index)
          contract.check(state)
          state.setGenDebugCode()
          val statefulDebugContract = contract.genCode(state)
          (statefulDebugContract, contract, state, index)
      })
      StaticAnalysis.checkExternalCalls(this, states)
      val warnings = checkUnusedDefsInParentContract(states)
      val compiled = statefulContracts.map { case (statefulDebugContract, contract, state, index) =>
        val (inlinedDebugCode, inlinedReleaseCode) =
          genInlineCode(contract, statefulDebugContract, state)
        StaticAnalysis.checkContract(contract, statefulDebugContract, state)
        CompiledContract(
          inlinedReleaseCode,
          contract,
          state.getWarnings,
          inlinedDebugCode,
          contract.genUnitTestCode(state)
        ) -> index
      }
      (warnings, compiled)
    }

    @SuppressWarnings(Array("org.wartremover.warts.Recursion"))
    private def calcUseContractAssetsInfo(
        cacheForInlineFuncs: mutable.HashMap[FuncId, Compiler.UseContractAssetsInfo],
        funcId: FuncId,
        state: Compiler.State[StatefulContext]
    ): Compiler.UseContractAssetsInfo = {
      val info = state.getFunc(funcId).useContractAssetsInfo
      if (info.useContractAssets) {
        info
      } else {
        state.internalCalls.get(funcId) match {
          case Some(callees) =>
            callees.view
              .filter(id => state.getFunc(id).inline)
              .map(id =>
                cacheForInlineFuncs
                  .getOrElseUpdate(id, calcUseContractAssetsInfo(cacheForInlineFuncs, id, state))
              )
              .foldLeft(info)(_ merge _)
          case None => info
        }
      }
    }

    private def getUseContractAssetsInfo(
        contract: Contract,
        state: Compiler.State[StatefulContext]
    ) = {
      val cacheForInlineFuncs = mutable.HashMap.empty[FuncId, Compiler.UseContractAssetsInfo]
      val result              = mutable.HashMap.empty[Int, Compiler.UseContractAssetsInfo]
      contract.nonInlineFuncs.view.zipWithIndex.foreach { case (func, index) =>
        val info = calcUseContractAssetsInfo(cacheForInlineFuncs, func.id, state)
        if (info.useContractAssets) result.addOne(index -> info)
      }
      result
    }

    private def updateUseContractAssetsInfo(
        code: StatefulContract,
        infos: mutable.HashMap[Int, Compiler.UseContractAssetsInfo]
    ) = {
      val newMethods = code.methods.mapWithIndex { case (method, index) =>
        infos.get(index) match {
          case Some(info) =>
            if (info.usePayToContractOnly) {
              method.copy(usePayToContractOnly = true)
            } else {
              assume(info.useAssetsInContract.assetsEnabled)
              method.copy(useContractAssets = true)
            }
          case _ => method
        }
      }
      code.copy(methods = newMethods)
    }

    def genInlineCode(
        contract: Contract,
        debugCode: StatefulContract,
        state: Compiler.State[StatefulContext]
    ): (StatefulContract, StatefulContract) = {
      val hasInlineFuncs = contract.inlineFuncs.nonEmpty
      val hasDebugCode   = debugCode.methods.exists(_.instrs.exists(_.isInstanceOf[DEBUG]))
      val inlinedDebugCode = if (hasInlineFuncs) {
        state.allowDebug = true
        state.genInlineCode = true
        contract.genCode(state)
      } else {
        debugCode
      }
      val inlinedReleaseCode = if (!hasInlineFuncs && !hasDebugCode) {
        inlinedDebugCode
      } else if (hasInlineFuncs && !hasDebugCode) {
        val nonInlineMethods = inlinedDebugCode.methods.dropRight(contract.inlineFuncs.length)
        inlinedDebugCode.copy(methods = nonInlineMethods)
      } else {
        state.setGenReleaseCode()
        contract.genCode(state)
      }
      if (hasInlineFuncs) {
        val infos = getUseContractAssetsInfo(contract, state)
        (
          updateUseContractAssetsInfo(inlinedDebugCode, infos),
          updateUseContractAssetsInfo(inlinedReleaseCode, infos)
        )
      } else {
        (inlinedDebugCode, inlinedReleaseCode)
      }
    }

    def genStatefulContract(contractIndex: Int)(implicit
        compilerOptions: CompilerOptions
    ): CompiledContract = {
      get(contractIndex) match {
        case contract: Contract =>
          if (contract.isAbstract) {
            throw Compiler.Error(
              s"Code generation is not supported for abstract contract ${quote(contract.ident.name)}",
              contract.sourceIndex
            )
          }
          val statefulContracts = genStatefulContracts()._2
          statefulContracts.find(_._2 == contractIndex) match {
            case Some(v) => v._1
            case None => // should never happen
              throw Compiler.Error(
                s"Failed to compile contract ${contract.ident.name}",
                contract.sourceIndex
              )
          }
        case ts: TxScript =>
          throw Compiler.Error(s"The code is for TxScript, not for Contract", ts.sourceIndex)
        case ci: ContractInterface =>
          throw Compiler.Error(s"The code is for Interface, not for Contract", ci.sourceIndex)
      }
    }
  }

  object MultiContract {
    def checkInheritanceFields(
        contract: ContractWithState,
        inheritance: Inheritance,
        parentContract: ContractWithState
    ): Unit = {
      inheritance match {
        case i: ContractInheritance => _checkInheritanceFields(contract, i, parentContract)
        case _                      => ()
      }
    }
    private def _checkInheritanceFields(
        contract: ContractWithState,
        inheritance: ContractInheritance,
        parentContract: ContractWithState
    ): Unit = {
      val fields = inheritance.idents.map { ident =>
        contract.fields
          .find(_.ident.name == ident.name)
          .getOrElse(
            throw Compiler.Error(
              s"Inherited field ${quote(ident.name)} does not exist in contract ${quote(contract.name)}",
              ident.sourceIndex
            )
          )
      }
      if (fields != parentContract.fields) {
        throw Compiler.Error(
          s"Invalid contract inheritance fields, expected ${quote(parentContract.fields)}, got ${quote(fields)}",
          fields.headOption.flatMap(_.sourceIndex)
        )
      }
    }

    @inline private[ralph] def getStdId(
        interfaces: Seq[ContractInterface]
    ): Option[StdInterfaceId] = {
      interfaces.foldLeft[Option[StdInterfaceId]](None) { case (parentStdIdOpt, interface) =>
        (parentStdIdOpt, interface.stdId) match {
          case (Some(parentStdId), Some(stdId)) =>
            if (stdId.bytes == parentStdId.bytes) {
              throw Compiler.Error(
                s"The std id of interface ${interface.ident.name} is the same as parent interface",
                interface.sourceIndex
              )
            }
            if (!stdId.bytes.startsWith(parentStdId.bytes)) {
              throw Compiler.Error(
                s"The std id of interface ${interface.ident.name} should start with ${Hex
                    .toHexString(parentStdId.bytes.drop(Ast.StdInterfaceIdPrefix.length))}",
                interface.sourceIndex
              )
            }
            Some(stdId)
          case (Some(parentStdId), None) => Some(parentStdId)
          case (None, stdId)             => stdId
        }
      }
    }

    @inline private[ralph] def getStdIdEnabled(
        contracts: Seq[Contract],
        typeId: Ast.TypeId
    ): Boolean = {
      contracts
        .foldLeft[Option[Boolean]](None) {
          case (None, contract) => contract.stdIdEnabled
          case (v, contract) =>
            if (contract.stdIdEnabled.nonEmpty && contract.stdIdEnabled != v) {
              throw Compiler.Error(
                s"There are different std id enabled options on the inheritance chain of contract ${typeId.name}",
                typeId.sourceIndex
              )
            }
            v
        }
        .getOrElse(true)
    }

    def extractInterface(
        parentsCache: mutable.Map[TypeId, Seq[ContractWithState]],
        methodSelectorTable: mutable.Map[(TypeId, FuncId), Boolean],
        interface: ContractInterface
    ): (Option[StdInterfaceId], Seq[FuncDef[StatefulContext]], Seq[EventDef]) = {
      val parents = parentsCache(interface.ident).map {
        case parent: ContractInterface => parent
        case p =>
          throw Compiler.Error(s"${p.ident.name} is not an interface", p.ident.sourceIndex)
      }
      if (!interface.useMethodSelector) {
        parents.find(_.useMethodSelector) match {
          case Some(parent) =>
            throw Compiler.Error(
              s"Interface ${interface.name} does not use method selector, but its parent ${parent.name} use method selector",
              interface.ident.sourceIndex
            )
          case None => ()
        }
      }
      val sortedInterfaces = sortInterfaces(parentsCache, parents :+ interface)
      val stdId            = getStdId(sortedInterfaces)
      val allFuncs = sortedInterfaces.flatMap { parentOrSelf =>
        parentOrSelf.funcs.foreach(func =>
          methodSelectorTable.update((interface.ident, func.id), parentOrSelf.useMethodSelector)
        )
        parentOrSelf.funcs
      }
      val (unimplementedFuncs, _) = checkFuncs(allFuncs)
      // call the `checkFuncs` first to avoid duplicate function definition
      checkInterfaceMethodIndex(sortedInterfaces)
      val events = sortedInterfaces.flatMap(_.events)
      (stdId, unimplementedFuncs, events)
    }

    // scalastyle:off method.length
    @SuppressWarnings(Array("org.wartremover.warts.IsInstanceOf"))
    def extractContract(
        parentsCache: mutable.Map[TypeId, Seq[ContractWithState]],
        methodSelectorTable: mutable.Map[(TypeId, FuncId), Boolean],
        contract: Contract
    ): (
        Boolean,
        Option[StdInterfaceId],
        Seq[FuncDef[StatefulContext]],
        Seq[MapDef],
        Seq[EventDef],
        Seq[ConstantVarDef[StatefulContext]],
        Seq[EnumDef[StatefulContext]],
        Seq[Testing.UnitTestDef[StatefulContext]]
    ) = {
      val parents = parentsCache(contract.ident)
      val (parentContracts, parentInterfaces) =
        (parents :+ contract).partition(_.isInstanceOf[Contract])
      val allContracts     = parentContracts.map(_.asInstanceOf[Contract])
      val allInterfaces    = parentInterfaces.map(_.asInstanceOf[ContractInterface])
      val sortedInterfaces = sortInterfaces(parentsCache, allInterfaces)
      val stdId            = getStdId(sortedInterfaces)
      val stdIdEnabled     = getStdIdEnabled(allContracts, contract.ident)

      val interfaceFuncs = sortedInterfaces.flatMap { interface =>
        interface.funcs.foreach(func =>
          methodSelectorTable.update((contract.ident, func.id), interface.useMethodSelector)
        )
        interface.funcs
      }
      val allFuncs                             = interfaceFuncs ++ allContracts.flatMap(_.funcs)
      val (unimplementedFuncs, allUniqueFuncs) = checkFuncs(allFuncs)
      val constantVars                         = allContracts.flatMap(_.constantVars)
      val enums                                = mergeEnums(allContracts.flatMap(_.enums))

      // call the `checkFuncs` first to avoid duplicate function definition
      checkInterfaceMethodIndex(sortedInterfaces)

      val contractEvents = allContracts.flatMap(_.events)
      val maps           = allContracts.flatMap(_.maps)
      val events         = sortedInterfaces.flatMap(_.events) ++ contractEvents

      if (!contract.isAbstract && unimplementedFuncs.nonEmpty) {
        val methodNames = unimplementedFuncs.map(_.name).mkString(",")
        throw Compiler.Error(
          s"Contract ${contract.name} has unimplemented methods: $methodNames",
          contract.sourceIndex
        )
      }
      val funcs = if (contract.isAbstract) {
        allUniqueFuncs
      } else {
        rearrangeFuncs(sortedInterfaces, allUniqueFuncs)
      }
      val allUnitTests = allContracts.flatMap(_.unitTests)
      (stdIdEnabled, stdId, funcs, maps, events, constantVars, enums, allUnitTests)
    }
    // scalastyle:on method.length

    private def rearrangeFuncs(
        interfaces: Seq[ContractInterface],
        funcs: Seq[FuncDef[StatefulContext]]
    ): Seq[FuncDef[StatefulContext]] = {
      val interfaceFuncs = interfaces.flatMap(_.funcs)
      val (remains, preDefinedIndexFuncs) = funcs.partitionMap { func =>
        val methodIndex = interfaceFuncs.find(_.id == func.id).flatMap(_.useMethodIndex)
        if (methodIndex.isDefined) {
          Right(func.copy(useMethodIndex = methodIndex).atSourceIndex(func.sourceIndex))
        } else {
          Left(func)
        }
      }

      val invalidFuncs = preDefinedIndexFuncs.filter(_.useMethodIndex.exists(_ >= funcs.length))
      if (invalidFuncs.nonEmpty) {
        throw Compiler.Error(
          s"The method index of these functions is out of bound: ${invalidFuncs.map(_.name).mkString(",")}, total number of methods: ${funcs.length}",
          invalidFuncs.headOption.flatMap(_.id.sourceIndex)
        )
      }

      val remainFuncsIterator = remains.iterator
      funcs.indices.map { index =>
        preDefinedIndexFuncs.find(_.useMethodIndex.contains(index)) match {
          case Some(func) => func
          case None       => remainFuncsIterator.next()
        }
      }
    }

    @tailrec
    def ensureChainedInterfaces(sortedInterfaces: Seq[ContractInterface]): Unit = {
      if (sortedInterfaces.length >= 2) {
        val parent = sortedInterfaces(0)
        val child  = sortedInterfaces(1)
        if (!child.inheritances.exists(_.parentId.name == parent.ident.name)) {
          throw Compiler.Error(
            s"Interface ${child.name} does not inherit from ${parent.name}, " +
              s"please annotate ${child.name} with @using(methodSelector = true) annotation",
            child.sourceIndex
          )
        }

        ensureChainedInterfaces(sortedInterfaces.drop(1))
      }
    }

    @SuppressWarnings(Array("org.wartremover.warts.IterableOps"))
    def checkInterfaceMethodIndex(sortedInterfaces: Seq[ContractInterface]): Unit = {
      val methodLength = sortedInterfaces.map(_.funcs.length).sum
      val predefinedMethodIndexMax = sortedInterfaces
        .map(_.funcs.map(_.useMethodIndex.getOrElse(-1)).max)
        .maxOption
        .getOrElse(-1)
      val methodLengthMax = math.max(methodLength, predefinedMethodIndexMax + 1)
      assume(methodLengthMax <= 0xff + 1)
      val usedMethodIndexes = mutable.ArrayBuffer.fill(methodLengthMax)(false)
      var fromMethodIndex   = 0
      sortedInterfaces.foreach { interface =>
        val (preDefinedMethodIndexFuncs, remains) =
          interface.funcs.partition(_.useMethodIndex.nonEmpty)
        preDefinedMethodIndexFuncs.foreach { func =>
          func.useMethodIndex match {
            case Some(index) =>
              if (usedMethodIndexes(index)) {
                throw Compiler.Error(
                  s"Function ${interface.name}.${func.id.name} have invalid predefined method index $index",
                  func.id.sourceIndex
                )
              } else {
                usedMethodIndexes(index) = true
              }
            case _ => // dead branch
          }
        }
        remains.foreach { _ =>
          val methodIndex = usedMethodIndexes.indexOf(false, fromMethodIndex)
          assume(methodIndex != -1)
          usedMethodIndexes(methodIndex) = true
          fromMethodIndex = methodIndex + 1
        }
      }
    }

    private[ralph] def sortInterfaces(
        parentsCache: mutable.Map[TypeId, Seq[ContractWithState]],
        interfaces: Seq[ContractInterface]
    ): Seq[ContractInterface] = {
      val (useMethodSelector, notUseMethodSelector) = interfaces.partition(_.useMethodSelector)
      val chainedInterfaces =
        notUseMethodSelector.sortBy(interface => parentsCache(interface.ident).length)
      ensureChainedInterfaces(chainedInterfaces)
      chainedInterfaces ++ useMethodSelector.sorted(
        Ordering
          .by[ContractInterface, Int](interface => parentsCache(interface.ident).length)
          .orElse(Ordering.by[ContractInterface, String](_.name))
      )
    }

    def mergeEnums(enums: Seq[EnumDef[StatefulContext]]): Seq[EnumDef[StatefulContext]] = {
      val (enums0, enums1) = enums.partition(e => enums.count(_.id == e.id) == 1)
      val mergedEnums = mutable.Map.empty[TypeId, mutable.ArrayBuffer[EnumField[StatefulContext]]]
      enums1.foreach { enumDef =>
        mergedEnums.get(enumDef.id) match {
          case Some(fields) =>
            // enum fields will never be empty
            val expectedType = enumDef.fields(0).value.v.tpe
            val haveType     = fields(0).value.v.tpe
            if (expectedType != haveType) {
              throw Compiler.Error(
                s"There are different field types in the enum ${enumDef.id.name}: $expectedType,$haveType",
                fields(0).sourceIndex
              )
            }
            val conflictFields = enumDef.fields.filter(f => fields.exists(_.name == f.name))
            if (conflictFields.nonEmpty) {
              throw Compiler.Error(
                s"There are conflict fields in the enum ${enumDef.id.name}: ${conflictFields.map(_.name).mkString(",")}",
                conflictFields.headOption.flatMap(_.sourceIndex)
              )
            }
            fields.appendAll(enumDef.fields)
          case None => mergedEnums(enumDef.id) = mutable.ArrayBuffer.from(enumDef.fields)
        }
      }
      enums0 ++ mergedEnums.view.map(pair => EnumDef(pair._1, pair._2.toSeq)).toSeq
    }

    def checkFuncs(
        allFuncs: Seq[FuncDef[StatefulContext]]
    ): (Seq[FuncDef[StatefulContext]], Seq[FuncDef[StatefulContext]]) = {
      val (abstractFuncs, nonAbstractFuncs) = allFuncs.partition(_.bodyOpt.isEmpty)
      val nonAbstractFuncSet                = nonAbstractFuncs.view.map(f => f.id.name -> f).toMap
      val abstractFuncsSet                  = abstractFuncs.view.map(f => f.id.name -> f).toMap
      if (nonAbstractFuncSet.size != nonAbstractFuncs.size) {
        val (duplicates, sourceIndex) = UniqueDef.duplicates(nonAbstractFuncs)
        throw Compiler.Error(
          s"These functions are implemented multiple times: $duplicates",
          sourceIndex
        )
      }

      if (abstractFuncsSet.size != abstractFuncs.size) {
        val (duplicates, sourceIndex) = UniqueDef.duplicates(abstractFuncs)
        throw Compiler.Error(
          s"These abstract functions are defined multiple times: $duplicates",
          sourceIndex
        )
      }

      val (implementedFuncs, unimplementedFuncs) =
        abstractFuncs.partition(func => nonAbstractFuncSet.contains(func.id.name))

      implementedFuncs.foreach { abstractFunc =>
        val funcName                = abstractFunc.id.name
        val implementedAbstractFunc = nonAbstractFuncSet(funcName)
        if (implementedAbstractFunc.signature != abstractFunc.signature) {
          throw Compiler.Error(
            s"Function ${quote(funcName)} is implemented with wrong signature",
            implementedAbstractFunc.sourceIndex
          )
        }
      }

      val inherited    = abstractFuncs.map { f => nonAbstractFuncSet.getOrElse(f.id.name, f) }
      val nonInherited = nonAbstractFuncs.filter(f => !abstractFuncsSet.contains(f.id.name))
      (unimplementedFuncs, inherited ++ nonInherited)
    }
  }
}
// scalastyle:on number.of.methods number.of.types<|MERGE_RESOLUTION|>--- conflicted
+++ resolved
@@ -2163,13 +2163,8 @@
           )
       }
     }
-<<<<<<< HEAD
     def addConstant(ident: Ident, value: Val, constantDef: Option[Ast.ConstantDefinition]): Unit = {
-      val tpe = Type.fromVal(value.tpe)
-=======
-    def addConstant(ident: Ident, value: Val, constantDef: Ast.ConstantDefinition): Unit = {
       val tpe = Type.fromVal(value)
->>>>>>> e63f0f89
       constants(ident) =
         Compiler.VarInfo.Constant(ident, tpe, value, Seq(value.toConstInstr), constantDef)
     }
