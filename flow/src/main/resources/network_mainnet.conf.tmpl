--- conflicted
+++ resolved
@@ -8,17 +8,11 @@
   consensus {
     mainnet {
       block-target-time = 64 seconds
-<<<<<<< HEAD
-    }
-    ghost {
-      block-target-time = 16 seconds
-=======
       uncle-dependency-gap-time = 16 seconds
     }
     ghost {
       block-target-time = 16 seconds
       uncle-dependency-gap-time = 8 seconds
->>>>>>> 539c6102
     }
     num-zeros-at-least-in-hash = 37
   }
