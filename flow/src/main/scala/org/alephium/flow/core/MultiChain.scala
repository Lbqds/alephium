// Copyright 2018 The Alephium Authors
// This file is part of the alephium project.
//
// The library is free software: you can redistribute it and/or modify
// it under the terms of the GNU Lesser General Public License as published by
// the Free Software Foundation, either version 3 of the License, or
// (at your option) any later version.
//
// The library is distributed in the hope that it will be useful,
// but WITHOUT ANY WARRANTY; without even the implied warranty of
// MERCHANTABILITY or FITNESS FOR A PARTICULAR PURPOSE. See the
// GNU Lesser General Public License for more details.
//
// You should have received a copy of the GNU Lesser General Public License
// along with the library. If not, see <http://www.gnu.org/licenses/>.

package org.alephium.flow.core

import scala.reflect.ClassTag

import org.alephium.flow.model.BlockState
import org.alephium.io.IOResult
import org.alephium.protocol.config.BrokerConfig
import org.alephium.protocol.model._
import org.alephium.protocol.vm.{BlockEnv, LockupScript, WorldState}
import org.alephium.util.{AVector, Cache, RWLock, TimeStamp}

// scalastyle:off number.of.methods
trait MultiChain extends BlockPool with BlockHeaderPool with FlowDifficultyAdjustment {
  implicit def brokerConfig: BrokerConfig

  def groups: Int

  protected def aggregateHash[T](f: BlockHashPool => T)(op: (T, T) => T): T

  protected def aggregateHashE[T](f: BlockHashPool => IOResult[T])(op: (T, T) => T): IOResult[T]

  protected def concatOutBlockChainsE[T: ClassTag](
      f: BlockChain => IOResult[T]
  ): IOResult[AVector[T]]

  protected def concatIntraBlockChainsE[T: ClassTag](
      f: BlockChain => IOResult[T]
  ): IOResult[AVector[T]]

  def numHashes: Int = aggregateHash(_.numHashes)(_ + _)

  /* BlockHash apis */
  def contains(hash: BlockHash): IOResult[Boolean] = {
    val index = ChainIndex.from(hash)
    val chain = getHashChain(index)
    chain.contains(hash)
  }

  def containsUnsafe(hash: BlockHash): Boolean = {
    val index = ChainIndex.from(hash)
    val chain = getHashChain(index)
    chain.containsUnsafe(hash)
  }

  protected def getHashChain(from: GroupIndex, to: GroupIndex): BlockHashChain

  def getHashChain(chainIndex: ChainIndex): BlockHashChain = {
    getHashChain(chainIndex.from, chainIndex.to)
  }

  def getHashChain(hash: BlockHash): BlockHashChain = {
    val index = ChainIndex.from(hash)
    getHashChain(index.from, index.to)
  }

  def isTip(hash: BlockHash): Boolean = {
    getHashChain(hash).isTip(hash)
  }

  def getHeightedBlocks(
      fromTs: TimeStamp,
      toTs: TimeStamp
  ): IOResult[AVector[(ChainIndex, AVector[(Block, Int)])]] =
    concatOutBlockChainsE(_.getHeightedBlocks(fromTs, toTs))

  def getHeightedIntraBlocks(
      fromTs: TimeStamp,
      toTs: TimeStamp
  ): IOResult[AVector[(ChainIndex, AVector[(Block, Int)])]] =
    concatIntraBlockChainsE(_.getHeightedBlocks(fromTs, toTs))

  def getHashesAfter(locator: BlockHash): IOResult[AVector[BlockHash]] =
    getHashChain(locator).getHashesAfter(locator)

  def getPredecessor(hash: BlockHash, height: Int): IOResult[BlockHash] =
    getHashChain(hash).getPredecessor(hash, height)

  def chainBackUntil(hash: BlockHash, heightUntil: Int): IOResult[AVector[BlockHash]] =
    getHashChain(hash).chainBackUntil(hash, heightUntil)

  def getState(hash: BlockHash): IOResult[BlockState] =
    getHashChain(hash).getState(hash)

  def getStateUnsafe(hash: BlockHash): BlockState =
    getHashChain(hash).getStateUnsafe(hash)

  def getHeight(hash: BlockHash): IOResult[Int] =
    getHashChain(hash).getHeight(hash)

  def getHeightUnsafe(hash: BlockHash): Int =
    getHashChain(hash).getHeightUnsafe(hash)

  def getWeight(hash: BlockHash): IOResult[Weight] =
    getHashChain(hash).getWeight(hash)

  def getWeightUnsafe(hash: BlockHash): Weight =
    getHashChain(hash).getWeightUnsafe(hash)

  def getBlockHashSlice(hash: BlockHash): IOResult[AVector[BlockHash]] =
    getHashChain(hash).getBlockHashSlice(hash)

  /* BlockHeader apis */

  protected def getHeaderChain(from: GroupIndex, to: GroupIndex): BlockHeaderChain

  def getHeaderChain(chainIndex: ChainIndex): BlockHeaderChain =
    getHeaderChain(chainIndex.from, chainIndex.to)

  def getHeaderChain(header: BlockHeader): BlockHeaderChain =
    getHeaderChain(header.chainIndex)

  def getHeaderChain(hash: BlockHash): BlockHeaderChain =
    getHeaderChain(ChainIndex.from(hash))

  def getBlockHeader(hash: BlockHash): IOResult[BlockHeader] =
    getHeaderChain(hash).getBlockHeader(hash)

  def getBlockHeaderUnsafe(hash: BlockHash): BlockHeader =
    getHeaderChain(hash).getBlockHeaderUnsafe(hash)

  def getUncles(
      parentHeader: BlockHeader,
      validator: BlockHeader => Boolean
<<<<<<< HEAD
  ): IOResult[AVector[(BlockHash, LockupScript.Asset, Int)]] =
=======
  ): IOResult[AVector[SelectedUncle]] =
>>>>>>> 539c6102
    getBlockChain(parentHeader.chainIndex).selectUncles(parentHeader, validator)

  def getUnclesUnsafe(
      parentHeader: BlockHeader,
      validator: BlockHeader => Boolean
<<<<<<< HEAD
  ): AVector[(BlockHash, LockupScript.Asset, Int)] =
=======
  ): AVector[SelectedUncle] =
>>>>>>> 539c6102
    getBlockChain(parentHeader.chainIndex).selectUnclesUnsafe(parentHeader, validator)

  def add(header: BlockHeader): IOResult[Unit]

  def getHashes(chainIndex: ChainIndex, height: Int): IOResult[AVector[BlockHash]] =
    getHeaderChain(chainIndex).getHashes(height)

  def getMaxHeight(chainIndex: ChainIndex): IOResult[Int] =
    getHeaderChain(chainIndex).maxHeight

  def getDryrunBlockEnv(chainIndex: ChainIndex): IOResult[BlockEnv] = {
    getHeaderChain(chainIndex).getDryrunBlockEnv()
  }

  /* BlockChain apis */

  protected def getBlockChain(from: GroupIndex, to: GroupIndex): BlockChain

  def getBlockChain(chainIndex: ChainIndex): BlockChain =
    getBlockChain(chainIndex.from, chainIndex.to)

  def getBlockChain(block: Block): BlockChain = getBlockChain(block.chainIndex)

  def getBlockChain(hash: BlockHash): BlockChain = {
    getBlockChain(ChainIndex.from(hash))
  }

  def getBlockUnsafe(hash: BlockHash): Block = {
    getBlockChain(hash).getBlockUnsafe(hash)
  }

  def getBlock(hash: BlockHash): IOResult[Block] = {
    getBlockChain(hash).getBlock(hash)
  }

  val bodyVerifyingBlocks = MultiChain.bodyVerifyingBlocks(brokerConfig.chainNum * 2)
  def getHeaderVerifiedBlock(hash: BlockHash): IOResult[Block] = {
    bodyVerifyingBlocks.get(hash) match {
      case Some(block) => Right(block)
      case None        => getBlock(hash)
    }
  }

  def cacheHeaderVerifiedBlock(block: Block): Unit = {
    bodyVerifyingBlocks.put(block)
  }

  def add(block: Block, worldStateOpt: Option[WorldState.Cached]): IOResult[Unit]
}

object MultiChain {
  def bodyVerifyingBlocks(capacity: Int): BodyVerifyingBlocks =
    BodyVerifyingBlocks(Cache.fifo[BlockHash, Block](capacity))

  final case class BodyVerifyingBlocks(cache: Cache[BlockHash, Block]) extends RWLock {
    def put(block: Block): Unit             = writeOnly(cache.put(block.hash, block))
    def get(hash: BlockHash): Option[Block] = readOnly(cache.get(hash))
  }
}<|MERGE_RESOLUTION|>--- conflicted
+++ resolved
@@ -22,7 +22,7 @@
 import org.alephium.io.IOResult
 import org.alephium.protocol.config.BrokerConfig
 import org.alephium.protocol.model._
-import org.alephium.protocol.vm.{BlockEnv, LockupScript, WorldState}
+import org.alephium.protocol.vm.{BlockEnv, WorldState}
 import org.alephium.util.{AVector, Cache, RWLock, TimeStamp}
 
 // scalastyle:off number.of.methods
@@ -137,21 +137,13 @@
   def getUncles(
       parentHeader: BlockHeader,
       validator: BlockHeader => Boolean
-<<<<<<< HEAD
-  ): IOResult[AVector[(BlockHash, LockupScript.Asset, Int)]] =
-=======
   ): IOResult[AVector[SelectedUncle]] =
->>>>>>> 539c6102
     getBlockChain(parentHeader.chainIndex).selectUncles(parentHeader, validator)
 
   def getUnclesUnsafe(
       parentHeader: BlockHeader,
       validator: BlockHeader => Boolean
-<<<<<<< HEAD
-  ): AVector[(BlockHash, LockupScript.Asset, Int)] =
-=======
   ): AVector[SelectedUncle] =
->>>>>>> 539c6102
     getBlockChain(parentHeader.chainIndex).selectUnclesUnsafe(parentHeader, validator)
 
   def add(header: BlockHeader): IOResult[Unit]
