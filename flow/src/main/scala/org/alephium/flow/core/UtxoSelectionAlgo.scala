--- conflicted
+++ resolved
@@ -167,13 +167,10 @@
               case None =>
                 Right(GasBox.zero)
               case Some(txScript) =>
-<<<<<<< HEAD
-                GasEstimation.estimate(inputWithAssets, txScript, txScriptGasEstimator)
-=======
-                GasEstimation.estimate(allInputs, txScript, txScriptGasEstimator).map { scriptGas =>
-                  providedGas.gasEstimationMultiplier.map(_ * scriptGas).getOrElse(scriptGas)
+                GasEstimation.estimate(inputWithAssets, txScript, txScriptGasEstimator).map {
+                  scriptGas =>
+                    providedGas.gasEstimationMultiplier.map(_ * scriptGas).getOrElse(scriptGas)
                 }
->>>>>>> f86cfbe9
             }
             scriptGasFee = gasPrice * scriptGas
             totalAttoAlphAmount <- scriptGasFee
