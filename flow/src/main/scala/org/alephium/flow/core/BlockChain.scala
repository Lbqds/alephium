// Copyright 2018 The Alephium Authors
// This file is part of the alephium project.
//
// The library is free software: you can redistribute it and/or modify
// it under the terms of the GNU Lesser General Public License as published by
// the Free Software Foundation, either version 3 of the License, or
// (at your option) any later version.
//
// The library is distributed in the hope that it will be useful,
// but WITHOUT ANY WARRANTY; without even the implied warranty of
// MERCHANTABILITY or FITNESS FOR A PARTICULAR PURPOSE. See the
// GNU Lesser General Public License for more details.
//
// You should have received a copy of the GNU Lesser General Public License
// along with the library. If not, see <http://www.gnu.org/licenses/>.

package org.alephium.flow.core

import scala.annotation.tailrec

import org.alephium.flow.Utils
import org.alephium.flow.core.BlockChain.{ChainDiff, TxIndex, TxStatus}
import org.alephium.flow.io._
import org.alephium.flow.setting.ConsensusSettings
import org.alephium.io.{IOResult, IOUtils}
import org.alephium.protocol.ALPH
import org.alephium.protocol.config.{BrokerConfig, NetworkConfig}
import org.alephium.protocol.model._
import org.alephium.protocol.vm.WorldState
import org.alephium.serde.Serde
import org.alephium.util.{AVector, TimeStamp}

// scalastyle:off number.of.methods

trait BlockChain extends BlockPool with BlockHeaderChain with BlockHashChain {
  def blockStorage: BlockStorage
  def txStorage: TxStorage

  def validateBlockHeight(block: Block, maxForkDepth: Int): IOResult[Boolean] = {
    for {
      tipHeight    <- maxHeight
      parentHeight <- getHeight(block.parentHash)
    } yield {
      val blockHeight = parentHeight + 1
      (blockHeight + maxForkDepth) >= tipHeight
    }
  }

  private[core] lazy val blockCache =
    FlowCache.blocks(consensusConfigs.blockCacheCapacityPerChain * 4)

  def cacheBlock(block: Block): Unit = {
    blockCache.put(block.hash, block)
  }

  def getBlock(hash: BlockHash): IOResult[Block] = {
    blockCache.getE(hash)(blockStorage.get(hash))
  }

  def getBlockUnsafe(hash: BlockHash): Block = {
    blockCache.getUnsafe(hash)(blockStorage.getUnsafe(hash))
  }

  def getSyncDataUnsafe(locators: AVector[BlockHash]): AVector[BlockHash] = {
    val reversed           = locators.reverse
    val lastCanonicalIndex = reversed.indexWhere(isCanonicalUnsafe)
    if (lastCanonicalIndex == -1) {
      AVector.empty // nothing in common
    } else {
      val lastCanonicalHash = reversed(lastCanonicalIndex)
      val heightFrom        = getHeightUnsafe(lastCanonicalHash) + 1
      getSyncDataFromHeightUnsafe(heightFrom)
    }
  }

  def getSyncDataFromHeightUnsafe(heightFrom: Int): AVector[BlockHash] = {
    val heightTo = math.min(heightFrom + maxSyncBlocksPerChain, maxHeightUnsafe)
    if (Utils.unsafe(isRecentHeight(heightFrom))) {
      getRecentDataUnsafe(heightFrom, heightTo)
    } else {
      getSyncDataUnsafe(heightFrom, heightTo)
    }
  }

  @SuppressWarnings(Array("org.wartremover.warts.Recursion"))
  private def getHashWithUncleDepsUnsafe(
      header: BlockHeader,
      acc: AVector[BlockHash]
  ): AVector[BlockHash] = {
    val hardFork = networkConfig.getHardFork(header.timestamp)
    if (hardFork.isGhostEnabled()) {
      val block = getBlockUnsafe(header.hash)
      val uncles = block.uncleHashes match {
        case Right(hashes) => hashes
        case Left(error)   => throw error
      }
      val newAcc = if (acc.contains(header.hash)) acc else acc :+ header.hash
      uncles.fold(newAcc) { case (acc, uncleHash) =>
        val uncleHeader = getBlockHeaderUnsafe(uncleHash)
        getHashWithUncleDepsUnsafe(uncleHeader, acc)
      }
    } else {
      acc :+ header.hash
    }
  }

  // heightFrom is exclusive, heightTo is inclusive
  def getSyncDataUnsafe(heightFrom: Int, heightTo: Int): AVector[BlockHash] = {
    @tailrec
    def iter(
        currentHeader: BlockHeader,
        currentHeight: Int,
        acc: AVector[BlockHash]
    ): AVector[BlockHash] = {
      if (currentHeight <= heightFrom) {
        getHashWithUncleDepsUnsafe(currentHeader, acc)
      } else {
        val newAcc       = getHashWithUncleDepsUnsafe(currentHeader, acc)
        val parentHeader = getBlockHeaderUnsafe(currentHeader.parentHash)
        iter(parentHeader, currentHeight - 1, newAcc)
      }
    }

    val startHeader = Utils.unsafe(getHashes(heightTo).map(_.head).flatMap(getBlockHeader))
    iter(startHeader, heightTo, AVector.empty).reverse
  }

  def getRecentDataUnsafe(heightFrom: Int, heightTo: Int): AVector[BlockHash] = {
    // For a block with a height from `heightFrom` to `uncleHeightTo`, its uncle's height may lower than `heightFrom`
    val uncleHeightTo = math.min(heightFrom + ALPH.MaxUncleAge - 1, heightTo)
    val hashes = AVector
      .from(heightFrom to uncleHeightTo)
      .fold(AVector.ofCapacity[BlockHash](heightTo - heightFrom + 1)) { case (acc, height) =>
        val hashes = getHashesUnsafe(height)
        hashes.fold(acc) { case (acc, hash) =>
          val header = getBlockHeaderUnsafe(hash)
          getHashWithUncleDepsUnsafe(header, acc)
        }
      }
    if (uncleHeightTo < heightTo) {
      hashes ++ AVector.from((uncleHeightTo + 1) to heightTo).flatMap(getHashesUnsafe)
    } else {
      hashes
    }
  }

  def getUsedUnclesAndAncestorsUnsafe(
      parentHeader: BlockHeader
  ): (AVector[BlockHash], AVector[BlockHash]) = {
    @tailrec
    def iter(
        fromHash: BlockHash,
        num: Int,
        unclesAcc: AVector[BlockHash],
        ancestorsAcc: AVector[BlockHash]
    ): (AVector[BlockHash], AVector[BlockHash]) = {
      if (num == 0) {
        (unclesAcc, ancestorsAcc)
      } else {
        val block = getBlockUnsafe(fromHash)
        if (block.isGenesis) {
          (unclesAcc, ancestorsAcc)
        } else {
          val parentHash = block.parentHash
          val uncles = block.uncleHashes match {
            case Right(hashes) => hashes
            case Left(error)   => throw error
          }
          iter(parentHash, num - 1, unclesAcc ++ uncles, ancestorsAcc :+ parentHash)
        }
      }
    }
    iter(parentHeader.hash, ALPH.MaxUncleAge, AVector.empty, AVector.empty)
  }

  def getUsedUnclesAndAncestors(
      parentHeader: BlockHeader
  ): IOResult[(AVector[BlockHash], AVector[BlockHash])] = {
    IOUtils.tryExecute(getUsedUnclesAndAncestorsUnsafe(parentHeader))
  }

  def selectUnclesUnsafe(
      parentHeader: BlockHeader,
      validator: BlockHeader => Boolean
<<<<<<< HEAD
  ): AVector[(BlockHash, LockupScript.Asset, Int)] = {
=======
  ): AVector[SelectedUncle] = {
>>>>>>> 9ea7d675
    val blockHeight             = getHeightUnsafe(parentHeader.hash) + 1
    val (usedUncles, ancestors) = getUsedUnclesAndAncestorsUnsafe(parentHeader)

    @tailrec
    def iter(
        fromHeader: BlockHeader,
        num: Int,
<<<<<<< HEAD
        unclesAcc: AVector[(BlockHash, LockupScript.Asset, Int)]
    ): AVector[(BlockHash, LockupScript.Asset, Int)] = {

=======
        unclesAcc: AVector[SelectedUncle]
    ): AVector[SelectedUncle] = {
>>>>>>> 9ea7d675
      if (fromHeader.isGenesis || num == 0 || unclesAcc.length >= ALPH.MaxUncleSize) {
        unclesAcc
      } else {
        val uncleHeight = getHeightUnsafe(fromHeader.hash)
        val uncleHashes = getHashesUnsafe(uncleHeight).filter(_ != fromHeader.hash)
        val uncleBlocks = uncleHashes.map(getBlockUnsafe)
        val selected = uncleBlocks
          .filter(uncle =>
            !usedUncles.contains(uncle.hash) &&
              ancestors.exists(_ == uncle.parentHash) &&
              validator(uncle.header)
          )
<<<<<<< HEAD
          .map(block => (block.hash, block.minerLockupScript, blockHeight - height))
=======
          .map(block =>
            SelectedUncle(block.hash, block.minerLockupScript, blockHeight - uncleHeight)
          )
>>>>>>> 9ea7d675
        val parentHeader = getBlockHeaderUnsafe(fromHeader.parentHash)
        iter(parentHeader, num - 1, unclesAcc ++ selected)
      }
    }

<<<<<<< HEAD
    val availableUncles = iter(parentHeader, ALPH.MaxUncleAge, AVector.empty)
    availableUncles.takeUpto(ALPH.MaxUncleSize)
=======
    iter(parentHeader, ALPH.MaxUncleAge, AVector.empty).takeUpto(ALPH.MaxUncleSize)
>>>>>>> 9ea7d675
  }

  def selectUncles(
      parentHeader: BlockHeader,
      validator: BlockHeader => Boolean
  ): IOResult[AVector[SelectedUncle]] = {
    IOUtils.tryExecute(selectUnclesUnsafe(parentHeader, validator))
  }

  def getMainChainBlockByHeight(height: Int): IOResult[Option[Block]] = {
    getHashes(height).flatMap { hashes =>
      hashes.headOption match {
        case Some(hash) => getBlock(hash).map(Some(_))
        case None       => Right(None)
      }
    }
  }

  def getHeightedBlocks(
      fromTs: TimeStamp,
      toTs: TimeStamp
  ): IOResult[(ChainIndex, AVector[(Block, Int)])] =
    for {
      height <- maxHeight
      result <- searchByTimestampHeight(height, fromTs, toTs)
    } yield (chainIndex, result)

  // Binary search until we found an height containing blocks within time range
  @tailrec
  private def locateTimeRangedHeight(
      fromTs: TimeStamp,
      toTs: TimeStamp,
      low: Int,
      high: Int
  ): IOResult[Option[(Int, Block)]] = {
    if (low > high) {
      Right(None)
    } else {
      val middle = low + (high - low) / 2
      getMainChainBlockByHeight(middle) match {
        case Right(Some(block)) =>
          if (block.timestamp > toTs) { // search lower
            locateTimeRangedHeight(fromTs, toTs, low, middle - 1)
          } else if (block.timestamp >= fromTs) { // got you
            Right(Some((middle, block)))
          } else { // search higher
            locateTimeRangedHeight(fromTs, toTs, middle + 1, high)
          }
        case Right(None) =>
          locateTimeRangedHeight(fromTs, toTs, low, middle - 1)
        case Left(error) => Left(error)
      }
    }
  }

  private def searchByTimestampHeight(
      maxHeight: Int,
      fromTs: TimeStamp,
      toTs: TimeStamp
  ): IOResult[AVector[(Block, Int)]] = {
    locateTimeRangedHeight(fromTs, toTs, ALPH.GenesisHeight, maxHeight).flatMap {
      case None => Right(AVector.empty)
      case Some((height, init)) => {
        for {
          previous <- getLowerBlocks(ALPH.GenesisHeight, height - 1, fromTs, toTs)
          later    <- getUpperBlocks(maxHeight, height + 1, fromTs, toTs)
        } yield {
          (previous.reverse :+ ((init, height))) ++ later
        }
      }
    }
  }

  private def getTimeRangedBlocks(
      threshold: Int,
      done: (Int, Int) => Boolean,
      step: Int,
      initHeight: Int,
      fromTs: TimeStamp,
      toTs: TimeStamp
  ): IOResult[AVector[(Block, Int)]] = {
    @tailrec
    def rec(
        height: Int,
        prev: AVector[(Block, Int)]
    ): IOResult[AVector[(Block, Int)]] = {
      if (done(threshold, height)) {
        Right(prev)
      } else {
        getMainChainBlockByHeight(height) match {
          case Right(blockOpt) =>
            val filteredHeader =
              blockOpt.filter(block => block.timestamp >= fromTs && block.timestamp <= toTs)
            filteredHeader match {
              case None => Right(prev)
              case Some(block) =>
                val next = prev :+ ((block, height))
                rec(height + step, next)
            }
          case Left(error) => Left(error)
        }
      }
    }
    rec(initHeight, AVector.empty)
  }

  private def getUpperBlocks(
      maxHeight: Int,
      initHeight: Int,
      fromTs: TimeStamp,
      toTs: TimeStamp
  ): IOResult[AVector[(Block, Int)]] = {
    getTimeRangedBlocks(
      maxHeight,
      (threshold, height) => height > threshold,
      1,
      initHeight,
      fromTs,
      toTs
    )
  }

  private def getLowerBlocks(
      minHeight: Int,
      initHeight: Int,
      fromTs: TimeStamp,
      toTs: TimeStamp
  ): IOResult[AVector[(Block, Int)]] = {
    getTimeRangedBlocks(
      minHeight,
      (threshold, height) => height < threshold,
      -1,
      initHeight,
      fromTs,
      toTs
    )
  }

  def add(
      block: Block,
      weight: Weight
  ): IOResult[Unit] = {
    add(block, weight, None)
  }

  def add(
      block: Block,
      weight: Weight,
      worldStateOpt: Option[WorldState.Cached]
  ): IOResult[Unit] = {
    assume(worldStateOpt.isEmpty)
    assume {
      val assertion = for {
        isNewIncluded    <- contains(block.hash)
        isParentIncluded <- contains(block.parentHash)
      } yield !isNewIncluded && isParentIncluded
      assertion.getOrElse(false)
    }

    for {
      _ <- persistBlock(block)
      _ <- persistTxs(block)
      _ <- add(block.header, weight)
    } yield ()
  }

  protected def addGenesis(block: Block): IOResult[Unit] = {
    for {
      _ <- persistBlock(block)
      _ <- persistTxs(block)
      _ <- addGenesis(block.header)
    } yield ()
  }

  override protected def loadFromStorage(): IOResult[Unit] = {
    super.loadFromStorage()
  }

  protected def persistBlock(block: Block): IOResult[Unit] = {
    blockStorage.put(block).map(_ => cacheBlock(block))
  }

  protected def persistTxs(block: Block): IOResult[Unit] = {
    if (brokerConfig.contains(block.chainIndex.from)) {
      block.transactions.foreachWithIndexE { case (tx, index) =>
        txStorage.add(tx.id, TxIndex(block.hash, index))
      }
    } else {
      Right(())
    }
  }

  def getTransaction(txId: TransactionId): IOResult[Option[Transaction]] = {
    IOUtils.tryExecute(getCanonicalTxIndex(txId)).flatMap {
      case Some(index) => getBlock(index.hash).map(block => Some(block.transactions(index.index)))
      case None        => Right(None)
    }
  }

  def isTxConfirmed(txId: TransactionId): IOResult[Boolean] = txStorage.exists(txId)

  private def getCanonicalTxIndex(txId: TransactionId): Option[TxIndex] = {
    txStorage.getOptUnsafe(txId).flatMap { txIndexes =>
      val canonicalIndex = txIndexes.indexes.filter(index => isCanonicalUnsafe(index.hash))
      if (canonicalIndex.nonEmpty) {
        Some(canonicalIndex.head)
      } else {
        None
      }
    }
  }

  def getTxStatus(txId: TransactionId): IOResult[Option[TxStatus]] =
    IOUtils.tryExecute(getTxStatusUnsafe(txId))

  def getTxStatusUnsafe(txId: TransactionId): Option[TxStatus] = {
    getCanonicalTxIndex(txId).flatMap { selectedIndex =>
      val selectedHeight     = getHeightUnsafe(selectedIndex.hash)
      val maxHeight          = maxHeightUnsafe
      val chainConfirmations = maxHeight - selectedHeight + 1
      Some(TxStatus(selectedIndex, chainConfirmations))
    }
  }

  def calBlockDiffUnsafe(index: ChainIndex, newTip: BlockHash, oldTip: BlockHash): ChainDiff = {
    val hashDiff = Utils.unsafe(calHashDiff(newTip, oldTip))
    ChainDiff(index, hashDiff.toRemove.map(getBlockUnsafe), hashDiff.toAdd.map(getBlockUnsafe))
  }

  def getLatestHashesUnsafe(): AVector[BlockHash] = {
    val toHeight   = maxHeightUnsafe
    val fromHeight = math.max(ALPH.GenesisHeight + 1, toHeight - 20)
    (fromHeight to toHeight).foldLeft(AVector.empty[BlockHash]) { case (acc, height) =>
      acc ++ Utils.unsafe(getHashes(height))
    }
  }

  override def checkCompletenessUnsafe(hash: BlockHash): Boolean = {
    checkCompletenessHelper(hash, blockStorage.existsUnsafe, super.checkCompletenessUnsafe)
  }
}

object BlockChain {
  def fromGenesisUnsafe(storages: Storages)(
      genesisBlock: Block
  )(implicit
      brokerConfig: BrokerConfig,
      networkConfig: NetworkConfig,
      consensusSettings: ConsensusSettings
  ): BlockChain = {
    val initialize = initializeGenesis(genesisBlock)(_)
    createUnsafe(genesisBlock, storages, initialize)
  }

  def fromStorageUnsafe(storages: Storages)(
      genesisBlock: Block
  )(implicit
      brokerConfig: BrokerConfig,
      networkConfig: NetworkConfig,
      consensusSettings: ConsensusSettings
  ): BlockChain = {
    createUnsafe(genesisBlock, storages, initializeFromStorage)
  }

  def createUnsafe(
      rootBlock: Block,
      storages: Storages,
      initialize: BlockChain => IOResult[Unit]
  )(implicit
      _brokerConfig: BrokerConfig,
      _networkConfig: NetworkConfig,
      _consensusSettings: ConsensusSettings
  ): BlockChain = {
    val blockchain: BlockChain = new BlockChain {
      override val brokerConfig      = _brokerConfig
      override val networkConfig     = _networkConfig
      override val consensusConfigs  = _consensusSettings
      override val blockStorage      = storages.blockStorage
      override val txStorage         = storages.txStorage
      override val headerStorage     = storages.headerStorage
      override val blockStateStorage = storages.blockStateStorage
      override val heightIndexStorage =
        storages.nodeStateStorage.heightIndexStorage(rootBlock.chainIndex)
      override val chainStateStorage =
        storages.nodeStateStorage.chainStateStorage(rootBlock.chainIndex)
      override val genesisHash: BlockHash = rootBlock.hash
    }

    Utils.unsafe(initialize(blockchain))
    blockchain
  }

  def initializeGenesis(genesisBlock: Block)(chain: BlockChain): IOResult[Unit] = {
    chain.addGenesis(genesisBlock)
  }

  def initializeFromStorage(chain: BlockChain): IOResult[Unit] = {
    chain.loadFromStorage()
  }

  final case class ChainDiff(
      chainIndex: ChainIndex,
      toRemove: AVector[Block],
      toAdd: AVector[Block]
  )

  final case class TxIndex(hash: BlockHash, index: Int)
  object TxIndex {
    implicit val serde: Serde[TxIndex] = Serde.forProduct2(TxIndex.apply, t => (t.hash, t.index))
  }

  final case class TxIndexes(indexes: AVector[TxIndex])
  object TxIndexes {
    implicit val serde: Serde[TxIndexes] = Serde.forProduct1(TxIndexes.apply, t => t.indexes)
  }

  final case class TxStatus(index: TxIndex, confirmations: Int)
}<|MERGE_RESOLUTION|>--- conflicted
+++ resolved
@@ -182,11 +182,7 @@
   def selectUnclesUnsafe(
       parentHeader: BlockHeader,
       validator: BlockHeader => Boolean
-<<<<<<< HEAD
-  ): AVector[(BlockHash, LockupScript.Asset, Int)] = {
-=======
   ): AVector[SelectedUncle] = {
->>>>>>> 9ea7d675
     val blockHeight             = getHeightUnsafe(parentHeader.hash) + 1
     val (usedUncles, ancestors) = getUsedUnclesAndAncestorsUnsafe(parentHeader)
 
@@ -194,14 +190,9 @@
     def iter(
         fromHeader: BlockHeader,
         num: Int,
-<<<<<<< HEAD
-        unclesAcc: AVector[(BlockHash, LockupScript.Asset, Int)]
-    ): AVector[(BlockHash, LockupScript.Asset, Int)] = {
-
-=======
         unclesAcc: AVector[SelectedUncle]
     ): AVector[SelectedUncle] = {
->>>>>>> 9ea7d675
+
       if (fromHeader.isGenesis || num == 0 || unclesAcc.length >= ALPH.MaxUncleSize) {
         unclesAcc
       } else {
@@ -214,24 +205,16 @@
               ancestors.exists(_ == uncle.parentHash) &&
               validator(uncle.header)
           )
-<<<<<<< HEAD
-          .map(block => (block.hash, block.minerLockupScript, blockHeight - height))
-=======
           .map(block =>
             SelectedUncle(block.hash, block.minerLockupScript, blockHeight - uncleHeight)
           )
->>>>>>> 9ea7d675
         val parentHeader = getBlockHeaderUnsafe(fromHeader.parentHash)
         iter(parentHeader, num - 1, unclesAcc ++ selected)
       }
     }
 
-<<<<<<< HEAD
     val availableUncles = iter(parentHeader, ALPH.MaxUncleAge, AVector.empty)
     availableUncles.takeUpto(ALPH.MaxUncleSize)
-=======
-    iter(parentHeader, ALPH.MaxUncleAge, AVector.empty).takeUpto(ALPH.MaxUncleSize)
->>>>>>> 9ea7d675
   }
 
   def selectUncles(
