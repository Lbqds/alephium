// Copyright 2018 The Alephium Authors
// This file is part of the alephium project.
//
// The library is free software: you can redistribute it and/or modify
// it under the terms of the GNU Lesser General Public License as published by
// the Free Software Foundation, either version 3 of the License, or
// (at your option) any later version.
//
// The library is distributed in the hope that it will be useful,
// but WITHOUT ANY WARRANTY; without even the implied warranty of
// MERCHANTABILITY or FITNESS FOR A PARTICULAR PURPOSE. See the
// GNU Lesser General Public License for more details.
//
// You should have received a copy of the GNU Lesser General Public License
// along with the library. If not, see <http://www.gnu.org/licenses/>.

package org.alephium.flow.core

import com.typesafe.scalalogging.LazyLogging

import org.alephium.flow.Utils
import org.alephium.flow.io._
import org.alephium.flow.setting.{ConsensusSetting, ConsensusSettings}
import org.alephium.io.{IOError, IOResult}
import org.alephium.protocol.ALPH
import org.alephium.protocol.config.{BrokerConfig, NetworkConfig}
import org.alephium.protocol.model.{BlockHash, BlockHeader, ChainIndex, Target, Weight}
import org.alephium.protocol.vm.BlockEnv
import org.alephium.util._

trait BlockHeaderChain extends BlockHeaderPool with BlockHashChain with LazyLogging {
  implicit def networkConfig: NetworkConfig

  def headerStorage: BlockHeaderStorage

  lazy val headerCache = FlowCache.headers(consensusConfigs.blockCacheCapacityPerChain * 4)

  def cacheHeader(header: BlockHeader): Unit = {
    headerCache.put(header.hash, header)
  }

  def getBlockHeader(hash: BlockHash): IOResult[BlockHeader] = {
    headerCache.getE(hash) {
      headerStorage.get(hash)
    }
  }

  def getBlockHeaderUnsafe(hash: BlockHash): BlockHeader = {
    headerCache.getUnsafe(hash)(headerStorage.getUnsafe(hash))
  }

  def getParentHash(hash: BlockHash): IOResult[BlockHash] = {
    getBlockHeader(hash).map(_.parentHash)
  }

  def getTimestamp(hash: BlockHash): IOResult[TimeStamp] = {
    getBlockHeader(hash).map(_.timestamp)
  }

  def getTimestampUnsafe(hash: BlockHash): TimeStamp = {
    getBlockHeaderUnsafe(hash).timestamp
  }

  def getTarget(hash: BlockHash): IOResult[Target] = {
    getBlockHeader(hash).map(_.target)
  }

  def getTarget(height: Int): IOResult[Target] = {
    getHashes(height).flatMap { hashes =>
      hashes.headOption match {
        case Some(head) => getTarget(head)
        case None       => Left(IOError.Other(new RuntimeException(s"No block for height $height")))
      }
    }
  }

  def add(header: BlockHeader, weight: Weight): IOResult[Unit] = {
    assume(!header.isGenesis)
    val parentHash = header.parentHash
    assume {
      val assertion = for {
        bool1 <- contains(header.hash)
        bool2 <- contains(parentHash)
      } yield !bool1 && bool2
      assertion.getOrElse(false)
    }

    cacheHeader(header)
    for {
      parentState <- getState(parentHash)
      height = parentState.height + 1
      _           <- addHeader(header)
      isCanonical <- checkCanonicality(header.hash, height)
      _           <- addHash(header.hash, parentHash, height, weight, header.timestamp, isCanonical)
      _           <- if (isCanonical) reorgFrom(header.parentHash, height - 1) else Right(())
    } yield ()
  }

  protected def addGenesis(header: BlockHeader): IOResult[Unit] = {
    assume(header.hash == genesisHash)
    for {
      _ <- addHeader(header)
      _ <- addGenesis(header.hash)
    } yield ()
  }

  override def checkCompletenessUnsafe(hash: BlockHash): Boolean = {
    checkCompletenessHelper(
      hash,
      hash => headerStorage.existsUnsafe(hash) && super.checkCompletenessUnsafe(hash),
      _ => true
    )
  }

  def checkCompletenessHelper(
      hash: BlockHash,
      checkSelf: BlockHash => Boolean,
      checkSuper: BlockHash => Boolean
  ): Boolean = {
    checkSelf(hash) && checkSuper(hash) && {
      var toCheckHeader = getBlockHeaderUnsafe(hash)
      (0 until 10).forall { _ =>
        if (toCheckHeader.isGenesis) {
          true
        } else {
          val toCheckHash = toCheckHeader.hash
          toCheckHeader = getBlockHeaderUnsafe(toCheckHeader.parentHash)
          checkSelf(toCheckHash)
        }
      }
    }
  }

  def cleanTips(): Unit = {
    val currentTips = getAllTips
    val invalidTips = currentTips.filter(!checkCompletenessUnsafe(_))
    if (currentTips.length > invalidTips.length) {
      invalidTips.foreach(removeInvalidTip)
    } else {
      // TODO: recover valid tips
    }
  }

  // We use height for canonicality checking. This will converge to weight based checking eventually
  private def checkCanonicality(hash: BlockHash, height: Int): IOResult[Boolean] = {
    EitherF.forallTry(tips.keys()) { tip =>
      getHeight(tip).map(BlockHashPool.compareHeight(hash, height, tip, _) > 0)
    }
  }

  @SuppressWarnings(Array("org.wartremover.warts.Recursion"))
  final def reorgFrom(hash: BlockHash, height: Int): IOResult[Unit] = {
    getHashes(height).flatMap { hashes =>
      assume(hashes.contains(hash))
      if (hashes.head == hash) {
        Right(())
      } else {
        val blockHashes = hash +: hashes.filter(_ != hash)
        for {
          _ <- heightIndexStorage
            .put(height, blockHashes)
            .map(_ => cacheHashes(height, blockHashes))
          parent <- getParentHash(hash)
          _      <- reorgFrom(parent, height - 1)
        } yield ()
      }
    }
  }

  override protected def loadFromStorage(): IOResult[Unit] = {
    super.loadFromStorage()
  }

  protected def addHeader(header: BlockHeader): IOResult[Unit] = {
    headerStorage.put(header)
  }

  @SuppressWarnings(Array("org.wartremover.warts.Recursion"))
  def chainBackUntil(hash: BlockHash, heightUntil: Int): IOResult[AVector[BlockHash]] = {
    getHeight(hash).flatMap {
      case height if height > heightUntil =>
        getBlockHeader(hash).flatMap { header =>
          if (height > heightUntil + 1) {
            chainBackUntil(header.parentHash, heightUntil).map(_ :+ hash)
          } else {
            Right(AVector(hash))
          }
        }
      case _ => Right(AVector.empty)
    }
  }

  def getNextHashTargetRaw(hash: BlockHash, nextTimeStamp: TimeStamp): IOResult[Target] = {
    implicit val consensusConfig: ConsensusSetting =
      consensusConfigs.getConsensusConfig(nextTimeStamp)
    for {
      header    <- getBlockHeader(hash)
      newTarget <- calNextHashTargetRaw(hash, header.target, header.timestamp, nextTimeStamp)
    } yield newTarget
  }

  def getDryrunBlockEnv(): IOResult[BlockEnv] = {
    val now = TimeStamp.now()
    for {
      tip    <- getBestTip()
      target <- getNextHashTargetRaw(tip, now)
    } yield BlockEnv(chainIndex, networkConfig.networkId, now, target, Some(tip))
  }

  def getBlockTime(header: BlockHeader): IOResult[Duration] = {
    getBlockHeader(header.parentHash)
      .map(header.timestamp deltaUnsafe _.timestamp)
  }

  def checkHashIndexingUnsafe(): Unit = {
    val maxHeight   = maxHeightUnsafe
    var startHeight = maxHeight - maxForkDepth

    if (startHeight > ALPH.GenesisHeight) {
      while (getHashesUnsafe(startHeight).length > 1) {
        startHeight = startHeight - 1
      }
      checkAndRepairHashIndexingUnsafe(startHeight)
      logger.info(s"Start checking hash indexing for $chainIndex from height $startHeight")
    } else {
      logger.info(s"No need to check hash indexing for $chainIndex due to too few blocks")
    }
  }

  def checkAndRepairHashIndexingUnsafe(startHeight: Int): Unit = {
    val startHash  = getHashesUnsafe(startHeight).head
    val chainIndex = ChainIndex.from(startHash)

    var currentHeight = startHeight
    var currentHeader = getBlockHeaderUnsafe(startHash)
    while (!currentHeader.isGenesis) {
      val nextHeight = currentHeight - 1
      val nextHash   = currentHeader.parentHash
      val nextHashes = getHashesUnsafe(nextHeight)
      if (nextHashes.head != nextHash) {
        logger.warn(s"Update hashes order at: chainIndex $chainIndex; height $nextHeight")
        val blockHashes = nextHash +: nextHashes.filter(_ != nextHash)
        heightIndexStorage.put(nextHeight, blockHashes)
        // Update cache if the height is cached
<<<<<<< HEAD
        if (hashesCache.contains(nextHeight)) {
          hashesCache.put(nextHeight, blockHashes)
        }
=======
        updateHashesCache(nextHeight, blockHashes)
>>>>>>> 539c6102
      }

      currentHeight = nextHeight
      currentHeader = getBlockHeaderUnsafe(nextHash)
    }
  }
}

object BlockHeaderChain {
  def fromGenesisUnsafe(storages: Storages)(
      genesisHeader: BlockHeader
  )(implicit
      brokerConfig: BrokerConfig,
      networkConfig: NetworkConfig,
      consensusSettings: ConsensusSettings
  ): BlockHeaderChain = {
    val initialize = initializeGenesis(genesisHeader)(_)
    createUnsafe(genesisHeader, storages, initialize)
  }

  def fromStorageUnsafe(storages: Storages)(
      genesisHeader: BlockHeader
  )(implicit
      brokerConfig: BrokerConfig,
      networkConfig: NetworkConfig,
      consensusSettings: ConsensusSettings
  ): BlockHeaderChain = {
    createUnsafe(genesisHeader, storages, initializeFromStorage)
  }

  def createUnsafe(
      rootHeader: BlockHeader,
      storages: Storages,
      initialize: BlockHeaderChain => IOResult[Unit]
  )(implicit
      _brokerConfig: BrokerConfig,
      _networkConfig: NetworkConfig,
      _consensusSettings: ConsensusSettings
  ): BlockHeaderChain = {
    val headerchain = new BlockHeaderChain {
      override val brokerConfig      = _brokerConfig
      override val networkConfig     = _networkConfig
      override val consensusConfigs  = _consensusSettings
      override val headerStorage     = storages.headerStorage
      override val blockStateStorage = storages.blockStateStorage
      override val heightIndexStorage =
        storages.nodeStateStorage.heightIndexStorage(rootHeader.chainIndex)
      override val chainStateStorage =
        storages.nodeStateStorage.chainStateStorage(rootHeader.chainIndex)
      override val genesisHash = rootHeader.hash
    }

    Utils.unsafe(initialize(headerchain))
    headerchain
  }

  def initializeGenesis(genesisHeader: BlockHeader)(chain: BlockHeaderChain): IOResult[Unit] = {
    chain.addGenesis(genesisHeader)
  }

  def initializeFromStorage(chain: BlockHeaderChain): IOResult[Unit] = {
    chain.loadFromStorage()
  }
}<|MERGE_RESOLUTION|>--- conflicted
+++ resolved
@@ -242,13 +242,7 @@
         val blockHashes = nextHash +: nextHashes.filter(_ != nextHash)
         heightIndexStorage.put(nextHeight, blockHashes)
         // Update cache if the height is cached
-<<<<<<< HEAD
-        if (hashesCache.contains(nextHeight)) {
-          hashesCache.put(nextHeight, blockHashes)
-        }
-=======
         updateHashesCache(nextHeight, blockHashes)
->>>>>>> 539c6102
       }
 
       currentHeight = nextHeight
