// Copyright 2018 The Alephium Authors
// This file is part of the alephium project.
//
// The library is free software: you can redistribute it and/or modify
// it under the terms of the GNU Lesser General Public License as published by
// the Free Software Foundation, either version 3 of the License, or
// (at your option) any later version.
//
// The library is distributed in the hope that it will be useful,
// but WITHOUT ANY WARRANTY; without even the implied warranty of
// MERCHANTABILITY or FITNESS FOR A PARTICULAR PURPOSE. See the
// GNU Lesser General Public License for more details.
//
// You should have received a copy of the GNU Lesser General Public License
// along with the library. If not, see <http://www.gnu.org/licenses/>.

package org.alephium.flow.core

import scala.annotation.tailrec

import org.alephium.flow.Utils
import org.alephium.flow.core.BlockHashChain.ChainDiff
import org.alephium.flow.io.{BlockStateStorage, HeightIndexStorage}
import org.alephium.flow.model.BlockState
import org.alephium.io.{IOError, IOResult, IOUtils}
import org.alephium.protocol.ALPH
import org.alephium.protocol.config.BrokerConfig
import org.alephium.protocol.model.{BlockHash, ChainIndex, Weight}
import org.alephium.util.{AVector, Cache, EitherF, Math, TimeStamp}

// scalastyle:off number.of.methods file.size.limit
trait BlockHashChain extends BlockHashPool with ChainDifficultyAdjustment with BlockHashChainState {
  implicit def brokerConfig: BrokerConfig

  def genesisHash: BlockHash

  def chainIndex: ChainIndex = ChainIndex.from(genesisHash)

  def isGenesis(hash: BlockHash): Boolean = hash == genesisHash

  def blockStateStorage: BlockStateStorage

  def heightIndexStorage: HeightIndexStorage

  private[core] def addHash(
      hash: BlockHash,
      parentHash: BlockHash,
      height: Int,
      weight: Weight,
      timestamp: TimeStamp,
      isCanonical: Boolean
  ): IOResult[Unit] = {
    val blockState = BlockState(height, weight)
    for {
      _ <- blockStateStorage.put(hash, blockState)
      // updateHeightIndex should go after block state update to ensure that
      // all the hashes at height are contained in the chain
      _ = cacheState(hash, blockState) // cache should be updated after db
      _ <- updateHeightIndex(hash, height, isCanonical)
      _ <- updateState(hash, timestamp, parentHash)
    } yield ()
  }

  protected def addGenesis(hash: BlockHash): IOResult[Unit] = {
    assume(hash == genesisHash)
    val genesisState = BlockState(ALPH.GenesisHeight, ALPH.GenesisWeight)
    for {
      _ <- blockStateStorage.put(genesisHash, genesisState)
      _ <- updateHeightIndex(genesisHash, ALPH.GenesisHeight, true)
      _ <- setGenesisState(genesisHash, ALPH.GenesisTimestamp)
    } yield ()
  }

  protected def loadFromStorage(): IOResult[Unit] = {
    loadStateFromStorage()
  }

  def checkCompletenessUnsafe(hash: BlockHash): Boolean = {
    blockStateStorage.existsUnsafe(hash) && {
      val height = blockStateStorage.getUnsafe(hash).height
      heightIndexStorage.getOptUnsafe(height).exists(_.contains(hash))
    }
  }

  @inline
  private def updateHeightIndex(
      hash: BlockHash,
      height: Int,
      isCanonical: Boolean
  ): IOResult[Unit] = {
    heightIndexStorage
      .getOpt(height)
      .map {
        case Some(hashes) => if (isCanonical) hash +: hashes else hashes :+ hash
        case None         => AVector(hash)
      }
      .flatMap { blockHashes =>
        heightIndexStorage.put(height, blockHashes).map(_ => cacheHashes(height, blockHashes))
      }
  }

  def getParentHash(hash: BlockHash): IOResult[BlockHash]

  def maxWeight: IOResult[Weight] =
    EitherF.foldTry(tips.keys(), Weight.zero) { (weight, hash) =>
      getWeight(hash).map(Math.max(weight, _))
    }

  // the max height is the height of the tip of max weight
  def maxHeight: IOResult[Int] = {
    IOUtils.tryExecute(maxHeightUnsafe)
  }

  def maxHeightUnsafe: Int = {
    val (maxHeight, _) =
      tips.keys().foldLeft((ALPH.GenesisHeight, ALPH.GenesisWeight)) {
        case ((height, weight), tip) =>
          getStateUnsafe(tip) match {
            case BlockState(tipHeight, tipWeight) =>
              if (tipWeight > weight) (tipHeight, tipWeight) else (height, weight)
          }
      }

    maxHeight
  }

  def isCanonical(hash: BlockHash): IOResult[Boolean] = {
    IOUtils.tryExecute(isCanonicalUnsafe(hash))
  }

  def isCanonicalUnsafe(hash: BlockHash): Boolean = {
    blockStateStorage.getOptUnsafe(hash).exists { state =>
      val hashes = getHashesUnsafe(state.height)
      hashes.headOption.contains(hash)
    }
  }

  protected[core] lazy val stateCache =
    FlowCache.states(consensusConfigs.blockCacheCapacityPerChain * 4)

  def cacheState(hash: BlockHash, state: BlockState): Unit = stateCache.put(hash, state)
  def contains(hash: BlockHash): IOResult[Boolean] =
    stateCache.existsE(hash)(blockStateStorage.exists(hash))
  def containsUnsafe(hash: BlockHash): Boolean =
    stateCache.existsUnsafe(hash)(blockStateStorage.existsUnsafe(hash))
  def getState(hash: BlockHash): IOResult[BlockState] =
    stateCache.getE(hash)(blockStateStorage.get(hash))
  def getStateUnsafe(hash: BlockHash): BlockState =
    stateCache.getUnsafe(hash)(blockStateStorage.getUnsafe(hash))
  def getHeight(hash: BlockHash): IOResult[Int]    = getState(hash).map(_.height)
  def getHeightUnsafe(hash: BlockHash): Int        = getStateUnsafe(hash).height
  def getWeight(hash: BlockHash): IOResult[Weight] = getState(hash).map(_.weight)
  def getWeightUnsafe(hash: BlockHash): Weight     = getStateUnsafe(hash).weight

  def isTip(hash: BlockHash): Boolean = tips.contains(hash)

  private[core] lazy val hashesCache =
    Cache.lruSafe[Int, AVector[BlockHash]](consensusConfigs.blockCacheCapacityPerChain * 4)

<<<<<<< HEAD
=======
  def updateHashesCache(height: Int, hashes: AVector[BlockHash]): Unit = {
    if (hashesCache.contains(height)) {
      hashesCache.put(height, hashes)
    }
  }

>>>>>>> 539c6102
  def cacheHashes(height: Int, hashes: AVector[BlockHash]): Unit = hashesCache.put(height, hashes)

  def getHashesUnsafe(height: Int): AVector[BlockHash] = {
    hashesCache.get(height) match {
      case Some(hashes) => hashes
      case None         => heightIndexStorage.getOptUnsafe(height).getOrElse(AVector.empty)
    }
  }

  def getHashes(height: Int): IOResult[AVector[BlockHash]] = {
    hashesCache.get(height) match {
      case Some(hashes) => Right(hashes)
      case None         => heightIndexStorage.getOpt(height).map(_.getOrElse(AVector.empty))
    }
  }

  def getBestTipUnsafe(): BlockHash = {
    getAllTips.max(blockHashOrdering)
  }

  def getBestTip(): IOResult[BlockHash] = {
    IOUtils.tryExecute(getBestTipUnsafe())
  }

  def getAllTips: AVector[BlockHash] = {
    AVector.from(tips.keys())
  }

  private def getLink(hash: BlockHash): IOResult[BlockHashChain.Link] = {
    getParentHash(hash).map(BlockHashChain.Link(_, hash))
  }

  def getHashesAfter(locator: BlockHash): IOResult[AVector[BlockHash]] = {
    contains(locator).flatMap {
      case false => Right(AVector.empty)
      case true =>
        for {
          height <- getHeight(locator)
          hashes <- getHashes(height + 1)
          links  <- hashes.mapE(getLink)
          all    <- getHashesAfter(height + 1, links.filter(_.parentHash == locator).map(_.hash))
        } yield all
    }
  }

  @SuppressWarnings(Array("org.wartremover.warts.Recursion"))
  private def getHashesAfter(
      height: Int,
      hashes: AVector[BlockHash]
  ): IOResult[AVector[BlockHash]] = {
    if (hashes.isEmpty) {
      Right(AVector.empty)
    } else {
      for {
        childHashes <- getHashes(height + 1)
        childPairs  <- childHashes.mapE(getLink)
        validChildHashes = childPairs.filter(p => hashes.contains(p.parentHash)).map(_.hash)
        rest <- getHashesAfter(height + 1, validChildHashes)
      } yield hashes ++ rest
    }
  }

  def getPredecessor(hash: BlockHash, height: Int): IOResult[BlockHash] = {
    assume(height >= ALPH.GenesisHeight)
    @tailrec
    def iter(currentHash: BlockHash, currentHeight: Int): IOResult[BlockHash] = {
      if (currentHeight == height) {
        Right(currentHash)
      } else {
        getParentHash(currentHash) match {
          case Right(parentHash) => iter(parentHash, currentHeight - 1)
          case Left(error)       => Left(error)
        }
      }
    }

    getHeight(hash).flatMap(iter(hash, _))
  }

  // If oldHash is an ancestor of newHash, it returns all the new hashes after oldHash to newHash (inclusive)
  def getBlockHashesBetween(
      newHash: BlockHash,
      oldHash: BlockHash
  ): IOResult[AVector[BlockHash]] = {
    for {
      newHeight <- getHeight(newHash)
      oldHeight <- getHeight(oldHash)
      result    <- getBlockHashesBetween(newHash, newHeight, oldHash, oldHeight)
    } yield result
  }

  def getBlockHashesBetween(
      newHash: BlockHash,
      newHeight: Int,
      oldHash: BlockHash,
      oldHeight: Int
  ): IOResult[AVector[BlockHash]] = {
    assume(oldHeight >= ALPH.GenesisHeight)
    @SuppressWarnings(Array("org.wartremover.warts.Recursion"))
    def iter(
        acc: AVector[BlockHash],
        currentHash: BlockHash,
        currentHeight: Int
    ): IOResult[AVector[BlockHash]] = {
      if (currentHeight > oldHeight) {
        getParentHash(currentHash).flatMap(iter(acc :+ currentHash, _, currentHeight - 1))
      } else if (currentHeight == oldHeight && currentHash == oldHash) {
        Right(acc)
      } else {
        val error = new RuntimeException(
          s"Cannot calculate the hashes between new ${newHash.shortHex} and old ${oldHash.shortHex}"
        )
        Left(IOError.Other(error))
      }
    }

    iter(AVector.empty, newHash, newHeight).map(_.reverse)
  }

  def getBlockHashSlice(hash: BlockHash): IOResult[AVector[BlockHash]] = {
    @tailrec
    def iter(acc: AVector[BlockHash], current: BlockHash): IOResult[AVector[BlockHash]] = {
      if (isGenesis(current)) {
        Right(acc :+ current)
      } else {
        getParentHash(current) match {
          case Right(parentHash) => iter(acc :+ current, parentHash)
          case Left(error)       => Left(error)
        }
      }
    }

    iter(AVector.empty, hash).map(_.reverse)
  }

  def isBeforeUnsafe(hash1: BlockHash, hash2: BlockHash): Boolean = {
    Utils.unsafe(isBefore(hash1, hash2))
  }

  def isBefore(hash1: BlockHash, hash2: BlockHash): IOResult[Boolean] = {
    for {
      height1 <- getHeight(hash1)
      height2 <- getHeight(hash2)
      result  <- isBefore(hash1, height1, hash2, height2)
    } yield result
  }

  private def isBefore(
      hash1: BlockHash,
      height1: Int,
      hash2: BlockHash,
      height2: Int
  ): IOResult[Boolean] = {
    if (height1 < height2) {
      getHashes(height1).flatMap { hashes =>
        if (hashes.length == 1) {
          // the only hash of height1 is hash1 (height1 is calculated from hash1)
          Right(true)
        } else {
          getPredecessor(hash2, height1).map(_.equals(hash1))
        }
      }
    } else if (height1 == height2) {
      Right(hash1.equals(hash2))
    } else {
      Right(false)
    }
  }

  def calHashDiff(newHash: BlockHash, oldHash: BlockHash): IOResult[ChainDiff] = {
    for {
      newHeight <- getHeight(newHash)
      oldHeight <- getHeight(oldHash)
      heightUntil = math.min(newHeight, oldHeight) - 1 // h - 1 to include earlier one
      newBack <- chainBackUntil(newHash, heightUntil)
      oldBack <- chainBackUntil(oldHash, heightUntil)
      diff    <- calHashDiffFromSameHeight(newBack.head, oldBack.head)
    } yield {
      ChainDiff(oldBack.tail.reverse ++ diff.toRemove.reverse, diff.toAdd ++ newBack.tail)
    }
  }

  @SuppressWarnings(Array("org.wartremover.warts.Recursion"))
  private def calHashDiffFromSameHeight(
      newHash: BlockHash,
      oldHash: BlockHash
  ): IOResult[ChainDiff] = {
    if (newHash == oldHash) {
      Right(ChainDiff(AVector.empty, AVector.empty))
    } else {
      for {
        newParent <- getParentHash(newHash)
        oldParent <- getParentHash(oldHash)
        diff      <- calHashDiffFromSameHeight(newParent, oldParent)
      } yield ChainDiff(diff.toRemove :+ oldHash, diff.toAdd :+ newHash)
    }
  }

  def isRecentHeight(height: Int): IOResult[Boolean] = {
    maxHeight.map(height >= _ - consensusConfigs.recentBlockHeightDiff)
  }
}
// scalastyle:on number.of.methods

object BlockHashChain {
  final case class ChainDiff(toRemove: AVector[BlockHash], toAdd: AVector[BlockHash])

  final case class Link(parentHash: BlockHash, hash: BlockHash)

  final case class State(numHashes: Int, tips: AVector[BlockHash])

  object State {
    import org.alephium.serde._
    implicit val serde: Serde[State] = Serde.forProduct2(State(_, _), t => (t.numHashes, t.tips))
  }
}<|MERGE_RESOLUTION|>--- conflicted
+++ resolved
@@ -157,15 +157,12 @@
   private[core] lazy val hashesCache =
     Cache.lruSafe[Int, AVector[BlockHash]](consensusConfigs.blockCacheCapacityPerChain * 4)
 
-<<<<<<< HEAD
-=======
   def updateHashesCache(height: Int, hashes: AVector[BlockHash]): Unit = {
     if (hashesCache.contains(height)) {
       hashesCache.put(height, hashes)
     }
   }
 
->>>>>>> 539c6102
   def cacheHashes(height: Int, hashes: AVector[BlockHash]): Unit = hashesCache.put(height, hashes)
 
   def getHashesUnsafe(height: Int): AVector[BlockHash] = {
