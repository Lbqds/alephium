// Copyright 2018 The Alephium Authors
// This file is part of the alephium project.
//
// The library is free software: you can redistribute it and/or modify
// it under the terms of the GNU Lesser General Public License as published by
// the Free Software Foundation, either version 3 of the License, or
// (at your option) any later version.
//
// The library is distributed in the hope that it will be useful,
// but WITHOUT ANY WARRANTY; without even the implied warranty of
// MERCHANTABILITY or FITNESS FOR A PARTICULAR PURPOSE. See the
// GNU Lesser General Public License for more details.
//
// You should have received a copy of the GNU Lesser General Public License
// along with the library. If not, see <http://www.gnu.org/licenses/>.

package org.alephium.flow.handler

import akka.actor.{Props, Stash}

import org.alephium.flow.core.BlockFlow
import org.alephium.protocol.config.GroupConfig
import org.alephium.protocol.message.RequestId
import org.alephium.protocol.model._
import org.alephium.util._

object FlowHandler {
  def props(blockFlow: BlockFlow): Props = Props(new FlowHandler(blockFlow))

  sealed trait Command
  case object GetSyncLocators extends Command
  final case class GetSyncInventories(
      id: RequestId,
      locators: AVector[AVector[BlockHash]],
      peerBrokerInfo: BrokerGroupInfo
  ) extends Command
  case object GetIntraSyncInventories extends Command
  case object GetChainState           extends Command

  sealed trait Event
  final case class BlocksLocated(blocks: AVector[Block]) extends Event
  final case class SyncInventories(id: Option[RequestId], hashes: AVector[AVector[BlockHash]])
      extends Event
  final case class SyncLocators(
      hashes: AVector[(ChainIndex, AVector[BlockHash])]
  ) extends Command {
    def filterFor(another: BrokerGroupInfo): AVector[AVector[BlockHash]] = {
      hashes
        .filter { case (chainIndex, _) => another.contains(chainIndex.from) }
        .map { case (_, locators) => locators }
    }
  }
<<<<<<< HEAD
  final case class ChainState(tips: AVector[ChainTip]) extends Command {
    def filterFor(
        another: BrokerGroupInfo
    )(implicit groupConfig: GroupConfig): AVector[ChainTip] = {
      tips.filter(tip => another.contains(tip.chainIndex.from))
    }
  }
  final case class BlockNotify(block: Block, height: Int) extends EventBus.Event
=======
>>>>>>> 45662031
}

// Queue all the work related to miner, rpc server, etc. in this actor
class FlowHandler(blockFlow: BlockFlow) extends IOBaseActor with Stash {
  import FlowHandler._

  override def receive: Receive = handleSync

  def handleSync: Receive = {
    case GetSyncLocators =>
      escapeIOError(blockFlow.getSyncLocators()) { locators =>
        sender() ! SyncLocators(locators)
      }
    case GetSyncInventories(requestId, locators, peerBrokerInfo) =>
      escapeIOError(blockFlow.getSyncInventories(locators, peerBrokerInfo)) { inventories =>
        sender() ! SyncInventories(Some(requestId), inventories)
      }
    case GetIntraSyncInventories =>
      escapeIOError(blockFlow.getIntraSyncInventories()) { inventories =>
        sender() ! SyncInventories(None, inventories)
      }
    case GetChainState =>
      escapeIOError(blockFlow.getChainState()) { tips => sender() ! ChainState(tips) }
  }
}<|MERGE_RESOLUTION|>--- conflicted
+++ resolved
@@ -50,7 +50,6 @@
         .map { case (_, locators) => locators }
     }
   }
-<<<<<<< HEAD
   final case class ChainState(tips: AVector[ChainTip]) extends Command {
     def filterFor(
         another: BrokerGroupInfo
@@ -58,9 +57,6 @@
       tips.filter(tip => another.contains(tip.chainIndex.from))
     }
   }
-  final case class BlockNotify(block: Block, height: Int) extends EventBus.Event
-=======
->>>>>>> 45662031
 }
 
 // Queue all the work related to miner, rpc server, etc. in this actor
