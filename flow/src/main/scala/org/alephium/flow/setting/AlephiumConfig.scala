// Copyright 2018 The Alephium Authors
// This file is part of the alephium project.
//
// The library is free software: you can redistribute it and/or modify
// it under the terms of the GNU Lesser General Public License as published by
// the Free Software Foundation, either version 3 of the License, or
// (at your option) any later version.
//
// The library is distributed in the hope that it will be useful,
// but WITHOUT ANY WARRANTY; without even the implied warranty of
// MERCHANTABILITY or FITNESS FOR A PARTICULAR PURPOSE. See the
// GNU Lesser General Public License for more details.
//
// You should have received a copy of the GNU Lesser General Public License
// along with the library. If not, see <http://www.gnu.org/licenses/>.

package org.alephium.flow.setting

import java.math.BigInteger
import java.net.{InetAddress, InetSocketAddress}
import java.nio.file.Path

import scala.collection.immutable.ArraySeq

import akka.actor.ActorRef
import akka.io.Tcp
import akka.util.ByteString
import com.typesafe.config.{Config, ConfigFactory}
import net.ceedubs.ficus.Ficus._
import net.ceedubs.ficus.readers.ArbitraryTypeReader._
import net.ceedubs.ficus.readers.ValueReader

import org.alephium.conf._
import org.alephium.flow.core.maxForkDepth
import org.alephium.flow.network.nat.Upnp
import org.alephium.protocol.{ALPH, Hash}
import org.alephium.protocol.config._
import org.alephium.protocol.mining.Emission
import org.alephium.protocol.model.{Address, Block, Difficulty, HardFork, NetworkId, Target, Weight}
import org.alephium.protocol.vm.LogConfig
import org.alephium.util._

final case class BrokerSetting(groups: Int, brokerNum: Int, brokerId: Int) extends BrokerConfig {
  override lazy val groupNumPerBroker: Int = groups / brokerNum
}

//scalastyle:off magic.number
@SuppressWarnings(Array("org.wartremover.warts.OptionPartial"))
final case class ConsensusSetting(
    blockTargetTime: Duration,
    uncleDependencyGapTime: Duration,
    numZerosAtLeastInHash: Int,
    emission: Emission
) extends ConsensusConfig {
  val maxMiningTarget: Target =
    Target.unsafe(BigInteger.ONE.shiftLeft(256 - numZerosAtLeastInHash).subtract(BigInteger.ONE))
  val minMiningDiff: Difficulty = maxMiningTarget.getDifficulty()
  val minBlockWeight: Weight    = Weight.from(maxMiningTarget)

  val expectedTimeSpan: Duration        = blockTargetTime
  val powAveragingWindow: Int           = 17
  val expectedWindowTimeSpan: Duration  = expectedTimeSpan.timesUnsafe(powAveragingWindow.toLong)
  val crossShardHeightGapThreshold: Int = powAveragingWindow

  def penalizeDiffForHeightGapLeman(diff: Difficulty, gap: Int): Difficulty = {
    val delta = gap - crossShardHeightGapThreshold
    if (delta > 0) {
      diff.times(100 + 5 * delta).divide(100)
    } else {
      diff
    }
  }

  val diffAdjustDownMax: Int = 16
  val diffAdjustUpMax: Int   = 8
  val windowTimeSpanMin: Duration =
    (expectedWindowTimeSpan * (100L - diffAdjustDownMax)).get divUnsafe 100L
  val windowTimeSpanMax: Duration =
    (expectedWindowTimeSpan * (100L + diffAdjustUpMax)).get divUnsafe 100L

<<<<<<< HEAD
  val tipsPruneDuration: Duration = blockTargetTime.timesUnsafe(maxForkDepth.toLong)
=======
  private[setting] val tipsPruneDuration: Duration =
    blockTargetTime.timesUnsafe(maxForkDepth.toLong)
}
//scalastyle:on

final case class ConsensusSettings(
    mainnet: ConsensusSetting,
    ghost: ConsensusSetting,
    blockCacheCapacityPerChain: Int
) extends ConsensusConfigs {
  override def getConsensusConfig(hardFork: HardFork): ConsensusSetting = {
    if (hardFork.isGhostEnabled()) ghost else mainnet
  }
  override def getConsensusConfig(
      ts: TimeStamp
  )(implicit networkConfig: NetworkConfig): ConsensusSetting = {
    getConsensusConfig(networkConfig.getHardFork(ts))
  }

  val conflictCacheKeepDuration: Duration =
    Math.max(
      mainnet.expectedTimeSpan,
      ghost.expectedTimeSpan
    ) timesUnsafe blockCacheCapacityPerChain.toLong
  val tipsPruneDuration: Duration = Math.max(mainnet.tipsPruneDuration, ghost.tipsPruneDuration)

  val recentBlockHeightDiff: Int         = 30
  val recentBlockTimestampDiff: Duration = Duration.ofMinutesUnsafe(30)
>>>>>>> 539c6102
}

final case class ConsensusSettings(
    mainnet: ConsensusSetting,
    ghost: ConsensusSetting,
    blockCacheCapacityPerChain: Int
) extends ConsensusConfigs {
  override def getConsensusConfig(hardFork: HardFork): ConsensusSetting = {
    if (hardFork.isGhostEnabled()) ghost else mainnet
  }
  override def getConsensusConfig(
      ts: TimeStamp
  )(implicit networkConfig: NetworkConfig): ConsensusSetting = {
    getConsensusConfig(networkConfig.getHardFork(ts))
  }

  val conflictCacheKeepDuration: Duration =
    Math.max(
      mainnet.expectedTimeSpan,
      ghost.expectedTimeSpan
    ) timesUnsafe blockCacheCapacityPerChain.toLong
  val tipsPruneDuration: Duration = Math.max(mainnet.tipsPruneDuration, ghost.tipsPruneDuration)

  val recentBlockHeightDiff: Int         = 30
  val recentBlockTimestampDiff: Duration = Duration.ofMinutesUnsafe(30)
}

final case class MiningSetting(
    minerAddresses: Option[AVector[Address.Asset]],
    nonceStep: U256,
    batchDelay: Duration,
    apiInterface: InetAddress,
    pollingInterval: Duration
)

final case class NetworkSetting(
    networkId: NetworkId,
    lemanHardForkTimestamp: TimeStamp,
    ghostHardForkTimestamp: TimeStamp,
    noPreMineProof: ByteString,
    maxOutboundConnectionsPerGroup: Int,
    maxInboundConnectionsPerGroup: Int,
    maxCliqueFromSameIp: Int,
    pingFrequency: Duration,
    retryTimeout: Duration,
    banDuration: Duration,
    penaltyForgiveness: Duration,
    penaltyFrequency: Duration,
    backoffBaseDelay: Duration,
    backoffMaxDelay: Duration,
    backoffResetDelay: Duration,
    connectionBufferCapacityInByte: Long,
    fastSyncFrequency: Duration,
    stableSyncFrequency: Duration,
    syncPeerSampleSize: Int,
    syncCleanupFrequency: Duration,
    syncExpiryPeriod: Duration,
    dependencyExpiryPeriod: Duration,
    updateSyncedFrequency: Duration,
    txsBroadcastDelay: Duration,
    upnp: UpnpSettings,
    bindAddress: InetSocketAddress,
    internalAddress: InetSocketAddress,
    coordinatorAddress: InetSocketAddress,
    externalAddress: Option[InetSocketAddress],
    restPort: Int,
    wsPort: Int,
    minerApiPort: Int,
    connectionBuild: ActorRef => ActorRefT[Tcp.Command]
) extends NetworkConfig {
  val isCoordinator: Boolean = internalAddress == coordinatorAddress

  def handshakeTimeout: Duration = retryTimeout

  val externalAddressInferred: Option[InetSocketAddress] = externalAddress.orElse {
    if (upnp.enabled) {
      Upnp.getUpnpClient(upnp).map { client =>
        val bindingPort = bindAddress.getPort
        client.addPortMapping(bindingPort, bindingPort)
        new InetSocketAddress(client.externalAddress, bindingPort)
      }
    } else {
      None
    }
  }
}

final case class UpnpSettings(
    enabled: Boolean,
    httpTimeout: Option[Duration],
    discoveryTimeout: Option[Duration]
)

final case class DiscoverySetting(
    bootstrap: ArraySeq[InetSocketAddress],
    scanFrequency: Duration,
    scanFastFrequency: Duration,
    fastScanPeriod: Duration,
    initialDiscoveryPeriod: Duration,
    neighborsPerGroup: Int,
    maxCliqueFromSameIp: Int
) extends DiscoveryConfig

final case class MemPoolSetting(
    mempoolCapacityPerChain: Int,
    txMaxNumberPerBlock: Int,
    cleanMempoolFrequency: Duration,
    unconfirmedTxExpiryDuration: Duration,
    batchBroadcastTxsFrequency: Duration,
    batchDownloadTxsFrequency: Duration,
    cleanMissingInputsTxFrequency: Duration,
    autoMineForDev: Boolean // for dev only
)

final case class WalletSetting(enabled: Boolean, secretDir: Path, lockingTimeout: Duration)

object WalletSetting {
  final case class BlockFlow(host: String, port: Int, groups: Int)
}

final case class NodeSetting(
    dbSyncWrite: Boolean,
    eventLog: LogConfig
) {
  def eventLogConfig: LogConfig = eventLog
}

final case class Allocation(
    address: Address.Asset,
    amount: Allocation.Amount,
    lockDuration: Duration
)
object Allocation {
  final case class Amount(value: U256)
  object Amount {
    def from(string: String): Option[Amount] =
      ALPH.alphFromString(string).map(Amount(_))
  }
}

final case class GenesisSetting(allocations: AVector[Allocation])

final case class AlephiumConfig(
    broker: BrokerSetting,
    consensus: ConsensusSettings,
    mining: MiningSetting,
    network: NetworkSetting,
    discovery: DiscoverySetting,
    mempool: MemPoolSetting,
    wallet: WalletSetting,
    node: NodeSetting,
    genesis: GenesisSetting
) {
  lazy val genesisBlocks: AVector[AVector[Block]] =
    Configs.loadBlockFlow(genesis.allocations)(
      broker,
      consensus,
      network
    )
}

object AlephiumConfig {
  import ConfigUtils._

  final private case class TempConsensusSettings(
      mainnet: TempConsensusSetting,
      ghost: TempConsensusSetting,
      blockCacheCapacityPerChain: Int,
      numZerosAtLeastInHash: Int
  ) {
    def toConsensusSettings(groupConfig: GroupConfig): ConsensusSettings = {
      val mainnetEmission = Emission.mainnet(groupConfig, mainnet.blockTargetTime)
      val ghostEmission =
        Emission.ghost(groupConfig, mainnet.blockTargetTime, ghost.blockTargetTime)
      ConsensusSettings(
        mainnet.toConsensusSetting(mainnetEmission, numZerosAtLeastInHash),
        ghost.toConsensusSetting(ghostEmission, numZerosAtLeastInHash),
        blockCacheCapacityPerChain
      )
    }
  }
  final private case class TempConsensusSetting(
      blockTargetTime: Duration,
<<<<<<< HEAD
      uncleDependencyGapTime: Option[Duration]
=======
      uncleDependencyGapTime: Duration
>>>>>>> 539c6102
  ) {
    def toConsensusSetting(emission: Emission, numZerosAtLeastInHash: Int): ConsensusSetting = {
      ConsensusSetting(
        blockTargetTime,
        uncleDependencyGapTime,
        numZerosAtLeastInHash,
        emission
      )
    }
  }

  final private case class TempNetworkSetting(
      networkId: NetworkId,
      lemanHardForkTimestamp: TimeStamp,
      ghostHardForkTimestamp: TimeStamp,
      noPreMineProof: Seq[String],
      maxOutboundConnectionsPerGroup: Int,
      maxInboundConnectionsPerGroup: Int,
      maxCliqueFromSameIp: Int,
      pingFrequency: Duration,
      retryTimeout: Duration,
      banDuration: Duration,
      penaltyForgiveness: Duration,
      penaltyFrequency: Duration,
      connectionBufferCapacityInByte: Long,
      backoffBaseDelay: Duration,
      backoffMaxDelay: Duration,
      backoffResetDelay: Duration,
      fastSyncFrequency: Duration,
      stableSyncFrequency: Duration,
      syncPeerSampleSize: Int,
      syncCleanupFrequency: Duration,
      syncExpiryPeriod: Duration,
      dependencyExpiryPeriod: Duration,
      updateSyncedFrequency: Duration,
      txsBroadcastDelay: Duration,
      upnp: UpnpSettings,
      bindAddress: InetSocketAddress,
      internalAddress: InetSocketAddress,
      coordinatorAddress: InetSocketAddress,
      externalAddress: Option[InetSocketAddress],
      restPort: Int,
      wsPort: Int,
      minerApiPort: Int
  ) {
    def toNetworkSetting(connectionBuild: ActorRef => ActorRefT[Tcp.Command]): NetworkSetting = {
      val proofInOne = Hash.doubleHash(ByteString.fromString(noPreMineProof.mkString(""))).bytes
      NetworkSetting(
        networkId,
        lemanHardForkTimestamp,
        ghostHardForkTimestamp,
        proofInOne,
        maxOutboundConnectionsPerGroup,
        maxInboundConnectionsPerGroup,
        maxCliqueFromSameIp,
        pingFrequency,
        retryTimeout,
        banDuration: Duration,
        penaltyForgiveness: Duration,
        penaltyFrequency,
        backoffBaseDelay,
        backoffMaxDelay,
        backoffResetDelay,
        connectionBufferCapacityInByte,
        fastSyncFrequency,
        stableSyncFrequency,
        syncPeerSampleSize,
        syncCleanupFrequency,
        syncExpiryPeriod,
        dependencyExpiryPeriod,
        updateSyncedFrequency,
        txsBroadcastDelay,
        upnp,
        bindAddress,
        internalAddress,
        coordinatorAddress,
        externalAddress,
        restPort,
        wsPort,
        minerApiPort,
        connectionBuild
      )
    }
  }

  final private case class TempMiningSetting(
      minerAddresses: Option[Seq[String]],
      nonceStep: U256,
      batchDelay: Duration,
      apiInterface: InetAddress,
      pollingInterval: Duration
  ) {
    def toMiningSetting(addresses: Option[AVector[Address.Asset]]): MiningSetting = {
      MiningSetting(
        addresses,
        nonceStep,
        batchDelay,
        apiInterface,
        pollingInterval
      )
    }
  }

  final private case class TempAlephiumConfig(
      broker: BrokerSetting,
      consensus: TempConsensusSettings,
      mining: TempMiningSetting,
      network: TempNetworkSetting,
      discovery: DiscoverySetting,
      mempool: MemPoolSetting,
      wallet: WalletSetting,
      node: NodeSetting,
      genesis: GenesisSetting
  ) {
    lazy val toAlephiumConfig: AlephiumConfig = {
      parseMiners(mining.minerAddresses)(broker).map { minerAddresses =>
        val consensusExtracted = consensus.toConsensusSettings(broker)
        val networkExtracted   = network.toNetworkSetting(ActorRefT.apply)
        val discoveryRefined = if (network.networkId == NetworkId.AlephiumTestNet) {
          discovery.copy(bootstrap =
            ArraySeq(
              new InetSocketAddress("v17-bootstrap0.testnet.alephium.org", 9973),
              new InetSocketAddress("v17-bootstrap1.testnet.alephium.org", 9973)
            )
          )
        } else {
          discovery
        }
        AlephiumConfig(
          broker,
          consensusExtracted,
          mining.toMiningSetting(minerAddresses),
          networkExtracted,
          discoveryRefined,
          mempool,
          wallet,
          node,
          genesis
        )
      } match {
        case Right(value) => value
        case Left(error)  => throw error
      }
    }
  }

  implicit val alephiumValueReader: ValueReader[AlephiumConfig] =
    valueReader { implicit cfg =>
      TempAlephiumConfig(
        as[BrokerSetting]("broker"),
        as[TempConsensusSettings]("consensus"),
        as[TempMiningSetting]("mining"),
        as[TempNetworkSetting]("network"),
        as[DiscoverySetting]("discovery"),
        as[MemPoolSetting]("mempool"),
        as[WalletSetting]("wallet"),
        as[NodeSetting]("node"),
        as[GenesisSetting]("genesis")
      ).toAlephiumConfig
    }

  def load(env: Env, rootPath: Path, configPath: String): AlephiumConfig =
    load(
      Configs.parseConfig(env, rootPath, overwrite = true, predefined = ConfigFactory.empty()),
      configPath
    )
  def load(rootPath: Path, configPath: String): AlephiumConfig =
    load(Env.currentEnv, rootPath, configPath)
  def load(config: Config, configPath: String): AlephiumConfig =
    sanityCheck(config.as[AlephiumConfig](configPath))
  def load(config: Config): AlephiumConfig = load(config, "alephium")

  def sanityCheck(config: AlephiumConfig): AlephiumConfig = {
    if (
      config.network.networkId == NetworkId.AlephiumMainNet &&
      config.network.lemanHardForkTimestamp != TimeStamp.unsafe(1680170400000L)
    ) {
      throw new IllegalArgumentException("Invalid timestamp for leman hard fork")
    }

    config
  }
}<|MERGE_RESOLUTION|>--- conflicted
+++ resolved
@@ -78,39 +78,10 @@
   val windowTimeSpanMax: Duration =
     (expectedWindowTimeSpan * (100L + diffAdjustUpMax)).get divUnsafe 100L
 
-<<<<<<< HEAD
-  val tipsPruneDuration: Duration = blockTargetTime.timesUnsafe(maxForkDepth.toLong)
-=======
   private[setting] val tipsPruneDuration: Duration =
     blockTargetTime.timesUnsafe(maxForkDepth.toLong)
 }
 //scalastyle:on
-
-final case class ConsensusSettings(
-    mainnet: ConsensusSetting,
-    ghost: ConsensusSetting,
-    blockCacheCapacityPerChain: Int
-) extends ConsensusConfigs {
-  override def getConsensusConfig(hardFork: HardFork): ConsensusSetting = {
-    if (hardFork.isGhostEnabled()) ghost else mainnet
-  }
-  override def getConsensusConfig(
-      ts: TimeStamp
-  )(implicit networkConfig: NetworkConfig): ConsensusSetting = {
-    getConsensusConfig(networkConfig.getHardFork(ts))
-  }
-
-  val conflictCacheKeepDuration: Duration =
-    Math.max(
-      mainnet.expectedTimeSpan,
-      ghost.expectedTimeSpan
-    ) timesUnsafe blockCacheCapacityPerChain.toLong
-  val tipsPruneDuration: Duration = Math.max(mainnet.tipsPruneDuration, ghost.tipsPruneDuration)
-
-  val recentBlockHeightDiff: Int         = 30
-  val recentBlockTimestampDiff: Duration = Duration.ofMinutesUnsafe(30)
->>>>>>> 539c6102
-}
 
 final case class ConsensusSettings(
     mainnet: ConsensusSetting,
@@ -293,11 +264,7 @@
   }
   final private case class TempConsensusSetting(
       blockTargetTime: Duration,
-<<<<<<< HEAD
-      uncleDependencyGapTime: Option[Duration]
-=======
       uncleDependencyGapTime: Duration
->>>>>>> 539c6102
   ) {
     def toConsensusSetting(emission: Emission, numZerosAtLeastInHash: Int): ConsensusSetting = {
       ConsensusSetting(
