// Copyright 2018 The Alephium Authors
// This file is part of the alephium project.
//
// The library is free software: you can redistribute it and/or modify
// it under the terms of the GNU Lesser General Public License as published by
// the Free Software Foundation, either version 3 of the License, or
// (at your option) any later version.
//
// The library is distributed in the hope that it will be useful,
// but WITHOUT ANY WARRANTY; without even the implied warranty of
// MERCHANTABILITY or FITNESS FOR A PARTICULAR PURPOSE. See the
// GNU Lesser General Public License for more details.
//
// You should have received a copy of the GNU Lesser General Public License
// along with the library. If not, see <http://www.gnu.org/licenses/>.

package org.alephium.flow.validation

import org.alephium.io.{IOError, IOResult}
import org.alephium.protocol.model.{BlockHash, Transaction}
import org.alephium.protocol.vm._
import org.alephium.util.AVector

// scalastyle:off number.of.types

sealed trait InvalidStatus extends Product {
  val name = productPrefix
}

sealed trait InvalidBlockStatus extends InvalidStatus

sealed trait InvalidHeaderStatus extends InvalidBlockStatus

// TBD: final case object InvalidBlockSize               extends InvalidBlockStatus
final case object InvalidGroup                                      extends InvalidBlockStatus
final case object InvalidGenesisVersion                             extends InvalidHeaderStatus
final case object InvalidGenesisTimeStamp                           extends InvalidHeaderStatus
final case object InvalidGenesisDeps                                extends InvalidHeaderStatus
final case object InvalidGenesisDepStateHash                        extends InvalidHeaderStatus
final case object InvalidGenesisWorkAmount                          extends InvalidHeaderStatus
final case object InvalidGenesisWorkTarget                          extends InvalidHeaderStatus
final case object InvalidBlockVersion                               extends InvalidHeaderStatus
final case object NoIncreasingTimeStamp                             extends InvalidHeaderStatus
final case object EarlierThanLaunchTimeStamp                        extends InvalidHeaderStatus
final case object TooAdvancedTimeStamp                              extends InvalidHeaderStatus
final case object InvalidWorkAmount                                 extends InvalidHeaderStatus
final case object InvalidPoLWWorkAmount                             extends InvalidHeaderStatus
final case object InvalidWorkTarget                                 extends InvalidHeaderStatus
final case object CannotEnablePoLW                                  extends InvalidHeaderStatus
final case object InvalidUncleTimeStamp                             extends InvalidHeaderStatus
final case object InvalidHeaderFlow                                 extends InvalidHeaderStatus
final case object InvalidDepsNum                                    extends InvalidHeaderStatus
final case object InvalidDepsIndex                                  extends InvalidHeaderStatus
final case class MissingDeps(hashes: AVector[BlockHash])            extends InvalidHeaderStatus
final case object InvalidDepStateHash                               extends InvalidHeaderStatus
final case class HeaderIOError(e: IOError)                          extends InvalidHeaderStatus
final case object EmptyTransactionList                              extends InvalidBlockStatus
final case object TooManyTransactions                               extends InvalidBlockStatus
final case object TxGasPriceNonDecreasing                           extends InvalidBlockStatus
final case object TooMuchGasUsed                                    extends InvalidBlockStatus
final case object InvalidCoinbaseFormat                             extends InvalidBlockStatus
final case object InvalidCoinbaseData                               extends InvalidBlockStatus
final case object InvalidCoinbaseReward                             extends InvalidBlockStatus
final case object InvalidCoinbaseLockedAmount                       extends InvalidBlockStatus
final case object InvalidCoinbaseLockupPeriod                       extends InvalidBlockStatus
final case object InvalidTxsMerkleRoot                              extends InvalidBlockStatus
final case object BlockDoubleSpending                               extends InvalidBlockStatus
final case class ExistInvalidTx(t: Transaction, e: InvalidTxStatus) extends InvalidBlockStatus
final case object InvalidFlowDeps                                   extends InvalidBlockStatus
final case object InvalidFlowTxs                                    extends InvalidBlockStatus

sealed trait InvalidUncleStatus              extends InvalidBlockStatus
case object InvalidUnclesBeforeGhostHardFork extends InvalidUncleStatus
case object InvalidUncleSize                 extends InvalidUncleStatus
<<<<<<< HEAD
case object DuplicatedUncles                 extends InvalidUncleStatus
case object InvalidUncleDeps                 extends InvalidUncleStatus
case object InvalidUncles                    extends InvalidUncleStatus
=======
case object UnsortedUncles                   extends InvalidUncleStatus
case object InvalidUncleDeps                 extends InvalidUncleStatus
case object NotUnclesForTheBlock             extends InvalidUncleStatus
case object UncleHashConflictWithParentHash  extends InvalidUncleStatus
case object UnclesAlreadyUsed                extends InvalidUncleStatus
>>>>>>> 539c6102
case object UncleDoesNotExist                extends InvalidUncleStatus

object ValidationStatus {
  private[validation] def invalidHeader[T](status: InvalidHeaderStatus): HeaderValidationResult[T] =
    Left(Right(status))
  private[validation] def invalidBlock[T](status: InvalidBlockStatus): BlockValidationResult[T] =
    Left(Right(status))
  private[validation] def invalidTx[T](status: InvalidTxStatus): TxValidationResult[T] =
    Left(Right(status))
  private[validation] def validHeader[T](t: T): HeaderValidationResult[T] = Right(t)
  private[validation] def validBlock[T](t: T): BlockValidationResult[T]   = Right(t)
  private[validation] def validTx[T](t: T): TxValidationResult[T]         = Right(t)

  private[validation] def from[Invalid, T](
      result: IOResult[T]
  ): Either[Either[IOError, Invalid], T] = {
    result match {
      case Right(t)    => Right(t)
      case Left(error) => Left(Left(error))
    }
  }

  @inline private[validation] def fromExeResult[T](
      result: ExeResult[T],
      wrapper: ExeFailure => InvalidTxStatus
  ): TxValidationResult[T] = {
    result match {
      case Right(value)       => validTx(value)
      case Left(Right(error)) => invalidTx(wrapper(error))
      case Left(Left(error)) =>
        error.error match {
          case e: IOError.KeyNotFound => invalidTx(wrapper(UncaughtKeyNotFoundError(e)))
          case e: IOError.Serde       => invalidTx(wrapper(UncaughtSerdeError(e)))
          case e                      => Left(Left(e))
        }
    }
  }

  @inline private[validation] def fromOption[T](
      result: Option[T],
      error: InvalidTxStatus
  ): TxValidationResult[T] = {
    result.toRight(Right(error))
  }

  private[validation] def convert[T](x: Either[Either[IOError, T], Unit], default: T): IOResult[T] =
    x match {
      case Left(Left(error)) => Left(error)
      case Left(Right(t))    => Right(t)
      case Right(())         => Right(default)
    }

  private[validation] def convert[T](
      t: Transaction,
      x: TxValidationResult[T]
  ): BlockValidationResult[T] =
    x match {
      case Left(Left(error)) => Left(Left(error))
      case Left(Right(e))    => Left(Right(ExistInvalidTx(t, e)))
      case Right(t)          => Right(t)
    }
}

sealed trait InvalidTxStatus extends InvalidStatus

final case object InvalidTxVersion                              extends InvalidTxStatus
final case object InvalidNetworkId                              extends InvalidTxStatus
final case object TooManyInputs                                 extends InvalidTxStatus
final case object ContractInputForInterGroupTx                  extends InvalidTxStatus
final case object NoOutputs                                     extends InvalidTxStatus
final case object TooManyOutputs                                extends InvalidTxStatus
final case object GeneratedOutputForInterGroupTx                extends InvalidTxStatus
final case object InvalidStartGas                               extends InvalidTxStatus
final case object InvalidGasPrice                               extends InvalidTxStatus
final case object InvalidOutputStats                            extends InvalidTxStatus
final case object DuplicatedInputs                              extends InvalidTxStatus
final case object InvalidInputGroupIndex                        extends InvalidTxStatus
final case object InvalidOutputGroupIndex                       extends InvalidTxStatus
final case object TxDoubleSpending                              extends InvalidTxStatus
final case object TooManyKeysInMultisig                         extends InvalidTxStatus
final case object OutputDataSizeExceeded                        extends InvalidTxStatus
final case object NonExistInput                                 extends InvalidTxStatus
final case object TimeLockedTx                                  extends InvalidTxStatus
final case object InvalidAlphBalance                            extends InvalidTxStatus
final case object InvalidTokenBalance                           extends InvalidTxStatus
final case object BalanceOverFlow                               extends InvalidTxStatus
final case object InvalidWitnessLength                          extends InvalidTxStatus
final case object InvalidPublicKeyHash                          extends InvalidTxStatus
final case object InvalidScriptHash                             extends InvalidTxStatus
final case object InvalidSignature                              extends InvalidTxStatus
final case object TooManyInputSignatures                        extends InvalidTxStatus
final case object TooManyScriptSignatures                       extends InvalidTxStatus
final case object UnexpectedScriptSignatures                    extends InvalidTxStatus
final case object InvalidNumberOfPublicKey                      extends InvalidTxStatus
final case object InvalidP2mpkhUnlockScript                     extends InvalidTxStatus
final case object OutOfGas                                      extends InvalidTxStatus
final case object NotEnoughSignature                            extends InvalidTxStatus
final case object InvalidUnlockScriptType                       extends InvalidTxStatus
final case class InvalidUnlockScript(error: ExeFailure)         extends InvalidTxStatus
final case object CreateContractWithOldId                       extends InvalidTxStatus
final case class WorldStateIOError(error: IOError)              extends InvalidTxStatus
final case object UnexpectedTxScript                            extends InvalidTxStatus
final case class UnlockScriptExeFailed(error: ExeFailure)       extends InvalidTxStatus
final case class TxScriptExeFailed(error: ExeFailure)           extends InvalidTxStatus
final case object ContractInputsShouldBeEmptyForFailedTxScripts extends InvalidTxStatus
final case object InvalidContractInputs                         extends InvalidTxStatus
final case object InvalidGeneratedOutputs                       extends InvalidTxStatus
final case object InvalidRemainingBalancesForFailedScriptTx     extends InvalidTxStatus
final case object InvalidScriptExecutionFlag                    extends InvalidTxStatus
final case object UsingBreakingInstrs                           extends InvalidTxStatus<|MERGE_RESOLUTION|>--- conflicted
+++ resolved
@@ -72,17 +72,11 @@
 sealed trait InvalidUncleStatus              extends InvalidBlockStatus
 case object InvalidUnclesBeforeGhostHardFork extends InvalidUncleStatus
 case object InvalidUncleSize                 extends InvalidUncleStatus
-<<<<<<< HEAD
-case object DuplicatedUncles                 extends InvalidUncleStatus
-case object InvalidUncleDeps                 extends InvalidUncleStatus
-case object InvalidUncles                    extends InvalidUncleStatus
-=======
 case object UnsortedUncles                   extends InvalidUncleStatus
 case object InvalidUncleDeps                 extends InvalidUncleStatus
 case object NotUnclesForTheBlock             extends InvalidUncleStatus
 case object UncleHashConflictWithParentHash  extends InvalidUncleStatus
 case object UnclesAlreadyUsed                extends InvalidUncleStatus
->>>>>>> 539c6102
 case object UncleDoesNotExist                extends InvalidUncleStatus
 
 object ValidationStatus {
