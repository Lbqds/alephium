// Copyright 2018 The Alephium Authors
// This file is part of the alephium project.
//
// The library is free software: you can redistribute it and/or modify
// it under the terms of the GNU Lesser General Public License as published by
// the Free Software Foundation, either version 3 of the License, or
// (at your option) any later version.
//
// The library is distributed in the hope that it will be useful,
// but WITHOUT ANY WARRANTY; without even the implied warranty of
// MERCHANTABILITY or FITNESS FOR A PARTICULAR PURPOSE. See the
// GNU Lesser General Public License for more details.
//
// You should have received a copy of the GNU Lesser General Public License
// along with the library. If not, see <http://www.gnu.org/licenses/>.

package org.alephium.flow.validation

import org.alephium.flow.core.{BlockFlow, BlockFlowGroupView}
import org.alephium.flow.model.BlockFlowTemplate
import org.alephium.io.{IOError, IOUtils}
import org.alephium.protocol.{ALPH, Hash}
import org.alephium.protocol.config.{BrokerConfig, ConsensusConfigs, NetworkConfig}
import org.alephium.protocol.mining.Emission
import org.alephium.protocol.model._
import org.alephium.protocol.vm.{BlockEnv, GasPrice, LockupScript, LogConfig, WorldState}
import org.alephium.serde._
<<<<<<< HEAD
import org.alephium.util.{AVector, EitherF, U256}
=======
import org.alephium.util.{AVector, Bytes, EitherF, U256}
>>>>>>> 539c6102

// scalastyle:off number.of.methods

trait BlockValidation extends Validation[Block, InvalidBlockStatus, Option[WorldState.Cached]] {
  import ValidationStatus._

  implicit def networkConfig: NetworkConfig

  def headerValidation: HeaderValidation
  def nonCoinbaseValidation: TxValidation

  override def validate(
      block: Block,
      flow: BlockFlow
  ): BlockValidationResult[Option[WorldState.Cached]] = {
    checkBlock(block, flow)
  }

  def validateTemplate(
      chainIndex: ChainIndex,
      template: BlockFlowTemplate,
      blockFlow: BlockFlow
  ): BlockValidationResult[Option[WorldState.Cached]] = {
    val dummyHeader = BlockHeader.unsafe(
      BlockDeps.unsafe(template.deps),
      template.depStateHash,
      Hash.zero,
      template.templateTs,
      template.target,
      Nonce.zero
    )
    val dummyBlock = Block(dummyHeader, template.transactions)
    checkTemplate(chainIndex, dummyBlock, blockFlow)
  }

  // keep the commented lines so we could compare it easily with `checkBlockAfterHeader`
  def checkTemplate(
      chainIndex: ChainIndex,
      block: Block,
      flow: BlockFlow
  ): BlockValidationResult[Option[WorldState.Cached]] = {
    for {
//      _ <- checkGroup(block)
//      _ <- checkNonEmptyTransactions(block)
      _ <- checkTxNumber(block)
      _ <- checkGasPriceDecreasing(block)
      _ <- checkTotalGas(block)
//      _ <- checkMerkleRoot(block)
//      _ <- checkFlow(block, flow)
      sideResult <- checkTxs(chainIndex, block, flow)
    } yield sideResult
  }

  override def validateUntilDependencies(
      block: Block,
      flow: BlockFlow
  ): BlockValidationResult[Unit] = {
    checkBlockUntilDependencies(block, flow)
  }

  def validateAfterDependencies(
      block: Block,
      flow: BlockFlow
  ): BlockValidationResult[Option[WorldState.Cached]] = {
    checkBlockAfterDependencies(block, flow)
  }

  private[validation] def checkBlockUntilDependencies(
      block: Block,
      flow: BlockFlow
  ): BlockValidationResult[Unit] = {
    headerValidation.checkHeaderUntilDependencies(block.header, flow)
  }

  private[validation] def checkBlockAfterDependencies(
      block: Block,
      flow: BlockFlow
  ): BlockValidationResult[Option[WorldState.Cached]] = {
    for {
      _          <- headerValidation.checkHeaderAfterDependencies(block.header, flow)
      sideResult <- checkBlockAfterHeader(block, flow)
    } yield sideResult
  }

  private[validation] def checkBlock(
      block: Block,
      flow: BlockFlow
  ): BlockValidationResult[Option[WorldState.Cached]] = {
    for {
      _          <- headerValidation.checkHeader(block.header, flow)
      sideResult <- checkBlockAfterHeader(block, flow)
    } yield sideResult
  }

  private[flow] def checkBlockAfterHeader(
      block: Block,
      flow: BlockFlow
  ): BlockValidationResult[Option[WorldState.Cached]] = {
    for {
      _          <- checkGroup(block)
      _          <- checkNonEmptyTransactions(block)
      _          <- checkTxNumber(block)
      _          <- checkGasPriceDecreasing(block)
      _          <- checkTotalGas(block)
      _          <- checkMerkleRoot(block)
      _          <- checkFlow(block, flow)
      sideResult <- checkTxs(block.chainIndex, block, flow)
    } yield sideResult
  }

<<<<<<< HEAD
  private def checkUncles(
=======
  private[validation] def checkUncles(
>>>>>>> 539c6102
      flow: BlockFlow,
      chainIndex: ChainIndex,
      block: Block,
      uncleHashes: AVector[BlockHash]
  ): BlockValidationResult[AVector[(LockupScript.Asset, Int)]] = {
    if (brokerConfig.contains(chainIndex.from)) {
      val hardFork = networkConfig.getHardFork(block.timestamp)
      if (hardFork.isGhostEnabled() && uncleHashes.nonEmpty) {
        val blockchain = flow.getBlockChain(chainIndex)
        for {
          _ <- checkUncleSize(uncleHashes)
<<<<<<< HEAD
          _ <- checkDuplicateUncles(uncleHashes)
=======
          _ <- checkUncleOrder(uncleHashes)
>>>>>>> 539c6102
          uncleBlocks <- uncleHashes.mapE(blockchain.getBlock) match {
            case Left(IOError.KeyNotFound(_)) => invalidBlock(UncleDoesNotExist)
            case result                       => from(result)
          }
          _            <- validateUncles(flow, chainIndex, block, uncleBlocks)
          _            <- checkUncleDeps(block, flow, uncleBlocks)
<<<<<<< HEAD
          blockHeight  <- from(blockchain.getHeight(block.uncleHash(chainIndex.to)).map(_ + 1))
          uncleHeights <- from(uncleHashes.mapE(blockchain.getHeight))
        } yield uncleBlocks.zipWithIndex.map { case (uncleBlock, index) =>
          val uncleHeight = uncleHeights(index)
          (uncleBlock.minerLockupScript, blockHeight - uncleHeight)
=======
          parentHeight <- from(blockchain.getHeight(block.uncleHash(chainIndex.to)))
          uncleHeights <- from(uncleHashes.mapE(blockchain.getHeight))
        } yield uncleBlocks.zipWithIndex.map { case (uncleBlock, index) =>
          val uncleHeight = uncleHeights(index)
          (uncleBlock.minerLockupScript, parentHeight + 1 - uncleHeight)
>>>>>>> 539c6102
        }
      } else if (uncleHashes.nonEmpty) {
        invalidBlock(InvalidUnclesBeforeGhostHardFork)
      } else {
        validBlock(AVector.empty)
      }
    } else {
      validBlock(AVector.empty)
    }
  }

  private def validateUncles(
      flow: BlockFlow,
      chainIndex: ChainIndex,
      block: Block,
      uncles: AVector[Block]
  ): BlockValidationResult[Unit] = {
    assume(uncles.nonEmpty)
    val blockchain = flow.getBlockChain(chainIndex)
    for {
      parentHeader           <- from(blockchain.getBlockHeader(block.uncleHash(chainIndex.to)))
      usedUnclesAndAncestors <- from(blockchain.getUsedUnclesAndAncestors(parentHeader))
      (usedUncles, ancestors) = usedUnclesAndAncestors
<<<<<<< HEAD
      isValid = uncles.forall { uncle =>
        uncle.hash != parentHeader.hash &&
        !ancestors.exists(_ == uncle.hash) &&
        ancestors.exists(_ == uncle.parentHash) &&
        !usedUncles.contains(uncle.hash)
      }
      _ <- if (isValid) validBlock(()) else invalidBlock(InvalidUncles)
=======
      _ <- uncles.foreachE { uncle =>
        if (uncle.hash == parentHeader.hash || ancestors.exists(_ == uncle.hash)) {
          invalidBlock(NotUnclesForTheBlock)
        } else if (!ancestors.exists(_ == uncle.parentHash)) {
          invalidBlock(UncleHashConflictWithParentHash)
        } else if (usedUncles.contains(uncle.hash)) {
          invalidBlock(UnclesAlreadyUsed)
        } else {
          validBlock(())
        }
      }
>>>>>>> 539c6102
    } yield ()
  }

  @inline private def checkUncleSize(uncles: AVector[BlockHash]): BlockValidationResult[Unit] = {
    if (uncles.length > ALPH.MaxUncleSize) {
      invalidBlock(InvalidUncleSize)
    } else {
      validBlock(())
    }
  }

<<<<<<< HEAD
  @inline private def checkDuplicateUncles(
      uncles: AVector[BlockHash]
  ): BlockValidationResult[Unit] = {
    if (uncles.toSeq.distinct.length != uncles.length) {
      invalidBlock(DuplicatedUncles)
    } else {
      validBlock(())
=======
  @inline private[validation] def checkUncleOrder(
      uncles: AVector[BlockHash]
  ): BlockValidationResult[Unit] = {
    uncles.foreachWithIndexE { case (hash, index) =>
      if (index > 0) {
        if (Bytes.byteStringOrdering.compare(hash.bytes, uncles(index - 1).bytes) <= 0) {
          invalidBlock(UnsortedUncles)
        } else {
          validBlock(())
        }
      } else {
        validBlock(())
      }
>>>>>>> 539c6102
    }
  }

  @inline private def checkUncleDeps(
      block: Block,
      flow: BlockFlow,
      uncles: AVector[Block]
  ): BlockValidationResult[Unit] = {
    for {
      isValid <- from(
        IOUtils.tryExecute(
          uncles.forall(uncle => flow.isExtendingUnsafe(block.blockDeps, uncle.blockDeps))
        )
      )
      _ <-
        if (isValid) {
          validBlock(())
        } else {
          invalidBlock(InvalidUncleDeps)
        }
    } yield ()
  }

  private def checkTxs(
      chainIndex: ChainIndex,
      block: Block,
      flow: BlockFlow
  ): BlockValidationResult[Option[WorldState.Cached]] = {
    if (brokerConfig.contains(chainIndex.from)) {
      val hardFork = networkConfig.getHardFork(block.timestamp)
      for {
        groupView <- from(flow.getMutableGroupView(chainIndex.from, block.blockDeps))
        _         <- checkNonCoinbases(chainIndex, block, groupView, hardFork)
        _ <- checkCoinbase(
          flow,
          chainIndex,
          block,
          groupView,
          hardFork
        ) // validate non-coinbase first for gas fee
      } yield {
        if (chainIndex.isIntraGroup) Some(groupView.worldState) else None
      }
    } else {
      validBlock(None)
    }
  }

  private[validation] def checkGroup(block: Block): BlockValidationResult[Unit] = {
    if (block.chainIndex.relateTo(brokerConfig)) {
      validBlock(())
    } else {
      invalidBlock(InvalidGroup)
    }
  }

  private[validation] def checkNonEmptyTransactions(block: Block): BlockValidationResult[Unit] = {
    if (block.transactions.nonEmpty) validBlock(()) else invalidBlock(EmptyTransactionList)
  }

  private[validation] def checkTxNumber(block: Block): BlockValidationResult[Unit] = {
    if (block.transactions.length <= maximalTxsInOneBlock) {
      validBlock(())
    } else {
      invalidBlock(TooManyTransactions)
    }
  }

  private[validation] def checkGasPriceDecreasing(block: Block): BlockValidationResult[Unit] = {
    val result = block.transactions.foldE[Unit, GasPrice](GasPrice(ALPH.MaxALPHValue)) {
      case (lastGasPrice, tx) =>
        val txGasPrice = tx.unsigned.gasPrice
        if (txGasPrice > lastGasPrice) Left(()) else Right(txGasPrice)
    }
    if (result.isRight) validBlock(()) else invalidBlock(TxGasPriceNonDecreasing)
  }

  // Let's check the gas is decreasing as well
  private[validation] def checkTotalGas(block: Block): BlockValidationResult[Unit] = {
    val totalGas = block.transactions.fold(0)(_ + _.unsigned.gasAmount.value)
    if (totalGas <= maximalGasPerBlock.value) validBlock(()) else invalidBlock(TooMuchGasUsed)
  }

  private[validation] def checkCoinbase(
      flow: BlockFlow,
      chainIndex: ChainIndex,
      block: Block,
      groupView: BlockFlowGroupView[WorldState.Cached],
      hardFork: HardFork
  ): BlockValidationResult[Unit] = {
    val consensusConfig = consensusConfigs.getConsensusConfig(hardFork)
    val result = consensusConfig.emission.reward(block.header) match {
      case Emission.PoW(miningReward) =>
        val netReward = Transaction.totalReward(block.gasFee, miningReward, hardFork)
<<<<<<< HEAD
        checkCoinbase(flow, chainIndex, block, groupView, 1, netReward, hardFork)
      case Emission.PoLW(miningReward, burntAmount) =>
        val lockedReward = Transaction.totalReward(block.gasFee, miningReward, hardFork)
        val netReward    = lockedReward.subUnsafe(burntAmount)
        // TODO: fix checking coinbase reward for PoLW
        checkCoinbase(flow, chainIndex, block, groupView, 2, netReward, hardFork)
=======
        checkCoinbase(flow, chainIndex, block, groupView, 1, netReward, netReward, hardFork)
      case Emission.PoLW(miningReward, burntAmount) =>
        val lockedReward = Transaction.totalReward(block.gasFee, miningReward, hardFork)
        val netReward    = lockedReward.subUnsafe(burntAmount)
        checkCoinbase(flow, chainIndex, block, groupView, 2, netReward, lockedReward, hardFork)
>>>>>>> 539c6102
    }

    result match {
      case Left(Right(ExistInvalidTx(_, InvalidAlphBalance))) => Left(Right(InvalidCoinbaseReward))
      case result                                             => result
    }
  }

  private[validation] def checkRewardPreGhost(
<<<<<<< HEAD
      chainIndex: ChainIndex,
      block: Block,
      groupView: BlockFlowGroupView[WorldState.Cached],
      netReward: U256
  ): BlockValidationResult[Unit] = {
    for {
      _ <- checkCoinbaseAsTx(chainIndex, block, groupView, netReward.addUnsafe(coinbaseGasFee))
      _ <- checkLockedReward(block, AVector(netReward))
    } yield ()
  }

  private[validation] def checkRewardGhost(
      chainIndex: ChainIndex,
      block: Block,
      groupView: BlockFlowGroupView[WorldState.Cached],
      netReward: U256,
      uncles: AVector[(LockupScript.Asset, Int)]
  ): BlockValidationResult[Unit] = {
    val mainChainReward = Coinbase.calcMainChainReward(netReward)
    val uncleRewards    = uncles.map(uncle => Coinbase.calcUncleReward(mainChainReward, uncle._2))
    val blockReward     = Coinbase.calcBlockReward(mainChainReward, uncleRewards)
    val coinbase        = block.coinbase.unsigned
    val isBlockRewardValid = coinbase.fixedOutputs.head.amount == blockReward
    val uncleRewardOutputs = coinbase.fixedOutputs.tail
    val isUncleRewardValid = uncleRewards.length == uncleRewardOutputs.length &&
      uncleRewards.zipWithIndex.forall { case (reward, index) =>
        val output = uncleRewardOutputs(index)
        uncles(index)._1 == output.lockupScript && reward == output.amount
      }
    if (isBlockRewardValid && isUncleRewardValid) {
      val totalReward = uncleRewards.fold(blockReward)(_ addUnsafe _)
      for {
        _ <- checkCoinbaseAsTx(chainIndex, block, groupView, totalReward.addUnsafe(coinbaseGasFee))
        _ <- checkLockedReward(block, blockReward +: uncleRewards)
      } yield ()
    } else {
      invalidBlock(InvalidCoinbaseReward)
    }
  }

  private[validation] def checkCoinbase(
      flow: BlockFlow,
=======
>>>>>>> 539c6102
      chainIndex: ChainIndex,
      block: Block,
      groupView: BlockFlowGroupView[WorldState.Cached],
      netReward: U256,
      hardFork: HardFork
  ): BlockValidationResult[Unit] = {
    for {
<<<<<<< HEAD
=======
      _ <- checkCoinbaseAsTx(chainIndex, block, groupView, netReward.addUnsafe(coinbaseGasFee))
      _ <- checkLockedReward(block, AVector(lockedReward))
    } yield ()
  }

  private[validation] def checkRewardGhost(
      chainIndex: ChainIndex,
      block: Block,
      groupView: BlockFlowGroupView[WorldState.Cached],
      netReward: U256,
      lockedReward: U256,
      uncles: AVector[(LockupScript.Asset, Int)]
  ): BlockValidationResult[Unit] = {
    val mainChainReward   = Coinbase.calcMainChainReward(netReward)
    val uncleRewards      = uncles.map(uncle => Coinbase.calcUncleReward(mainChainReward, uncle._2))
    val blockReward       = Coinbase.calcBlockReward(mainChainReward, uncleRewards)
    val blockRewardLocked = blockReward.mulUnsafe(lockedReward).divUnsafe(netReward)

    val coinbase           = block.coinbase.unsigned
    val isBlockRewardValid = coinbase.fixedOutputs.head.amount == blockReward
    val uncleRewardOutputs = coinbase.fixedOutputs.tail
    val isUncleRewardValid = uncleRewards.length == uncleRewardOutputs.length &&
      uncleRewards.zipWithIndex.forall { case (reward, index) =>
        val output = uncleRewardOutputs(index)
        uncles(index)._1 == output.lockupScript && reward == output.amount
      }
    if (isBlockRewardValid && isUncleRewardValid) {
      val totalReward = uncleRewards.fold(blockReward)(_ addUnsafe _)
      for {
        _ <- checkCoinbaseAsTx(chainIndex, block, groupView, totalReward.addUnsafe(coinbaseGasFee))
        _ <- checkLockedReward(block, blockRewardLocked +: uncleRewards)
      } yield ()
    } else {
      invalidBlock(InvalidCoinbaseReward)
    }
  }

  private[validation] def checkCoinbase(
      flow: BlockFlow,
      chainIndex: ChainIndex,
      block: Block,
      groupView: BlockFlowGroupView[WorldState.Cached],
      outputNum: Int,
      netReward: U256,
      lockedReward: U256,
      hardFork: HardFork
  ): BlockValidationResult[Unit] = {
    for {
>>>>>>> 539c6102
      uncleHashes <- checkCoinbaseData(chainIndex, block)
      totalOutputNum = outputNum + uncleHashes.length
      _      <- checkCoinbaseEasy(block, totalOutputNum)
      uncles <- checkUncles(flow, chainIndex, block, uncleHashes)
      _ <-
        if (hardFork.isGhostEnabled()) {
<<<<<<< HEAD
          checkRewardGhost(chainIndex, block, groupView, netReward, uncles)
        } else {
          checkRewardPreGhost(chainIndex, block, groupView, netReward)
=======
          checkRewardGhost(chainIndex, block, groupView, netReward, lockedReward, uncles)
        } else {
          checkRewardPreGhost(chainIndex, block, groupView, netReward, lockedReward)
>>>>>>> 539c6102
        }
    } yield ()
  }

  private[validation] def checkCoinbaseAsTx(
      chainIndex: ChainIndex,
      block: Block,
      groupView: BlockFlowGroupView[WorldState.Cached],
      netReward: U256
  ): BlockValidationResult[Unit] = {
    if (brokerConfig.contains(chainIndex.from)) {
      val blockEnv = BlockEnv.from(chainIndex, block.header)
      convert(
        block.coinbase,
        nonCoinbaseValidation.checkBlockTx(
          chainIndex,
          block.coinbase,
          groupView,
          blockEnv,
          Some(netReward)
        )
      )
    } else {
      validBlock(())
    }
  }

  private[validation] def checkCoinbaseEasy(
      block: Block,
      outputsNum: Int
  ): BlockValidationResult[Unit] = {
    val coinbase = block.coinbase // Note: validateNonEmptyTransactions first pls!
    val unsigned = coinbase.unsigned
    if (
      unsigned.scriptOpt.isEmpty &&
      unsigned.gasAmount == minimalGas &&
      unsigned.gasPrice == coinbaseGasPrice &&
      unsigned.fixedOutputs.length == outputsNum &&
      unsigned.fixedOutputs(0).tokens.isEmpty &&
      coinbase.contractInputs.isEmpty &&
      coinbase.generatedOutputs.isEmpty &&
      coinbase.inputSignatures.isEmpty &&
      coinbase.scriptSignatures.isEmpty
    ) {
      validBlock(())
    } else {
      invalidBlock(InvalidCoinbaseFormat)
    }
  }

  private[validation] def checkCoinbaseData(
      chainIndex: ChainIndex,
      block: Block
  ): BlockValidationResult[AVector[BlockHash]] = {
    val coinbase = block.coinbase
<<<<<<< HEAD
    val data     = coinbase.unsigned.fixedOutputs.head.additionalData
    deserialize[CoinbaseData](data) match {
      case Right(CoinbaseDataV1(prefix, _)) =>
        if (prefix == CoinbaseDataPrefix.from(chainIndex, block.timestamp)) {
          validBlock(AVector.empty)
        } else {
          invalidBlock(InvalidCoinbaseData)
        }
      case Right(CoinbaseDataV2(prefix, uncleHashes, _)) =>
        if (prefix == CoinbaseDataPrefix.from(chainIndex, block.timestamp)) {
          validBlock(uncleHashes)
        } else {
          invalidBlock(InvalidCoinbaseData)
        }
      case Left(_) => invalidBlock(InvalidCoinbaseData)
=======
    if (coinbase.unsigned.fixedOutputs.isEmpty) {
      invalidBlock(InvalidCoinbaseFormat)
    } else {
      val data = coinbase.unsigned.fixedOutputs.head.additionalData
      deserialize[CoinbaseData](data) match {
        case Right(CoinbaseDataV1(prefix, _)) =>
          if (prefix == CoinbaseDataPrefix.from(chainIndex, block.timestamp)) {
            validBlock(AVector.empty)
          } else {
            invalidBlock(InvalidCoinbaseData)
          }
        case Right(CoinbaseDataV2(prefix, uncleHashes, _)) =>
          if (prefix == CoinbaseDataPrefix.from(chainIndex, block.timestamp)) {
            validBlock(uncleHashes)
          } else {
            invalidBlock(InvalidCoinbaseData)
          }
        case Left(_) => invalidBlock(InvalidCoinbaseData)
      }
>>>>>>> 539c6102
    }
  }

  private[validation] def checkLockedReward(
      block: Block,
      lockedAmounts: AVector[U256]
  ): BlockValidationResult[Unit] = {
    val outputs = block.coinbase.unsigned.fixedOutputs
<<<<<<< HEAD
    assume(outputs.length == lockedAmounts.length)
    val lockTime = block.timestamp.plusUnsafe(networkConfig.coinbaseLockupPeriod)
    outputs.foreachWithIndexE { case (output, index) =>
=======
    assume(outputs.length >= lockedAmounts.length) // PoLW would have more outputs
    val lockTime = block.timestamp.plusUnsafe(networkConfig.coinbaseLockupPeriod)
    outputs.take(lockedAmounts.length).foreachWithIndexE { case (output, index) =>
>>>>>>> 539c6102
      if (output.amount != lockedAmounts(index)) {
        invalidBlock(InvalidCoinbaseLockedAmount)
      } else if (output.lockTime != lockTime) {
        invalidBlock(InvalidCoinbaseLockupPeriod)
      } else {
        validBlock(())
      }
    }
  }

  private[validation] def checkMerkleRoot(block: Block): BlockValidationResult[Unit] = {
    if (block.header.txsHash == Block.calTxsHash(block.transactions)) {
      validBlock(())
    } else {
      invalidBlock(InvalidTxsMerkleRoot)
    }
  }

  private[validation] def checkNonCoinbases(
      chainIndex: ChainIndex,
      block: Block,
      groupView: BlockFlowGroupView[WorldState.Cached],
      hardFork: HardFork
  ): BlockValidationResult[Unit] = {
    assume(chainIndex.relateTo(brokerConfig))

    if (brokerConfig.contains(chainIndex.from)) {
      for {
        _ <- checkBlockDoubleSpending(block)
        _ <- checkNonCoinbasesEach(chainIndex, block, groupView, hardFork)
      } yield ()
    } else {
      validBlock(())
    }
  }

  private[validation] def checkNonCoinbasesEach(
      chainIndex: ChainIndex,
      block: Block,
      groupView: BlockFlowGroupView[WorldState.Cached],
      hardFork: HardFork
  ): BlockValidationResult[Unit] = {
    val blockEnv       = BlockEnv.from(chainIndex, block.header)
    val parentHash     = block.blockDeps.uncleHash(chainIndex.to)
    val executionOrder = Block.getNonCoinbaseExecutionOrder(parentHash, block.nonCoinbase, hardFork)
    EitherF.foreachTry(executionOrder) { index =>
      val tx = block.transactions(index)
      val txValidationResult = nonCoinbaseValidation.checkBlockTx(
        chainIndex,
        tx,
        groupView,
        blockEnv,
        None
      )
      txValidationResult match {
        case Right(_) => Right(())
        case Left(Right(TxScriptExeFailed(_))) =>
          if (tx.contractInputs.isEmpty) {
            Right(())
          } else {
            convert(tx, invalidTx(ContractInputsShouldBeEmptyForFailedTxScripts))
          }
        case Left(Right(e)) => convert(tx, invalidTx(e))
        case Left(Left(e))  => Left(Left(e))
      }
    }
  }

  private[validation] def checkBlockDoubleSpending(block: Block): BlockValidationResult[Unit] = {
    val utxoUsed = scala.collection.mutable.Set.empty[TxOutputRef]
    block.nonCoinbase.foreachE { tx =>
      tx.unsigned.inputs.foreachE { input =>
        if (utxoUsed.contains(input.outputRef)) {
          invalidBlock(BlockDoubleSpending)
        } else {
          utxoUsed += input.outputRef
          validBlock(())
        }
      }
    }
  }

  private[validation] def checkFlow(block: Block, blockFlow: BlockFlow)(implicit
      brokerConfig: BrokerConfig
  ): BlockValidationResult[Unit] = {
    if (brokerConfig.contains(block.chainIndex.from)) {
      ValidationStatus.from(blockFlow.checkFlowTxs(block)).flatMap { ok =>
        if (ok) validBlock(()) else invalidBlock(InvalidFlowTxs)
      }
    } else {
      validBlock(())
    }
  }
}

object BlockValidation {
  def build(blockFlow: BlockFlow): BlockValidation =
    build(
      blockFlow.brokerConfig,
      blockFlow.networkConfig,
      blockFlow.consensusConfigs,
      blockFlow.logConfig
    )

  def build(implicit
      brokerConfig: BrokerConfig,
      networkConfig: NetworkConfig,
      consensusConfigs: ConsensusConfigs,
      logConfig: LogConfig
  ): BlockValidation = new Impl()

  class Impl(implicit
      val brokerConfig: BrokerConfig,
      val networkConfig: NetworkConfig,
      val consensusConfigs: ConsensusConfigs,
      val logConfig: LogConfig
  ) extends BlockValidation {
    override def headerValidation: HeaderValidation  = HeaderValidation.build
    override def nonCoinbaseValidation: TxValidation = TxValidation.build
  }
}<|MERGE_RESOLUTION|>--- conflicted
+++ resolved
@@ -25,11 +25,7 @@
 import org.alephium.protocol.model._
 import org.alephium.protocol.vm.{BlockEnv, GasPrice, LockupScript, LogConfig, WorldState}
 import org.alephium.serde._
-<<<<<<< HEAD
-import org.alephium.util.{AVector, EitherF, U256}
-=======
 import org.alephium.util.{AVector, Bytes, EitherF, U256}
->>>>>>> 539c6102
 
 // scalastyle:off number.of.methods
 
@@ -140,11 +136,7 @@
     } yield sideResult
   }
 
-<<<<<<< HEAD
-  private def checkUncles(
-=======
   private[validation] def checkUncles(
->>>>>>> 539c6102
       flow: BlockFlow,
       chainIndex: ChainIndex,
       block: Block,
@@ -156,30 +148,18 @@
         val blockchain = flow.getBlockChain(chainIndex)
         for {
           _ <- checkUncleSize(uncleHashes)
-<<<<<<< HEAD
-          _ <- checkDuplicateUncles(uncleHashes)
-=======
           _ <- checkUncleOrder(uncleHashes)
->>>>>>> 539c6102
           uncleBlocks <- uncleHashes.mapE(blockchain.getBlock) match {
             case Left(IOError.KeyNotFound(_)) => invalidBlock(UncleDoesNotExist)
             case result                       => from(result)
           }
           _            <- validateUncles(flow, chainIndex, block, uncleBlocks)
           _            <- checkUncleDeps(block, flow, uncleBlocks)
-<<<<<<< HEAD
-          blockHeight  <- from(blockchain.getHeight(block.uncleHash(chainIndex.to)).map(_ + 1))
-          uncleHeights <- from(uncleHashes.mapE(blockchain.getHeight))
-        } yield uncleBlocks.zipWithIndex.map { case (uncleBlock, index) =>
-          val uncleHeight = uncleHeights(index)
-          (uncleBlock.minerLockupScript, blockHeight - uncleHeight)
-=======
           parentHeight <- from(blockchain.getHeight(block.uncleHash(chainIndex.to)))
           uncleHeights <- from(uncleHashes.mapE(blockchain.getHeight))
         } yield uncleBlocks.zipWithIndex.map { case (uncleBlock, index) =>
           val uncleHeight = uncleHeights(index)
           (uncleBlock.minerLockupScript, parentHeight + 1 - uncleHeight)
->>>>>>> 539c6102
         }
       } else if (uncleHashes.nonEmpty) {
         invalidBlock(InvalidUnclesBeforeGhostHardFork)
@@ -203,15 +183,6 @@
       parentHeader           <- from(blockchain.getBlockHeader(block.uncleHash(chainIndex.to)))
       usedUnclesAndAncestors <- from(blockchain.getUsedUnclesAndAncestors(parentHeader))
       (usedUncles, ancestors) = usedUnclesAndAncestors
-<<<<<<< HEAD
-      isValid = uncles.forall { uncle =>
-        uncle.hash != parentHeader.hash &&
-        !ancestors.exists(_ == uncle.hash) &&
-        ancestors.exists(_ == uncle.parentHash) &&
-        !usedUncles.contains(uncle.hash)
-      }
-      _ <- if (isValid) validBlock(()) else invalidBlock(InvalidUncles)
-=======
       _ <- uncles.foreachE { uncle =>
         if (uncle.hash == parentHeader.hash || ancestors.exists(_ == uncle.hash)) {
           invalidBlock(NotUnclesForTheBlock)
@@ -223,7 +194,6 @@
           validBlock(())
         }
       }
->>>>>>> 539c6102
     } yield ()
   }
 
@@ -235,15 +205,6 @@
     }
   }
 
-<<<<<<< HEAD
-  @inline private def checkDuplicateUncles(
-      uncles: AVector[BlockHash]
-  ): BlockValidationResult[Unit] = {
-    if (uncles.toSeq.distinct.length != uncles.length) {
-      invalidBlock(DuplicatedUncles)
-    } else {
-      validBlock(())
-=======
   @inline private[validation] def checkUncleOrder(
       uncles: AVector[BlockHash]
   ): BlockValidationResult[Unit] = {
@@ -257,7 +218,6 @@
       } else {
         validBlock(())
       }
->>>>>>> 539c6102
     }
   }
 
@@ -352,20 +312,11 @@
     val result = consensusConfig.emission.reward(block.header) match {
       case Emission.PoW(miningReward) =>
         val netReward = Transaction.totalReward(block.gasFee, miningReward, hardFork)
-<<<<<<< HEAD
-        checkCoinbase(flow, chainIndex, block, groupView, 1, netReward, hardFork)
-      case Emission.PoLW(miningReward, burntAmount) =>
-        val lockedReward = Transaction.totalReward(block.gasFee, miningReward, hardFork)
-        val netReward    = lockedReward.subUnsafe(burntAmount)
-        // TODO: fix checking coinbase reward for PoLW
-        checkCoinbase(flow, chainIndex, block, groupView, 2, netReward, hardFork)
-=======
         checkCoinbase(flow, chainIndex, block, groupView, 1, netReward, netReward, hardFork)
       case Emission.PoLW(miningReward, burntAmount) =>
         val lockedReward = Transaction.totalReward(block.gasFee, miningReward, hardFork)
         val netReward    = lockedReward.subUnsafe(burntAmount)
         checkCoinbase(flow, chainIndex, block, groupView, 2, netReward, lockedReward, hardFork)
->>>>>>> 539c6102
     }
 
     result match {
@@ -375,60 +326,13 @@
   }
 
   private[validation] def checkRewardPreGhost(
-<<<<<<< HEAD
-      chainIndex: ChainIndex,
-      block: Block,
-      groupView: BlockFlowGroupView[WorldState.Cached],
-      netReward: U256
-  ): BlockValidationResult[Unit] = {
-    for {
-      _ <- checkCoinbaseAsTx(chainIndex, block, groupView, netReward.addUnsafe(coinbaseGasFee))
-      _ <- checkLockedReward(block, AVector(netReward))
-    } yield ()
-  }
-
-  private[validation] def checkRewardGhost(
       chainIndex: ChainIndex,
       block: Block,
       groupView: BlockFlowGroupView[WorldState.Cached],
       netReward: U256,
-      uncles: AVector[(LockupScript.Asset, Int)]
-  ): BlockValidationResult[Unit] = {
-    val mainChainReward = Coinbase.calcMainChainReward(netReward)
-    val uncleRewards    = uncles.map(uncle => Coinbase.calcUncleReward(mainChainReward, uncle._2))
-    val blockReward     = Coinbase.calcBlockReward(mainChainReward, uncleRewards)
-    val coinbase        = block.coinbase.unsigned
-    val isBlockRewardValid = coinbase.fixedOutputs.head.amount == blockReward
-    val uncleRewardOutputs = coinbase.fixedOutputs.tail
-    val isUncleRewardValid = uncleRewards.length == uncleRewardOutputs.length &&
-      uncleRewards.zipWithIndex.forall { case (reward, index) =>
-        val output = uncleRewardOutputs(index)
-        uncles(index)._1 == output.lockupScript && reward == output.amount
-      }
-    if (isBlockRewardValid && isUncleRewardValid) {
-      val totalReward = uncleRewards.fold(blockReward)(_ addUnsafe _)
-      for {
-        _ <- checkCoinbaseAsTx(chainIndex, block, groupView, totalReward.addUnsafe(coinbaseGasFee))
-        _ <- checkLockedReward(block, blockReward +: uncleRewards)
-      } yield ()
-    } else {
-      invalidBlock(InvalidCoinbaseReward)
-    }
-  }
-
-  private[validation] def checkCoinbase(
-      flow: BlockFlow,
-=======
->>>>>>> 539c6102
-      chainIndex: ChainIndex,
-      block: Block,
-      groupView: BlockFlowGroupView[WorldState.Cached],
-      netReward: U256,
-      hardFork: HardFork
-  ): BlockValidationResult[Unit] = {
-    for {
-<<<<<<< HEAD
-=======
+      lockedReward: U256
+  ): BlockValidationResult[Unit] = {
+    for {
       _ <- checkCoinbaseAsTx(chainIndex, block, groupView, netReward.addUnsafe(coinbaseGasFee))
       _ <- checkLockedReward(block, AVector(lockedReward))
     } yield ()
@@ -477,22 +381,15 @@
       hardFork: HardFork
   ): BlockValidationResult[Unit] = {
     for {
->>>>>>> 539c6102
       uncleHashes <- checkCoinbaseData(chainIndex, block)
       totalOutputNum = outputNum + uncleHashes.length
       _      <- checkCoinbaseEasy(block, totalOutputNum)
       uncles <- checkUncles(flow, chainIndex, block, uncleHashes)
       _ <-
         if (hardFork.isGhostEnabled()) {
-<<<<<<< HEAD
-          checkRewardGhost(chainIndex, block, groupView, netReward, uncles)
-        } else {
-          checkRewardPreGhost(chainIndex, block, groupView, netReward)
-=======
           checkRewardGhost(chainIndex, block, groupView, netReward, lockedReward, uncles)
         } else {
           checkRewardPreGhost(chainIndex, block, groupView, netReward, lockedReward)
->>>>>>> 539c6102
         }
     } yield ()
   }
@@ -548,23 +445,6 @@
       block: Block
   ): BlockValidationResult[AVector[BlockHash]] = {
     val coinbase = block.coinbase
-<<<<<<< HEAD
-    val data     = coinbase.unsigned.fixedOutputs.head.additionalData
-    deserialize[CoinbaseData](data) match {
-      case Right(CoinbaseDataV1(prefix, _)) =>
-        if (prefix == CoinbaseDataPrefix.from(chainIndex, block.timestamp)) {
-          validBlock(AVector.empty)
-        } else {
-          invalidBlock(InvalidCoinbaseData)
-        }
-      case Right(CoinbaseDataV2(prefix, uncleHashes, _)) =>
-        if (prefix == CoinbaseDataPrefix.from(chainIndex, block.timestamp)) {
-          validBlock(uncleHashes)
-        } else {
-          invalidBlock(InvalidCoinbaseData)
-        }
-      case Left(_) => invalidBlock(InvalidCoinbaseData)
-=======
     if (coinbase.unsigned.fixedOutputs.isEmpty) {
       invalidBlock(InvalidCoinbaseFormat)
     } else {
@@ -584,7 +464,6 @@
           }
         case Left(_) => invalidBlock(InvalidCoinbaseData)
       }
->>>>>>> 539c6102
     }
   }
 
@@ -593,15 +472,9 @@
       lockedAmounts: AVector[U256]
   ): BlockValidationResult[Unit] = {
     val outputs = block.coinbase.unsigned.fixedOutputs
-<<<<<<< HEAD
-    assume(outputs.length == lockedAmounts.length)
-    val lockTime = block.timestamp.plusUnsafe(networkConfig.coinbaseLockupPeriod)
-    outputs.foreachWithIndexE { case (output, index) =>
-=======
     assume(outputs.length >= lockedAmounts.length) // PoLW would have more outputs
     val lockTime = block.timestamp.plusUnsafe(networkConfig.coinbaseLockupPeriod)
     outputs.take(lockedAmounts.length).foreachWithIndexE { case (output, index) =>
->>>>>>> 539c6102
       if (output.amount != lockedAmounts(index)) {
         invalidBlock(InvalidCoinbaseLockedAmount)
       } else if (output.lockTime != lockTime) {
