--- conflicted
+++ resolved
@@ -389,10 +389,9 @@
       uncles: AVector[(LockupScript.Asset, Int)],
       isPoLW: Boolean
   ): BlockValidationResult[Unit] = {
-<<<<<<< HEAD
-    val mainChainReward   = Coinbase.calcMainChainReward(netReward)
-    val uncleRewards      = uncles.map(uncle => Coinbase.calcUncleReward(mainChainReward, uncle._2))
-    val blockReward       = Coinbase.calcBlockReward(mainChainReward, uncleRewards)
+    val mainChainReward = Coinbase.calcMainChainReward(netReward)
+    val uncleRewards = uncles.map(uncle => Coinbase.calcGhostUncleReward(mainChainReward, uncle._2))
+    val blockReward  = Coinbase.calcBlockReward(mainChainReward, uncleRewards)
     val blockRewardLocked = blockReward.addUnsafe(lockedReward).subUnsafe(netReward)
 
     val coinbase = block.coinbase.unsigned
@@ -406,23 +405,6 @@
     if (isUncleMinerValid) {
       val totalReward       = uncleRewards.fold(blockReward)(_ addUnsafe _)
       val coinbaseNetReward = CoinbaseNetReward(totalReward.addUnsafe(coinbaseGasFee), isPoLW)
-=======
-    val mainChainReward = Coinbase.calcMainChainReward(netReward)
-    val uncleRewards = uncles.map(uncle => Coinbase.calcGhostUncleReward(mainChainReward, uncle._2))
-    val blockReward  = Coinbase.calcBlockReward(mainChainReward, uncleRewards)
-    val blockRewardLocked = blockReward.mulUnsafe(lockedReward).divUnsafe(netReward)
-
-    val coinbase           = block.coinbase.unsigned
-    val isBlockRewardValid = coinbase.fixedOutputs.head.amount == blockReward
-    val uncleRewardOutputs = coinbase.fixedOutputs.tail
-    val isUncleRewardValid = uncleRewards.length == uncleRewardOutputs.length &&
-      uncleRewards.zipWithIndex.forall { case (reward, index) =>
-        val output = uncleRewardOutputs(index)
-        uncles(index)._1 == output.lockupScript && reward == output.amount
-      }
-    if (isBlockRewardValid && isUncleRewardValid) {
-      val totalReward = uncleRewards.fold(blockReward)(_ addUnsafe _)
->>>>>>> 2434909e
       for {
         _ <-
           if (isPoLW) preCheckPoLWCoinbase(block.coinbase, uncleRewards.length) else validBlock(())
@@ -430,7 +412,7 @@
         _ <- checkLockedReward(block, blockRewardLocked +: uncleRewards)
       } yield ()
     } else {
-      invalidBlock(InvalidUncleMiner)
+      invalidBlock(InvalidGhostUncleMiner)
     }
   }
 
@@ -445,16 +427,9 @@
       isPoLW: Boolean
   ): BlockValidationResult[Unit] = {
     for {
-<<<<<<< HEAD
-      uncleHashes <- checkCoinbaseData(chainIndex, block)
-      _           <- checkCoinbaseEasy(block, uncleHashes.length, isPoLW)
-      uncles      <- checkUncles(flow, chainIndex, block, uncleHashes)
-=======
       ghostUncleHashes <- checkCoinbaseData(chainIndex, block)
-      totalOutputNum = outputNum + ghostUncleHashes.length
-      _      <- checkCoinbaseEasy(block, totalOutputNum)
-      uncles <- checkGhostUncles(flow, chainIndex, block, ghostUncleHashes)
->>>>>>> 2434909e
+      _                <- checkCoinbaseEasy(block, ghostUncleHashes.length, isPoLW)
+      uncles           <- checkGhostUncles(flow, chainIndex, block, ghostUncleHashes)
       _ <-
         if (hardFork.isGhostEnabled()) {
           checkRewardGhost(chainIndex, block, groupView, netReward, lockedReward, uncles, isPoLW)
