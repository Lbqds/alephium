--- conflicted
+++ resolved
@@ -69,10 +69,6 @@
         val gasAmount = gasAmountOpt.getOrElse(minimalGas)
         val gasPrice  = gasPriceOpt.getOrElse(nonCoinbaseMinGasPrice)
         val txTemplate = TransactionTemplate(
-<<<<<<< HEAD
-          UnsignedTransaction(Some(script), inputWithAssets.map(_.input), AVector.empty),
-          inputSignatures = AVector.fill(16)(Bytes64.from(Signature.generate)),
-=======
           UnsignedTransaction(
             Some(script),
             gasAmount,
@@ -80,8 +76,7 @@
             inputWithAssets.map(_.input),
             fixedOutputs
           ),
-          inputSignatures = AVector.fill(16)(Signature.generate),
->>>>>>> 09f7b353
+          inputSignatures = AVector.fill(16)(Bytes64.from(Signature.generate)),
           scriptSignatures = AVector.fill(16)(Signature.generate)
         )
 
