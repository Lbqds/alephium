--- conflicted
+++ resolved
@@ -17,11 +17,7 @@
 package org.alephium.flow.gasestimation
 
 import org.alephium.flow.core._
-<<<<<<< HEAD
 import org.alephium.flow.core.UtxoSelectionAlgo.TxInputWithAsset
-=======
-import org.alephium.io.IOError
->>>>>>> f2065cdc
 import org.alephium.protocol.Signature
 import org.alephium.protocol.config.{GroupConfig, NetworkConfig}
 import org.alephium.protocol.model._
@@ -43,21 +39,14 @@
       flow: BlockFlow
   )(implicit networkConfig: NetworkConfig, config: GroupConfig, logConfig: LogConfig)
       extends TxScriptGasEstimator {
-<<<<<<< HEAD
+
     def estimate(
         inputWithAssets: AVector[TxInputWithAsset],
         script: StatefulScript
     ): Either[String, GasBox] = {
-      val chainIndexOpt =
-        inputWithAssets.headOption.map(inputWithAsset =>
-          ChainIndex(inputWithAsset.input.fromGroup, inputWithAsset.input.fromGroup)
-        )
-=======
-    def estimate(inputs: AVector[TxInput], script: StatefulScript): Either[String, GasBox] = {
-      assume(inputs.nonEmpty)
-      val groupIndex      = inputs.head.fromGroup
+      assume(inputWithAssets.nonEmpty)
+      val groupIndex      = inputWithAssets.head.input.fromGroup
       val chainIndex      = ChainIndex(groupIndex, groupIndex)
->>>>>>> f2065cdc
       val maximalGasPerTx = getMaximalGasPerTx()
 
       def runScript(
@@ -93,29 +82,16 @@
       }
 
       for {
-<<<<<<< HEAD
-        chainIndex <- chainIndexOpt.toRight("No UTXO found.")
-        blockEnv   <- flow.getDryrunBlockEnv(chainIndex).left.map(_.toString())
-        groupView  <- flow.getMutableGroupViewIncludePool(chainIndex.from).left.map(_.toString())
+        blockEnv  <- flow.getDryrunBlockEnv(chainIndex).left.map(_.toString())
+        groupView <- flow.getMutableGroupViewIncludePool(chainIndex.from).left.map(_.toString())
         preOutputs = inputWithAssets.map(_.asset.output)
         result <- runScript(blockEnv, groupView, preOutputs)
-=======
-        blockEnv  <- flow.getDryrunBlockEnv(chainIndex).left.map(ioErrorMessage)
-        groupView <- flow.getMutableGroupViewIncludePool(chainIndex.from).left.map(ioErrorMessage)
-        preOutputsOpt <- groupView.getPreOutputs(inputs).left.map(ioErrorMessage)
-        preOutputs    <- preOutputsOpt.toRight("Tx inputs do not exit")
-        result        <- runScript(blockEnv, groupView, preOutputs)
->>>>>>> f2065cdc
       } yield {
         maximalGasPerTx.subUnsafe(result.gasBox)
       }
     }
   }
   // scalastyle:on method.length
-
-  private def ioErrorMessage(error: IOError): String = {
-    s"IO error when estimating gas for tx script or contract: $error"
-  }
 
   object Mock extends TxScriptGasEstimator {
     def estimate(
