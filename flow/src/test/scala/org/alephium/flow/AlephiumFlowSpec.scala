--- conflicted
+++ resolved
@@ -1037,7 +1037,6 @@
     AVector.fill(n)(createTx())
   }
 
-<<<<<<< HEAD
   private def encodeToBytes64(webauthn: WebAuthn): AVector[Bytes64] = {
     val bytes     = serialize(webauthn)
     val chunkSize = Bytes64.length
@@ -1060,7 +1059,8 @@
     val messageHash       = webauthn.messageHash
     val signature         = Bytes64.from(SecP256R1.sign(messageHash, priKey))
     Transaction.from(unsignedTx, encodeToBytes64(webauthn) :+ signature)
-=======
+  }
+
   def mineBlock(parentHash: BlockHash, block: Block, height: Int): Block = {
     val chainIndex   = block.chainIndex
     val lockupScript = getGenesisLockupScript(chainIndex)
@@ -1075,7 +1075,6 @@
           blockFlow.getDepStateHash(BlockDeps.unsafe(newDeps), chainIndex.from).rightValue
       )
     mine(blockFlow, template1)
->>>>>>> 09f7b353
   }
 }
 
