--- conflicted
+++ resolved
@@ -28,7 +28,6 @@
 import org.alephium.flow.model.BlockFlowTemplate
 import org.alephium.flow.validation.BlockValidation
 import org.alephium.protocol.{ALPH, Generators, PrivateKey, PublicKey, SignatureSchema}
-import org.alephium.protocol.config.NetworkConfigFixture
 import org.alephium.protocol.model._
 import org.alephium.protocol.vm._
 import org.alephium.ralph.Compiler
@@ -49,11 +48,7 @@
       val unsignedTx = UnsignedTransaction(txScriptOpt = Some(script), inputs, AVector.empty)
       val tx = TransactionTemplate(
         unsignedTx,
-<<<<<<< HEAD
-        assets.map(asset => Bytes64.from(SignatureSchema.sign(unsignedTx.id, asset.privateKey))),
-=======
         assets.map(asset => Byte64.from(SignatureSchema.sign(unsignedTx.id, asset.privateKey))),
->>>>>>> 1556734f
         AVector.empty
       )
       val blockEnv = blockFlow.getDryrunBlockEnv(unsignedTx.chainIndex).rightValue
@@ -151,33 +146,6 @@
   it should "detect tx conflicts using bestDeps for pre-rhone hardfork" in new TxConflictsFixture {
     override val configValues: Map[String, Any] = Map(
       ("alephium.consensus.mainnet.uncle-dependency-gap-time", "10 seconds"),
-<<<<<<< HEAD
-      ("alephium.network.rhone-hard-fork-timestamp", TimeStamp.Max.millis),
-      ("alephium.network.danube-hard-fork-timestamp", TimeStamp.Max.millis),
-      ("alephium.broker.broker-num", 1)
-    )
-    networkConfig.getHardFork(TimeStamp.now()) is HardFork.Leman
-    test()
-  }
-
-  it should "detect tx conflicts using bestDeps for since-rhone hardfork" in new TxConflictsFixture {
-    override val configValues: Map[String, Any] = Map(
-      ("alephium.consensus.rhone.uncle-dependency-gap-time", "10 seconds"),
-      ("alephium.broker.broker-num", 1),
-      (
-        "alephium.network.rhone-hard-fork-timestamp",
-        NetworkConfigFixture.SinceRhone.rhoneHardForkTimestamp.millis
-      ),
-      (
-        "alephium.network.danube-hard-fork-timestamp",
-        NetworkConfigFixture.SinceRhone.danubeHardForkTimestamp.millis
-      )
-    )
-    Seq(HardFork.Rhone, HardFork.Danube).contains(
-      networkConfig.getHardFork(TimeStamp.now())
-    ) is true
-    test()
-=======
       ("alephium.broker.broker-num", 1)
     )
     setHardForkBefore(HardFork.Rhone)
@@ -355,7 +323,6 @@
     template1.transactions.head.id is tx0.id
     blockFlow.getMemPool(chainIndex).contains(tx0.id) is true
     blockFlow.getMemPool(chainIndex).contains(tx1.id) is false
->>>>>>> 1556734f
   }
 
   it should "truncate txs w.r.t. tx number and gas" in new FlowFixture {
@@ -437,17 +404,8 @@
     }
   }
 
-<<<<<<< HEAD
-  it should "prepare block with correct coinbase reward for pre-rhone hardfork" in new CoinbaseRewardFixture {
-    override val configValues: Map[String, Any] = Map(
-      ("alephium.network.rhone-hard-fork-timestamp", TimeStamp.Max.millis),
-      ("alephium.network.danube-hard-fork-timestamp", TimeStamp.Max.millis)
-    )
-    networkConfig.getHardFork(TimeStamp.now()) is HardFork.Leman
-=======
   it should "prepare block with correct coinbase reward for mainnet hardfork" in new CoinbaseRewardFixture {
     setHardFork(HardFork.Mainnet)
->>>>>>> 1556734f
     val emptyBlock = mineFromMemPool(blockFlow, chainIndex)
     emptyBlock.coinbaseReward is consensusConfigs.mainnet.emission
       .reward(emptyBlock.header)
@@ -464,22 +422,6 @@
     addAndCheck(blockFlow, transferBlock)
   }
 
-<<<<<<< HEAD
-  it should "prepare block with correct coinbase reward for since-rhone hardfork" in new CoinbaseRewardFixture {
-    override val configValues: Map[String, Any] = Map(
-      (
-        "alephium.network.rhone-hard-fork-timestamp",
-        NetworkConfigFixture.SinceRhone.rhoneHardForkTimestamp.millis
-      ),
-      (
-        "alephium.network.danube-hard-fork-timestamp",
-        NetworkConfigFixture.SinceRhone.danubeHardForkTimestamp.millis
-      )
-    )
-    Seq(HardFork.Rhone, HardFork.Danube).contains(
-      networkConfig.getHardFork(TimeStamp.now())
-    ) is true
-=======
   it should "prepare block with correct coinbase reward for leman hardfork" in new CoinbaseRewardFixture {
     setHardFork(HardFork.Leman)
     val transferBlock = newTransferBlock()
@@ -491,7 +433,6 @@
 
   it should "prepare block with correct coinbase reward for since-rhone hardfork" in new CoinbaseRewardFixture {
     setHardForkSince(HardFork.Rhone)
->>>>>>> 1556734f
     val emptyBlock = mineFromMemPool(blockFlow, chainIndex)
     val emission   = consensusConfigs.rhone.emission
     val miningReward = emission
@@ -555,16 +496,7 @@
   }
 
   it should "prepare block template when txs are inter-dependent: pre-rhone" in new FlowFixture {
-<<<<<<< HEAD
-    override val configValues: Map[String, Any] = Map(
-      ("alephium.network.rhone-hard-fork-timestamp", TimeStamp.Max.millis),
-      ("alephium.network.danube-hard-fork-timestamp", TimeStamp.Max.millis)
-    )
-    networkConfig.getHardFork(TimeStamp.now()) is HardFork.Leman
-
-=======
     setHardForkBefore(HardFork.Rhone)
->>>>>>> 1556734f
     val blockFlow1 = isolatedBlockFlow()
     val index      = ChainIndex.unsafe(0, 0)
     val block0     = transfer(blockFlow1, index)
@@ -756,16 +688,8 @@
   }
 
   trait PreRhonePrepareBlockFlowFixture extends PrepareBlockFlowFixture {
-<<<<<<< HEAD
-    override val configValues: Map[String, Any] = Map(
-      ("alephium.broker.broker-num", 1),
-      ("alephium.network.rhone-hard-fork-timestamp", TimeStamp.Max.millis),
-      ("alephium.network.danube-hard-fork-timestamp", TimeStamp.Max.millis)
-    )
-=======
     override val configValues: Map[String, Any] = Map(("alephium.broker.broker-num", 1))
     setHardForkBefore(HardFork.Rhone)
->>>>>>> 1556734f
   }
 
   it should "prepare block without uncles before rhone hardfork" in new PreRhonePrepareBlockFlowFixture {
@@ -780,35 +704,14 @@
   }
 
   trait SinceRhonePrepareBlockFlowFixture extends PrepareBlockFlowFixture {
-<<<<<<< HEAD
-    override val configValues: Map[String, Any] = Map(
-      ("alephium.broker.broker-num", 1),
-      (
-        "alephium.network.rhone-hard-fork-timestamp",
-        NetworkConfigFixture.SinceRhone.rhoneHardForkTimestamp.millis
-      ),
-      (
-        "alephium.network.danube-hard-fork-timestamp",
-        NetworkConfigFixture.SinceRhone.danubeHardForkTimestamp.millis
-      )
-    )
-=======
     override val configValues: Map[String, Any] = Map(("alephium.broker.broker-num", 1))
     setHardForkSince(HardFork.Rhone)
->>>>>>> 1556734f
   }
 
   it should "prepare block with uncles since rhone hardfork" in new SinceRhonePrepareBlockFlowFixture {
     val ghostUncleHash = prepare()
     val blockTemplate =
       blockFlow.prepareBlockFlowUnsafe(chainIndex, getGenesisLockupScript(chainIndex.to))
-<<<<<<< HEAD
-    Seq(HardFork.Rhone, HardFork.Danube).contains(
-      networkConfig.getHardFork(blockTemplate.templateTs)
-    ) is true
-
-=======
->>>>>>> 1556734f
     val block = mine(blockFlow, blockTemplate)
     block.header.version is DefaultBlockVersion
     block.ghostUncleHashes.rightValue is AVector(ghostUncleHash)
@@ -981,12 +884,7 @@
   }
 
   trait SequentialTxsFixture extends FlowFixture with Generators {
-<<<<<<< HEAD
-    override val configValues: Map[String, Any] =
-      Map(("alephium.network.danube-hard-fork-timestamp", TimeStamp.Max.millis))
-=======
     setHardFork(HardFork.Rhone)
->>>>>>> 1556734f
     lazy val chainIndex = chainIndexGenForBroker(brokerConfig).retryUntil(_.isIntraGroup).sample.get
 
     lazy val keys = (0 until 2).map { _ =>
@@ -1241,23 +1139,7 @@
   }
 
   it should "support sequential script txs in rhone" in new FlowFixture {
-<<<<<<< HEAD
-    override val configValues: Map[String, Any] = Map(
-      (
-        "alephium.network.rhone-hard-fork-timestamp",
-        NetworkConfigFixture.SinceRhone.rhoneHardForkTimestamp.millis
-      ),
-      (
-        "alephium.network.danube-hard-fork-timestamp",
-        NetworkConfigFixture.SinceRhone.danubeHardForkTimestamp.millis
-      )
-    )
-    Seq(HardFork.Rhone, HardFork.Danube).contains(
-      networkConfig.getHardFork(TimeStamp.now())
-    ) is true
-=======
     setHardForkSince(HardFork.Rhone)
->>>>>>> 1556734f
     val chainIndex              = ChainIndex.unsafe(0, 0)
     val (privateKey, publicKey) = chainIndex.from.generateKey
     val lockupScript            = LockupScript.p2pkh(publicKey)
