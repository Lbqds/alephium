--- conflicted
+++ resolved
@@ -7658,7 +7658,6 @@
     balance is initialAlphAmount.addUnsafe(ALPH.oneAlph)
   }
 
-<<<<<<< HEAD
   it should "support assetInContract function followed by preapprovedAssets + assetInContract function" in new ContractFixture {
     val (_, publicKey) = chainIndex.from.generateKey
     val lockupScript   = LockupScript.p2pkh(publicKey)
@@ -7675,7 +7674,32 @@
          |  @using(preapprovedAssets = true, assetsInContract = true)
          |  fn payWithContractInner() -> () {
          |    transferToken!(selfAddress!(), @$address, ALPH, 2 alph)
-=======
+         |  }
+         |}
+         |""".stripMargin
+
+    val contractId = createContract(contract, initialAttoAlphAmount = ALPH.alph(10))._1
+
+    var balance = getContractAsset(contractId).amount
+    balance is ALPH.alph(10)
+
+    val script =
+      s"""
+         |TxScript Main {
+         |  let contract = Foo(#${contractId.toHexString})
+         |  contract.payWithContract()
+         |}
+         |$contract
+         |""".stripMargin
+
+    callTxScript(script)
+
+    balance = getContractAsset(contractId).amount
+    balance is ALPH.alph(8)
+    balance = getAlphBalance(blockFlow, lockupScript)
+    balance is ALPH.alph(2)
+  }
+
   it should "support chained contract calls in TxScript after danube hard fork" in new ChainedContractCallsFixture {
     override def danubeHardForkTimestamp: Long = TimeStamp.now().millis - 1
     val chainedSwapBlock = payableCall(
@@ -7806,33 +7830,10 @@
          |      token1Reserve = token1Reserve + token1Amount
          |      token2Reserve = token2Reserve - token2Amount
          |    }
->>>>>>> e14bd2c2
-         |  }
-         |}
-         |""".stripMargin
-
-<<<<<<< HEAD
-    val contractId = createContract(contract, initialAttoAlphAmount = ALPH.alph(10))._1
-
-    var balance = getContractAsset(contractId).amount
-    balance is ALPH.alph(10)
-
-    val script =
-      s"""
-         |TxScript Main {
-         |  let contract = Foo(#${contractId.toHexString})
-         |  contract.payWithContract()
-         |}
-         |$contract
-         |""".stripMargin
-
-    callTxScript(script)
-
-    balance = getContractAsset(contractId).amount
-    balance is ALPH.alph(8)
-    balance = getAlphBalance(blockFlow, lockupScript)
-    balance is ALPH.alph(2)
-=======
+         |  }
+         |}
+         |""".stripMargin
+
     val swapToken1Token2 = createContract(
       swapContractCode,
       initialImmState = AVector(Val.ByteVec(token1Id.bytes), Val.ByteVec(token2Id.bytes)),
@@ -8148,7 +8149,6 @@
       AVector((tokenId, U256.unsafe(1000)))
     )
     getAlphBalance(blockFlow, userLockupScript) is ALPH.alph(10)
->>>>>>> e14bd2c2
   }
 
   it should "test if-else expressions and statements" in new ContractFixture {
