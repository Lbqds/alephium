--- conflicted
+++ resolved
@@ -32,7 +32,6 @@
 import org.alephium.flow.validation.{TxScriptExeFailed, TxValidation}
 import org.alephium.io.IOResult
 import org.alephium.protocol.{vm, ALPH, Generators, Hash, PublicKey}
-import org.alephium.protocol.config.NetworkConfigFixture
 import org.alephium.protocol.model._
 import org.alephium.protocol.vm._
 import org.alephium.ralph.{Compiler, CompoundAssignmentOperator}
@@ -2405,16 +2404,7 @@
   }
 
   it should "execute tx in random order" in new TxExecutionOrderFixture {
-<<<<<<< HEAD
-    override val configValues: Map[String, Any] = Map(
-      ("alephium.network.leman-hard-fork-timestamp", TimeStamp.now().plusHoursUnsafe(1).millis),
-      ("alephium.network.rhone-hard-fork-timestamp", TimeStamp.Max.millis),
-      ("alephium.network.danube-hard-fork-timestamp", TimeStamp.Max.millis)
-    )
-    networkConfig.getHardFork(TimeStamp.now()) is HardFork.Mainnet
-=======
     setHardFork(HardFork.Mainnet)
->>>>>>> 1556734f
 
     def contractCreationPreLeman(
         code: StatefulContract,
@@ -2492,14 +2482,7 @@
   }
 
   it should "execute tx in sequential order" in new TxExecutionOrderFixture {
-<<<<<<< HEAD
-    override val configValues: Map[String, Any] = Map(
-      ("alephium.network.rhone-hard-fork-timestamp", TimeStamp.Max.millis),
-      ("alephium.network.danube-hard-fork-timestamp", TimeStamp.Max.millis)
-    )
-=======
     setHardForkSince(HardFork.Leman)
->>>>>>> 1556734f
     val contractId = createContractAndCheckState(testContract, 2, 2)._1
     val block      = callScript(contractId, identity)
 
@@ -3530,9 +3513,9 @@
          |  }
          |}
          |""".stripMargin
-    val subContractInitialState  = Hex.toHexString(serialize(AVector.empty[Val]))
-    lazy val subContract         = Compiler.compileContract(subContractRaw).rightValue
-    lazy val subContractByteCode = Hex.toHexString(serialize(subContract))
+    val subContractInitialState = Hex.toHexString(serialize(AVector.empty[Val]))
+    val subContract             = Compiler.compileContract(subContractRaw).rightValue
+    val subContractByteCode     = Hex.toHexString(serialize(subContract))
 
     // scalastyle:off method.length
     def verify(
@@ -3922,15 +3905,6 @@
     setHardForkBefore(HardFork.Rhone)
     val hardFork                            = networkConfig.getHardFork(TimeStamp.now())
     override def useMethodSelector: Boolean = false
-<<<<<<< HEAD
-    override val configValues: Map[String, Any] = Map(
-      ("alephium.network.rhone-hard-fork-timestamp", TimeStamp.now().plusHoursUnsafe(1).millis),
-      ("alephium.network.danube-hard-fork-timestamp", TimeStamp.Max.millis)
-    )
-    config.network.getHardFork(TimeStamp.now()) is HardFork.Leman
-
-=======
->>>>>>> 1556734f
     val errorMessage =
       intercept[AssertionError](payableCall(blockFlow, chainIndex, script)).getMessage
     if (hardFork == HardFork.Mainnet) {
@@ -3941,52 +3915,16 @@
   }
 
   it should "not load contract assets just after creation from Rhone upgrade" in new CreateContractFixture {
-<<<<<<< HEAD
-    override val configValues: Map[String, Any] = Map(
-      (
-        "alephium.network.rhone-hard-fork-timestamp",
-        NetworkConfigFixture.SinceRhone.rhoneHardForkTimestamp.millis
-      ),
-      (
-        "alephium.network.danube-hard-fork-timestamp",
-        NetworkConfigFixture.SinceRhone.danubeHardForkTimestamp.millis
-      )
-    )
-    Seq(HardFork.Rhone, HardFork.Danube).contains(
-      networkConfig.getHardFork(TimeStamp.now())
-    ) is true
-
-=======
     setHardForkSince(HardFork.Rhone)
->>>>>>> 1556734f
     val errorMessage =
       intercept[AssertionError](payableCall(blockFlow, chainIndex, script)).getMessage
     errorMessage.contains(s"Right(TxScriptExeFailed(ContractAssetAlreadyFlushed)") is true
   }
 
   it should "load contract fields just after creation from Rhone upgrade" in new CreateContractFixture {
-<<<<<<< HEAD
-    override val configValues: Map[String, Any] = Map(
-      (
-        "alephium.network.rhone-hard-fork-timestamp",
-        NetworkConfigFixture.SinceRhone.rhoneHardForkTimestamp.millis
-      ),
-      (
-        "alephium.network.danube-hard-fork-timestamp",
-        NetworkConfigFixture.SinceRhone.danubeHardForkTimestamp.millis
-      )
-    )
-    override def useAssets: Boolean = false
-
-    Seq(HardFork.Rhone, HardFork.Danube).contains(
-      networkConfig.getHardFork(TimeStamp.now())
-    ) is true
-
-=======
     setHardForkSince(HardFork.Rhone)
     override def useAssets: Boolean = false
 
->>>>>>> 1556734f
     val block = payableCall(blockFlow, chainIndex, script)
     addAndCheck(blockFlow, block)
 
@@ -6343,23 +6281,7 @@
   }
 
   it should "call multiple asset functions in the same contract: since-rhone" in new ReentrancyFixture {
-<<<<<<< HEAD
-    override val configValues: Map[String, Any] = Map(
-      (
-        "alephium.network.rhone-hard-fork-timestamp",
-        NetworkConfigFixture.SinceRhone.rhoneHardForkTimestamp.millis
-      ),
-      (
-        "alephium.network.danube-hard-fork-timestamp",
-        NetworkConfigFixture.SinceRhone.danubeHardForkTimestamp.millis
-      )
-    )
-    Seq(HardFork.Rhone, HardFork.Danube).contains(
-      networkConfig.getHardFork(TimeStamp.now())
-    ) is true
-=======
     setHardForkSince(HardFork.Rhone)
->>>>>>> 1556734f
     callTxScript(script(s"""
                            |  foo.withdraw0(callerAddress!())
                            |  foo.withdraw2(callerAddress!())
@@ -6386,14 +6308,6 @@
   it should "not call multiple asset functions in the same contract: Leman" in new ReentrancyFixture {
     setHardFork(HardFork.Leman)
     override def useMethodSelector: Boolean = false
-<<<<<<< HEAD
-    override val configValues: Map[String, Any] = Map(
-      ("alephium.network.rhone-hard-fork-timestamp", TimeStamp.Max.millis),
-      ("alephium.network.danube-hard-fork-timestamp", TimeStamp.Max.millis)
-    )
-    networkConfig.getHardFork(TimeStamp.now()) is HardFork.Leman
-=======
->>>>>>> 1556734f
     failCallTxScript(
       script(s"""
                 |  foo.withdraw0(callerAddress!())
@@ -6460,40 +6374,14 @@
   }
 
   it should "call the same deposit function multiple times in the same contract: since-rhone" in new PayToContractOnlyFixture {
-<<<<<<< HEAD
-    override val configValues: Map[String, Any] = Map(
-      (
-        "alephium.network.rhone-hard-fork-timestamp",
-        NetworkConfigFixture.SinceRhone.rhoneHardForkTimestamp.millis
-      ),
-      (
-        "alephium.network.danube-hard-fork-timestamp",
-        NetworkConfigFixture.SinceRhone.danubeHardForkTimestamp.millis
-      )
-    )
-    Seq(HardFork.Rhone, HardFork.Danube).contains(
-      networkConfig.getHardFork(TimeStamp.now())
-    ) is true
-
-=======
     setHardForkSince(HardFork.Rhone)
->>>>>>> 1556734f
     getContractAsset(fooId).amount is ALPH.alph(100)
     callTxScript(script)
     getContractAsset(fooId).amount is ALPH.alph(100 + 20 + 10 * 6 - 1)
   }
 
   it should "not call the same deposit function multiple times in the same contract: Leman" in new PayToContractOnlyFixture {
-<<<<<<< HEAD
-    override val configValues: Map[String, Any] = Map(
-      ("alephium.network.rhone-hard-fork-timestamp", TimeStamp.Max.millis),
-      ("alephium.network.danube-hard-fork-timestamp", TimeStamp.Max.millis)
-    )
-    networkConfig.getHardFork(TimeStamp.now()) is HardFork.Leman
-
-=======
     setHardFork(HardFork.Leman)
->>>>>>> 1556734f
     intercept[AssertionError](callTxScript(script)).getMessage is
       s"Right(TxScriptExeFailed($InvalidMethodModifierBeforeRhone))"
   }
@@ -6932,19 +6820,9 @@
     blockFlow.getSubContractIds(parentContractId, 100, 110) isE (100, AVector.empty)
   }
 
-<<<<<<< HEAD
-  // Inactive instrs check will be enabled in future upgrades
-  ignore should "check inactive instrs when creating contract" in new ContractFixture {
-    override val configValues: Map[String, Any] = Map(
-      ("alephium.network.rhone-hard-fork-timestamp", TimeStamp.Max.millis),
-      ("alephium.network.danube-hard-fork-timestamp", TimeStamp.Max.millis)
-    )
-    networkConfig.getHardFork(TimeStamp.now()) is HardFork.Leman
-=======
   // Inactive instrs check should be enabled for new network upgrades
   it should "check inactive instrs when creating contract" in new ContractFixture {
     setHardFork(HardFork.Leman)
->>>>>>> 1556734f
 
     val code =
       s"""
