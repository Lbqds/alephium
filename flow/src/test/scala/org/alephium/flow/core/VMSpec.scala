// Copyright 2018 The Alephium Authors
// This file is part of the alephium project.
//
// The library is free software: you can redistribute it and/or modify
// it under the terms of the GNU Lesser General Public License as published by
// the Free Software Foundation, either version 3 of the License, or
// (at your option) any later version.
//
// The library is distributed in the hope that it will be useful,
// but WITHOUT ANY WARRANTY; without even the implied warranty of
// MERCHANTABILITY or FITNESS FOR A PARTICULAR PURPOSE. See the
// GNU Lesser General Public License for more details.
//
// You should have received a copy of the GNU Lesser General Public License
// along with the library. If not, see <http://www.gnu.org/licenses/>.

package org.alephium.flow.core

import java.math.BigInteger
import java.nio.charset.StandardCharsets

import scala.collection.mutable.ArrayBuffer

import akka.util.ByteString
import org.scalacheck.Arbitrary.arbitrary
import org.scalacheck.Gen
import org.scalatest.Assertion

import org.alephium.crypto._
import org.alephium.flow.FlowFixture
import org.alephium.flow.mempool.MemPool.AddedToMemPool
import org.alephium.flow.validation.{TxScriptExeFailed, TxValidation}
import org.alephium.io.IOResult
import org.alephium.protocol.{vm, ALPH, Generators, Hash, PublicKey}
import org.alephium.protocol.model._
import org.alephium.protocol.vm._
import org.alephium.ralph.{Compiler, CompoundAssignmentOperator}
import org.alephium.serde._
import org.alephium.util._
import org.alephium.util.Hex.HexStringSyntax

// scalastyle:off file.size.limit method.length number.of.methods
class VMSpec extends AlephiumSpec with Generators {

  it should "not start with private function" in new ContractFixture {
    val input =
      s"""
         |@using(preapprovedAssets = false)
         |TxScript Foo {
         |  return
         |  pub fn foo() -> () {
         |    return
         |  }
         |}
         |""".stripMargin
    val script      = Compiler.compileTxScript(input).rightValue
    val errorScript = StatefulScript.unsafe(AVector(script.methods.head.copy(isPublic = false)))
    intercept[AssertionError](simpleScript(blockFlow, chainIndex, errorScript)).getMessage is
      s"Right(TxScriptExeFailed($ExternalPrivateMethodCall))"
  }

  it should "overflow frame stack" in new FlowFixture {
    val input =
      s"""
         |@using(preapprovedAssets = false)
         |TxScript Foo {
         |  foo(${frameStackMaxSize - 1})
         |
         |  fn foo(n: U256) -> () {
         |    if (n > 0) {
         |      foo(n - 1)
         |    }
         |  }
         |}
         |""".stripMargin
    val script = Compiler.compileTxScript(input).rightValue

    val chainIndex = ChainIndex.unsafe(0, 0)
    intercept[AssertionError](simpleScript(blockFlow, chainIndex, script)).getMessage is
      s"Right(TxScriptExeFailed($OutOfGas))"
    intercept[AssertionError](
      simpleScript(blockFlow, chainIndex, script, gas = 400000)
    ).getMessage is
      s"Right(TxScriptExeFailed($StackOverflow))"
  }

  trait CallFixture extends FlowFixture {
    def access: String

    lazy val input0 =
      s"""
         |Contract Foo(mut x: U256) {
         |  @using(updateFields = true)
         |  $access fn add(a: U256) -> () {
         |    x = x + a
         |    if (a > 0) {
         |      add(a - 1)
         |    }
         |    return
         |  }
         |}
         |""".stripMargin
    lazy val script0          = Compiler.compileContract(input0).rightValue
    lazy val initialMutFields = AVector[Val](Val.U256(U256.Zero))

    lazy val chainIndex = ChainIndex.unsafe(0, 0)
    lazy val fromLockup = getGenesisLockupScript(chainIndex)
    lazy val txScript0 =
      contractCreation(script0, AVector.empty, initialMutFields, fromLockup, ALPH.alph(1))
    lazy val block0 = payableCall(blockFlow, chainIndex, txScript0)
    lazy val contractOutputRef0 =
      TxOutputRef.unsafe(block0.transactions.head, 0).asInstanceOf[ContractOutputRef]
    lazy val contractId0 = ContractId.from(block0.transactions.head.id, 0, chainIndex.from)

    lazy val input1 =
      s"""
         |Contract Foo(mut x: U256) {
         |  @using(updateFields = true)
         |  pub fn add(a: U256) -> () {
         |    x = x + a
         |    if (a > 0) {
         |      add(a - 1)
         |    }
         |    return
         |  }
         |}
         |
         |@using(preapprovedAssets = false)
         |TxScript Bar {
         |  let foo = Foo(#${contractId0.toHexString})
         |  foo.add(4)
         |  return
         |}
         |""".stripMargin
  }

  it should "not call external private function" in new CallFixture {
    val access: String = ""

    addAndCheck(blockFlow, block0, 1)
    checkState(
      blockFlow,
      chainIndex,
      contractId0,
      immFields = AVector.empty,
      initialMutFields,
      contractOutputRef0
    )

    val script1 = Compiler.compileTxScript(input1, 1).rightValue
    intercept[AssertionError](simpleScript(blockFlow, chainIndex, script1)).getMessage is
      s"Right(TxScriptExeFailed($ExternalPrivateMethodCall))"
  }

  it should "handle contract states" in new CallFixture {
    val access: String = "pub"

    addAndCheck(blockFlow, block0, 1)
    checkState(
      blockFlow,
      chainIndex,
      contractId0,
      immFields = AVector.empty,
      initialMutFields,
      contractOutputRef0
    )

    val script1   = Compiler.compileTxScript(input1, 1).rightValue
    val newState1 = AVector[Val](Val.U256(U256.unsafe(10)))
    val block1    = simpleScript(blockFlow, chainIndex, script1)
    addAndCheck(blockFlow, block1, 2)
    checkState(
      blockFlow,
      chainIndex,
      contractId0,
      immFields = AVector.empty,
      newState1,
      contractOutputRef0,
      numAssets = 4
    )

    val newState2 = AVector[Val](Val.U256(U256.unsafe(20)))
    val block2    = simpleScript(blockFlow, chainIndex, script1)
    addAndCheck(blockFlow, block2, 3)
    checkState(
      blockFlow,
      chainIndex,
      contractId0,
      immFields = AVector.empty,
      newState2,
      contractOutputRef0,
      numAssets = 6
    )
  }

  trait ContractFixture extends FlowFixture {
    lazy val chainIndex     = ChainIndex.unsafe(0, 0)
    lazy val genesisLockup  = getGenesisLockupScript(chainIndex)
    lazy val genesisAddress = Address.Asset(genesisLockup)

    def createContractAndCheckState(
        input: String,
        numAssets: Int,
        numContracts: Int,
        initialImmState: AVector[Val] = AVector.empty,
        initialMutState: AVector[Val] = AVector[Val](Val.U256(U256.Zero)),
        tokenIssuanceInfo: Option[TokenIssuance.Info] = None,
        initialAttoAlphAmount: U256 = minimalContractStorageDeposit(
          networkConfig.getHardFork(TimeStamp.now())
        )
    ): (ContractId, ContractOutputRef) = {
      val (contractId, contractOutputRef, _) =
        createContract(
          input,
          initialImmState,
          initialMutState,
          tokenIssuanceInfo,
          initialAttoAlphAmount
        )

      checkState(
        blockFlow,
        chainIndex,
        contractId,
        initialImmState,
        initialMutState,
        contractOutputRef,
        numAssets,
        numContracts
      )

      (contractId, contractOutputRef)
    }

    def callTxScriptMulti(input: Int => String, func: StatefulScript => StatefulScript): Block = {
      val block0 = transfer(blockFlow, chainIndex, numReceivers = 10)
      addAndCheck(blockFlow, block0)
      val newAddresses = block0.nonCoinbase.head.unsigned.fixedOutputs.init.map(_.lockupScript)
      val scripts = AVector.tabulate(newAddresses.length) { index =>
        val script = Compiler.compileTxScript(input(index)).fold(throw _, identity)
        func(script)
      }
      val block1 = simpleScriptMulti(blockFlow, chainIndex, newAddresses, scripts)
      addAndCheck(blockFlow, block1)
      block1
    }

    def testSimpleScript(main: String, gas: Int = 100000) = {
      val script = Compiler.compileTxScript(main).rightValue
      val block  = simpleScript(blockFlow, chainIndex, script, gas)
      addAndCheck(blockFlow, block)
    }

    def failSimpleScript(main: String, failure: ExeFailure) = {
      val script = Compiler.compileTxScript(main).rightValue
      intercept[AssertionError](simpleScript(blockFlow, chainIndex, script)).getMessage is
        s"Right(TxScriptExeFailed($failure))"
    }

    def failCallTxScript(script: StatefulScript, failure: ExeFailure) = {
      intercept[AssertionError](callCompiledTxScript(script)).getMessage is
        s"Right(TxScriptExeFailed($failure))"
    }

    def failCallTxScript(script: String, failure: ExeFailure) = {
      intercept[AssertionError](callTxScript(script)).getMessage is
        s"Right(TxScriptExeFailed($failure))"
    }

    def fail(blockFlow: BlockFlow, block: Block, failure: ExeFailure): Assertion = {
      intercept[AssertionError](addAndCheck(blockFlow, block)).getMessage is
        s"Right(ExistInvalidTx(TxScriptExeFailed($failure)))"
    }

    def fail(
        blockFlow: BlockFlow,
        chainIndex: ChainIndex,
        script: StatefulScript,
        failure: ExeFailure
    ) = {
      intercept[AssertionError](payableCall(blockFlow, chainIndex, script)).getMessage is
        s"Right(TxScriptExeFailed($failure))"
    }

    def pass(
        blockFlow: BlockFlow,
        chainIndex: ChainIndex,
        script: StatefulScript
    ) = {
      val block = payableCall(blockFlow, chainIndex, script)
      addAndCheck(blockFlow, block)
    }

    def checkContractState(
        contractId: String,
        code: String,
        contractAssetRef: ContractOutputRef,
        existed: Boolean
    ): Assertion = {
      val contract    = Compiler.compileContract(code).rightValue
      val worldState  = blockFlow.getBestCachedWorldState(chainIndex.from).rightValue
      val contractKey = ContractId.from(Hex.from(contractId).get).get
      worldState.contractState.exists(contractKey) isE existed
      worldState.outputState.exists(contractAssetRef) isE existed
      worldState.codeState.exists(contract.hash) isE false
      worldState.contractImmutableState.exists(contract.hash) isE true // keep history state always
    }

    def getContractAsset(
        contractId: ContractId,
        chainIndex: ChainIndex = chainIndex
    ): ContractOutput = {
      val worldState = blockFlow.getBestPersistedWorldState(chainIndex.from).rightValue
      worldState.getContractAsset(contractId).rightValue
    }

    def deployAndCheckContractState(
        script: String,
        immFields: AVector[Val],
        mutFields: AVector[Val]
    ) = {
      val block      = callTxScript(script)
      val tx         = block.nonCoinbase.head
      val contractId = ContractId.from(tx.id, tx.unsigned.fixedOutputs.length, tx.fromGroup)
      val worldState = blockFlow.getBestPersistedWorldState(chainIndex.from).fold(throw _, identity)
      val contractState = worldState.getContractState(contractId).rightValue
      contractState.immFields is immFields
      contractState.mutFields is mutFields
    }
  }

  it should "disallow loading upgraded contract in current tx" in new ContractFixture {
    val fooV1Code =
      s"""
         |Contract FooV1() {
         |  pub fn foo() -> () {}
         |}
         |""".stripMargin
    val fooV1 = Compiler.compileContract(fooV1Code).rightValue

    val fooV0Code =
      s"""
         |Contract FooV0() {
         |  pub fn upgrade() -> () {
         |    migrate!(#${Hex.toHexString(serialize(fooV1))})
         |  }
         |}
         |""".stripMargin
    val fooContractId = createContract(fooV0Code)._1.toHexString

    val script =
      s"""
         |TxScript Main {
         |  let fooV0 = FooV0(#$fooContractId)
         |  fooV0.upgrade()
         |  let fooV1 = FooV1(#$fooContractId)
         |  fooV1.foo()
         |}
         |
         |$fooV0Code
         |
         |$fooV1Code
         |""".stripMargin

    intercept[AssertionError](callTxScript(script)).getMessage.startsWith(
      "Right(TxScriptExeFailed(ContractLoadDisallowed"
    ) is true
  }

  it should "create contract and optionally transfer token" in new ContractFixture {
    val code =
      s"""
         |Contract Foo() {
         |  pub fn main() -> () {
         |  }
         |}
         |""".stripMargin

    {
      info("create contract with token")
      val contractId = createContract(
        code,
        initialImmState = AVector.empty,
        initialMutState = AVector.empty,
        Some(TokenIssuance.Info(Val.U256.unsafe(10), None))
      )._1
      val tokenId = TokenId.from(contractId)

      val genesisTokenAmount = getTokenBalance(blockFlow, genesisAddress.lockupScript, tokenId)
      genesisTokenAmount is 0

      val contractAsset = getContractAsset(contractId, chainIndex)
      contractAsset.tokens is AVector((tokenId, U256.unsafe(10)))
    }

    {
      info("create contract and transfer token to asset address")
      val contractId = createContract(
        code,
        initialImmState = AVector.empty,
        initialMutState = AVector.empty,
        Some(TokenIssuance.Info(Val.U256.unsafe(10), Some(genesisLockup)))
      )._1
      val tokenId = TokenId.from(contractId)

      val genesisTokenAmount = getTokenBalance(blockFlow, genesisAddress.lockupScript, tokenId)
      genesisTokenAmount is 10

      val contractAsset = getContractAsset(contractId, chainIndex)
      contractAsset.tokens.length is 0
    }

    {
      info("create contract and transfer token to contract address")
      val contract         = Compiler.compileContract(code).rightValue
      val contractByteCode = Hex.toHexString(serialize(contract))
      val contractAddress  = Address.contract(ContractId.random)
      val encodedMutFields = Hex.toHexString(serialize[AVector[Val]](AVector.empty))

      val script: String =
        s"""
           |TxScript Main {
           |  createContractWithToken!{ @$genesisAddress -> ALPH: 1 alph }(#$contractByteCode, #, #$encodedMutFields, 1, @${contractAddress.toBase58})
           |}
           |""".stripMargin

      failCallTxScript(script, InvalidAssetAddress(contractAddress))
    }
  }

  it should "support zero amount with tokenRemaining!()" in new ContractFixture {
    val randomAddress = Address.contract(ContractId.random)
    val script =
      s"""
         |TxScript Main {
         |  assert!(tokenRemaining!(@$genesisAddress, ALPH) > 0, 0)
         |  assert!(tokenRemaining!(@$genesisAddress, #${TokenId.random.toHexString}) == 0, 0)
         |  assert!(tokenRemaining!(@$randomAddress, ALPH) == 0, 0)
         |  assert!(tokenRemaining!(@$randomAddress, #${TokenId.random.toHexString}) == 0, 0)
         |}
         |""".stripMargin

    callTxScript(script)
  }

  it should "transfer ALPH by token id" in new ContractFixture {
    val foo =
      s"""
         |Contract Foo() {
         |  @using(preapprovedAssets = true, assetsInContract = true)
         |  pub fn foo(sender: Address) -> () {
         |    let senderAlph = tokenRemaining!(sender, ALPH)
         |    assert!(tokenRemaining!(sender, ALPH) == senderAlph, 0)
         |    let contractAlph = tokenRemaining!(selfAddress!(), ALPH)
         |    assert!(tokenRemaining!(selfAddress!(), ALPH) == contractAlph, 0)
         |
         |    transferTokenToSelf!(sender, ALPH, 1 alph)
         |    assert!(tokenRemaining!(sender, ALPH) == senderAlph - 1 alph, 0)
         |    transferTokenFromSelf!(sender, ALPH, 0.1 alph)
         |    assert!(tokenRemaining!(selfAddress!(), ALPH) == contractAlph - 0.1 alph, 0)
         |    transferToken!(sender, selfAddress!(), ALPH, 1 alph)
         |    assert!(tokenRemaining!(sender, ALPH) == senderAlph - 2 alph, 0)
         |  }
         |}
         |""".stripMargin
    val fooId = createContract(foo)._1

    val script =
      s"""
         |TxScript Main {
         |  Foo(#${fooId.toHexString}).foo{@$genesisAddress -> ALPH: 3 alph}(@$genesisAddress)
         |}
         |$foo
         |""".stripMargin

    callTxScript(script)

    val worldState    = blockFlow.getBestPersistedWorldState(chainIndex.from).rightValue
    val contractAsset = worldState.getContractAsset(fooId).rightValue
    contractAsset.amount is ALPH.alph(2)
  }

  it should "work with negative operation on I256 expression" in new ContractFixture {
    def codeWithExpr(expr: String) =
      s"""
         |Contract TestContract(mut x: I256) {
         |  pub fn negativeX() -> () {
         |    x = -${expr}
         |  }
         |}
         |""".stripMargin

    def scriptWithCode(code: String, contractId: String): String = {
      s"""
         |TxScript Operate() {
         |  TestContract(#$contractId).negativeX()
         |}
         |
         |$code
         |""".stripMargin
    }

    def verifyXValue(code: String, contractId: ContractId, xValue: Int) = {
      callTxScript(scriptWithCode(code, contractId.toHexString))
      val worldState = blockFlow.getBestPersistedWorldState(chainIndex.from).fold(throw _, identity)
      val contractState = worldState.getContractState(contractId).rightValue
      contractState.mutFields(0) is Val.I256(I256.unsafe(xValue))
    }

    def verify(xExpr: String) = {
      val code = codeWithExpr(xExpr)
      val contractId = createContract(
        code,
        initialMutState = AVector[Val](Val.I256(I256.One))
      )._1

      verifyXValue(code, contractId, xValue = -1)
      verifyXValue(code, contractId, xValue = 1)
      verifyXValue(code, contractId, xValue = -1)
      verifyXValue(code, contractId, xValue = 1)
    }

    verify("x")
    verify("((x + 1i) * 2i / 2i - 1i)")
  }

  it should "report error with negative operation on non-I256 expressions" in new ContractFixture {
    def codeWithType(typ: String) =
      s"""
         |Contract TestContract(mut x: ${typ}) {
         |  pub fn negativeX() -> () {
         |    x = -x
         |  }
         |}
         |""".stripMargin

    def verifyErrorMessage(typ: String) = {
      val codeWithU256 = codeWithType(typ)
      Compiler
        .compileContract(codeWithU256)
        .leftValue
        .message is s"Invalid param types List($typ) for - operator"
    }

    verifyErrorMessage("U256")
    verifyErrorMessage("Bool")
    verifyErrorMessage("ByteVec")
    verifyErrorMessage("Address")
  }

  it should "create contract and transfer tokens from the contract" in new ContractFixture {
    val code =
      s"""
         |Contract ShinyToken() {
         |  @using(assetsInContract = true)
         |  pub fn transfer(to: Address, amount: U256) -> () {
         |    transferTokenFromSelf!(to, selfTokenId!(), amount)
         |    transferTokenFromSelf!(to, ALPH, dustAmount!())
         |  }
         |}
         |""".stripMargin

    def script(shinyTokenId: String, to: String, amount: U256): String =
      s"""
         |TxScript Transfer() {
         |  ShinyToken(#$shinyTokenId).transfer(@$to, ${amount.v})
         |}
         |
         |$code
         |""".stripMargin

    info("create contract with token")
    val contractId = createContract(
      code,
      initialImmState = AVector.empty,
      initialMutState = AVector.empty,
      Some(TokenIssuance.Info(Val.U256.unsafe(1000), None)),
      ALPH.alph(10000)
    )._1
    val tokenId = TokenId.from(contractId)

    getTokenBalance(blockFlow, genesisAddress.lockupScript, tokenId) is 0

    val contractAsset = getContractAsset(contractId, chainIndex)
    contractAsset.tokens is AVector((tokenId, U256.unsafe(1000)))
    contractAsset.amount is ALPH.alph(10000)

    info("transfer token to genesisAddress")
    callTxScript(script(tokenId.toHexString, genesisAddress.toBase58, 10))
    getTokenBalance(blockFlow, genesisAddress.lockupScript, tokenId) is 10

    info("transfer token from contract to address in group 0")
    val (privateKey0, publicKey0) = GroupIndex.unsafe(0).generateKey
    val address0                  = Address.p2pkh(publicKey0)
    callTxScript(script(tokenId.toHexString, address0.toBase58, 100))
    getTokenBalance(blockFlow, address0.lockupScript, tokenId) is 100
    getAlphBalance(blockFlow, address0.lockupScript) is dustUtxoAmount

    info("fail to transfer token from contract to address in group 1")
    val (_, publicKey1) = GroupIndex.unsafe(1).generateKey
    val address1        = Address.p2pkh(publicKey1)
    address1.groupIndex.value is 1
    intercept[AssertionError](callTxScript(script(tokenId.toHexString, address1.toBase58, 50)))
      .getMessage() is "Right(InvalidOutputGroupIndex)"

    info("transfer some ALPH to adress in group 0")
    val genesisPrivateKey = genesisKeys(chainIndex.from.value)._1
    val block = transfer(
      blockFlow,
      genesisPrivateKey,
      address0.lockupScript,
      AVector.empty[(TokenId, U256)],
      ALPH.oneAlph
    )
    addAndCheck(blockFlow, block)
    getAlphBalance(blockFlow, address0.lockupScript) is (dustUtxoAmount + ALPH.oneAlph)

    info("transfer token from address in group 0 to address in group 1")
    val tokens: AVector[(TokenId, U256)] = AVector(tokenId -> 10)
    transfer(
      blockFlow,
      privateKey0,
      address1.lockupScript,
      tokens,
      dustUtxoAmount
    )
  }

  it should "enforce using contract assets" in new ContractFixture {
    val bar =
      s"""
         |Contract Bar() {
         |  @using(assetsInContract = true)
         |  pub fn bar() -> () {
         |    transferTokenFromSelf!(callerAddress!(), ALPH, minimalContractDeposit!())
         |  }
         |}
         |""".stripMargin
    val (barContractId, _, _) =
      createContract(bar, initialAttoAlphAmount = minimalAlphInContract * 2)
    getContractAsset(barContractId).amount is minimalAlphInContract * 2

    val foo =
      s"""
         |Contract Foo(bar: Bar) {
         |  @using(assetsInContract = enforced)
         |  pub fn foo() -> () {
         |    bar.bar()
         |  }
         |}
         |$bar
         |""".stripMargin
    val (fooContractId, _, _) = createContract(foo, AVector(Val.ByteVec(barContractId.bytes)))
    getContractAsset(fooContractId).amount is minimalAlphInContract

    val script =
      s"""
         |TxScript Main {
         |  Foo(#${fooContractId.toHexString}).foo()
         |}
         |$foo
         |""".stripMargin
    callTxScript(script, chainIndex)
    getContractAsset(barContractId).amount is minimalAlphInContract
    getContractAsset(fooContractId).amount is minimalAlphInContract * 2
  }

  it should "route contract calls" in new ContractFixture {
    val foo =
      s"""
         |Contract Foo() {
         |  pub fn foo(caller: Address) -> () {
         |    assert!(callerAddress!() == caller, 0)
         |    assert!(externalCallerAddress!() == caller, 1)
         |
         |    bar(caller)
         |  }
         |
         |  fn bar(caller: Address) -> () {
         |    assert!(callerAddress!() == selfAddress!(), 2)
         |    assert!(externalCallerAddress!() == caller, 3)
         |  }
         |}
         |""".stripMargin
    val fooId = createContract(foo)._1

    val bar =
      s"""
         |Contract Bar(foo: Foo) {
         |  @using(preserveCaller = true)
         |  pub fn bax(caller: Address) -> () {
         |    foo.foo(caller)
         |  }
         |
         |  pub fn bay(caller: Address) -> () {
         |    foo.foo(caller)
         |  }
         |
         |  pub fn baz(caller: Address) -> () {
         |    bax(caller)
         |  }
         |
         |  @using(preserveCaller = true)
         |  pub fn bar(caller: Address) -> () {
         |    bax(caller)
         |  }
         |}
         |$foo
         |""".stripMargin
    val barId      = createContract(bar, AVector(Val.ByteVec(fooId.bytes)))._1
    val barAddress = Address.contract(barId)

    val callBar =
      s"""
         | TxScript Main {
         |   let bar = Bar(#${barId.toHexString})
         |   bar.bax(@$genesisAddress)
         |   bar.bay(@$barAddress)
         |   bar.baz(@$barAddress)
         |   bar.bar(@$genesisAddress)
         | }
         | $bar
         |""".stripMargin
    callTxScript(callBar)
  }

  it should "burn token" in new ContractFixture {
    val contract =
      s"""
         |Contract Foo() {
         |  @using(assetsInContract = true)
         |  pub fn mint() -> () {
         |    transferTokenFromSelf!(@$genesisAddress, selfTokenId!(), 2 alph)
         |  }
         |
         |  @using(preapprovedAssets = true, assetsInContract = true)
         |  pub fn burn() -> () {
         |    burnToken!(@$genesisAddress, selfTokenId!(), 1 alph)
         |    burnToken!(selfAddress!(), selfTokenId!(), 1 alph)
         |  }
         |}
         |""".stripMargin
    val contractId =
      createContract(
        contract,
        AVector.empty,
        AVector.empty,
        Some(TokenIssuance.Info(ALPH.alph(5)))
      )._1
    val tokenId = TokenId.from(contractId)

    val mint =
      s"""
         |TxScript Main {
         |  let foo = Foo(#${contractId.toHexString})
         |  foo.mint()
         |}
         |
         |$contract
         |""".stripMargin
    callTxScript(mint)
    val contractAsset0 = getContractAsset(contractId, chainIndex)
    contractAsset0.lockupScript is LockupScript.p2c(contractId)
    contractAsset0.tokens is AVector(tokenId -> ALPH.alph(3))
    val tokenAmount0 = getTokenBalance(blockFlow, genesisAddress.lockupScript, tokenId)
    tokenAmount0 is ALPH.alph(2)

    val burn =
      s"""
         |TxScript Main {
         |  let foo = Foo(#${contractId.toHexString})
         |  foo.burn{@$genesisAddress -> #${contractId.toHexString}: 2 alph}()
         |}
         |
         |$contract
         |""".stripMargin
    callTxScript(burn)
    val contractAsset1 = getContractAsset(contractId, chainIndex)
    contractAsset1.lockupScript is LockupScript.p2c(contractId)
    contractAsset1.tokens is AVector(tokenId -> ALPH.alph(2))
    val tokenAmount1 = getTokenBalance(blockFlow, genesisAddress.lockupScript, tokenId)
    tokenAmount1 is ALPH.alph(1)
  }

  it should "lock assets" in new ContractFixture {
    val token =
      s"""
         |Contract Foo() {
         |  @using(assetsInContract = true)
         |  pub fn mint() -> () {
         |    transferTokenFromSelf!(@$genesisAddress, selfTokenId!(), 10 alph)
         |  }
         |}
         |""".stripMargin

    import org.alephium.protocol.model.TokenId.tokenIdOrder
    val _tokenId0 =
      TokenId.from(
        createContract(
          token,
          AVector.empty,
          AVector.empty,
          Some(TokenIssuance.Info(ALPH.alph(100)))
        )._1
      )
    val _tokenId1 =
      TokenId.from(
        createContract(
          token,
          AVector.empty,
          AVector.empty,
          Some(TokenIssuance.Info(ALPH.alph(100)))
        )._1
      )
    val Seq(tokenId0, tokenId1) = Seq(_tokenId0, _tokenId1).sorted
    val tokenId0Hex             = tokenId0.toHexString
    val tokenId1Hex             = tokenId1.toHexString

    val mint =
      s"""
         |TxScript Main {
         |  let token0 = Foo(#$tokenId0Hex)
         |  token0.mint()
         |  let token1 = Foo(#$tokenId1Hex)
         |  token1.mint()
         |}
         |
         |$token
         |""".stripMargin
    callTxScript(mint)

    val timestamp0 = TimeStamp.now().plusHoursUnsafe(1)
    val timestamp1 = TimeStamp.now().plusHoursUnsafe(2)
    val timestamp2 = TimeStamp.now().plusHoursUnsafe(3)
    val lock =
      s"""
         |TxScript Main {
         |  let timestamp0 = ${timestamp0.millis}
         |  let timestamp1 = ${timestamp1.millis}
         |  let timestamp2 = ${timestamp2.millis}
         |
         |  lockApprovedAssets!{ @$genesisAddress -> ALPH: 0.01 alph }(@$genesisAddress, timestamp0)
         |
         |  lockApprovedAssets!{
         |    @$genesisAddress -> ALPH: 0.02 alph, #$tokenId0Hex: 0.03 alph
         |  }(@$genesisAddress, timestamp1)
         |
         |  lockApprovedAssets!{
         |    @$genesisAddress -> ALPH: 0.04 alph, #$tokenId0Hex: 0.05 alph, #$tokenId1Hex: 0.06 alph
         |  }(@$genesisAddress, timestamp2)
         |}
         |
         |$token
         |""".stripMargin

    val tx = callTxScript(lock).nonCoinbase(0)

    def checkOutput(
        index: Int,
        timestamp: TimeStamp,
        alphAmount: U256,
        tokens: (TokenId, U256)*
    ) = {
      tx.generatedOutputs(index) is AssetOutput(
        alphAmount,
        genesisAddress.lockupScript,
        timestamp,
        AVector.from(tokens),
        ByteString.empty
      )
    }

    checkOutput(0, timestamp0, ALPH.cent(1))
    checkOutput(1, timestamp1, dustUtxoAmount, tokenId0 -> ALPH.cent(3))
    checkOutput(2, timestamp1, ALPH.cent(2) - dustUtxoAmount)
    checkOutput(3, timestamp2, dustUtxoAmount, tokenId0 -> ALPH.cent(5))
    checkOutput(4, timestamp2, dustUtxoAmount, tokenId1 -> ALPH.cent(6))
    checkOutput(5, timestamp2, ALPH.cent(4) - (dustUtxoAmount * 2))
  }

  trait UseAllContractAssetsFixture extends ContractFixture {
    lazy val input =
      """
        |Contract Foo() {
        |  @using(assetsInContract = true)
        |  pub fn foo(address: Address) -> () {
        |    transferTokenFromSelf!(address, ALPH, tokenRemaining!(selfAddress!(), ALPH))
        |  }
        |}
        |""".stripMargin

    lazy val contractId =
      createContractAndCheckState(input, 2, 2, initialMutState = AVector.empty)._1

    lazy val main =
      s"""
         |TxScript Main {
         |  let foo = Foo(#${contractId.toHexString})
         |  foo.foo(@${genesisAddress.toBase58})
         |}
         |
         |$input
         |""".stripMargin

    lazy val script = Compiler.compileTxScript(main).rightValue
  }

  it should "not use up contract assets: Rhone" in new UseAllContractAssetsFixture {
    setHardFork(HardFork.Rhone)
    fail(blockFlow, chainIndex, script, EmptyContractAsset(Address.contract(contractId)))
  }

  it should "be able to use up contract assets: Danube" in new UseAllContractAssetsFixture {
    setHardForkSince(HardFork.Danube)
    pass(blockFlow, chainIndex, script)
  }

  it should "use latest worldstate when call external functions" in new ContractFixture {
    val input0 =
      s"""
         |Contract Foo(mut x: U256) {
         |  pub fn get() -> (U256) {
         |    return x
         |  }
         |
         |  @using(updateFields = true)
         |  pub fn foo(foo: ByteVec, bar: ByteVec) -> () {
         |    x = x + 10
         |    x = Bar(bar).bar(foo)
         |    return
         |  }
         |}
         |
         |Contract Bar() {
         |  pub fn bar(foo: ByteVec) -> (U256) {
         |    return Foo(foo).get() + 100
         |  }
         |}
         |""".stripMargin
    val (contractKey0, contractOutputRef0) = createContractAndCheckState(input0, 2, 2)

    val input1 =
      s"""
         |Contract Bar() {
         |  pub fn bar(foo: ByteVec) -> (U256) {
         |    return Foo(foo).get() + 100
         |  }
         |}
         |
         |Contract Foo(mut x: U256) {
         |  pub fn get() -> (U256) {
         |    return x
         |  }
         |
         |  @using(updateFields = true)
         |  pub fn foo(foo: ByteVec, bar: ByteVec) -> () {
         |    x = x + 10
         |    x = Bar(bar).bar(foo)
         |    return
         |  }
         |}
         |
         |""".stripMargin
    val contractId1 = createContractAndCheckState(
      input1,
      3,
      3,
      initialImmState = AVector.empty,
      initialMutState = AVector.empty
    )._1

    val main =
      s"""
         |@using(preapprovedAssets = false)
         |TxScript Main {
         |  let foo = Foo(#${contractKey0.toHexString})
         |  foo.foo(#${contractKey0.toHexString}, #${contractId1.toHexString})
         |}
         |
         |Contract Foo(mut x: U256) {
         |  pub fn get() -> (U256) {
         |    return x
         |  }
         |
         |  @using(updateFields = true)
         |  pub fn foo(foo: ByteVec, bar: ByteVec) -> () {
         |    x = x + 10
         |    x = Bar(bar).bar(foo)
         |    return
         |  }
         |}
         |""".stripMargin
    val newMutFields = AVector[Val](Val.U256(U256.unsafe(110)))
    testSimpleScript(main)

    val worldState = blockFlow.getBestPersistedWorldState(chainIndex.from).fold(throw _, identity)
    worldState.getContractStates().rightValue.length is 3

    checkState(
      blockFlow,
      chainIndex,
      contractKey0,
      immFields = AVector.empty,
      newMutFields,
      contractOutputRef0,
      numAssets = 5, // 3 + 1 coinbase output + 1 transfer in simple script tx
      numContracts = 3
    )
  }

  it should "issue new token" in new ContractFixture {
    val input =
      s"""
         |Contract Foo() {
         |  pub fn foo() -> () {
         |    return
         |  }
         |}
         |""".stripMargin
    val contractKey = createContractAndCheckState(
      input,
      2,
      2,
      tokenIssuanceInfo = Some(TokenIssuance.Info(10000000)),
      initialImmState = AVector.empty,
      initialMutState = AVector.empty
    )._1
    val tokenId = TokenId.from(contractKey)

    val worldState = blockFlow.getBestPersistedWorldState(chainIndex.from).fold(throw _, identity)
    worldState.getContractStates().rightValue.length is 2
    worldState.getContractOutputs(ByteString.empty, Int.MaxValue).rightValue.foreach {
      case (ref, output) =>
        if (ref != ContractOutputRef.forSMT) {
          output.tokens.head is (tokenId -> U256.unsafe(10000000))
        }
    }
  }

  // scalastyle:off method.length
  it should "test operators" in new ContractFixture {
    // scalastyle:off no.equal
    def expect(out: Int) =
      s"""
         |@using(preapprovedAssets = false)
         |TxScript Inverse {
         |  let x = 10973
         |  let mut y = 1
         |  let mut i = 0
         |  while (i <= 8) {
         |    y = y ⊗ (2 ⊖ x ⊗ y)
         |    i = i + 1
         |  }
         |  let r = x ⊗ y
         |  assert!(r == $out, 0)
         |
         |  test()
         |
         |  fn test() -> () {
         |    assert!((33 + 2 - 3) * 5 / 7 % 11 == 0, 0)
         |    assert!(3 ** 0 + 1 == 2, 0)
         |    assert!(3 ** 3 - 1 == 26, 0)
         |    assert!(3 * 3 ** 2 == 27, 0)
         |    assert!(10 ** 18 == 1 alph, 0)
         |    assert!(-3 ** 2 == 9i, 0)
         |    assert!(-3 ** 3 == -27, 0)
         |    assert!(8 / 2 ** 2 + 1 == 3, 0)
         |    assert!(2 |**| 256 == 0, 0)
         |    assert!(8 / 2 |**| 2 - 1 == 1, 0)
         |    let a = 2 ** 255 + 1
         |    assert!(a |**| 3 == a, 0)
         |
         |    assert!(mulModN!(2, 3, 4) == 2, 0)
         |    assert!(mulModN!(1 << 128, 1 << 128, u256Max!()) == 1, 0)
         |    assert!(mulModN!(1 << 128, 1 << 128, u256Max!() - 1) == 2, 0)
         |    assert!(mulModN!(u256Max!(), u256Max!(), u256Max!()) == 0, 0)
         |
         |    assert!(addModN!(2, 3, 4) == 1, 0)
         |    assert!(addModN!(1 << 128, 1 << 128, u256Max!()) == 1 << 129, 0)
         |    assert!(addModN!(1 << 255, 1 << 255, u256Max!()) == 1, 0)
         |    assert!(addModN!(u256Max!(), u256Max!(), u256Max!()) == 0, 0)
         |    assert!(addModN!(u256Max!(), 1, u256Max!()) == 1, 0)
         |    assert!(addModN!(1, u256Max!(), u256Max!()) == 1, 0)
         |
         |    assert!(u256Max!() == ${U256.MaxValue}, 0)
         |    assert!(i256Max!() == ${I256.MaxValue}i, 0)
         |    assert!(i256Min!() == ${I256.MinValue}i, 0)
         |
         |    let x = 0
         |    let y = 1
         |    assert!(x << 1 == 0, 0)
         |    assert!(x >> 1 == 0, 0)
         |    assert!(y << 1 == 2, 0)
         |    assert!(y >> 1 == 0, 0)
         |    assert!(y << 255 != 0, 0)
         |    assert!(y << 256 == 0, 0)
         |    assert!(x & x == 0, 0)
         |    assert!(x & y == 0, 0)
         |    assert!(y & y == 1, 0)
         |    assert!(x | x == 0, 0)
         |    assert!(x | y == 1, 0)
         |    assert!(y | y == 1, 0)
         |    assert!(x ^ x == 0, 0)
         |    assert!(x ^ y == 1, 0)
         |    assert!(y ^ y == 0, 0)
         |
         |    assert!((x < y) == true, 0)
         |    assert!((x <= y) == true, 0)
         |    assert!((x < x) == false, 0)
         |    assert!((x <= x) == true, 0)
         |    assert!((x > y) == false, 0)
         |    assert!((x >= y) == false, 0)
         |    assert!((x > x) == false, 0)
         |    assert!((x >= x) == true, 0)
         |
         |    assert!((true && true) == true, 0)
         |    assert!((true && false) == false, 0)
         |    assert!((false && false) == false, 0)
         |    assert!((true || true) == true, 0)
         |    assert!((true || false) == true, 0)
         |    assert!((false || false) == false, 0)
         |
         |    assert!(!true == false, 0)
         |    assert!(!false == true, 0)
         |    assert!((2 * (if (true) 1 else 2)) / 2 == 1, 0)
         |  }
         |}
         |""".stripMargin
    // scalastyle:on no.equal

    testSimpleScript(expect(1))
    failSimpleScript(expect(2), AssertionFailedWithErrorCode(None, 0))
  }
  // scalastyle:on method.length

  // scalastyle:off no.equal
  it should "test ByteVec instructions" in new ContractFixture {
    def encode[T: Serde](t: T): String = Hex.toHexString(serialize(t))

    val i256    = UnsecureRandom.nextI256()
    val u256    = UnsecureRandom.nextU256()
    val address = Address.from(LockupScript.p2c(ContractId.random))
    val bytes0  = Hex.toHexString(Hash.random.bytes)
    val bytes1  = Hex.toHexString(Hash.random.bytes)

    val main: String =
      s"""
         |@using(preapprovedAssets = false)
         |TxScript ByteVecTest {
         |  assert!(toByteVec!(true) == #${encode(true)}, 0)
         |  assert!(toByteVec!(false) == #${encode(false)}, 0)
         |  assert!(toByteVec!(${i256}i) == #${encode(i256)}, 0)
         |  assert!(toByteVec!(${u256}) == #${encode(u256)}, 0)
         |  assert!(toByteVec!(@${address.toBase58}) == #${encode(address.lockupScript)}, 0)
         |  assert!(# ++ #$bytes0 == #$bytes0, 0)
         |  assert!(#$bytes0 ++ # == #$bytes0, 0)
         |  assert!((#${bytes0} ++ #${bytes1}) == #${bytes0 ++ bytes1}, 0)
         |  assert!(size!(toByteVec!(true)) == 1, 0)
         |  assert!(size!(toByteVec!(false)) == 1, 0)
         |  assert!(size!(toByteVec!(@${address.toBase58})) == 33, 0)
         |  assert!(size!(#${bytes0} ++ #${bytes1}) == 64, 0)
         |  assert!(zeros!(2) == #0000, 0)
         |  assert!(nullContractAddress!() == @${Address.contract(ContractId.zero)}, 0)
         |  assert!(nullContractAddress!() == @tgx7VNFoP9DJiFMFgXXtafQZkUvyEdDHT9ryamHJYrjq, 0)
         |  assert!(ALPH == zeros!(32), 0)
         |  assert!(ALPH == #0000000000000000000000000000000000000000000000000000000000000000, 0)
         |}
         |""".stripMargin

    testSimpleScript(main)
  }

  it should "test minimalContractDeposit and mapEntryDeposit" in new ContractFixture {
    val main: String =
      s"""
         |@using(preapprovedAssets = false)
         |TxScript Main {
         |  assert!(minimalContractDeposit!() == 0.1 alph, 0)
         |  assert!(mapEntryDeposit!() == minimalContractDeposit!(), 0)
         |}
         |""".stripMargin

    testSimpleScript(main)
  }

  it should "test conversion functions" in new ContractFixture {
    val main: String =
      s"""
         |@using(preapprovedAssets = false)
         |TxScript ByteVecTest {
         |  assert!(toI256!(1) == 1i, 0)
         |  assert!(toU256!(1i) == 1, 0)
         |  assert!(toByteVec!(true) == #01, 0)
         |  assert!(toByteVec!(false) == #00, 0)
         |}
         |""".stripMargin

    testSimpleScript(main)
  }

  it should "test CopyCreateContractWithToken instruction" in new ContractFixture {
    val fooContract =
      s"""
         |Contract Foo() {
         |  pub fn foo() -> () {
         |  }
         |}
         |""".stripMargin

    val contractId = createContract(fooContract)._1.toHexString

    val encodedState     = Hex.toHexString(serialize[AVector[Val]](AVector.empty))
    val encodedImmFields = encodedState
    val encodedMutFields = encodedState
    val tokenAmount      = ALPH.oneNanoAlph

    {
      info("copy create contract with token")
      val script: String =
        s"""
           |TxScript Main {
           |  copyCreateContractWithToken!{ @$genesisAddress -> ALPH: 1 alph }(#$contractId, #$encodedImmFields, #$encodedMutFields, ${tokenAmount.v})
           |}
           |""".stripMargin

      val block          = callTxScript(script)
      val transaction    = block.nonCoinbase.head
      val contractOutput = transaction.generatedOutputs(0).asInstanceOf[ContractOutput]
      val tokenId        = TokenId.from(contractOutput.lockupScript.contractId)
      contractOutput.tokens is AVector((tokenId, tokenAmount))
    }

    {
      info("copy create contract and transfer token to asset address")
      val script: String =
        s"""
           |TxScript Main {
           |  copyCreateContractWithToken!{ @$genesisAddress -> ALPH: 1 alph }(#$contractId, #$encodedImmFields, #$encodedMutFields, ${tokenAmount.v}, @${genesisAddress.toBase58})
           |}
           |""".stripMargin

      val block          = callTxScript(script)
      val transaction    = block.nonCoinbase.head
      val contractOutput = transaction.generatedOutputs(0).asInstanceOf[ContractOutput]
      val tokenId        = TokenId.unsafe(contractOutput.lockupScript.contractId.value)
      contractOutput.tokens.length is 0
      getTokenBalance(blockFlow, genesisAddress.lockupScript, tokenId) is tokenAmount
    }

    {
      info("copy create contract and transfer token to contract address")
      val contractAddress = Address.contract(ContractId.random)
      val script: String =
        s"""
           |TxScript Main {
           |  copyCreateContractWithToken!{ @$genesisAddress -> ALPH: 1 alph }(#$contractId, #$encodedImmFields, #$encodedMutFields, ${tokenAmount.v}, @${contractAddress.toBase58})
           |}
           |""".stripMargin

      failCallTxScript(script, InvalidAssetAddress(contractAddress))
    }
  }

  // scalastyle:off no.equal
  it should "test contract instructions" in new ContractFixture {
    def createContractExtended(input: String): (String, String, String, String) = {
      val contractId    = createContract(input)._1
      val worldState    = blockFlow.getBestPersistedWorldState(chainIndex.from).rightValue
      val contractState = worldState.getContractState(contractId).rightValue
      val address       = Address.Contract(LockupScript.p2c(contractId)).toBase58
      (
        contractId.toHexString,
        address,
        contractState.initialStateHash.toHexString,
        contractState.codeHash.toHexString
      )
    }

    val foo =
      s"""
         |Contract Foo() {
         |  pub fn foo(fooId: ByteVec, fooHash: ByteVec, fooCodeHash: ByteVec, barId: ByteVec, barHash: ByteVec, barCodeHash: ByteVec, barAddress: Address) -> () {
         |    assert!(selfContractId!() == fooId, 0)
         |    assert!(contractInitialStateHash!(fooId) == fooHash, 0)
         |    assert!(contractInitialStateHash!(barId) == barHash, 0)
         |    assert!(contractCodeHash!(fooId) == fooCodeHash, 0)
         |    assert!(contractCodeHash!(barId) == barCodeHash, 0)
         |    assert!(callerContractId!() == barId, 0)
         |    assert!(callerAddress!() == barAddress, 0)
         |    assert!(externalCallerContractId!() == barId, 0)
         |    assert!(externalCallerAddress!() == barAddress, 0)
         |    assert!(callerInitialStateHash!() == barHash, 0)
         |    assert!(callerCodeHash!() == barCodeHash, 0)
         |    assert!(isCalledFromTxScript!() == false, 0)
         |    assert!(isAssetAddress!(barAddress) == false, 0)
         |    assert!(isContractAddress!(barAddress) == true, 0)
         |
         |    foofoo(barAddress)
         |  }
         |
         |  fn foofoo(barAddress: Address) -> () {
         |    assert!(callerAddress!() == selfAddress!(), 0)
         |    assert!(externalCallerAddress!() == barAddress, 0)
         |  }
         |}
         |""".stripMargin
    val (fooId, _, fooHash, fooCodeHash) = createContractExtended(foo)

    val bar =
      s"""
         |Contract Bar() {
         |  @using(preapprovedAssets = true)
         |  pub fn bar(fooId: ByteVec, fooHash: ByteVec, fooCodeHash: ByteVec, barId: ByteVec, barHash: ByteVec, barCodeHash: ByteVec, barAddress: Address) -> () {
         |    assert!(selfContractId!() == barId, 0)
         |    assert!(selfAddress!() == barAddress, 0)
         |    assert!(contractInitialStateHash!(fooId) == fooHash, 0)
         |    assert!(contractInitialStateHash!(barId) == barHash, 0)
         |    Foo(#$fooId).foo(fooId, fooHash, fooCodeHash, barId, barHash, barCodeHash, barAddress)
         |    assert!(isCalledFromTxScript!() == true, 0)
         |    assert!(isAssetAddress!(@$genesisAddress) == true, 0)
         |    assert!(isContractAddress!(@$genesisAddress) == false, 0)
         |  }
         |}
         |
         |$foo
         |""".stripMargin
    val (barId, barAddress, barHash, barCodeHash) = createContractExtended(bar)

    def main(state: String) =
      s"""
         |TxScript Main {
         |  Bar(#$barId).bar{ @$genesisAddress -> ALPH: 1 alph }(#$fooId, #$fooHash, #$fooCodeHash, #$barId, #$barHash, #$barCodeHash, @$barAddress)
         |  copyCreateContract!{ @$genesisAddress -> ALPH: 1 alph }(#$fooId, #00, #$state)
         |}
         |$bar
         |""".stripMargin

    {
      val script = Compiler.compileTxScript(main("00")).rightValue
      val block  = payableCall(blockFlow, chainIndex, script)
      addAndCheck(blockFlow, block)
    }

    {
      info("Try to create a new contract with invalid number of fields")
      val script = Compiler.compileTxScript(main("010001")).rightValue
      fail(blockFlow, chainIndex, script, InvalidFieldLength)
    }
  }

  it should "test contractIdToAddress instruction" in new ContractFixture {
    def success(): String = {
      val contractId       = ContractId.generate
      val address: Address = Address.contract(contractId)
      val addressHex       = Hex.toHexString(serialize(address.lockupScript))
      s"""
         |@using(preapprovedAssets = false)
         |TxScript Main {
         |  let address = contractIdToAddress!(#${contractId.toHexString})
         |  assert!(byteVecToAddress!(#$addressHex) == address, 0)
         |}
         |""".stripMargin
    }

    testSimpleScript(success())

    def genBytes(length: Int): ByteString = {
      ByteString(Gen.listOfN(length, arbitrary[Byte]).sample.get)
    }
    def failure(bs: ByteString): String = {
      val contractId = new Blake2b(bs)
      s"""
         |@using(preapprovedAssets = false)
         |TxScript Main {
         |  contractIdToAddress!(#${contractId.toHexString})
         |}
         |""".stripMargin
    }

    val bytes31 = genBytes(31)
    failSimpleScript(failure(bytes31), InvalidContractId(bytes31))
    val bytes33 = genBytes(33)
    failSimpleScript(failure(bytes33), InvalidContractId(bytes33))
  }

  it should "test addressToContractId builtin" in new ContractFixture with LockupScriptGenerators {
    def success(lockupScript: LockupScript.P2C) =
      s"""
         |@using(preapprovedAssets = false)
         |TxScript Main {
         |  let address = @${Address.from(lockupScript).toBase58}
         |  assert!(addressToContractId!(address) == #${lockupScript.contractId.toHexString}, 0)
         |}
         |""".stripMargin

    forAll(p2cLockupGen(GroupIndex.unsafe(0))) { lockupScript =>
      testSimpleScript(success(lockupScript))
    }

    def failure(lockupScript: LockupScript.Asset) =
      s"""
         |@using(preapprovedAssets = false)
         |TxScript Main {
         |  addressToContractId!(@${Address.from(lockupScript).toBase58})
         |}
         |""".stripMargin

    forAll(assetLockupGen(GroupIndex.unsafe(0))) { lockupScript =>
      failSimpleScript(failure(lockupScript), AssertionFailed)
    }
  }

  it should "test groupOfAddress builtin" in new ContractFixture {
    override val configValues: Map[String, Any] =
      Map(("alephium.broker.groups", 4), ("alephium.broker.broker-num", 1))

    val script =
      s"""
         |@using(preapprovedAssets = false)
         |TxScript Main {
         |  assert!(groupOfAddress!(@226T1XspViny5o6Ce1jQR6UCGrDXuq5NBVoCFNufMEWBZ) == 0, 0)
         |  assert!(groupOfAddress!(@14UAjZ3qcmEVKdTo84Kwf4RprTQi86w2TefnnGFjov9xF) == 1, 0)
         |  assert!(groupOfAddress!(@qeKk7r92Vn2Xjn4GcMEcJ2EwVfVs27kWUpptrWcWsUWC) == 2, 0)
         |  assert!(groupOfAddress!(@Wz8UJ2YZqQxBN2Af9fvTpDQR3daZUC3hpPrc6omCP2U3iYqAxCVPCdPtgocRTsZfYrgvswf63DUyLda4QKhmGtzkpwcutG2SwReiv6p7SQhkxYfQT3S2cFGGyqkbAvoamqwcJD) == 3, 0)
         |}
         |""".stripMargin

    testSimpleScript(script)
  }

  it should "test len builtin" in new ContractFixture {
    val script =
      s"""
         |@using(preapprovedAssets = false)
         |TxScript Main {
         |  assert!(len!([1, 2]) == 2, 0)
         |  assert!(len!([[1, 1], [2, 2], [3, 3]]) == 3, 0)
         |  let array0 = [0; 2]
         |  assert!(len!(array0) == 2, 0)
         |  let array1 = [[0; 2]; 3]
         |  assert!(len!(array1) == 3, 0)
         |  assert!(len!(array1[0]) == 2, 0)
         |  assert!(len!(array1[1]) == 2, 0)
         |}
         |""".stripMargin

    testSimpleScript(script)
  }

  it should "test contract exists" in new ContractFixture {
    val foo =
      s"""
         |Contract Foo() {
         |  pub fn foo() -> () {
         |    assert!(contractExists!(selfContractId!()), 0)
         |    assert!(!contractExists!(#${Hash.generate.toHexString}), 0)
         |  }
         |}
         |""".stripMargin
    val contractId = createContract(foo)._1.toHexString

    val script =
      s"""
         |@using(preapprovedAssets = false)
         |TxScript Main {
         |  Foo(#$contractId).foo()
         |}
         |$foo
         |""".stripMargin
    callTxScript(script)
  }

  trait DestroyFixture extends ContractFixture {
    def prepareContract(
        contract: String,
        initialMutState: AVector[Val] = AVector.empty,
        initialAttoAlphAmount: U256 = minimalAlphInContract
    ): (String, ContractOutputRef) = {
      val contractId =
        createContract(
          contract,
          AVector.empty,
          initialMutState,
          initialAttoAlphAmount = initialAttoAlphAmount
        )._1
      val worldState       = blockFlow.getBestCachedWorldState(chainIndex.from).rightValue
      val contractAssetRef = worldState.getContractState(contractId).rightValue.contractOutputRef
      contractId.toHexString -> contractAssetRef
    }
  }

  trait VerifyRecipientAddress { _: DestroyFixture =>
    val foo =
      s"""
         |Contract Foo(mut x: U256) {
         |  @using(assetsInContract = true, updateFields = true)
         |  pub fn destroy(targetAddress: Address) -> () {
         |    x = x + 1
         |    destroySelf!(targetAddress) // in practice, the contract should check the caller before destruction
         |  }
         |}
         |""".stripMargin
    val (fooId, fooAssetRef) = prepareContract(foo, AVector(Val.U256(0)))
    checkContractState(fooId, foo, fooAssetRef, true)
    val fooAddress = Address.contract(ContractId.unsafe(Hash.unsafe(Hex.unsafe(fooId))))

    lazy val fooCaller =
      s"""
         |Contract FooCaller() {
         |  pub fn destroyFooWithAddress(targetAddress: Address) -> () {
         |    Foo(#$fooId).destroy(targetAddress)
         |  }
         |
         |  @using(assetsInContract = true)
         |  pub fn destroyFoo() -> () {
         |    Foo(#$fooId).destroy(selfAddress!())
         |  }
         |}
         |
         |$foo
         |""".stripMargin
    lazy val (fooCallerId, fooCallerAssetRef) = prepareContract(fooCaller, AVector.empty)

    lazy val callerOfFooCaller =
      s"""
         |Contract CallerOfFooCaller() {
         |  @using(assetsInContract = true)
         |  pub fn destroyFoo() -> () {
         |    FooCaller(#$fooCallerId).destroyFooWithAddress(selfAddress!())
         |  }
         |}
         |
         |$fooCaller
         |""".stripMargin
    lazy val (callerOfFooCallerId, callerOfFooCallerAssetRef) =
      prepareContract(callerOfFooCaller, AVector.empty)
  }

  it should "destroy contract directly" in new DestroyFixture with VerifyRecipientAddress {
    def destroy(targetAddress: String) =
      s"""
         |TxScript Main {
         |  Foo(#$fooId).destroy(@$targetAddress)
         |}
         |
         |$foo
         |""".stripMargin

    {
      info("Destroy a contract and transfer value to non-calling contract address")
      val address = Address.Contract(LockupScript.P2C(ContractId.generate))
      val script  = Compiler.compileTxScript(destroy(address.toBase58)).rightValue
      fail(blockFlow, chainIndex, script, PayToContractAddressNotInCallerTrace(address))
      checkContractState(fooId, foo, fooAssetRef, true)
    }

    {
      info("Destroy a contract and transfer value to itself")
      val script = Compiler.compileTxScript(destroy(fooAddress.toBase58)).rightValue
      fail(blockFlow, chainIndex, script, ContractAssetAlreadyFlushed)
      checkContractState(fooId, foo, fooAssetRef, true)
    }

    {
      info("Destroy a contract twice, this should fail")
      val main =
        s"""
           |TxScript Main {
           |  Foo(#$fooId).destroy(@${genesisAddress.toBase58})
           |  Foo(#$fooId).destroy(@${genesisAddress.toBase58})
           |}
           |
           |$foo
           |""".stripMargin
      val script = Compiler.compileTxScript(main).rightValue
      intercept[AssertionError](payableCall(blockFlow, chainIndex, script)).getMessage
        .startsWith(
          s"Right(TxScriptExeFailed(Contract ${fooAddress.toBase58} does not exist"
        ) is true
      checkContractState(
        fooId,
        foo,
        fooAssetRef,
        true
      ) // None of the two destruction will take place
    }

    {
      info("Destroy a contract properly")
      callTxScript(destroy(genesisAddress.toBase58))
      checkContractState(fooId, foo, fooAssetRef, false)
    }
  }

  it should "destroy contract and transfer fund to caller" in new DestroyFixture
    with VerifyRecipientAddress {
    def destroy() =
      s"""
         |TxScript Main {
         |  FooCaller(#$fooCallerId).destroyFoo()
         |}
         |
         |$fooCaller
         |""".stripMargin

    val fooCallerContractId  = ContractId.unsafe(Hash.unsafe(Hex.unsafe(fooCallerId)))
    val fooCallerAssetBefore = getContractAsset(fooCallerContractId, chainIndex)
    fooCallerAssetBefore.amount is minimalAlphInContract

    callTxScript(destroy())
    checkContractState(fooId, foo, fooAssetRef, false)

    val fooCallerAssetAfter = getContractAsset(fooCallerContractId, chainIndex)
    fooCallerAssetAfter.amount is minimalAlphInContract.mulUnsafe(2)
  }

  it should "destroy contract and transfer fund to caller's caller" in new DestroyFixture
    with VerifyRecipientAddress {
    def destroy() =
      s"""
         |TxScript Main {
         |  CallerOfFooCaller(#$callerOfFooCallerId).destroyFoo()
         |}
         |
         |$callerOfFooCaller
         |""".stripMargin

    callTxScript(destroy())
    checkContractState(fooId, foo, fooAssetRef, false)
  }

  it should "not destroy a contract after approving assets" in new DestroyFixture {
    val foo =
      s"""
         |Contract Foo() {
         |  @using(assetsInContract = true)
         |  pub fn destroy(targetAddress: Address) -> () {
         |    approveToken!(selfAddress!(), ALPH, 2 alph)
         |    destroySelf!(targetAddress)
         |  }
         |}
         |""".stripMargin

    def main(fooId: ContractId) =
      s"""
         |TxScript Main {
         |  Foo(#${fooId.toHexString}).destroy(@$genesisAddress)
         |}
         |$foo
         |""".stripMargin

    def test(useAssetsInContract: Boolean, error: ExeFailure) = {
      val contract = Compiler.compileContract(foo).rightValue
      val newContract = contract.copy(methods =
        contract.methods
          .replace(0, contract.methods.head.copy(useContractAssets = useAssetsInContract))
      )
      val fooId = createCompiledContract(newContract, initialAttoAlphAmount = ALPH.alph(10))._1
      failCallTxScript(main(fooId), error)
    }

    test(useAssetsInContract = true, ContractAssetAlreadyFlushed)
    test(useAssetsInContract = false, NoBalanceAvailable)
  }

  it should "migrate contract" in new DestroyFixture {
    val fooV1 =
      s"""
         |Contract Foo(mut x: Bool) {
         |  @using(updateFields = true)
         |  pub fn foo(code: ByteVec, changeState: Bool) -> () {
         |    // in practice, we should check the permission for migration
         |    if (!changeState) {
         |      migrate!(code)
         |    } else {
         |      migrateWithFields!(code, #00, #010000)
         |    }
         |  }
         |
         |  pub fn checkX(expected: Bool) -> () {
         |    assert!(x == expected, 0)
         |  }
         |
         |  pub fn updateState() -> () {
         |    x = false
         |  }
         |}
         |""".stripMargin
    val (fooId, _) = prepareContract(fooV1, AVector[Val](Val.True))
    val fooV2 =
      s"""
         |Contract Foo(mut x: Bool) {
         |  @using(updateFields = true)
         |  pub fn foo(code: ByteVec, changeState: Bool) -> () {
         |    if (changeState) {
         |      migrateWithFields!(code, #00, #010000)
         |    } else {
         |      migrate!(code)
         |    }
         |  }
         |
         |  pub fn checkX(expected: Bool) -> () {
         |    assert!(x == expected, 0)
         |  }
         |
         |  pub fn updateState() -> () {
         |    x = false
         |  }
         |}
         |""".stripMargin
    val fooV2Code = Compiler.compileContract(fooV2).rightValue

    def upgrade(changeState: String): String =
      s"""
         |TxScript Main {
         |  let foo = Foo(#$fooId)
         |  foo.foo(#${Hex.toHexString(serialize(fooV2Code))}, ${changeState})
         |}
         |
         |$fooV1
         |""".stripMargin

    def checkState(expected: String): String =
      s"""
         |TxScript Main {
         |  let foo = Foo(#$fooId)
         |  foo.checkX($expected)
         |}
         |
         |$fooV1
         |""".stripMargin

    {
      info("migrate without state change")
      callTxScript(upgrade("false"))
      callTxScript(checkState("true"))
      val worldState  = blockFlow.getBestCachedWorldState(chainIndex.from).rightValue
      val contractKey = ContractId.from(Hex.from(fooId).get).get
      val obj         = worldState.getContractObj(contractKey).rightValue
      obj.contractId is contractKey
      obj.code is fooV2Code.toHalfDecoded()
      obj.initialMutFields is AVector[Val](Val.True)
    }

    {
      info("migrate with state change")
      callTxScript(upgrade("true"))
      callTxScript(checkState("false"))
      val worldState  = blockFlow.getBestCachedWorldState(chainIndex.from).rightValue
      val contractKey = ContractId.from(Hex.from(fooId).get).get
      val obj         = worldState.getContractObj(contractKey).rightValue
      obj.contractId is contractKey
      obj.code is fooV2Code.toHalfDecoded()
      obj.initialMutFields is AVector[Val](Val.False)
    }
  }

  it should "call contract destroy function from another contract" in new DestroyFixture {
    val foo =
      s"""
         |Contract Foo() {
         |  @using(assetsInContract = true)
         |  pub fn destroy(targetAddress: Address) -> () {
         |    destroySelf!(targetAddress) // in practice, the contract should check the caller before destruction
         |  }
         |}
         |""".stripMargin
    val (fooId, fooAssetRef) = prepareContract(foo)
    checkContractState(fooId, foo, fooAssetRef, true)

    val bar =
      s"""
         |Contract Bar() {
         |  pub fn bar(targetAddress: Address) -> () {
         |    Foo(#$fooId).destroy(targetAddress) // in practice, the contract should check the caller before destruction
         |  }
         |}
         |
         |$foo
         |""".stripMargin
    val barId = createContract(bar)._1.toHexString

    val main =
      s"""
         |TxScript Main {
         |  Bar(#$barId).bar(@${genesisAddress.toBase58})
         |}
         |
         |$bar
         |""".stripMargin

    callTxScript(main)
    checkContractState(fooId, foo, fooAssetRef, false)
  }

  it should "not call contract destroy function from the same contract" in new DestroyFixture {
    val foo =
      s"""
         |Contract Foo() {
         |  @using(assetsInContract = true)
         |  pub fn foo(targetAddress: Address) -> () {
         |    approveToken!(selfAddress!(), ALPH, tokenRemaining!(selfAddress!(), ALPH))
         |    destroy(targetAddress)
         |  }
         |
         |  @using(assetsInContract = true)
         |  pub fn destroy(targetAddress: Address) -> () {
         |    destroySelf!(targetAddress) // in practice, the contract should check the caller before destruction
         |  }
         |}
         |""".stripMargin
    val (fooId, fooAssetRef) = prepareContract(foo)
    checkContractState(fooId, foo, fooAssetRef, true)

    val main =
      s"""
         |TxScript Main {
         |  Foo(#$fooId).foo(@${genesisAddress.toBase58})
         |}
         |
         |$foo
         |""".stripMargin
    failCallTxScript(main, ContractDestructionShouldNotBeCalledFromSelf)
  }

  it should "approve and transfer zero coins" in new ContractFixture {
    val randomTokenId         = TokenId.generate.toHexString
    val randomContractAddress = Address.from(LockupScript.p2c(ContractId.generate))
    val code =
      s"""
         |Contract Foo() {
         |  @using(preapprovedAssets = true)
         |  pub fn func0(tokenId: ByteVec, amount: U256) -> () {
         |    transferToken!(callerAddress!(), @$genesisAddress, tokenId, amount)
         |  }
         |
         |  @using(assetsInContract = true)
         |  pub fn func1(tokenId: ByteVec, amount: U256) -> () {
         |    transferTokenFromSelf!(@$genesisAddress, tokenId, amount)
         |  }
         |
         |  @using(assetsInContract = true, preapprovedAssets = true)
         |  pub fn func2(tokenId: ByteVec, amount: U256) -> () {
         |    transferTokenToSelf!(@$genesisAddress, tokenId, amount)
         |  }
         |
         |  @using(assetsInContract = true, preapprovedAssets = true)
         |  pub fn func3(from: Address, amount: U256) -> () {
         |    transferTokenToSelf!(from, ALPH, amount)
         |  }
         |
         |  @using(assetsInContract = true)
         |  pub fn func4() -> () {
         |    transferTokenFromSelf!(@$randomContractAddress, ALPH, 0)
         |  }
         |}
         |""".stripMargin

    val contractId = createContract(code)._1.toHexString

    def script(stmt: String) =
      s"""
         |TxScript Main {
         |  let foo = Foo(#$contractId)
         |  $stmt
         |}
         |$code
         |""".stripMargin

    def fail(code: String) = {
      intercept[AssertionError](callTxScript(code)).getMessage.startsWith(
        "Right(TxScriptExeFailed(Not enough approved balance"
      ) is true
    }

    callTxScript(script(s"foo.func0{@$genesisAddress -> ALPH: 0}(ALPH, 0)"))
    fail(script(s"foo.func0{@$genesisAddress -> ALPH: 0}(ALPH, 1)"))
    callTxScript(script(s"foo.func0{@$genesisAddress -> #$randomTokenId: 0}(#$randomTokenId, 0)"))
    fail(script(s"foo.func0{@$genesisAddress -> #$randomTokenId: 1}(#$randomTokenId, 1)"))
    fail(script(s"foo.func0{@$genesisAddress -> #$randomTokenId: 0}(#$randomTokenId, 1)"))
    callTxScript(script(s"foo.func1(ALPH, 0)"))
    callTxScript(script(s"foo.func1(#$randomTokenId, 0)"))
    fail(script(s"foo.func1(#$randomTokenId, 1)"))
    callTxScript(script(s"foo.func2{@$genesisAddress -> ALPH: 0}(ALPH, 0)"))
    callTxScript(script(s"foo.func2{@$genesisAddress -> #$randomTokenId: 0}(#$randomTokenId, 0)"))
    fail(script(s"foo.func2{@$genesisAddress -> #$randomTokenId: 0}(#$randomTokenId, 1)"))
    callTxScript(
      script(s"foo.func3{@$randomContractAddress -> ALPH: 0}(@$randomContractAddress, 0)")
    )
    fail(script(s"foo.func3{@$randomContractAddress -> ALPH: 1}(@$randomContractAddress, 1)"))

    intercept[AssertionError](callTxScript(script("foo.func4()"))).getMessage is
      s"Right(TxScriptExeFailed(Pay to contract address $randomContractAddress is not allowed when this contract address is not in the call stack))"
  }

  it should "fetch block env" in new ContractFixture {
    def main(latestHeader: BlockHeader) =
      s"""
         |@using(preapprovedAssets = false)
         |TxScript Main {
         |  assert!(networkId!() == #02, 0)
         |  assert!(blockTimeStamp!() >= ${latestHeader.timestamp.millis}, 0)
         |  assert!(blockTarget!() == ${latestHeader.target.value}, 0)
         |}
         |""".stripMargin

    def test() = {
      val latestTip    = blockFlow.getHeaderChain(chainIndex).getBestTipUnsafe()
      val latestHeader = blockFlow.getBlockHeaderUnsafe(latestTip)
      testSimpleScript(main(latestHeader))
    }

    // we test with three new blocks
    test()
    test()
    test()
  }

  it should "fetch tx env" in new ContractFixture {
    val zeroId    = Hash.zero
    val gasAmount = GasBox.unsafe(150000)
    def main(index: Int) =
      s"""
         |@using(preapprovedAssets = false)
         |TxScript TxEnv {
         |  assert!(txId!() != #${zeroId.toHexString}, 0)
         |  assert!(txInputAddress!($index) == @${genesisAddress.toBase58}, 0)
         |  assert!(txInputsSize!() == 1, 0)
         |  assert!(txGasPrice!() == ${nonCoinbaseMinGasPrice.value}, 0)
         |  assert!(txGasAmount!() == ${gasAmount.value}, 0)
         |  assert!(txGasFee!() == ${nonCoinbaseMinGasPrice * gasAmount}, 0)
         |}
         |""".stripMargin
    testSimpleScript(main(0), gasAmount.value)
    failSimpleScript(main(1), InvalidTxInputIndex(1))
  }

  it should "test dust amount" in new ContractFixture {
    val main =
      s"""
         |@using(preapprovedAssets = false)
         |TxScript Main {
         |  assert!(dustAmount!() == 0.001 alph, 0)
         |  assert!(dustAmount!() == $dustUtxoAmount, 0)
         |}
         |""".stripMargin
    testSimpleScript(main)
  }

  // scalastyle:off regex
  it should "test hash built-ins" in new ContractFixture {
    val input = Hex.toHexString(ByteString.fromString("Hello World1"))
    val main =
      s"""
         |@using(preapprovedAssets = false)
         |TxScript Main {
         |  assert!(blake2b!(#$input) == #8947bee8a082f643a8ceab187d866e8ec0be8c2d7d84ffa8922a6db77644b37a, 0)
         |  assert!(blake2b!(#$input) != #8947bee8a082f643a8ceab187d866e8ec0be8c2d7d84ffa8922a6db77644b370, 0)
         |  assert!(keccak256!(#$input) == #2744686CE50A2A5AE2A94D18A3A51149E2F21F7EEB4178DE954A2DFCADC21E3C, 0)
         |  assert!(keccak256!(#$input) != #2744686CE50A2A5AE2A94D18A3A51149E2F21F7EEB4178DE954A2DFCADC21E30, 0)
         |  assert!(sha256!(#$input) == #6D1103674F29502C873DE14E48E9E432EC6CF6DB76272C7B0DAD186BB92C9A9A, 0)
         |  assert!(sha256!(#$input) != #6D1103674F29502C873DE14E48E9E432EC6CF6DB76272C7B0DAD186BB92C9A90, 0)
         |  assert!(sha3!(#$input) == #f5ad69e6b85ae4a51264df200c2bd19fbc337e4160c77dfaa1ea98cbae8ed743, 0)
         |  assert!(sha3!(#$input) != #f5ad69e6b85ae4a51264df200c2bd19fbc337e4160c77dfaa1ea98cbae8ed740, 0)
         |}
         |""".stripMargin
    testSimpleScript(main)
  }

  // scalastyle:off no.equal
  it should "test signature built-ins" in new ContractFixture {
    val zero                     = Hash.zero.toHexString
    val (p256k1Pri, p256k1Pub)   = SecP256K1.generatePriPub()
    val p256k1Sig                = SecP256K1.sign(Hash.zero.bytes, p256k1Pri).toHexString
    val (ed25519Pri, ed25519Pub) = ED25519.generatePriPub()
    val ed25519Sig               = ED25519.sign(Hash.zero.bytes, ed25519Pri).toHexString
    val (bip340Pri, bip340Pub)   = BIP340Schnorr.generatePriPub()
    val bip340Sig                = BIP340Schnorr.sign(Hash.zero.bytes, bip340Pri).toHexString
    val (p256r1Pri, p256r1Pub)   = SecP256R1.generatePriPub()
    val p256r1Sig                = SecP256R1.sign(Hash.zero.bytes, p256r1Pri).toHexString
    val authenticatorData        = Hash.generate.bytes ++ ByteString(1)
    val webauthn                 = WebAuthn.createForTest(authenticatorData, WebAuthn.GET)
    val messageHash              = webauthn.messageHash(Hash.zero.bytes)
    val webauthnSig0             = SecP256R1.sign(messageHash.bytes, p256r1Pri).bytes
    val webauthnPayload          = webauthn.encodeForTest().map(_.bytes).reduce(_ ++ _).drop(2)
    val webauthnSig              = Hex.toHexString(webauthnPayload ++ webauthnSig0)
    def main(
        p256k1Sig: String,
        ed25519Sig: String,
        bip340Sig: String,
        p256r1Sig: String,
        webauthnSig: String
    ) =
      s"""
         |@using(preapprovedAssets = false)
         |TxScript Main {
         |  verifySecP256K1!(#$zero, #${p256k1Pub.toHexString}, #$p256k1Sig)
         |  verifyED25519!(#$zero, #${ed25519Pub.toHexString}, #$ed25519Sig)
         |  verifyBIP340Schnorr!(#$zero, #${bip340Pub.toHexString}, #$bip340Sig)
         |
         |  verifySignature!(#$zero, #${p256k1Pub.toHexString}, #$p256k1Sig, #00)
         |  verifySignature!(#$zero, #${p256r1Pub.toHexString}, #$p256r1Sig, #01)
         |  verifySignature!(#$zero, #${ed25519Pub.toHexString}, #$ed25519Sig, #02)
         |  verifySignature!(#$zero, #${p256r1Pub.toHexString}, #$webauthnSig, #03)
         |
         |  verifySecP256R1!(#$zero, #${p256r1Pub.toHexString}, #$p256r1Sig)
         |  verifyWebAuthn!(#$zero, #${p256r1Pub.toHexString}, #$webauthnSig)
         |}
         |""".stripMargin
    testSimpleScript(main(p256k1Sig, ed25519Sig, bip340Sig, p256r1Sig, webauthnSig))
    val randomSecP256K1Signature = SecP256K1Signature.generate
    failSimpleScript(
      main(randomSecP256K1Signature.toHexString, ed25519Sig, bip340Sig, p256r1Sig, webauthnSig),
      InvalidSignature(
        p256k1Pub.bytes,
        Hash.zero.bytes,
        randomSecP256K1Signature.bytes
      )
    )
    val randomEd25519Signature = ED25519Signature.generate
    failSimpleScript(
      main(p256k1Sig, randomEd25519Signature.toHexString, bip340Sig, p256r1Sig, webauthnSig),
      InvalidSignature(
        ed25519Pub.bytes,
        Hash.zero.bytes,
        randomEd25519Signature.bytes
      )
    )
    val randomBIP340SchnorrSignature = BIP340SchnorrSignature.generate
    failSimpleScript(
      main(p256k1Sig, ed25519Sig, randomBIP340SchnorrSignature.toHexString, p256r1Sig, webauthnSig),
      InvalidSignature(
        bip340Pub.bytes,
        Hash.zero.bytes,
        randomBIP340SchnorrSignature.bytes
      )
    )
    val randomSecP256R1Signature = SecP256R1Signature.generate
    failSimpleScript(
      main(p256k1Sig, ed25519Sig, bip340Sig, randomSecP256R1Signature.toHexString, webauthnSig),
      InvalidSignature(
        ByteString(1) ++ p256r1Pub.bytes,
        Hash.zero.bytes,
        randomSecP256R1Signature.bytes
      )
    )
    val randomWebAuthnSig = webauthnPayload ++ SecP256R1Signature.generate.bytes
    failSimpleScript(
      main(p256k1Sig, ed25519Sig, bip340Sig, p256r1Sig, Hex.toHexString(randomWebAuthnSig)),
      InvalidSignature(
        ByteString(3) ++ p256r1Pub.bytes,
        Hash.zero.bytes,
        randomWebAuthnSig
      )
    )
  }

  it should "test getSegregatedWebAuthnSignature" in new FlowFixture {
    override val configValues: Map[String, Any] = Map(("alephium.broker.broker-num", 1))

    val (priKey, pubKey) = SecP256R1.generatePriPub()
    val main =
      s"""
         |AssetScript Main {
         |  pub fn main() -> () {
         |    verifyWebAuthn!(txId!(), #${pubKey.toHexString}, getSegregatedWebAuthnSignature!())
         |  }
         |}
         |""".stripMargin

    val script           = Compiler.compileAssetScript(main).rightValue._1
    val fromLockupScript = LockupScript.p2sh(script)
    val groupIndex       = fromLockupScript.groupIndex
    val genesisKey       = genesisKeys(groupIndex.value)._1
    val block =
      transfer(
        blockFlow,
        genesisKey,
        fromLockupScript,
        AVector.empty[(TokenId, U256)],
        ALPH.alph(4)
      )
    addAndCheck(blockFlow, block)

    val toLockupScript = LockupScript.p2pkh(groupIndex.generateKey._2)
    checkBalance(blockFlow, toLockupScript, U256.Zero)

    val outputInfo =
      UnsignedTransaction.TxOutputInfo(toLockupScript, ALPH.oneAlph, AVector.empty, None)
    val unsignedTx = blockFlow
      .transfer(
        None,
        fromLockupScript,
        UnlockScript.P2SH(script, AVector.empty),
        AVector(outputInfo),
        None,
        nonCoinbaseMinGasPrice,
        Int.MaxValue,
        ExtraUtxosInfo.empty
      )
      .rightValue
      .rightValue
    val tx     = signWithWebAuthn(unsignedTx, priKey)._2
    val block0 = mineWithTxs(blockFlow, ChainIndex(groupIndex, groupIndex), AVector(tx))
    block0.nonCoinbase.head.id is tx.id
    addAndCheck(blockFlow, block0)
    checkBalance(blockFlow, toLockupScript, ALPH.oneAlph)
  }

  it should "test convert pubkey to address" in new ContractFixture {
    val (_, publicKey, _) = genesisKeys(chainIndex.from.value)
    def main() =
      s"""
         |@using(preapprovedAssets = false)
         |TxScript Main {
         |  let caller = callerAddress!()
         |  let address = byteVecToAddress!(#00 ++ blake2b!(#${publicKey.toHexString}))
         |  assert!(address == caller, 0)
         |}
         |""".stripMargin
    testSimpleScript(main())
  }

  it should "test eth ecrecover" in new ContractFixture with EthEcRecoverFixture {
    def main(messageHash: ByteString, signature: ByteString, address: ByteString) =
      s"""
         |@using(preapprovedAssets = false)
         |TxScript Main {
         |  let address = ethEcRecover!(#${Hex.toHexString(messageHash)},
         |    #${Hex.toHexString(signature)})
         |  assert!(address == #${Hex.toHexString(address)}, 0)
         |}
         |""".stripMargin
    testSimpleScript(main(messageHash.bytes, signature, address))
    failSimpleScript(main(signature, messageHash.bytes, address), FailedInRecoverEthAddress)
    failSimpleScript(
      main(messageHash.bytes, signature, Hash.random.bytes.take(20)),
      AssertionFailedWithErrorCode(None, 0)
    )
  }

  it should "test locktime built-ins" in new ContractFixture {
    // avoid genesis blocks due to genesis timestamp
    val block = transfer(blockFlow, chainIndex)
    addAndCheck(blockFlow, block)

    def main(absoluteTimeLock: TimeStamp, relativeTimeLock: Duration, txIndex: Int) =
      s"""
         |@using(preapprovedAssets = false)
         |TxScript Main {
         |  verifyAbsoluteLocktime!(${absoluteTimeLock.millis})
         |  verifyRelativeLocktime!(${txIndex}, ${relativeTimeLock.millis})
         |}
         |""".stripMargin
    testSimpleScript(main(block.timestamp, Duration.unsafe(1), 0))
    failSimpleScript(main(block.timestamp, Duration.unsafe(1), 1), InvalidTxInputIndex(1))

    val absoluteLockTimeScript = Compiler
      .compileTxScript(main(TimeStamp.now() + Duration.ofMinutesUnsafe(1), Duration.unsafe(1), 0))
      .rightValue
    intercept[AssertionError](
      simpleScript(blockFlow, chainIndex, absoluteLockTimeScript)
    ).getMessage.startsWith(
      s"Right(TxScriptExeFailed(Absolute lock time verification failed"
    )

    val relativeLockTimeScript = Compiler
      .compileTxScript(main(block.timestamp, Duration.ofMinutesUnsafe(1), 0))
      .rightValue
    intercept[AssertionError](
      simpleScript(blockFlow, chainIndex, relativeLockTimeScript)
    ).getMessage.startsWith(
      s"Right(TxScriptExeFailed(Relative lock time verification failed"
    )
  }

  it should "test u256 to bytes" in new ContractFixture {
    def genNumber(size: Int): BigInteger =
      BigInteger.ONE.shiftLeft(size * 8).subtract(BigInteger.ONE)
    def main(func: String, size: Int): String = {
      val number = U256.from(genNumber(size)).getOrElse(U256.MaxValue)
      val hex    = Hex.toHexString(IndexedSeq.fill(size)(0xff.toByte))
      s"""
         |@using(preapprovedAssets = false)
         |TxScript Main {
         |  assert!($func($number) == #$hex, 0)
         |}
         |""".stripMargin
    }

    Array(1, 2, 4, 8, 16).foreach { size =>
      val name = s"u256To${size}Byte!"
      testSimpleScript(main(name, size))
      val number = Val.U256(U256.unsafe(genNumber(size + 1)))
      failSimpleScript(main(name, size + 1), InvalidConversion(number, Val.ByteVec))
    }
    testSimpleScript(main("u256To32Byte!", 32))
    failSimpleScript(main("u256To32Byte!", 33), AssertionFailedWithErrorCode(None, 0))
  }

  trait VerifyToStringFixture extends ContractFixture {
    def toHex(string: String) = {
      Hex.toHexString(ByteString(string.getBytes(StandardCharsets.US_ASCII)))
    }

    def test(statements: Seq[String]) = {
      testSimpleScript(
        s"""
           |@using(preapprovedAssets = false)
           |TxScript Main {
           |  ${statements.mkString("\n")}
           |}
           |""".stripMargin
      )
    }
  }

  it should "test u256 to string" in new VerifyToStringFixture {
    def check(input: U256, expected: String): String = {
      s"assert!(u256ToString!($input) == #$expected, 0)"
    }
    val statements =
      Gen.listOfN(10, u256Gen).sample.get.map(number => check(number, toHex(number.toString()))) ++
        Seq(check(0, "30"), check(1, "31"))
    test(statements)
  }

  it should "test i256 to string" in new VerifyToStringFixture {
    def check(input: I256, expected: String): String = {
      s"assert!(i256ToString!(${input}i) == #$expected, 0)"
    }
    val statements =
      Gen.listOfN(10, i256Gen).sample.get.map(number => check(number, toHex(number.toString()))) ++
        Seq(
          check(I256.unsafe(0), "30"),
          check(I256.unsafe(1), "31"),
          check(I256.unsafe(-1), "2d31")
        )
    test(statements)
  }

  it should "test bool to string" in new VerifyToStringFixture {
    val statements = Seq(
      s"assert!(boolToString!(true) == #${toHex("true")}, 0)",
      s"assert!(boolToString!(false) == #${toHex("false")}, 0)"
    )
    test(statements)
  }

  it should "test u256 from bytes" in new ContractFixture {
    def main(func: String, size: Int): String = {
      val number = BigInteger.ONE.shiftLeft(size * 8).subtract(BigInteger.ONE)
      val u256   = U256.from(number).getOrElse(U256.MaxValue)
      val hex    = Hex.toHexString(IndexedSeq.fill(size)(0xff.toByte))
      s"""
         |@using(preapprovedAssets = false)
         |TxScript Main {
         |  assert!($func(#$hex) == $u256, 0)
         |}
         |""".stripMargin
    }

    Array(2, 4, 8, 16, 32).foreach { size =>
      val name = s"u256From${size}Byte!"
      testSimpleScript(main(name, size))
      failSimpleScript(main(name, size + 1), InvalidBytesSize)
      failSimpleScript(main(name, size - 1), InvalidBytesSize)
    }
    testSimpleScript(main("u256From1Byte!", 1))
    failSimpleScript(main("u256From1Byte!", 2), InvalidBytesSize)
  }

  it should "test bytevec slice" in new ContractFixture {
    val hex = "1b6dffea4ac54dbc4bbc65169dd054de826add0c62a85789662d477116304488"
    def main(start: Int, end: Int, slice: String): String = {
      s"""
         |@using(preapprovedAssets = false)
         |TxScript Main {
         |  assert!(byteVecSlice!(#$hex, $start, $end) == #$slice, 0)
         |}
         |""".stripMargin
    }

    testSimpleScript(main(4, 13, hex.slice(4 * 2, 13 * 2)))
    testSimpleScript(main(4, 4, ""))
    failSimpleScript(main(13, 4, "00"), InvalidBytesSliceArg)
    failSimpleScript(main(4, 33, "00"), InvalidBytesSliceArg)
  }

  it should "test bytevec to address" in new ContractFixture {
    val p2pkhAddress = Address.p2pkh(PublicKey.generate)
    val p2shAddress  = Address.Asset(LockupScript.p2sh(Hash.generate))
    val p2mpkhAddress = Address.Asset(
      LockupScript.p2mpkhUnsafe(
        AVector.fill(3)(PublicKey.generate),
        2
      )
    )
    val p2cAddress = Address.contract(ContractId.generate)
    def main(address: Address): String = {
      val hex = Hex.toHexString(serialize(address.lockupScript))
      s"""
         |@using(preapprovedAssets = false)
         |TxScript Main {
         |  assert!(byteVecToAddress!(#$hex) == @${address.toBase58}, 0)
         |}
         |""".stripMargin
    }

    testSimpleScript(main(p2pkhAddress))
    testSimpleScript(main(p2shAddress))
    testSimpleScript(main(p2mpkhAddress))
    testSimpleScript(main(p2cAddress))
  }

  it should "create and use NFT contract" in new ContractFixture {
    val nftContract =
      s"""
         |// credits to @chloekek
         |Contract Nft(author: Address, price: U256)
         |{
         |    @using(preapprovedAssets = true, assetsInContract = true)
         |    pub fn buy(buyer: Address) -> ()
         |    {
         |        transferToken!(buyer, author, ALPH, price)
         |        transferTokenFromSelf!(buyer, selfTokenId!(), 1)
         |        destroySelf!(author)
         |    }
         |}
         |""".stripMargin
    val tokenId =
      createContractAndCheckState(
        nftContract,
        2,
        2,
        initialImmState =
          AVector[Val](Val.Address(genesisAddress.lockupScript), Val.U256(U256.unsafe(1000000))),
        initialMutState = AVector.empty,
        tokenIssuanceInfo = Some(TokenIssuance.Info(1024))
      )._1

    callTxScript(
      s"""
         |TxScript Main
         |{
         |  Nft(#${tokenId.toHexString}).buy{@$genesisAddress -> ALPH: 1000000}(@${genesisAddress.toBase58})
         |}
         |
         |$nftContract
         |""".stripMargin
    )
  }

  it should "create and use Uniswap-like contract" in new ContractFixture {
    val tokenContract =
      s"""
         |Contract Token() {
         |  @using(assetsInContract = true)
         |  pub fn withdraw(address: Address, amount: U256) -> () {
         |    transferTokenFromSelf!(address, selfTokenId!(), amount)
         |  }
         |}
         |""".stripMargin
    val contractId =
      createContractAndCheckState(
        tokenContract,
        2,
        2,
        tokenIssuanceInfo = Some(TokenIssuance.Info(1024)),
        initialMutState = AVector.empty
      )._1
    val tokenId = TokenId.from(contractId)

    callTxScript(s"""
                    |TxScript Main {
                    |  let token = Token(#${tokenId.toHexString})
                    |  token.withdraw(@${genesisAddress.toBase58}, 1024)
                    |}
                    |
                    |$tokenContract
                    |""".stripMargin)
    val swapContractId = createContract(
      AMMContract.swapContract,
      AVector[Val](Val.ByteVec.from(tokenId.value)),
      AVector[Val](Val.U256(U256.Zero), Val.U256(U256.Zero)),
      tokenIssuanceInfo = Some(TokenIssuance.Info(1024))
    )._1

    def checkSwapBalance(
        alphReserve: U256,
        tokenReserve: U256,
        numAssetOutput: Int,
        numContractOutput: Int
    ) = {
      val worldState = blockFlow.getBestPersistedWorldState(chainIndex.from).fold(throw _, identity)
      val output     = worldState.getContractAsset(swapContractId).rightValue
      output.amount is alphReserve
      output.tokens.toSeq.toMap.getOrElse(tokenId, U256.Zero) is tokenReserve

      worldState
        .getAssetOutputs(ByteString.empty, Int.MaxValue, false, (_, _) => true)
        .rightValue
        .length is numAssetOutput
      worldState
        .getContractOutputs(ByteString.empty, Int.MaxValue)
        .rightValue
        .length is numContractOutput
    }

    checkSwapBalance(minimalAlphInContract, 0, 5, 3)

    callTxScript(s"""
                    |TxScript Main {
                    |  let swap = Swap(#${swapContractId.toHexString})
                    |  swap.addLiquidity{
                    |   @$genesisAddress -> ALPH: 10, #${tokenId.toHexString}: 100
                    |  }(@${genesisAddress.toBase58}, 10, 100)
                    |}
                    |
                    |${AMMContract.swapContract}
                    |""".stripMargin)
    checkSwapBalance(minimalAlphInContract + 10, 100, 6 /* 1 more coinbase output */, 3)

    callTxScript(s"""
                    |TxScript Main {
                    |  let swap = Swap(#${swapContractId.toHexString})
                    |  swap.swapToken{@$genesisAddress -> ALPH: 10}(@${genesisAddress.toBase58}, 10)
                    |}
                    |
                    |${AMMContract.swapContract}
                    |""".stripMargin)
    checkSwapBalance(minimalAlphInContract + 20, 50, 7 /* 1 more coinbase output */, 3)

    callTxScript(
      s"""
         |TxScript Main {
         |  let swap = Swap(#${swapContractId.toHexString})
         |  swap.swapAlph{@$genesisAddress -> #${tokenId.toHexString}: 50}(@$genesisAddress, 50)
         |}
         |
         |${AMMContract.swapContract}
         |""".stripMargin
    )
    checkSwapBalance(minimalAlphInContract + 10, 100, 8 /* 1 more coinbase output */, 3)
  }

  trait TxExecutionOrderFixture extends ContractFixture {
    val testContract =
      s"""
         |Contract Foo(mut x: U256) implements IFoo {
         |  @using(updateFields = true)
         |  pub fn foo(y: U256) -> () {
         |    x = x * 10 + y
         |  }
         |}
         |@using(methodSelector = false)
         |Interface IFoo {
         |  pub fn foo(y: U256) -> ()
         |}
         |""".stripMargin

    def callScript(contractId: ContractId, func: StatefulScript => StatefulScript) = {
      callTxScriptMulti(
        index => s"""
                    |@using(preapprovedAssets = false)
                    |TxScript Main {
                    |  let foo = Foo(#${contractId.toHexString})
                    |  foo.foo($index)
                    |}
                    |
                    |$testContract
                    |""".stripMargin,
        func
      )
    }

    def checkState(expected: Long, contractId: ContractId) = {
      val worldState = blockFlow.getBestPersistedWorldState(chainIndex.from).fold(throw _, identity)
      val contractState = worldState.getContractState(contractId).fold(throw _, identity)
      contractState.mutFields is AVector[Val](Val.U256(U256.unsafe(expected)))
    }
  }

  it should "execute tx in random order" in new TxExecutionOrderFixture {
    setHardFork(HardFork.Mainnet)

    def contractCreationPreLeman(
        code: StatefulContract,
        initialState: AVector[Val],
        lockupScript: LockupScript.Asset,
        attoAlphAmount: U256
    ): StatefulScript = {
      val codeRaw  = serialize(code)
      val stateRaw = serialize(initialState)
      val instrs = AVector[Instr[StatefulContext]](
        AddressConst(Val.Address(lockupScript)),
        U256Const(Val.U256(attoAlphAmount)),
        ApproveAlph,
        BytesConst(Val.ByteVec(codeRaw)),
        BytesConst(Val.ByteVec(stateRaw)),
        CreateContract
      )
      val method = Method[StatefulContext](
        isPublic = true,
        usePreapprovedAssets = true,
        useContractAssets = true,
        usePayToContractOnly = false,
        useRoutePattern = false,
        argsLength = 0,
        localsLength = 0,
        returnLength = 0,
        instrs = instrs
      )
      StatefulScript.unsafe(AVector(method))
    }

    def createContractPreLeman() = {
      val contract      = Compiler.compileContract(testContract).rightValue
      val genesisLockup = getGenesisLockupScript(chainIndex)
      val initialState  = AVector[Val](Val.U256(0))
      val txScript =
        contractCreationPreLeman(contract, initialState, genesisLockup, minimalAlphInContract)
      val block = payableCall(blockFlow, chainIndex, txScript)
      addAndCheck(blockFlow, block)

      val contractOutputRef =
        TxOutputRef.unsafe(block.transactions.head, 0).asInstanceOf[ContractOutputRef]
      val contractId = ContractId.deprecatedFrom(block.transactions.head.id, 0)
      val estimated  = contractId.inaccurateFirstOutputRef()
      estimated.hint is contractOutputRef.hint
      estimated.key.value.bytes.init is contractOutputRef.key.value.bytes.init

      checkState(
        blockFlow,
        chainIndex,
        contractId,
        AVector.empty,
        initialState,
        contractOutputRef,
        2,
        2
      )
      contractId
    }

    val contractId = createContractPreLeman()
    val block = callScript(
      contractId,
      script => {
        script.methods.length is 1
        val method = script.methods(0)
        method.instrs.length is 7
        method.instrs(3) is U256Const1 // arg length
        method.instrs(4) is U256Const0 // return length
        val newMethod = method.copy(instrs = method.instrs.slice(0, 3) ++ method.instrs.slice(5, 7))
        StatefulScript.unsafe(AVector(newMethod))
      }
    )
    val expected = block.getNonCoinbaseExecutionOrder.fold(0L)(_ * 10 + _)
    checkState(expected, contractId)
  }

  it should "execute tx in sequential order" in new TxExecutionOrderFixture {
    setHardForkSince(HardFork.Leman)
    val contractId = createContractAndCheckState(testContract, 2, 2)._1
    val block      = callScript(contractId, identity)

    val expected = (0L until block.nonCoinbaseLength.toLong).fold(0L)(_ * 10 + _)
    checkState(expected, contractId)
  }

  it should "be able to call a contract multiple times in a block" in new ContractFixture {
    val testContract =
      s"""
         |Contract Foo(mut x: U256) {
         |  @using(assetsInContract = true, updateFields = true)
         |  pub fn foo(address: Address) -> () {
         |    x = x + 1
         |    transferTokenFromSelf!(address, ALPH, ${ALPH.cent(1).v})
         |  }
         |}
         |""".stripMargin
    val contractId =
      createContractAndCheckState(
        testContract,
        2,
        2,
        initialAttoAlphAmount = ALPH.alph(10)
      )._1

    def checkContract(alphReserve: U256, x: Int) = {
      val worldState = blockFlow.getBestPersistedWorldState(chainIndex.from).rightValue
      val state      = worldState.getContractState(contractId).rightValue
      state.mutFields is AVector[Val](Val.U256(x))
      val output = worldState.getContractAsset(contractId).rightValue
      output.amount is alphReserve
    }

    checkContract(ALPH.alph(10), 0)

    val block0 = transfer(blockFlow, chainIndex, amount = ALPH.alph(10), numReceivers = 10)
    addAndCheck(blockFlow, block0)
    val newAddresses = block0.nonCoinbase.head.unsigned.fixedOutputs.init.map(_.lockupScript)

    def main(address: LockupScript.Asset) =
      s"""
         |TxScript Main {
         |  let foo = Foo(#${contractId.toHexString})
         |  foo.foo(@${Address.Asset(address).toBase58})
         |}
         |
         |$testContract
         |""".stripMargin

    val validator = TxValidation.build
    val simpleTx  = transfer(blockFlow, chainIndex).nonCoinbase.head.toTemplate
    blockFlow.getGrandPool().add(chainIndex, simpleTx, TimeStamp.now())
    newAddresses.foreachWithIndex { case (address, index) =>
      val gas    = if (index % 2 == 0) 20000 else 200000
      val script = Compiler.compileTxScript(main(address)).rightValue
      val tx = payableCallTxTemplate(
        blockFlow,
        chainIndex,
        address,
        script,
        initialGas = gas,
        validation = false
      )

      if (index % 2 == 0) {
        assume(tx.chainIndex == chainIndex)
        validator.validateMempoolTxTemplate(tx, blockFlow).leftValue isE TxScriptExeFailed(OutOfGas)
      } else {
        validator.validateMempoolTxTemplate(tx, blockFlow) isE ()
      }
      blockFlow
        .getGrandPool()
        .add(chainIndex, tx, TimeStamp.now()) is AddedToMemPool
    }

    val blockTemplate =
      blockFlow.prepareBlockFlowUnsafe(chainIndex, getGenesisLockupScript(chainIndex))
    blockTemplate.transactions.length is 12
    blockTemplate.transactions.filter(_.scriptExecutionOk == false).length is 5
    val block = mine(blockFlow, blockTemplate)
    addAndCheck0(blockFlow, block)
    checkContract(ALPH.cent(995), 5)
  }

  it should "test contract inheritance" in new ContractFixture {
    {
      info("Inherit Contract")

      val contract: String =
        s"""
           |Contract Child(mut x: U256) extends Parent0(x), Parent1(x) {
           |  pub fn foo() -> () {
           |    p0()
           |    p1()
           |    gp()
           |  }
           |}
           |
           |Abstract Contract Grandparent(mut x: U256) {
           |  event GP(value: U256)
           |
           |  @using(updateFields = true)
           |  fn gp() -> () {
           |    x = x + 1
           |    emit GP(x)
           |  }
           |}
           |
           |Abstract Contract Parent0(mut x: U256) extends Grandparent(x) {
           |  event Parent0(x: U256)
           |
           |  fn p0() -> () {
           |    emit Parent0(1)
           |    gp()
           |  }
           |}
           |
           |Abstract Contract Parent1(mut x: U256) extends Grandparent(x) {
           |  event Parent1(x: U256)
           |
           |  fn p1() -> () {
           |    emit Parent1(2)
           |    gp()
           |  }
           |}
           |""".stripMargin

      success(contract)
    }

    {
      info("Inherit single Abstract Contract")

      val contract: String =
        s"""
           |Contract Child(mut x: U256) extends Parent0(x), Parent1(x) {
           |  pub fn foo() -> () {
           |    p0()
           |    p1()
           |    gp()
           |  }
           |}
           |
           |Abstract Contract Grandparent(mut x: U256) {
           |  event GP(value: U256)
           |
           |  @using(updateFields = true)
           |  fn gp() -> ()
           |}
           |
           |Abstract Contract Parent0(mut x: U256) extends Grandparent(x) {
           |  event Parent0(x: U256)
           |
           |  fn p0() -> () {
           |    emit Parent0(1)
           |    gp()
           |  }
           |}
           |
           |Abstract Contract Parent1(mut x: U256) extends Grandparent(x) {
           |  event Parent1(x: U256)
           |
           |  @using(updateFields = true)
           |  fn gp() -> () {
           |    x = x + 1
           |    emit GP(x)
           |  }
           |
           |  fn p1() -> () {
           |    emit Parent1(2)
           |    gp()
           |  }
           |}
           |""".stripMargin

      success(contract)
    }

    {
      info("Inherit multiple Abstract Contract")

      val contract: String =
        s"""
           |Contract Child(mut x: U256) extends Parent0(x), Parent1(x) {
           |  @using(updateFields = true)
           |  fn gp() -> () {
           |    x = x + 1
           |    emit GP(x)
           |  }
           |
           |  pub fn foo() -> () {
           |    p0()
           |    p1()
           |    gp()
           |  }
           |}
           |
           |Abstract Contract Grandparent(mut x: U256) {
           |  event GP(value: U256)
           |
           |  @using(updateFields = true)
           |  fn gp() -> ()
           |}
           |
           |Abstract Contract Parent0(mut x: U256) extends Grandparent(x) {
           |  event Parent0(x: U256)
           |
           |  fn p0() -> () {
           |    emit Parent0(1)
           |    gp()
           |  }
           |}
           |
           |Abstract Contract Parent1(mut x: U256) extends Grandparent(x) {
           |  event Parent1(x: U256)
           |
           |  fn p1() -> () {
           |    emit Parent1(2)
           |    gp()
           |  }
           |}
           |""".stripMargin

      success(contract)
    }

    {
      info("Inherit both Abstract Contract and Interface")

      val contract: String =
        s"""
           |Contract Child(mut x: U256) extends Parent0(x), Parent1(x) {
           |  pub fn foo() -> () {
           |    p0()
           |    p1()
           |    gp()
           |    ggp()
           |  }
           |}
           |
           |Interface GreatGrandparent {
           |  @using(checkExternalCaller = false)
           |  fn ggp() -> ()
           |}
           |
           |Abstract Contract Grandparent(mut x: U256) implements GreatGrandparent {
           |  event GP(value: U256)
           |
           |  @using(checkExternalCaller = false)
           |  fn ggp() -> () {}
           |
           |  @using(updateFields = true)
           |  fn gp() -> ()
           |}
           |
           |Abstract Contract Parent0(mut x: U256) extends Grandparent(x) {
           |  event Parent0(x: U256)
           |
           |  fn p0() -> () {
           |    emit Parent0(1)
           |    gp()
           |  }
           |}
           |
           |Abstract Contract Parent1(mut x: U256) extends Grandparent(x) {
           |  event Parent1(x: U256)
           |
           |  @using(updateFields = true)
           |  fn gp() -> () {
           |    x = x + 1
           |    emit GP(x)
           |  }
           |
           |  fn p1() -> () {
           |    emit Parent1(2)
           |    gp()
           |  }
           |}
           |""".stripMargin

      success(contract)
    }

    {
      info("miss abstract keyword for Abstract Contract")

      val contract: String =
        s"""
           |Contract Child(mut x: U256) extends Parent0(x), Parent1(x) {
           |  @using(updateFields = true)
           |  fn gp() -> () {
           |    x = x + 1
           |    emit GP(x)
           |  }
           |}
           |
           |Abstract Contract Grandparent(mut x: U256) {
           |  event GP(value: U256)
           |
           |  @using(updateFields = true)
           |  fn gp() -> ()
           |}
           |
           |Contract Parent0(mut x: U256) extends Grandparent(x) {
           |  event Parent0(x: U256)
           |
           |  pub fn foo() -> () {
           |    p0()
           |    p1()
           |    gp()
           |  }
           |
           |  fn p0() -> () {
           |    emit Parent0(1)
           |    gp()
           |  }
           |}
           |
           |Contract Parent1(mut x: U256) extends Grandparent(x) {
           |  event Parent1(x: U256)
           |
           |  fn p1() -> () {
           |    emit Parent1(2)
           |    gp()
           |  }
           |}
           |""".stripMargin

      fail(contract, "Contract Parent0 has unimplemented methods: gp")
    }

    {
      info("conflicting abstract methods between Abstract Contract")

      val contract: String =
        s"""
           |Contract Child(mut x: U256) extends Parent0(x), Parent1(x) {
           |  pub fn foo() -> () {
           |    p()
           |  }
           |
           |  fn p() -> () {
           |    emit Parent0(0)
           |    emit Parent1(1)
           |  }
           |}
           |
           |Abstract Contract Parent0(mut x: U256) {
           |  event Parent0(x: U256)
           |  fn p() -> ()
           |}
           |
           |Abstract Contract Parent1(mut x: U256) {
           |  event Parent1(x: U256)
           |  fn p() -> ()
           |}
           |""".stripMargin

      fail(contract, "These abstract functions are defined multiple times: p")
    }

    {
      info("conflicting abstract methods between Abstract Contract and Interface")

      val contract: String =
        s"""
           |Contract Child(mut x: U256) extends Parent1(x) implements Parent0 {
           |  pub fn foo() -> () {
           |    p()
           |  }
           |
           |  fn p() -> () {
           |    emit Parent0(0)
           |    emit Parent1(1)
           |  }
           |}
           |
           |Interface Parent0 {
           |  event Parent0(x: U256)
           |  fn p() -> ()
           |}
           |
           |Abstract Contract Parent1(mut x: U256) {
           |  event Parent1(x: U256)
           |  fn p() -> ()
           |}
           |""".stripMargin

      fail(contract, "These abstract functions are defined multiple times: p")
    }

    {
      info("conflicting method implementation between Abstract Contract")

      val contract: String =
        s"""
           |Contract Child(mut x: U256) extends Parent0(x), Parent1(x) {
           |  pub fn foo() -> () {
           |    p()
           |  }
           |  fn p0() -> () {
           |    return
           |  }
           |}
           |
           |Abstract Contract Parent0(mut x: U256) {
           |  event Parent0(x: U256)
           |  fn p() -> () {
           |    emit Parent0(0)
           |  }
           |}
           |
           |Abstract Contract Parent1(mut x: U256) {
           |  event Parent1(x: U256)
           |  fn p() -> () {
           |    emit Parent1(1)
           |  }
           |  fn p0() -> ()
           |}
           |""".stripMargin

      fail(contract, "These functions are implemented multiple times: p")
    }

    {
      info("conflicting method implementation between Contract and Abstract Contract")

      val contract: String =
        s"""
           |Contract Child(mut x: U256) extends Parent0(x), Parent1(x) {
           |  pub fn foo() -> () {
           |    p()
           |  }
           |  fn p() -> () {
           |    emit Parent0(0)
           |  }
           |  fn p0() -> () {
           |    return
           |  }
           |}
           |
           |Abstract Contract Parent0(mut x: U256) {
           |  event Parent0(x: U256)
           |  fn p() -> ()
           |}
           |
           |Abstract Contract Parent1(mut x: U256) {
           |  event Parent1(x: U256)
           |  fn p() -> () {
           |    emit Parent1(1)
           |  }
           |  fn p0() -> ()
           |}
           |""".stripMargin

      fail(contract, "These functions are implemented multiple times: p")
    }

    def success(contract: String) = {
      val (contractId, contractOutputRef, _) =
        createContract(contract, AVector.empty, AVector(Val.U256(0)))
      val contractIdHex = contractId.toHexString
      checkContractState(contractIdHex, contract, contractOutputRef, true)

      val script =
        s"""
           |@using(preapprovedAssets = false)
           |TxScript Main {
           |  let child = Child(#$contractIdHex)
           |  child.foo()
           |}
           |$contract
           |""".stripMargin

      val main  = Compiler.compileTxScript(script).rightValue
      val block = simpleScript(blockFlow, chainIndex, main)
      val txId  = block.nonCoinbase.head.id
      addAndCheck(blockFlow, block)

      val worldState    = blockFlow.getBestCachedWorldState(chainIndex.from).rightValue
      val contractState = worldState.getContractState(contractId).rightValue
      contractState.mutFields is AVector[Val](Val.U256(3))
      getLogStates(blockFlow, contractId, 0).value is
        LogStates(
          block.hash,
          contractId,
          AVector(
            LogState(txId, 0, AVector(Val.U256(1))),
            LogState(txId, 1, AVector(Val.U256(1))),
            LogState(txId, 2, AVector(Val.U256(2))),
            LogState(txId, 1, AVector(Val.U256(2))),
            LogState(txId, 1, AVector(Val.U256(3)))
          )
        )
    }

    def fail(contract: String, errorMessage: String) = {
      Compiler.compileContract(contract).leftValue.message is errorMessage
    }
  }

  trait EventFixture extends FlowFixture {
    def contractRaw: String
    def callingScriptRaw: String

    lazy val contract        = Compiler.compileContract(contractRaw).rightValue
    lazy val initialImmState = AVector[Val](Val.U256.unsafe(10))
    lazy val initialMutState = AVector.empty[Val]
    lazy val chainIndex      = ChainIndex.unsafe(0, 0)
    lazy val fromLockup      = getGenesisLockupScript(chainIndex)
    lazy val genesisAddress  = Address.Asset(fromLockup)
    lazy val contractCreationScript =
      contractCreation(contract, initialImmState, initialMutState, fromLockup, ALPH.alph(1))
    lazy val createContractBlock =
      payableCall(blockFlow, chainIndex, contractCreationScript)
    lazy val contractOutputRef =
      TxOutputRef.unsafe(createContractBlock.transactions.head, 0).asInstanceOf[ContractOutputRef]
    lazy val contractId =
      ContractId.from(createContractBlock.transactions.head.id, 0, chainIndex.from)

    lazy val createContractEventId  = vm.createContractEventId(chainIndex.from.value)
    lazy val destroyContractEventId = vm.destroyContractEventId(chainIndex.from.value)

    addAndCheck(blockFlow, createContractBlock, 1)
    checkState(
      blockFlow,
      chainIndex,
      contractId,
      initialImmState,
      initialMutState,
      contractOutputRef
    )

    val callingScript = Compiler.compileTxScript(callingScriptRaw, 1).rightValue
    val callingBlock  = simpleScript(blockFlow, chainIndex, callingScript)
    addAndCheck(blockFlow, callingBlock, 2)
  }

  trait EventFixtureWithContract extends EventFixture {
    override lazy val initialImmState = AVector.empty[Val]
    override lazy val initialMutState = AVector[Val](Val.U256.unsafe(10))
    override def contractRaw: String =
      s"""
         |Contract Foo(mut result: U256) {
         |
         |  event Adding(a: U256, b: U256)
         |  event Added()
         |  event ContractEvent(foo: Foo)
         |
         |  @using(updateFields = true)
         |  pub fn add(a: U256) -> (U256) {
         |    emit Adding(a, result)
         |    result = result + a
         |    emit Added()
         |    emit ContractEvent(Foo(selfContractId!()))
         |    return result
         |  }
         |
         |  @using(assetsInContract = true)
         |  pub fn destroy(targetAddress: Address) -> () {
         |    destroySelf!(targetAddress)
         |  }
         |}
         |""".stripMargin

    override def callingScriptRaw: String =
      s"""
         |$contractRaw
         |
         |@using(preapprovedAssets = false)
         |TxScript Bar {
         |  let foo = Foo(#${contractId.toHexString})
         |  foo.add(4)
         |
         |  return
         |}
         |""".stripMargin

    protected def verifyCallingEvents(
        logStates: LogStates,
        block: Block,
        result: Int,
        currentCount: Int
    ) = {
      logStates.blockHash is block.hash
      logStates.contractId is contractId
      logStates.states.length is 3

      getCurrentCount(blockFlow, chainIndex.from, contractId).value is currentCount

      val addingLogState = logStates.states(0)
      addingLogState.txId is block.nonCoinbase.head.id
      addingLogState.index is 0.toByte
      addingLogState.fields.length is 2
      addingLogState.fields(0) is Val.U256(U256.unsafe(4))
      addingLogState.fields(1) is Val.U256(U256.unsafe(result))

      val addedLogState = logStates.states(1)
      addedLogState.txId is block.nonCoinbase.head.id
      addedLogState.index is 1.toByte
      addedLogState.fields.length is 0

      val contractLogState = logStates.states(2)
      contractLogState.txId is block.nonCoinbase.head.id
      contractLogState.index is 2.toByte
      contractLogState.fields is AVector[Val](Val.ByteVec(contractId.bytes))
    }
  }

  it should "emit events and write to the log storage" in new EventFixtureWithContract {
    {
      info("Events emitted from the contract exist in the block")

      val logStatesOpt = getLogStates(blockFlow, contractId, 0)
      val logStates    = logStatesOpt.value

      verifyCallingEvents(logStates, callingBlock, result = 10, currentCount = 1)
    }

    {
      info("Events emitted from the create contract block")

      val logStatesOpt = getLogStates(blockFlow, createContractEventId, 0)
      val logStates    = logStatesOpt.value

      logStates.blockHash is createContractBlock.hash
      logStates.contractId is createContractEventId
      logStates.states.length is 1

      getCurrentCount(blockFlow, chainIndex.from, createContractEventId).value is 1

      val createContractLogState = logStates.states(0)
      createContractLogState.txId is createContractBlock.nonCoinbase.head.id
      createContractLogState.index is -1.toByte
      createContractLogState.fields.length is 3
      createContractLogState.fields(0) is Val.Address(LockupScript.p2c(contractId))
      createContractLogState.fields(1) is Val.ByteVec(ByteString.empty)
      createContractLogState.fields(2) is Val.ByteVec(ByteString.empty)
    }

    {
      info("Events emitted from the destroy contract block")
      def destroyScriptRaw: String =
        s"""
           |$contractRaw
           |
           |TxScript Main {
           |  Foo(#${contractId.toHexString}).destroy(@${genesisAddress.toBase58})
           |}
           |""".stripMargin

      val destroyScript        = Compiler.compileTxScript(destroyScriptRaw, 1).rightValue
      val destroyContractBlock = payableCall(blockFlow, chainIndex, destroyScript)
      addAndCheck(blockFlow, destroyContractBlock, 3)

      val logStatesOpt = getLogStates(blockFlow, destroyContractEventId, 0)
      val logStates    = logStatesOpt.value

      logStates.blockHash is destroyContractBlock.hash
      logStates.contractId is destroyContractEventId
      logStates.states.length is 1

      getCurrentCount(blockFlow, chainIndex.from, destroyContractEventId).value is 1

      val destroyContractLogState = logStates.states(0)
      destroyContractLogState.txId is destroyContractBlock.nonCoinbase.head.id
      destroyContractLogState.index is -2.toByte
      destroyContractLogState.fields.length is 1
      destroyContractLogState.fields(0) is Val.Address(LockupScript.p2c(contractId))
    }

    {
      info("Events emitted from the contract with wrong counter")

      val logStatesOpt1 = getLogStates(blockFlow, contractId, 0)
      val logStates1    = logStatesOpt1.value
      val newCounter    = logStates1.states.length

      newCounter is 3

      AVector(1, 2, 3, 100).foreach { count =>
        getLogStates(blockFlow, contractId, count) is None
      }
    }

    {
      info("Events emitted from a non-existent contract")

      val wrongContractId = ContractId.generate
      val logStatesOpt    = getLogStates(blockFlow, wrongContractId, 0)
      logStatesOpt is None
    }

  }

  it should "Log contract and subcontract ids when subcontract is created" in new SubContractFixture {
    val subContractPath1 = Hex.toHexString(serialize("nft-01"))
    val (contractId, subContractId) = verify(
      s"createSubContract!{callerAddress!() -> ALPH: 1 alph}(#$subContractPath1, #$subContractByteCode, #00, #00)",
      subContractPath = "nft-01",
      numOfAssets = 2,
      numOfContracts = 2
    )

    val logStatesOpt = getLogStates(blockFlow, createContractEventId(chainIndex.from.value), 1)
    val logStates    = logStatesOpt.value

    val fields = logStates.states(0).fields

    fields.length is 3
    fields(0) is Val.Address(LockupScript.p2c(subContractId))
    fields(1) is Val.Address(LockupScript.p2c(contractId))
    fields(2) is Val.ByteVec(ByteString.empty)
  }

  it should "not write to the log storage when logging is disabled" in new EventFixtureWithContract {
    implicit override lazy val logConfig: LogConfig = LogConfig.disabled()

    getLogStates(blockFlow, contractId, 0) is None
  }

  it should "not write to the log storage when logging is enabled but contract is not whitelisted" in new EventFixtureWithContract {
    implicit override lazy val logConfig: LogConfig = LogConfig(
      enabled = true,
      indexByTxId = true,
      indexByBlockHash = true,
      contractAddresses =
        Some(AVector(ContractId.generate, ContractId.generate).map(Address.contract))
    )

    getLogStates(blockFlow, contractId, 0) is None
  }

  it should "write to the log storage without tx id indexing" in new EventFixtureWithContract {
    implicit override lazy val logConfig: LogConfig = LogConfig(
      enabled = true,
      indexByTxId = false,
      indexByBlockHash = false,
      contractAddresses = None
    )

    getLogStates(blockFlow, contractId, 0) isnot None
    val txId = callingBlock.nonCoinbase.head.id
    getLogStatesByTxId(blockFlow, txId).isEmpty is true
  }

  it should "write to the log storage with tx id indexing" in new EventFixtureWithContract {
    implicit override lazy val logConfig: LogConfig = LogConfig(
      enabled = true,
      indexByTxId = true,
      indexByBlockHash = false,
      contractAddresses = None
    )

    getLogStates(blockFlow, contractId, 0) isnot None
    val txId = callingBlock.nonCoinbase.head.id
    getLogStatesByTxId(blockFlow, txId).isEmpty is false
  }

  it should "write script events to log storage" in new EventFixture {
    override def contractRaw: String =
      s"""
         |Contract Add(x: U256) {
         |  event Add1(a: U256, b: U256)
         |  event Add2(a: U256, b: U256)
         |
         |  pub fn add(a: U256, b: U256) -> U256 {
         |    emit Add1(a, b)
         |    emit Add2(a, b)
         |    return a + b
         |  }
         |}
         |""".stripMargin

    override def callingScriptRaw: String =
      s"""
         |$contractRaw
         |
         |@using(preapprovedAssets = false)
         |TxScript Main {
         |  let contract = Add(#${contractId.toHexString})
         |  contract.add(1, 2)
         |}
         |""".stripMargin

    val contractLogStates = getLogStates(blockFlow, contractId, 0).value
    val txId              = callingBlock.nonCoinbase.head.id
    contractLogStates.blockHash is callingBlock.hash
    contractLogStates.contractId is contractId
    contractLogStates.states.length is 2
    val fields = AVector[Val](Val.U256(1), Val.U256(2))
    contractLogStates.states(0) is LogState(txId, 0, fields)
    contractLogStates.states(1) is LogState(txId, 1, fields)

    val txIdLogRefs = getLogStatesByTxId(blockFlow, txId)
    txIdLogRefs.length is 2

    val logStatesId = LogStatesId(contractId, 0)
    txIdLogRefs(0) is LogStateRef(logStatesId, 0)
    txIdLogRefs(1) is LogStateRef(logStatesId, 1)
  }

  it should "emit events with all supported field types" in new EventFixture {
    lazy val address = Address.Contract(LockupScript.P2C(ContractId.generate))

    override def contractRaw: String =
      s"""
         |Contract Foo(result: U256) {
         |
         |  event TestEvent1(a: U256, b: I256, c: Address, d: ByteVec)
         |  event TestEvent2(a: U256, b: I256, c: Address, d: Bool)
         |
         |  pub fn testEventTypes() -> (U256) {
         |    emit TestEvent1(4, -5i, @${address.toBase58}, toByteVec!(@${address.toBase58}))
         |    let b = true
         |    emit TestEvent2(5, -4i, @${address.toBase58}, b)
         |    return result + 1
         |  }
         |}
         |""".stripMargin

    override def callingScriptRaw: String =
      s"""
         |$contractRaw
         |
         |@using(preapprovedAssets = false)
         |TxScript Bar {
         |  let foo = Foo(#${contractId.toHexString})
         |  foo.testEventTypes()
         |
         |  return
         |}
         |""".stripMargin

    val logStatesOpt = getLogStates(blockFlow, contractId, 0)
    val logStates    = logStatesOpt.value

    logStates.blockHash is callingBlock.hash
    logStates.contractId is contractId
    logStates.states.length is 2

    getCurrentCount(blockFlow, chainIndex.from, contractId).value is 1

    val testEventLogState1 = logStates.states(0)
    testEventLogState1.txId is callingBlock.nonCoinbase.head.id
    testEventLogState1.index is 0.toByte
    testEventLogState1.fields.length is 4
    testEventLogState1.fields(0) is Val.U256(U256.unsafe(4))
    testEventLogState1.fields(1) is Val.I256(I256.unsafe(-5))
    testEventLogState1.fields(2) is Val.Address(address.lockupScript)
    testEventLogState1.fields(3) is Val.Address(address.lockupScript).toByteVec()

    val testEventLogState2 = logStates.states(1)
    testEventLogState1.txId is callingBlock.nonCoinbase.head.id
    testEventLogState2.index is 1.toByte
    testEventLogState2.fields.length is 4
    testEventLogState2.fields(0) is Val.U256(U256.unsafe(5))
    testEventLogState2.fields(1) is Val.I256(I256.unsafe(-4))
    testEventLogState2.fields(2) is Val.Address(address.lockupScript)
    testEventLogState2.fields(3) is Val.Bool(true)
  }

  it should "emit events for at most 8 fields" in new EventFixture {
    def contractRaw: String =
      s"""
         |Contract Foo(tmp: U256) {
         |  event Foo(a1: U256, a2: U256, a3: U256, a4: U256, a5: U256, a6: U256, a7: U256, a8: U256)
         |
         |  pub fn foo() -> () {
         |    emit Foo(1, 2, 3, 4, 5, 6, 7, 8)
         |    return
         |  }
         |}
         |""".stripMargin

    def callingScriptRaw: String =
      s"""
         |$contractRaw
         |
         |@using(preapprovedAssets = false)
         |TxScript Main {
         |  Foo(#${contractId.toHexString}).foo()
         |}
         |""".stripMargin

    val logStatesOpt = getLogStates(blockFlow, contractId, 0)
    val logStates    = logStatesOpt.value

    logStates.blockHash is callingBlock.hash
    logStates.contractId is contractId
    logStates.states.length is 1
    val logState = logStates.states.head
    logState.index is 0.toByte
    logState.fields.map(_.asInstanceOf[Val.U256].v.toIntUnsafe) is AVector.tabulate(8)(_ + 1)
  }

  it should "get all events emitted by a contract" in new EventFixtureWithContract {
    {
      info("All events emitted from the contract after the first method call")

      val (nextCount, allLogStates) = getEvents(blockFlow, contractId, 0)
      nextCount is 1
      allLogStates.length is 1
      val logStates = allLogStates.head

      verifyCallingEvents(logStates, callingBlock, result = 10, currentCount = 1)
    }

    val secondCallingBlock = simpleScript(blockFlow, chainIndex, callingScript)
    addAndCheck(blockFlow, secondCallingBlock, 3)

    {
      info("All events emitted from the contract after the second method call")

      val (nextCount1, _) = getEvents(blockFlow, contractId, 0, 1)
      nextCount1.value is 1
      val (nextCount2, _) = getEvents(blockFlow, contractId, 0, 2)
      nextCount2 is 2

      val (nextCount, allLogStates) = getEvents(blockFlow, contractId, 0)
      nextCount is 2
      allLogStates.length is 2
      val logStates1 = allLogStates.head
      val logStates2 = allLogStates.last

      verifyCallingEvents(logStates1, callingBlock, result = 10, currentCount = 2)
      verifyCallingEvents(logStates2, secondCallingBlock, result = 14, currentCount = 2)
    }

    {
      info("Part of the events emitted from the contract after the second method call")
      val (nextCount, allLogStates) = getEvents(blockFlow, contractId, 0, 2)
      nextCount is 2
      allLogStates.length is 2

      val logStates1 = allLogStates.head
      val logStates2 = allLogStates.last

      verifyCallingEvents(logStates1, callingBlock, result = 10, currentCount = 2)

      logStates2.blockHash is secondCallingBlock.hash
      logStates2.contractId is contractId
      logStates2.states.length is 3

      val addingLogState = logStates2.states(0)
      addingLogState.txId is secondCallingBlock.nonCoinbase.head.id
      addingLogState.index is 0.toByte
      addingLogState.fields.length is 2
      addingLogState.fields(0) is Val.U256(U256.unsafe(4))
      addingLogState.fields(1) is Val.U256(U256.unsafe(14))
    }
  }

  private def getLogStates(
      blockFlow: BlockFlow,
      contractId: ContractId,
      count: Int
  ): Option[LogStates] = {
    val logStatesId = LogStatesId(contractId, count)
    getLogStates(blockFlow, logStatesId)
  }

  private def getLogStatesByTxId(
      blockFlow: BlockFlow,
      txId: TransactionId
  ): AVector[LogStateRef] = {
    blockFlow.getEventsByHash(Byte32.unsafe(txId.bytes)).map(_.map(_._2)).rightValue
  }

  private def getLogStates(blockFlow: BlockFlow, logStatesId: LogStatesId): Option[LogStates] = {
    blockFlow
      .getEvents(logStatesId.contractId, logStatesId.counter, logStatesId.counter + 1)
      .map(_._2.headOption)
      .rightValue
  }

  it should "return contract id in contract creation" in new ContractFixture {
    val contract: String =
      s"""
         |Contract Foo(mut subContractId: ByteVec) {
         |  event Create(subContractId: ByteVec)
         |
         |  @using(preapprovedAssets = true, updateFields = true)
         |  pub fn foo() -> () {
         |    subContractId = copyCreateContract!{callerAddress!() -> ALPH: $minimalAlphInContract}(selfContractId!(), #00, #010300)
         |    emit Create(subContractId)
         |  }
         |}
         |""".stripMargin
    val contractId =
      createContractAndCheckState(
        contract,
        2,
        2,
        AVector.empty,
        AVector(Val.ByteVec(ByteString.empty)),
        initialAttoAlphAmount = minimalAlphInContract * 2
      )._1

    val main: String =
      s"""
         |TxScript Main {
         |  Foo(#${contractId.toHexString}).foo{callerAddress!() -> ALPH: 1 alph}()
         |}
         |
         |$contract
         |""".stripMargin
    val block = callTxScript(main)

    val logStatesOpt = getLogStates(blockFlow, contractId, 0)
    val logStates    = logStatesOpt.value
    logStates.blockHash is block.hash
    logStates.states.length is 1
    val subContractId = logStates.states(0).fields.head.asInstanceOf[Val.ByteVec].bytes

    val worldState = blockFlow.getBestCachedWorldState(chainIndex.from).rightValue
    worldState.getContractState(contractId).rightValue.mutFields is AVector[Val](
      Val.ByteVec(subContractId)
    )
  }

  trait SubContractFixture extends ContractFixture {
    val subContractRaw: String =
      s"""
         |Contract SubContract() {
         |  pub fn call() -> () {
         |  }
         |}
         |""".stripMargin
    val subContractInitialState = Hex.toHexString(serialize(AVector.empty[Val]))
    val subContract             = Compiler.compileContract(subContractRaw).rightValue
    val subContractByteCode     = Hex.toHexString(serialize(subContract))

    // scalastyle:off method.length
    def verify(
        createContractStmt: String,
        subContractPath: String,
        numOfAssets: Int,
        numOfContracts: Int
    ): (ContractId, ContractId) = {
      val contractRaw: String =
        s"""
           |Contract Foo(mut subContractId: ByteVec) {
           |  @using(preapprovedAssets = true, updateFields = true)
           |  pub fn createSubContract() -> () {
           |    subContractId = $createContractStmt
           |  }
           |
           |  pub fn callSubContract(path: ByteVec) -> () {
           |    let subContractIdCalculated = subContractId!(path)
           |    let subContractIdCalculatedTest = subContractIdOf!(selfContract!(), path)
           |    assert!(subContractIdCalculated == subContractIdCalculatedTest, 0)
           |    assert!(subContractIdCalculated == subContractId, 0)
           |    SubContract(subContractIdCalculated).call()
           |  }
           |}
           |$subContractRaw
           |""".stripMargin

      val contractId =
        createContractAndCheckState(
          contractRaw,
          numOfAssets,
          numOfContracts,
          initialMutState = AVector(Val.ByteVec(ByteString.empty))
        )._1

      val createSubContractRaw: String =
        s"""
           |TxScript Main {
           |  Foo(#${contractId.toHexString}).createSubContract{callerAddress!() -> ALPH: 1 alph}()
           |}
           |$contractRaw
           |""".stripMargin

      callTxScript(createSubContractRaw)

      val subContractId      = contractId.subContractId(serialize(subContractPath), chainIndex.from)
      val subContractAddress = Address.contract(subContractId)
      val worldState         = blockFlow.getBestCachedWorldState(chainIndex.from).rightValue
      worldState.getContractState(contractId).rightValue.mutFields is AVector[Val](
        Val.ByteVec(subContractId.bytes)
      )

      intercept[AssertionError](callTxScript(createSubContractRaw)).getMessage.startsWith(
        s"Right(TxScriptExeFailed(ContractAlreadyExists(${subContractAddress}))"
      )

      val subContractPathHex = Hex.toHexString(serialize(subContractPath))
      val callSubContractRaw: String =
        s"""
           |TxScript Main {
           |  Foo(#${contractId.toHexString}).callSubContract(#${subContractPathHex})
           |}
           |$contractRaw
           |""".stripMargin

      callTxScript(callSubContractRaw)

      (contractId, subContractId)
    }

    def verify(
        createContractStmt: String,
        failure: ExeFailure
    ): ContractId = {
      val contractRaw: String =
        s"""
           |Contract Foo(mut subContractId: ByteVec) {
           |  @using(preapprovedAssets = true, updateFields = true)
           |  pub fn createSubContract() -> () {
           |    subContractId = $createContractStmt
           |  }
           |}
           |$subContractRaw
           |""".stripMargin

      val contractId =
        createContract(contractRaw, AVector.empty, AVector(Val.ByteVec(ByteString.empty)))._1

      val createSubContractRaw: String =
        s"""
           |TxScript Main {
           |  Foo(#${contractId.toHexString}).createSubContract{callerAddress!() -> ALPH: 1 alph}()
           |}
           |$contractRaw
           |""".stripMargin

      failCallTxScript(createSubContractRaw, failure)
      contractId
    }
    // scalastyle:on method.length
  }

  it should "check createSubContract and createSubContractWithToken" in new SubContractFixture {
    {
      info("create sub-contract without token")
      val subContractPath1 = Hex.toHexString(serialize("nft-01"))
      verify(
        s"createSubContract!{callerAddress!() -> ALPH: 1 alph}(#$subContractPath1, #$subContractByteCode, #00, #00)",
        subContractPath = "nft-01",
        numOfAssets = 2,
        numOfContracts = 2
      )
    }

    {
      info("create sub-contract with token")
      val subContractPath2 = Hex.toHexString(serialize("nft-02"))
      val (_, subContractId) = verify(
        s"createSubContractWithToken!{callerAddress!() -> ALPH: 1 alph}(#$subContractPath2, #$subContractByteCode, #00, #00, 10)",
        subContractPath = "nft-02",
        numOfAssets = 5,
        numOfContracts = 4
      )
      val subContractTokenId = TokenId.unsafe(subContractId.value)
      val asset              = getContractAsset(subContractId, chainIndex)
      asset.tokens is AVector((subContractTokenId, U256.unsafe(10)))
    }

    {
      info("create sub-contract and transfer token to asset address")
      val subContractPath3 = Hex.toHexString(serialize("nft-03"))
      val (_, subContractId) = verify(
        s"createSubContractWithToken!{callerAddress!() -> ALPH: 1 alph}(#$subContractPath3, #$subContractByteCode, #00, #00, 10, @${genesisAddress.toBase58})",
        subContractPath = "nft-03",
        numOfAssets = 8,
        numOfContracts = 6
      )
      val subContractTokenId = TokenId.unsafe(subContractId.value)
      val asset              = getContractAsset(subContractId, chainIndex)
      asset.tokens.length is 0

      val genesisTokenAmount =
        getTokenBalance(blockFlow, genesisAddress.lockupScript, subContractTokenId)
      genesisTokenAmount is 10
    }

    {
      info("create sub-contract and transfer token to contract address")
      val subContractPath4 = Hex.toHexString(serialize("nft-04"))
      val contractAddress  = Address.contract(ContractId.random)
      verify(
        s"createSubContractWithToken!{callerAddress!() -> ALPH: 1 alph}(#$subContractPath4, #$subContractByteCode, #00, #00, 10, @${contractAddress.toBase58})",
        InvalidAssetAddress(contractAddress)
      )
    }
  }

  it should "check copyCreateSubContract and copyCreateSubContractWithToken" in new SubContractFixture {
    val subContractId =
      createContractAndCheckState(subContractRaw, 2, 2, initialMutState = AVector.empty)._1

    {
      info("copy create sub-contract without token")
      val subContractPath1 = Hex.toHexString(serialize("nft-01"))
      verify(
        s"copyCreateSubContract!{callerAddress!() -> ALPH: 1 alph}(#$subContractPath1, #${subContractId.toHexString}, #00, #00)",
        subContractPath = "nft-01",
        numOfAssets = 3,
        numOfContracts = 3
      )
    }

    {
      info("copy create sub-contract with token")
      val subContractPath2 = Hex.toHexString(serialize("nft-02"))
      val (_, contractId) = verify(
        s"copyCreateSubContractWithToken!{callerAddress!() -> ALPH: 1 alph}(#$subContractPath2, #${subContractId.toHexString}, #00, #00, 10)",
        subContractPath = "nft-02",
        numOfAssets = 6,
        numOfContracts = 5
      )
      val tokenId = TokenId.unsafe(contractId.value)

      val asset = getContractAsset(contractId, chainIndex)
      asset.tokens is AVector((tokenId, U256.unsafe(10)))
    }

    {
      info("copy create sub-contract and transfer token to asset address")
      val subContractPath3 = Hex.toHexString(serialize("nft-03"))
      val (_, contractId) = verify(
        s"copyCreateSubContractWithToken!{callerAddress!() -> ALPH: 1 alph}(#$subContractPath3, #${subContractId.toHexString}, #00, #00, 10, @${genesisAddress.toBase58})",
        subContractPath = "nft-03",
        numOfAssets = 9,
        numOfContracts = 7
      )
      val tokenId = TokenId.unsafe(contractId.value)
      val asset   = getContractAsset(contractId, chainIndex)
      asset.tokens.length is 0

      val genesisTokenAmount = getTokenBalance(blockFlow, genesisAddress.lockupScript, tokenId)
      genesisTokenAmount is 10
    }

    {
      info("copy create sub-contract and transfer token to contract address")
      val subContractPath4 = Hex.toHexString(serialize("nft-04"))
      val contractAddress  = Address.contract(ContractId.random)
      verify(
        s"copyCreateSubContractWithToken!{callerAddress!() -> ALPH: 1 alph}(#$subContractPath4, #${subContractId.toHexString}, #00, #00, 10, @${contractAddress.toBase58})",
        InvalidAssetAddress(contractAddress)
      )
    }
  }

  it should "check subContractIdInParentGroup" in new SubContractFixture {
    override val configValues: Map[String, Any] = Map(("alephium.broker.broker-num", 1))

    val subContractPath = "00"
    val parentContract =
      s"""
         |Contract Parent() {
         |  @using(preapprovedAssets = true)
         |  pub fn createSubContract() -> () {
         |    createSubContract!{callerAddress!() -> ALPH: 1 alph}(#$subContractPath, #$subContractByteCode, #00, #00)
         |  }
         |}
         |""".stripMargin
    val contractId    = createContract(parentContract, chainIndex = ChainIndex.unsafe(0, 0))._1
    val contractIdHex = contractId.toHexString

    val createSubContractScript =
      s"""
         |TxScript Main() {
         |  Parent(#$contractIdHex).createSubContract{callerAddress!() -> ALPH: 1 alph}()
         |}
         |$parentContract
         |""".stripMargin
    callTxScript(createSubContractScript, chainIndex = ChainIndex.unsafe(0, 0))
    val subContractId = contractId.subContractId(Hex.unsafe(subContractPath), contractId.groupIndex)
    val subContractIdHex = subContractId.toHexString

    val script =
      s"""
         |TxScript Main() {
         |  let parent = Parent(#$contractIdHex)
         |  assert!(subContractIdOf!(parent, #$subContractPath) != #$subContractIdHex, 0)
         |  assert!(subContractIdInParentGroup!(parent, #$subContractPath) == #$subContractIdHex, 1)
         |}
         |$parentContract
         |""".stripMargin
    callTxScript(script, chainIndex = ChainIndex.unsafe(1, 1))
  }

  trait CheckArgAndReturnLengthFixture extends ContractFixture {
    val upgradable: String =
      s"""
         |Abstract Contract Upgradable() {
         |  pub fn upgrade(code: ByteVec) -> () {
         |    migrate!(code)
         |  }
         |}
         |""".stripMargin

    def foo: String
    lazy val fooIdHex = createContract(foo)._1.toHexString

    def upgrade() = {
      val fooV1 =
        s"""
           |Contract Foo() extends Upgradable() {
           |  pub fn foo() -> () {}
           |}
           |$upgradable
           |""".stripMargin
      val fooV1Bytecode = serialize(Compiler.compileContract(fooV1).rightValue)
      val upgradeFooScript: String =
        s"""
           |TxScript Main {
           |  let foo = Foo(#$fooIdHex)
           |  foo.upgrade(#${Hex.toHexString(fooV1Bytecode)})
           |}
           |$foo
           |""".stripMargin
      callTxScript(upgradeFooScript)
    }
  }

  it should "check external method arg length" in new CheckArgAndReturnLengthFixture {
    val foo: String =
      s"""
         |Contract Foo() extends Upgradable() {
         |  pub fn foo(array: [U256; 2]) -> () {
         |    let _ = array
         |  }
         |}
         |$upgradable
         |""".stripMargin

    val script: String =
      s"""
         |TxScript Main {
         |  let foo = Foo(#$fooIdHex)
         |  foo.foo([0, 0])
         |}
         |$foo
         |""".stripMargin

    callTxScript(script)
    upgrade()
    failCallTxScript(script, InvalidExternalMethodArgLength(0, 2))
  }

  it should "check external method return length" in new CheckArgAndReturnLengthFixture {
    val foo: String =
      s"""
         |Contract Foo() extends Upgradable() {
         |  pub fn foo() -> (Bool, [U256; 2]) {
         |    return false, [0; 2]
         |  }
         |}
         |$upgradable
         |""".stripMargin

    val script: String =
      s"""
         |TxScript Main {
         |  let foo = Foo(#$fooIdHex)
         |  let (_, _) = foo.foo()
         |}
         |$foo
         |""".stripMargin

    callTxScript(script)
    upgrade()
    failCallTxScript(script, InvalidExternalMethodReturnLength(0, 3))
  }

  trait CreateContractFixture extends ContractFixture {
    def useAssets         = true
    def useMethodSelector = true
    // format: off
    lazy val contract: String =
      s"""
         |Contract Foo(mut n: U256) implements IFoo {
         |  @using(preapprovedAssets = true, updateFields = true)
         |  pub fn foo() -> () {
         |    let subContractId = copyCreateSubContract!{
         |      callerAddress!() -> ALPH: 1 alph
         |    }(#00, selfContractId!(), #00, #010201)
         |    let subContract = Foo(subContractId)
         |    subContract.bar()
         |  }
         |  @using(${if (useAssets) "assetsInContract = true, " else ""}updateFields = true)
         |  pub fn bar() -> () {
         |    ${if (useAssets) s"transferTokenFromSelf!(@$genesisAddress, ALPH, 1 alph)" else ""}
         |    n = n + 1
         |  }
         |}
         |@using(methodSelector = ${useMethodSelector})
         |Interface IFoo {
         |  @using(preapprovedAssets = true, updateFields = true)
         |  pub fn foo() -> ()
         |  @using(${if (useAssets) "assetsInContract = true, " else ""}updateFields = true)
         |  pub fn bar() -> ()
         |}
         |""".stripMargin
    // format: on
    lazy val contractId =
      createContractAndCheckState(
        contract,
        2,
        2,
        initialMutState = AVector(Val.U256(0))
      )._1

    lazy val main: String =
      s"""
         |TxScript Main {
         |  Foo(#${contractId.toHexString}).foo{callerAddress!() -> ALPH: 1 alph}()
         |}
         |
         |$contract
         |""".stripMargin
    lazy val script = Compiler.compileTxScript(main).rightValue
  }

  it should "not load contract just after creation before Rhone upgrade" in new CreateContractFixture {
    setHardForkBefore(HardFork.Rhone)
    val hardFork                            = networkConfig.getHardFork(TimeStamp.now())
    override def useMethodSelector: Boolean = false
    val errorMessage =
      intercept[AssertionError](payableCall(blockFlow, chainIndex, script)).getMessage
    if (hardFork == HardFork.Mainnet) {
      errorMessage.contains(s"Right(TxScriptExeFailed(Deserialization error") is true
    } else {
      errorMessage.contains(s"Right(TxScriptExeFailed(ContractLoadDisallowed") is true
    }
  }

  it should "not load contract assets just after creation for Rhone upgrade" in new CreateContractFixture {
    setHardFork(HardFork.Rhone)
    val errorMessage =
      intercept[AssertionError](payableCall(blockFlow, chainIndex, script)).getMessage
    errorMessage.contains(s"Right(TxScriptExeFailed(ContractAssetAlreadyFlushed)") is true
  }

  it should "be able to use contract assets just after creation from Danube upgrade" in new CreateContractFixture {
    setHardForkSince(HardFork.Danube)
    val block = payableCall(blockFlow, chainIndex, script)
    addAndCheck(blockFlow, block)
  }

  it should "load contract fields just after creation from Rhone upgrade" in new CreateContractFixture {
    setHardForkSince(HardFork.Rhone)
    override def useAssets: Boolean = false

    val block = payableCall(blockFlow, chainIndex, script)
    addAndCheck(blockFlow, block)

    val worldState = blockFlow.getBestPersistedWorldState(chainIndex.from).fold(throw _, identity)
    val contractState = worldState.getContractState(contractId).rightValue
    contractState.immFields.isEmpty is true
    contractState.mutFields is AVector[Val](Val.U256(0))

    val subContractId    = contractId.subContractId(Hex.unsafe("00"), chainIndex.from)
    val subContractState = worldState.getContractState(subContractId).fold(throw _, identity)
    subContractState.immFields.isEmpty is true
    subContractState.mutFields is AVector[Val](Val.U256(2)) // The field was updated from 1 to 2
  }

  it should "not call contract destruction from the same contract" in new ContractFixture {
    val foo: String =
      s"""
         |Contract Foo() {
         |  pub fn foo(barId: ByteVec) -> () {
         |    let bar = Bar(barId)
         |    bar.bar(selfContractId!())
         |  }
         |  @using(assetsInContract = true)
         |  pub fn destroy() -> () {
         |    destroySelf!(callerAddress!())
         |  }
         |}
         |""".stripMargin
    val bar: String =
      s"""
         |Contract Bar() {
         |  pub fn bar(fooId: ByteVec) -> () {
         |    let foo = Foo(fooId)
         |    foo.destroy()
         |  }
         |}
         |""".stripMargin
    val fooId = createContract(s"$foo\n$bar", AVector.empty, AVector.empty)._1
    val barId = createContract(s"$bar\n$foo", AVector.empty, AVector.empty)._1

    val main: String =
      s"""
         |TxScript Main {
         |  Foo(#${fooId.toHexString}).foo(#${barId.toHexString})
         |}
         |
         |$foo
         |""".stripMargin
    val script = Compiler.compileTxScript(main).rightValue
    val errorMessage =
      intercept[AssertionError](payableCall(blockFlow, chainIndex, script)).getMessage
    errorMessage is "Right(TxScriptExeFailed(`destroySelf` function should not be called from the same contract))"
  }

  it should "encode values" in new ContractFixture {
    val foo: String =
      s"""
         |struct Struct1 {
         |  a: Bool,
         |  b: U256,
         |  c: Bool
         |}
         |
         |struct Struct2 {
         |  a: Bool,
         |  b: [U256; 2]
         |}
         |
         |struct Struct3 {
         |  a: Bool,
         |  b: Struct2
         |}
         |
         |Contract Foo() {
         |  pub fn foo() -> () {
         |    let struct1 = Struct1 { a: true, b: 1, c: false }
         |    let struct1Bytes = encodeToByteVec!(struct1)
         |    assert!(struct1Bytes == #03000102010000, 0)
         |
         |    let struct2 = Struct2 { a: true, b: [1, 2] }
         |    let struct2Bytes = encodeToByteVec!(struct2)
         |    assert!(struct2Bytes == #03000102010202, 1)
         |
         |    let struct3 = Struct3 { a: true, b: struct2 }
         |    let struct3Bytes = encodeToByteVec!(struct3)
         |    assert!(struct3Bytes == #040001000102010202, 3)
         |
         |    let allStructs = encodeToByteVec!(struct1, struct2, struct3)
         |    assert!(allStructs == #0a0001020100000001020102020001000102010202, 4)
         |
         |    let bytes = encodeToByteVec!(true, 1, false, [1, 2], struct3)
         |    assert!(bytes == #09000102010000020102020001000102010202, 5)
         |  }
         |}
         |""".stripMargin
    val fooId = createContract(foo)._1
    val main: String =
      s"""
         |@using(preapprovedAssets = false)
         |TxScript Main {
         |  Foo(#${fooId.toHexString}).foo()
         |}
         |
         |$foo
         |""".stripMargin
    testSimpleScript(main)
  }

  it should "return compilation error when encoding nothing" in new ContractFixture {
    val foo =
      s"""
         |Contract Foo() {
         |  pub fn foo() -> () {
         |    let bytes = encodeToByteVec!()
         |    assert!(bytes == #00, 0)
         |  }
         |}
         |""".stripMargin
    Compiler.compileContract(foo).leftValue.getMessage is
      "Builtin func encodeToByteVec expects at least one argument"
  }

  it should "test Contract.encodeFields" in new ContractFixture {
    def test(stdAnnotation: String, fields: String, immFields: String, mutFields: String) = {
      val foo = s"""
                   |Contract Bar(a: U256, @unused mut b: I256, @unused c: ByteVec) implements Foo {
                   |  @using(checkExternalCaller = false)
                   |  pub fn foo() -> () {
                   |    let (immFields, mutFields) = Bar.encodeFields!($fields)
                   |    assert!(immFields == #$immFields, 0)
                   |    assert!(mutFields == #$mutFields, 0)
                   |  }
                   |}
                   |
                   |$stdAnnotation
                   |Interface Foo {
                   |  pub fn foo() -> ()
                   |}
                   |""".stripMargin
      val initialImmFields = AVector[Val](Val.U256(0), Val.ByteVec(Hex.unsafe("00")))
      val fooId = createContract(
        foo,
        initialImmState = if (stdAnnotation == "") {
          initialImmFields
        } else {
          initialImmFields :+ Val.ByteVec(Hex.unsafe("414c50480001"))
        },
        initialMutState = AVector(Val.I256(I256.unsafe(-2)))
      )._1
      val main: String =
        s"""
           |@using(preapprovedAssets = false)
           |TxScript Main {
           |  Foo(#${fooId.toHexString}).foo()
           |}
           |
           |$foo
           |""".stripMargin
      testSimpleScript(main)
    }

    intercept[Throwable](test("", "1, #11, 2i", "", "")).getMessage is
      "org.alephium.ralph.error.CompilerError$Default: Invalid args type \"List(U256, ByteVec, I256)\" for builtin func encodeFields"
    test("", "1, 2i, #11", "020201030111", "010102")
    test("@std(id = #0001)", "1, 2i, #11", "0302010301110306414c50480001", "010102")
  }

  it should "encode array type contract fields" in new ContractFixture {
    val foo =
      s"""
         |Contract Foo(@unused a: U256, @unused mut b: [U256; 2], @unused mut c: U256, @unused d: [U256; 2]) {
         |  pub fn foo() -> () {}
         |}
         |""".stripMargin

    val fooContract = Compiler.compileContract(foo).rightValue
    val fooBytecode = Hex.toHexString(serialize(fooContract))

    val script0 =
      s"""
         |TxScript Deploy() {
         |  let (encodedImmFields, encodedMutFields) = Foo.encodeFields!(0, [1, 2], 3, [4, 5])
         |  createContract!{@$genesisAddress -> ALPH: $minimalAlphInContract}(#$fooBytecode, encodedImmFields, encodedMutFields)
         |}
         |$foo
         |""".stripMargin

    deployAndCheckContractState(
      script0,
      AVector.from(Seq(0, 4, 5)).map(v => Val.U256(U256.unsafe(v))),
      AVector.from(Seq(1, 2, 3)).map(v => Val.U256(U256.unsafe(v)))
    )
  }

  trait SelfContractFixture extends ContractFixture {
    def foo(selfContractStr: String): String

    def test(selfContractStr: String) = {
      val fooStr = foo(selfContractStr)
      val fooId = createContract(
        fooStr,
        initialImmState = AVector.empty,
        initialMutState = AVector.empty
      )._1

      val main: String =
        s"""
           |@using(preapprovedAssets = false)
           |TxScript Main {
           |  Foo(#${fooId.toHexString}).selfHello()
           |}
           |
           |$fooStr
           |""".stripMargin
      testSimpleScript(main)
    }
  }

  it should "test selfContract for contract" in new SelfContractFixture {
    override def foo(selfContractStr: String) = {
      s"""
         |Contract Foo() {
         |  pub fn hello() -> () {
         |    emit Debug(`Hello`)
         |  }
         |
         |  pub fn selfHello() -> () {
         |    let foo = $selfContractStr
         |    foo.hello()
         |  }
         |}
         |""".stripMargin
    }

    test("Foo(selfContractId!())")
    test("selfContract!()")
  }

  it should "test selfContract for abstract contract" in new SelfContractFixture {
    override def foo(selfContractStr: String) = {
      s"""
         |Contract Foo() extends AbstractFoo() {
         |  pub fn hello() -> () {
         |    emit Debug(`Hello`)
         |  }
         |}
         |Abstract Contract AbstractFoo() {
         |  pub fn hello() ->()
         |
         |  pub fn selfHello() -> () {
         |    let foo = $selfContractStr
         |    foo.hello()
         |  }
         |}
         |""".stripMargin
    }
    intercept[Throwable](test("AbstractFoo(selfContractId!())")).getMessage is
      "org.alephium.ralph.error.CompilerError$Default: AbstractFoo is not instantiable"
    test("Foo(selfContractId!())")
    test("selfContract!()")
  }

  it should "test selfContract for interface" in new SelfContractFixture {
    override def foo(selfContractStr: String) = {
      s"""
         |Contract Foo() implements InterfaceFoo {
         |  pub fn hello() -> () {
         |    emit Debug(`Hello`)
         |  }
         |
         |  pub fn selfHello() -> () {
         |    let foo = $selfContractStr
         |    foo.hello()
         |  }
         |}
         |
         |Interface InterfaceFoo {
         |  pub fn hello() ->()
         |  pub fn selfHello() -> ()
         |}
         |""".stripMargin
    }
    test("InterfaceFoo(selfContractId!())")
    test("Foo(selfContractId!())")
    test("selfContract!()")
  }

  it should "test selfContract for multi-level inheritance" in new SelfContractFixture {
    override def foo(selfContractStr: String) = {
      s"""
         |Contract Foo() extends AbstractFooParent() {
         |  pub fn hello() -> () {
         |    emit Debug(`Hello`)
         |  }
         |}
         |
         |Abstract Contract AbstractFooParent() extends AbstractFooGrandParent() {
         |}
         |
         |Abstract Contract AbstractFooGrandParent() {
         |  pub fn hello() ->()
         |
         |  pub fn selfHello() -> () {
         |    let foo = $selfContractStr
         |    foo.hello()
         |  }
         |}
         |""".stripMargin
    }
    intercept[Throwable](test("AbstractFooGrandParent(selfContractId!())")).getMessage is
      "org.alephium.ralph.error.CompilerError$Default: AbstractFooGrandParent is not instantiable"
    test("Foo(selfContractId!())")
    test("selfContract!()")
  }

  it should "test selfContract for multiple parents" in new SelfContractFixture {
    override def foo(selfContractStr: String) = {
      s"""
         |Contract Foo() extends FooParent1(), FooParent2() {
         |  pub fn hello() -> () {
         |    emit Debug(`Hello 1`)
         |  }
         |
         |  pub fn hello2() -> () {
         |    emit Debug(`Hello 2`)
         |  }
         |}
         |
         |Abstract Contract FooParent1() {
         |  pub fn hello2() ->()
         |}
         |
         |Abstract Contract FooParent2() {
         |  pub fn hello() ->()
         |
         |  pub fn selfHello() -> () {
         |    let foo = $selfContractStr
         |    foo.hello()
         |  }
         |}
         |""".stripMargin
    }
    intercept[Throwable](test("FooParent2(selfContractId!())")).getMessage is
      "org.alephium.ralph.error.CompilerError$Default: FooParent2 is not instantiable"
    test("Foo(selfContractId!())")
    test("selfContract!()")
  }

  it should "not pay to unloaded contract" in new ContractFixture {
    val foo: String =
      s"""
         |Contract Foo() {
         |  pub fn foo() -> () {
         |    return
         |  }
         |}
         |""".stripMargin
    val fooId      = createContract(foo)._1
    val fooAddress = Address.contract(fooId)

    val main: String =
      s"""
         |TxScript Main {
         |  Foo(#${fooId.toHexString}).foo()
         |  transferToken!(callerAddress!(), @${fooAddress.toBase58}, ALPH, 1 alph)
         |}
         |
         |$foo
         |""".stripMargin
    failCallTxScript(main, PayToContractAddressNotInCallerTrace(fooAddress))
  }

  it should "work with interface" in new ContractFixture {

    {
      info("works with single inheritance")

      val interface =
        s"""
           |Interface I {
           |  @using(checkExternalCaller = false)
           |  pub fn f1() -> U256
           |  @using(checkExternalCaller = false)
           |  pub fn f2() -> U256
           |  @using(checkExternalCaller = false)
           |  pub fn f3() -> ByteVec
           |}
           |""".stripMargin

      val contract =
        s"""
           |Contract Foo() implements I {
           |  @using(checkExternalCaller = false)
           |  pub fn f3() -> ByteVec {
           |    return #00
           |  }
           |
           |  @using(checkExternalCaller = false)
           |  pub fn f2() -> U256 {
           |    return 2
           |  }
           |
           |  @using(checkExternalCaller = false)
           |  pub fn f1() -> U256 {
           |    return 1
           |  }
           |}
           |
           |$interface
           |""".stripMargin

      val contractId = createContract(contract)._1

      val main =
        s"""
           |@using(preapprovedAssets = false)
           |TxScript Main {
           |  let impl = I(#${contractId.toHexString})
           |  assert!(impl.f1() == 1, 0)
           |  assert!(impl.f2() == 2, 0)
           |  assert!(impl.f3() == #00, 0)
           |}
           |
           |$interface
           |""".stripMargin

      callTxScript(main)
    }
  }

  it should "not instantiate with abstract contract" in new ContractFixture {
    val abstractContract =
      s"""
         |Abstract Contract AC() {
         |  pub fn f1() -> U256 {
         |    return 1
         |  }
         |  pub fn f2() -> U256
         |}
         |""".stripMargin

    val contract =
      s"""
         |Contract Foo() implements AC {
         |  pub fn f2() -> U256 {
         |    return 2
         |  }
         |}
         |
         |$abstractContract
         |""".stripMargin

    val contractId = createContract(contract)._1

    val main =
      s"""
         |@using(preapprovedAssets = false)
         |TxScript Main {
         |  let impl = AC(#${contractId.toHexString})
         |}
         |
         |$abstractContract
         |""".stripMargin

    Compiler
      .compileTxScript(main)
      .leftValue
      .message is "AC is not instantiable"
  }

  it should "not inherit from the non-abstract contract" in new ContractFixture {
    val nonAbstractContract =
      s"""
         |Contract C() {
         |  pub fn f1() -> U256 {
         |    return 1
         |  }
         |}
         |""".stripMargin

    val contract =
      s"""
         |Contract Foo() implements C {
         |  pub fn f2() -> U256 {
         |    return 2
         |  }
         |}
         |
         |$nonAbstractContract
         |""".stripMargin

    Compiler
      .compileContract(contract)
      .leftValue
      .message is "Contract C can not be inherited"
  }

  it should "inherit interface events" in new ContractFixture {
    val foo: String =
      s"""
         |Interface Foo {
         |  event Foo(x: U256)
         |  @using(checkExternalCaller = false)
         |  pub fn foo() -> ()
         |}
         |""".stripMargin
    val bar: String =
      s"""
         |Contract Bar() implements Foo {
         |  event Bar(x: U256)
         |  @using(checkExternalCaller = false)
         |  pub fn foo() -> () {
         |    emit Foo(1)
         |    emit Bar(2)
         |  }
         |}
         |$foo
         |""".stripMargin
    val barId = createContract(bar)._1

    val main: String =
      s"""
         |@using(preapprovedAssets = false)
         |TxScript Main {
         |  let foo = Foo(#${barId.toHexString})
         |  foo.foo()
         |}
         |$foo
         |""".stripMargin
    val block = callTxScript(main)

    val logStatesOpt = getLogStates(blockFlow, barId, 0)
    val logStates    = logStatesOpt.value
    logStates.blockHash is block.hash
    logStates.states.length is 2
    logStates.states(0).fields.head.asInstanceOf[Val.U256].v.toIntUnsafe is 1
    logStates.states(1).fields.head.asInstanceOf[Val.U256].v.toIntUnsafe is 2
  }

  it should "not be able to transfer assets right after contract is created" in new ContractFixture {
    val foo: String =
      s"""
         |Contract Foo() {
         |  pub fn foo() -> () {
         |  }
         |}
         |""".stripMargin

    val fooContract = Compiler.compileContract(foo).rightValue
    val fooByteCode = Hex.toHexString(serialize(fooContract))

    def createFooContract(transferAlph: Boolean): String = {
      val maybeTransfer = if (transferAlph) {
        s"transferTokenFromSelf!(contractAddress, ALPH, ${minimalAlphInContract.v})"
      } else {
        ""
      }

      val bar: String =
        s"""
           |Contract Bar() {
           |  @using(preapprovedAssets = true, assetsInContract = $transferAlph)
           |  pub fn bar() -> () {
           |    let contractId = createContract!{@$genesisAddress -> ALPH: $minimalAlphInContract}(#$fooByteCode, #00, #00)
           |    let contractAddress = contractIdToAddress!(contractId)
           |
           |    $maybeTransfer
           |  }
           |}
           |""".stripMargin

      val barContractId =
        createContract(
          bar,
          AVector.empty,
          AVector.empty,
          initialAttoAlphAmount = ALPH.alph(2)
        )._1

      s"""
         |TxScript Main {
         |  let bar = Bar(#${barContractId.toHexString})
         |  bar.bar{@$genesisAddress -> ALPH: $minimalAlphInContract}()
         |}
         |
         |$bar
         |""".stripMargin
    }

    callTxScript(createFooContract(false))
    intercept[AssertionError](callTxScript(createFooContract(true))).getMessage.startsWith(
      s"Right(TxScriptExeFailed(Pay to contract address"
    )
  }

  it should "not transfer assets to arbitrary contract" in new ContractFixture {
    val randomContract = Address.contract(ContractId.random)

    {
      info("Transfer to random contract address in TxScript")
      val script =
        s"""
           |TxScript Main {
           |  let caller = callerAddress!()
           |  transferToken!(caller, @${randomContract.toBase58}, ALPH, 0.01 alph)
           |}
           |""".stripMargin

      failCallTxScript(script, PayToContractAddressNotInCallerTrace(randomContract))
    }

    {
      info("Transfer to random contract address in Contract")

      val foo: String =
        s"""
           |Contract Foo() {
           |  @using(assetsInContract = true)
           |  pub fn foo() -> () {
           |    transferTokenFromSelf!(@${randomContract.toBase58}, ALPH, 0.01 alph)
           |  }
           |}
           |""".stripMargin
      val fooId      = createContract(foo, initialAttoAlphAmount = ALPH.alph(2))._1
      val fooAddress = Address.contract(fooId)

      val script =
        s"""
           |TxScript Main {
           |  let caller = callerAddress!()
           |  transferToken!(caller, @${fooAddress}, ALPH, 0.01 alph)
           |  let foo = Foo(#${fooId.toHexString})
           |  foo.foo()
           |}
           |
           |$foo
           |""".stripMargin
      failCallTxScript(script, PayToContractAddressNotInCallerTrace(fooAddress))
    }

    {
      info("Transfer to one of the caller addresses in Contract")
      val foo: String =
        s"""
           |Contract Foo() {
           |  @using(assetsInContract = true)
           |  pub fn foo(to: Address) -> () {
           |    transferTokenFromSelf!(to, ALPH, 0.01 alph)
           |  }
           |}
           |""".stripMargin
      val fooId =
        createContract(foo, initialAttoAlphAmount = ALPH.alph(2))._1

      val bar: String =
        s"""
           |Contract Bar(index: U256, nextBarId: ByteVec) {
           |  @using(assetsInContract = enforced)
           |  pub fn bar(to: Address) -> () {
           |    if (index == 0) {
           |      let foo = Foo(#${fooId.toHexString})
           |      foo.foo(to)
           |    } else {
           |      let bar = Bar(nextBarId)
           |      bar.bar(to)
           |    }
           |  }
           |}
           |$foo
           |""".stripMargin

      var lastBarId: ContractId = fooId
      (0 until 5).foreach { index =>
        val initialFields =
          AVector[Val](Val.U256(U256.unsafe(index)), Val.ByteVec(lastBarId.bytes))
        val barId =
          createContract(bar, initialFields, AVector.empty, initialAttoAlphAmount = ALPH.alph(2))._1
        lastBarId = barId
      }

      val script =
        s"""
           |TxScript Main {
           |  let bar = Bar(#${lastBarId.toHexString})
           |  bar.bar(@${Address.contract(lastBarId)})
           |}
           |
           |$bar
           |""".stripMargin
      callTxScript(script)
    }
  }

  it should "test the special case (1)" in new ContractFixture {
    val foo: String =
      s"""
         |Contract Foo() {
         |  @using(assetsInContract = true)
         |  pub fn foo() -> () {
         |    bar{selfAddress!() -> ALPH: 0.1 alph}()
         |  }
         |
         |  @using(preapprovedAssets = true)
         |  pub fn bar() -> () {
         |    transferToken!(selfAddress!(), selfAddress!(), ALPH, 0.1 alph)
         |  }
         |}
         |""".stripMargin
    val fooId = createContract(foo, initialAttoAlphAmount = ALPH.alph(2))._1

    val script =
      s"""
         |TxScript Main {
         |  let foo = Foo(#${fooId.toHexString})
         |  foo.foo()
         |}
         |
         |$foo
         |""".stripMargin
    callTxScript(script)

    val worldState = blockFlow.getBestPersistedWorldState(chainIndex.from).fold(throw _, identity)
    worldState.getContractAsset(fooId).rightValue.amount is ALPH.alph(2)
  }

  it should "test AssertWithErrorCode instruction" in new ContractFixture {
    val foo: String =
      s"""
         |Contract Foo() {
         |  enum ErrorCodes {
         |    Error = 0
         |  }
         |  pub fn foo() -> () {
         |    assert!(false, ErrorCodes.Error)
         |  }
         |}
         |""".stripMargin
    val fooId = createContract(foo)._1

    val main: String =
      s"""
         |@using(preapprovedAssets = false)
         |TxScript Main {
         |  let foo = Foo(#${fooId.toHexString})
         |  foo.foo()
         |}
         |$foo
         |""".stripMargin
    val script = Compiler.compileTxScript(main).rightValue
    intercept[AssertionError](simpleScript(blockFlow, chainIndex, script)).getMessage is
      s"Right(TxScriptExeFailed(Assertion Failed in Contract @ ${Address.contract(fooId).toBase58}, Error Code: 0))"
  }

  it should "test Contract type" in new ContractFixture {
    val foo: String =
      s"""
         |Contract Foo(x: U256) {
         |  pub fn foo() -> U256 {
         |    return x
         |  }
         |}
         |""".stripMargin
    val fooId = createContract(foo, AVector(Val.U256(123)), AVector.empty)._1

    val bar: String =
      s"""
         |Contract Bar() {
         |  pub fn bar(foo: Foo) -> U256 {
         |    return foo.foo()
         |  }
         |}
         |
         |$foo
         |""".stripMargin
    val barId = createContract(bar)._1

    val script =
      s"""
         |TxScript Main {
         |  let foo = Foo(#${fooId.toHexString})
         |  let bar = Bar(#${barId.toHexString})
         |  let x = bar.bar(foo)
         |  assert!(x == 123, 0)
         |}
         |
         |$bar
         |""".stripMargin
    callTxScript(script)
  }

  it should "update contract output ref for every TX" in new ContractFixture {
    val foo: String =
      s"""
         |Contract Foo() {
         |  @using(preapprovedAssets = true, assetsInContract = true)
         |  pub fn foo() -> () {
         |    transferTokenToSelf!(callerAddress!(), ALPH, 0.01 alph)
         |  }
         |}
         |""".stripMargin
    val (fooId, fooOutputRef, _) = createContract(foo)

    val script =
      s"""
         |TxScript Main {
         |  let foo = Foo(#${fooId.toHexString})
         |  foo.foo{callerAddress!() -> ALPH: 1 alph}()
         |}
         |$foo
         |""".stripMargin
    val block      = callTxScript(script)
    val tx         = block.nonCoinbase.head
    val worldState = blockFlow.getBestPersistedWorldState(chainIndex.from).fold(throw _, identity)
    val fooOutputRefNew = worldState.getContractState(fooId).rightValue.contractOutputRef
    fooOutputRefNew isnot fooOutputRef

    val fooOutputNew = worldState.getContractOutput(fooOutputRefNew).rightValue
    fooOutputRefNew is ContractOutputRef.from(tx.id, fooOutputNew, 0)
    fooOutputRefNew.asInstanceOf[TxOutputRef] is TxOutputRef.unsafe(tx, 0)
  }

  it should "test debug function" in new EventFixture {
    override lazy val initialImmState: AVector[Val] = AVector.empty
    override lazy val initialMutState: AVector[Val] = AVector(Val.ByteVec.fromString("Alephium"))
    override def contractRaw: String =
      s"""
         |Contract Foo(mut name: ByteVec) {
         |  pub fn foo() -> () {
         |    emit Debug(`Hello, $${name}!`)
         |  }
         |
         |  pub fn setName() -> () {
         |    name = #
         |  }
         |}
         |""".stripMargin

    override def callingScriptRaw: String =
      s"""
         |$contractRaw
         |
         |@using(preapprovedAssets = false)
         |TxScript Main {
         |  Foo(#${contractId.toHexString}).foo()
         |}
         |""".stripMargin

    val logStates = getLogStates(blockFlow, contractId, 0).value
    logStates.blockHash is callingBlock.hash
    logStates.states.length is 1
    val event = logStates.states.head
    event.index is debugEventIndex.v.v.toInt.toByte
    event.fields is AVector[Val](Val.ByteVec(ByteString.fromString("Hello, 416c65706869756d!")))
  }

  it should "test tokenId/contractId/contractAddress built-in function" in new ContractFixture {
    val foo =
      s"""
         |Contract Foo() {
         |  pub fn foo() -> () {}
         |}
         |""".stripMargin

    val tokenIssuanceInfo = TokenIssuance.Info(Val.U256(U256.unsafe(1024)), Some(genesisLockup))
    val (fooId, _, _)     = createContract(foo, tokenIssuanceInfo = Some(tokenIssuanceInfo))
    val fooAddress        = Address.contract(fooId)

    def barCode(assertStmt: String): String = {
      s"""
         |Contract Bar() {
         |  @using(preapprovedAssets = true, assetsInContract = true)
         |  pub fn bar(foo: Foo, caller: Address) -> () {
         |    assert!($assertStmt, 1)
         |    transferTokenToSelf!(caller, tokenId!(foo), 1)
         |  }
         |}
         |$foo
         |""".stripMargin
    }

    def verifyInvalidArgumentType(func: String, assertValue: String) = {
      val code = barCode(s"$func!(caller) == $assertValue")
      intercept[Throwable](createContract(code)).getMessage is
        s"org.alephium.ralph.error.CompilerError$$Default: Invalid args type \"List(Address)\" for builtin func $func, expected \"List(Contract)\""
    }

    def verifyInvalidNumberOfArguments(func: String, assertValue: String) = {
      val code = barCode(s"$func!(1, caller) == $assertValue")
      intercept[Throwable](createContract(code)).getMessage is
        s"org.alephium.ralph.error.CompilerError$$Default: Invalid args type \"List(U256, Address)\" for builtin func $func, expected \"List(Contract)\""
    }

    def verifyTransferToken(func: String, assertValue: String) = {
      val bar           = barCode(s"$func!(foo) == $assertValue")
      val (barId, _, _) = createContract(bar)
      val script =
        s"""
           |TxScript Main {
           |  let foo = Foo(#${fooId.toHexString})
           |  Bar(#${barId.toHexString}).bar{@$genesisAddress -> tokenId!(foo): 1}(foo, @$genesisAddress)
           |}
           |$bar
           |""".stripMargin

      callTxScript(script)
      val worldState = blockFlow.getBestPersistedWorldState(chainIndex.from).fold(throw _, identity)
      val barState   = worldState.getContractState(barId).rightValue
      val barContractOutput = worldState.getContractOutput(barState.contractOutputRef).rightValue
      barContractOutput.tokens is AVector((TokenId.from(fooId), U256.One))
    }

    {
      info("Invalid argument type")
      verifyInvalidArgumentType("tokenId", s"#${fooId.toHexString}")
      verifyInvalidArgumentType("contractId", s"#${fooId.toHexString}")
      verifyInvalidArgumentType("contractAddress", s"@${fooAddress.toBase58}")
    }

    {
      info("Invalid number of arguments")
      verifyInvalidNumberOfArguments("tokenId", s"#${fooId.toHexString}")
      verifyInvalidNumberOfArguments("contractId", s"#${fooId.toHexString}")
      verifyInvalidNumberOfArguments("contractAddress", s"@${fooAddress.toBase58}")
    }

    {
      info("Transfer token successfully")
      verifyTransferToken("tokenId", s"#${fooId.toHexString}")
      verifyTransferToken("contractId", s"#${fooId.toHexString}")
      verifyTransferToken("contractAddress", s"@${fooAddress.toBase58}")
    }
  }

  it should "test contract asset only function" in new ContractFixture {
    val foo =
      s"""
         |Contract Foo() {
         |  @using(assetsInContract = true)
         |  pub fn foo() -> () {
         |    assert!(tokenRemaining!(selfAddress!(), ALPH) == 0.1 alph, 0)
         |  }
         |}
         |""".stripMargin
    val contractId = createContract(foo)._1

    val script =
      s"""
         |@using(preapprovedAssets = false)
         |TxScript Main() {
         |  Foo(#${contractId.toHexString}).foo()
         |}
         |$foo
         |""".stripMargin
    testSimpleScript(script)
  }

  it should "create contract with std id" in new ContractFixture {
    def code(enabled: Boolean): String =
      s"""
         |@std(enabled = $enabled)
         |Contract Bar(@unused a: U256) implements Foo {
         |  pub fn foo() -> () {}
         |}
         |
         |@std(id = #0001)
         |Interface Foo {
         |  pub fn foo() -> ()
         |}
         |""".stripMargin

    {
      info("The std id of the contract is enabled")
      val contractCode = code(true)
      val fields       = AVector[Val](Val.U256(0))
      intercept[AssertionError](createContract(contractCode, fields)).getMessage is
        "Right(TxScriptExeFailed(InvalidFieldLength))"

      val stdId      = Val.ByteVec(Hex.unsafe("414c50480001"))
      val contractId = createContract(contractCode, fields :+ stdId)._1
      val worldState = blockFlow.getBestPersistedWorldState(chainIndex.from).fold(throw _, identity)
      val contractState = worldState.getContractState(contractId).rightValue
      contractState.immFields is AVector[Val](Val.U256(0), stdId)
      contractState.mutFields is AVector.empty[Val]

      val logStatesOpt = getLogStates(blockFlow, createContractEventId(chainIndex.from.value), 0)
      val logStates    = logStatesOpt.value

      val eventFields = logStates.states(0).fields

      eventFields.length is 3
      eventFields(0) is Val.Address(LockupScript.p2c(contractId))
      eventFields(1) is Val.ByteVec(ByteString.empty)
      eventFields(2) is Val.ByteVec(ByteString(0, 1))
    }

    {
      info("The std id of the contract is disabled")
      val contractCode = code(false)
      val fields       = AVector[Val](Val.U256(0))
      val stdId        = Val.ByteVec(Hex.unsafe("414c50480001"))
      intercept[AssertionError](createContract(contractCode, fields :+ stdId)).getMessage is
        "Right(TxScriptExeFailed(InvalidFieldLength))"

      val contractId = createContract(contractCode, fields)._1
      val worldState = blockFlow.getBestPersistedWorldState(chainIndex.from).fold(throw _, identity)
      val contractState = worldState.getContractState(contractId).rightValue
      contractState.immFields is AVector[Val](Val.U256(0))
      contractState.mutFields is AVector.empty[Val]

      val logStatesOpt = getLogStates(blockFlow, createContractEventId(chainIndex.from.value), 1)
      val logStates    = logStatesOpt.value

      val eventFields = logStates.states(0).fields

      eventFields.length is 3
      eventFields(0) is Val.Address(LockupScript.p2c(contractId))
      eventFields(1) is Val.ByteVec(ByteString.empty)
      eventFields(2) is Val.ByteVec(ByteString.empty)
    }
  }

  it should "always return ContractAssetUnloaded when transferring assetes to a contract without assetsInContract set to true" in new ContractFixture {
    def test(amount: U256, useContractAsset: Boolean) = {
      val code: String =
        s"""
           |Contract Foo() {
           |  @using(assetsInContract=${useContractAsset}, preapprovedAssets = true)
           |  pub fn payMe(amount: U256) -> () {
           |    transferToken!(callerAddress!(), selfAddress!(), ALPH, amount)
           |  }
           |}
           |""".stripMargin

      val contractId = createContract(code)._1

      val script: String =
        s"""|
            |@using(preapprovedAssets = true)
            |TxScript Bar {
            |  let foo = Foo(#${contractId.toHexString})
            |  foo.payMe{callerAddress!() -> ALPH: $amount}($amount)
            |}
            |
            |${code}
            |""".stripMargin

      if (useContractAsset) {
        callTxScript(script)
      } else {
        failCallTxScript(script, ContractAssetUnloaded(Address.contract(contractId)))
      }
    }

    test(ALPH.oneNanoAlph, true)
    test(ALPH.oneNanoAlph, false)
    test(ALPH.oneAlph, true)
    test(ALPH.oneAlph, false)
  }

  trait MinimalContractDepositFixture extends ContractFixture {
    def test(remainingAlph: U256, succeed: Boolean) = {
      lazy val code: String =
        s"""
           |Contract Foo() {
           |  @using(assetsInContract=true, preapprovedAssets = true)
           |  pub fn payMe(amount: U256) -> () {
           |    transferTokenFromSelf!(callerAddress!(), ALPH, amount)
           |  }
           |}
           |""".stripMargin

      lazy val contractInitialAlphAmount = ALPH.oneAlph * 2
      lazy val amount                    = contractInitialAlphAmount.subUnsafe(remainingAlph)
      lazy val contractId =
        createContract(code, initialAttoAlphAmount = contractInitialAlphAmount)._1

      val script: String =
        s"""|
            |@using(preapprovedAssets = true)
            |TxScript Bar {
            |  let foo = Foo(#${contractId.toHexString})
            |  foo.payMe{callerAddress!() -> ALPH: $amount}($amount)
            |}
            |
            |${code}
            |""".stripMargin

      if (!succeed) {
        failCallTxScript(
          script,
          LowerThanContractMinimalBalance(
            Address.contract(contractId),
            contractInitialAlphAmount - amount
          )
        )
      } else {
        callTxScript(script)
      }
    }
  }

  it should "return LowerThanContractMinimalBalance if contract balance falls below the minimal deposit: Rhone" in new MinimalContractDepositFixture {
    setHardFork(HardFork.Rhone)

    test(ALPH.oneNanoAlph, succeed = false)
    test(minimalAlphInContract - 1, succeed = false)
    test(minimalAlphInContract, succeed = true)
    test(minimalAlphInContract + 1, succeed = true)
  }

  it should "Charge contract deposit from tx caller if contract balance falls below the minimal deposit: Danube" in new MinimalContractDepositFixture {
    setHardForkSince(HardFork.Danube)

    test(ALPH.oneNanoAlph, succeed = true)
    test(minimalAlphInContract - 1, succeed = true)
    test(minimalAlphInContract, succeed = true)
    test(minimalAlphInContract + 1, succeed = true)
  }

  it should "use tx caller assets if not enough deposit for new contract" in new ContractFixture {
    val foo =
      s"""
         |Contract Foo() {
         |  pub fn foo() -> () { return }
         |}
         |""".stripMargin
    val fooCompiled = Compiler.compileContract(foo).rightValue
    val fooBytecode = Hex.toHexString(serialize(fooCompiled))

    val create =
      s"""
         |Contract Create() {
         |  pub fn noDeposit() -> () {
         |    createContract!(#$fooBytecode, #00, #00)
         |  }
         |
         |  @using(preapprovedAssets = true)
         |  pub fn withEnoughDeposit() -> () {
         |    createContract!{@$genesisAddress -> ALPH: minimalContractDeposit!()}(#$fooBytecode, #00, #00)
         |  }
         |
         |  @using(preapprovedAssets = true)
         |  pub fn withInsufficientDeposit() -> () {
         |    createContract!{@$genesisAddress -> ALPH: minimalContractDeposit!() - 1}(#$fooBytecode, #00, #00)
         |  }
         |
         |  @using(preapprovedAssets = true)
         |  pub fn withZeroDeposit() -> () {
         |    createContract!{@$genesisAddress -> ALPH: 0}(#$fooBytecode, #00, #00)
         |  }
         |}
         |""".stripMargin

    val (createContractId, _, _) = createContract(create)

    val script =
      s"""
         |TxScript Main {
         |  let create = Create(#${createContractId.toHexString})
         |  create.noDeposit()
         |  create.withEnoughDeposit{@$genesisAddress -> ALPH: minimalContractDeposit!()}()
         |  create.withInsufficientDeposit{@$genesisAddress -> ALPH: minimalContractDeposit!() - 1}()
         |  create.withZeroDeposit{@$genesisAddress -> ALPH: minimalContractDeposit!()}()
         |}
         |$create
         |""".stripMargin
    callTxScript(script)
  }

  it should "call the correct contract method based on the interface method index" in new ContractFixture {
    val fooV0 =
      s"""
         |Interface FooV0 {
         |  pub fn f0() -> U256
         |  pub fn f1() -> U256
         |}
         |""".stripMargin
    val foo0 =
      s"""
         |Contract Foo0() implements FooV0 {
         |  pub fn f0() -> U256 { return 0 }
         |  pub fn f1() -> U256 { return 1 }
         |}
         |$fooV0
         |""".stripMargin
    val (foo0ContractId, _, _) = createContract(foo0)

    val foo =
      s"""
         |Interface Foo {
         |  @using(methodIndex = 1)
         |  pub fn f1() -> U256
         |}
         |""".stripMargin
    val fooV1 =
      s"""
         |Interface FooV1 extends Foo {
         |  pub fn f2() -> U256
         |}
         |$foo
         |""".stripMargin
    val foo1 =
      s"""
         |Contract Foo1() implements FooV1 {
         |  pub fn f1() -> U256 { return 1 }
         |  pub fn f2() -> U256 { return 2 }
         |}
         |$fooV1
         |""".stripMargin
    val (foo1ContractId, _, _) = createContract(foo1)
    val script =
      s"""
         |TxScript Main {
         |  assert!(Foo(#${foo0ContractId.toHexString}).f1() == 1, 0)
         |  assert!(Foo(#${foo1ContractId.toHexString}).f1() == 1, 0)
         |
         |  assert!(FooV0(#${foo0ContractId.toHexString}).f0() == 0, 0)
         |  assert!(FooV0(#${foo0ContractId.toHexString}).f1() == 1, 0)
         |
         |  assert!(FooV1(#${foo1ContractId.toHexString}).f1() == 1, 0)
         |  assert!(FooV1(#${foo1ContractId.toHexString}).f2() == 2, 0)
         |}
         |$fooV0
         |$fooV1
         |""".stripMargin
    callTxScript(script)
  }

  "Mempool" should "remove invalid transaction" in new ContractFixture {
    val code =
      s"""
         |Contract Foo() {
         |  pub fn foo() -> () {
         |    assert!(false, 0)
         |  }
         |}
         |""".stripMargin

    val contractId = createContract(code)._1

    val scriptStr: String =
      s"""|
          |@using(preapprovedAssets = false)
          |TxScript Bar {
          |  let foo = Foo(#${contractId.toHexString})
          |  foo.foo()
          |}
          |
          |${code}
          |""".stripMargin
    val script = Compiler.compileTxScript(scriptStr).rightValue
    val tx = transferTxs(
      blockFlow,
      chainIndex,
      ALPH.alph(1),
      1,
      Some(script),
      true,
      validation = false
    ).head

    val (_, minerPubKey) = chainIndex.to.generateKey
    val miner            = LockupScript.p2pkh(minerPubKey)
    val emptyTemplate    = blockFlow.prepareBlockFlowUnsafe(chainIndex, miner)

    blockFlow.getGrandPool().add(chainIndex, tx.toTemplate, TimeStamp.now())
    blockFlow.getGrandPool().size is 1
    val newTemplate =
      emptyTemplate.copy(transactions = AVector(tx, emptyTemplate.transactions.last))

    // The invalid tx is removed
    blockFlow.validateTemplate(chainIndex, newTemplate, AVector.empty, miner)
    blockFlow.getGrandPool().size is 0
  }

  it should "test encode struct type contract fields" in new ContractFixture {
    val contract =
      s"""
         |struct Foo {x: U256, mut y: U256}
         |struct Bar {mut a: [Foo; 2], b: U256 }
         |Contract C(@unused mut a: U256, @unused b: U256, @unused mut bar: Bar) {
         |  pub fn f() -> () {}
         |}
         |""".stripMargin

    val compiledContract = Compiler.compileContract(contract).rightValue
    val contractBytecode = Hex.toHexString(serialize(compiledContract))
    // put field `b` at first for testing
    val fields = "0, 1, Bar{b:6, a: [Foo{y: 3, x: 2}, Foo{x: 4, y: 5}]}"

    val script =
      s"""
         |TxScript Deploy() {
         |  let (encodedImmFields, encodedMutFields) = C.encodeFields!($fields)
         |  createContract!{@$genesisAddress -> ALPH: $minimalAlphInContract}(
         |    #$contractBytecode,
         |    encodedImmFields,
         |    encodedMutFields
         |  )
         |}
         |$contract
         |""".stripMargin

    deployAndCheckContractState(
      script,
      AVector.from(Seq(1, 2, 4, 6)).map(v => Val.U256(U256.unsafe(v))),
      AVector.from(Seq(0, 3, 5)).map(v => Val.U256(U256.unsafe(v)))
    )
  }

  it should "test maximum method index for CallInternal and CallExternal" in new ContractFixture {
    val maxMethodSize = 0xff + 1
    val fooMethods = (0 until maxMethodSize).map { index =>
      s"""
         |pub fn func$index() -> U256 {
         |  return $index
         |}
         |""".stripMargin
    }
    val foo =
      s"""
         |Contract Foo() {
         |  ${fooMethods.mkString("\n")}
         |}
         |""".stripMargin
    val fooId = createContract(foo)._1

    val barMethods = (0 until maxMethodSize).map { index =>
      s"""
         |pub fn func$index() -> U256 {
         |  return foo.func$index()
         |}
         |""".stripMargin
    }
    val bar =
      s"""
         |Contract Bar(foo: Foo) {
         |  ${barMethods.mkString("\n")}
         |}
         |$foo
         |""".stripMargin
    val barId = createContract(bar, AVector(Val.ByteVec(fooId.bytes)))._1

    (0 until maxMethodSize).foreach { index =>
      val script =
        s"""
           |@using(preapprovedAssets = false)
           |TxScript Main {
           |  assert!(Bar(#${barId.toHexString}).func$index() == $index, 0)
           |}
           |$bar
           |""".stripMargin
      callTxScript(script, chainIndex)
    }
  }

  it should "test constant expressions" in new ContractFixture {
    val address = Address.p2pkh(PublicKey.generate).toBase58

    def code(expr: String, value: String) =
      s"""
         |Contract Foo() {
         |  const A = 1
         |  const B = 2
         |  const C = -1i
         |  const D = 2i
         |  const E = #00
         |  const F = false
         |  const G = @$address
         |  const H = $expr
         |
         |  pub fn foo() -> () {
         |    assert!(H == $value, 0)
         |  }
         |}
         |""".stripMargin

    // format: off
    Seq(
      ("A + B", "3"), ("B - A", "1"), ("A * B", "2"), ("A / B", "0"), ("A % B", "1"),
      ("C + D", "1i"), ("C - D", "-3i"), ("C * D", "-2i"), ("C / D", "0i"), ("C % D", "-1i"),
      ("A ** B", "1"), ("C ** B", "1i"), ("A |+| B", "3"), ("A |-| B", "u256Max!()"), ("A |*| B", "2"), ("A |**| B", "1"),
      ("#01 ++ E", "#0100"), ("A << B", "4"), ("A >> B", "0"), ("A & B", "0"), ("A | B", "3"), ("A ^ B", "3"),
      ("A == B", "false"), ("A != B", "true"), ("A > B", "false"), ("A >= B", "false"), ("A < B", "true"), ("A <= B", "true"),
      ("G", s"@$address"), ("!F", "true"), ("(A < B) && (C < D)", "true"), ("(A > B) || (C > D)", "false")
    ).foreach { case (expr, value) =>
      val contractCode = code(expr, value)
      val contractId = createContract(contractCode)._1.toHexString
      testSimpleScript(
        s"""
           |@using(preapprovedAssets = false)
           |TxScript Main {
           |  Foo(#$contractId).foo()
           |}
           |$contractCode
           |""".stripMargin
      )
    }
    // format: on
  }

  trait MapFixture extends ContractFixture {
    def mapContract: String
    lazy val mapContractId = createContract(mapContract)._1
    lazy val insert =
      s"""
         |TxScript Insert {
         |  let mapContract = MapContract(#${mapContractId.toHexString})
         |  mapContract.insert{@$genesisAddress -> ALPH: 2 alph}()
         |}
         |$mapContract
         |""".stripMargin

    lazy val checkAndUpdate =
      s"""
         |TxScript CheckAndUpdate {
         |  let mapContract = MapContract(#${mapContractId.toHexString})
         |  mapContract.checkAndUpdate()
         |}
         |$mapContract
         |""".stripMargin

    lazy val remove =
      s"""
         |TxScript Remove {
         |  let mapContract = MapContract(#${mapContractId.toHexString})
         |  mapContract.remove()
         |}
         |$mapContract
         |""".stripMargin

    def mapKeyAndValue: Map[Val, (AVector[Val], AVector[Val])] = Map.empty

    def calcSubPath(key: Val, index: Int = 0) = {
      val prefix =
        ByteString.fromArrayUnsafe(s"__map__${index}__".getBytes(StandardCharsets.US_ASCII))
      prefix ++ key.toByteVec().bytes
    }

    def calcLogMessage(key: Val, prefix: String) = {
      val subPath = calcSubPath(key)
      ByteString.fromString(s"$prefix at map path: ") ++ Val.ByteVec(subPath).toDebugString()
    }

    def calcSubContractId(key: Val, index: Int = 0) = {
      val subPath = calcSubPath(key, index)
      mapContractId.subContractId(subPath, mapContractId.groupIndex)
    }

    lazy val insertAndUpdate =
      s"""
         |TxScript Main {
         |  let mapContract = MapContract(#${mapContractId.toHexString})
         |  mapContract.insert{@$genesisAddress -> ALPH: 2 alph}()
         |  mapContract.checkAndUpdate()
         |}
         |$mapContract
         |""".stripMargin

    def checkSubContractState(
        key: Val,
        immFields: AVector[Val],
        mutFields: AVector[Val],
        mapIndex: Int = 0
    ) = {
      val worldState    = blockFlow.getBestPersistedWorldState(mapContractId.groupIndex).rightValue
      val subContractId = calcSubContractId(key, mapIndex)
      val subContractState = worldState.getContractState(subContractId).rightValue
      subContractState.immFields is (immFields :+ Val.ByteVec(mapContractId.bytes))
      subContractState.mutFields is mutFields
      val contractAsset = worldState.getContractAsset(subContractState.contractOutputRef).rightValue
      contractAsset.amount is minimalAlphInContract
    }

    def subContractNotExist(key: Val, mapIndex: Int = 0) = {
      val subContractId = calcSubContractId(key, mapIndex)
      val worldState    = blockFlow.getBestPersistedWorldState(mapContractId.groupIndex).rightValue
      worldState.contractExists(subContractId).rightValue is false
    }

    def runTest() = {
      val currentCount = getCurrentCount(blockFlow, chainIndex.from, mapContractId).getOrElse(0)
      mapKeyAndValue.foreach { case (key, _) =>
        subContractNotExist(key)
      }
      val balance0 = getAlphBalance(blockFlow, genesisAddress.lockupScript)
      val block0   = callTxScript(insert)
      val balance1 = getAlphBalance(blockFlow, genesisAddress.lockupScript)
      val txFee0   = block0.nonCoinbase.head.gasFeeUnsafe
      (balance0 - txFee0 - minimalAlphInContract.mulUnsafe(mapKeyAndValue.size)) is balance1
      val insertEvent = getLogStates(blockFlow, mapContractId, currentCount).value
      insertEvent.states.length is mapKeyAndValue.size
      mapKeyAndValue.zipWithIndex.foreach { case ((key, (immFields, mutFields)), index) =>
        val logState = insertEvent.states(index)
        logState.index is debugEventIndexInt.toByte
        logState.fields is AVector[Val](Val.ByteVec(calcLogMessage(key, "insert")))
        checkSubContractState(key, immFields, mutFields)
      }
      callTxScript(checkAndUpdate)
      val balance2 = getAlphBalance(blockFlow, genesisAddress.lockupScript)
      val block1   = callTxScript(remove)
      val balance3 = getAlphBalance(blockFlow, genesisAddress.lockupScript)
      val txFee1   = block1.nonCoinbase.head.gasFeeUnsafe
      (balance2 - txFee1 + minimalAlphInContract.mulUnsafe(mapKeyAndValue.size)) is balance3
      val removeEvent = getLogStates(blockFlow, mapContractId, currentCount + 1).value
      removeEvent.states.length is mapKeyAndValue.size
      mapKeyAndValue.zipWithIndex.foreach { case ((key, _), index) =>
        val logState = removeEvent.states(index)
        logState.index is debugEventIndexInt.toByte
        logState.fields is AVector[Val](Val.ByteVec(calcLogMessage(key, "remove")))
        subContractNotExist(key)
      }

      callTxScript(insertAndUpdate)
    }
  }

  it should "test primitive type as map key" in {
    def getDefaultValue(tpe: Val.Type): (String, Val) = {
      tpe match {
        case Val.U256    => (Val.U256.default.v.toString, Val.U256.default)
        case Val.I256    => ("-1i", Val.I256(I256.unsafe(-1)))
        case Val.Bool    => (Val.Bool.default.v.toString, Val.Bool.default)
        case Val.ByteVec => ("#00", Val.ByteVec(Hex.unsafe("00")))
        case Val.Address =>
          (s"@${Val.Address.default.toBase58}", Val.Address.default)
        case _ => throw new RuntimeException("Invalid primitive type")
      }
    }

    def contractCode(address: Address.Asset, keyType: String, keyValue: String): String =
      s"""
         |Contract MapContract() {
         |  mapping[$keyType, U256] map
         |  @using(preapprovedAssets = true)
         |  pub fn insert() -> () {
         |    map.insert!(@$address, $keyValue, 1)
         |  }
         |
         |  pub fn checkAndUpdate() -> () {
         |    assert!(map.contains!($keyValue), 0)
         |    assert!(map[$keyValue] == 1, 0)
         |    map[$keyValue] = 2
         |    assert!(map[$keyValue] == 2, 0)
         |  }
         |
         |  pub fn remove() -> () {
         |    map.remove!(@$address, $keyValue)
         |  }
         |}
         |""".stripMargin

    Val.Type.types.foreach { tpe =>
      val defaultValue = getDefaultValue(tpe)
      val fixture = new MapFixture {
        def mapContract: String = contractCode(genesisAddress, tpe.toString, defaultValue._1)
        override def mapKeyAndValue: Map[Val, (AVector[Val], AVector[Val])] =
          Map(defaultValue._2 -> (AVector.empty, AVector(Val.U256(1))))
      }
      fixture.runTest()
    }
  }

  it should "test primitive type as map value" in new MapFixture {
    val mapContract =
      s"""
         |Contract MapContract() {
         |  mapping[U256, ByteVec] map
         |  @using(preapprovedAssets = true)
         |  pub fn insert() -> () {
         |    map.insert!(@$genesisAddress, 0, #00)
         |    map.insert!(@$genesisAddress, 1, #01)
         |  }
         |
         |  pub fn checkAndUpdate() -> () {
         |    assert!(map[0] == #00, 0)
         |    assert!(map[1] == #01, 0)
         |    assert!(map.contains!(0) && map.contains!(1), 0)
         |    assert!(!map.contains!(2), 0)
         |    map[0] = #02
         |    map[1] = #03
         |  }
         |
         |  pub fn remove() -> () {
         |    assert!(map[0] == #02, 0)
         |    assert!(map[1] == #03, 0)
         |    map.remove!(@$genesisAddress, 0)
         |    map.remove!(@$genesisAddress, 1)
         |  }
         |}
         |""".stripMargin

    override val mapKeyAndValue = Map(
      Val.U256(0) -> (AVector.empty, AVector(Val.ByteVec(Hex.unsafe("00")))),
      Val.U256(1) -> (AVector.empty, AVector(Val.ByteVec(Hex.unsafe("01"))))
    )
    runTest()
  }

  it should "test primitive array type as map value" in new MapFixture {
    val mapContract =
      s"""
         |Contract MapContract() {
         |  mapping[U256, [ByteVec; 2]] map
         |  @using(preapprovedAssets = true)
         |  pub fn insert() -> () {
         |    map.insert!(@$genesisAddress, 0, [#00, #01])
         |    map.insert!(@$genesisAddress, 1, [#02, #03])
         |  }
         |
         |  pub fn checkAndUpdate() -> () {
         |    assert!(map.contains!(0) && map.contains!(1), 0)
         |    assert!(!map.contains!(2), 0)
         |    assert!(map[0][0] == #00 && map[0][1] == #01, 0)
         |    assert!(map[1][0] == #02 && map[1][1] == #03, 0)
         |    let mut number = 0
         |    for (let mut i = 0; i < 2; i = i + 1) {
         |      for (let mut j = 0; j < 2; j = j + 1) {
         |        assert!(map[i][j] == u256To1Byte!(number), 0)
         |        number = number + 1
         |      }
         |    }
         |    map[0] = [#04, #05]
         |    map[1] = [#06, #07]
         |    assert!(map[0][0] == #04 && map[0][1] == #05, 0)
         |    assert!(map[1][0] == #06 && map[1][1] == #07, 0)
         |    map[0][0] = #08
         |    map[0][1] = #09
         |    map[1][0] = #10
         |    map[1][1] = #11
         |  }
         |
         |  pub fn remove() -> () {
         |    assert!(map[0][0] == #08 && map[0][1] == #09, 0)
         |    assert!(map[1][0] == #10 && map[1][1] == #11, 0)
         |    map.remove!(@$genesisAddress, 0)
         |    map.remove!(@$genesisAddress, 1)
         |  }
         |}
         |""".stripMargin

    override val mapKeyAndValue = Map(
      Val.U256(0) -> (AVector.empty, AVector("00", "01").map(s => Val.ByteVec(Hex.unsafe(s)))),
      Val.U256(1) -> (AVector.empty, AVector("02", "03").map(s => Val.ByteVec(Hex.unsafe(s))))
    )
    runTest()
  }

  it should "test struct array type as map value" in new MapFixture {
    val mapContract =
      s"""
         |struct Foo {
         |  mut a: U256,
         |  b: U256
         |}
         |Contract MapContract() {
         |  mapping[U256, [Foo; 2]] map
         |  @using(preapprovedAssets = true)
         |  pub fn insert() -> () {
         |    let foo0 = Foo{a: 0, b: 1}
         |    let foo1 = Foo{a: 2, b: 3}
         |    map.insert!(@$genesisAddress, 0, [foo0, foo1])
         |  }
         |
         |  pub fn checkAndUpdate() -> () {
         |    assert!(map.contains!(0), 0)
         |    assert!(!map.contains!(1), 0)
         |    assert!(map[0][0].a == 0 && map[0][0].b == 1, 0)
         |    assert!(map[0][1].a == 2 && map[0][1].b == 3, 0)
         |    let mut number = 0
         |    for (let mut i = 0; i < 2; i = i + 1) {
         |      assert!(map[0][i].a == number && map[0][i].b == (number + 1), 0)
         |      number = number + 2
         |    }
         |    map[0][0].a = 4
         |    map[0][1].a = 5
         |  }
         |
         |  pub fn remove() -> () {
         |    assert!(map[0][0].a == 4 && map[0][0].b == 1, 0)
         |    assert!(map[0][1].a == 5 && map[0][1].b == 3, 0)
         |    map.remove!(@$genesisAddress, 0)
         |  }
         |}
         |""".stripMargin

    val immFields: AVector[Val] = AVector(1, 3).map(v => Val.U256(U256.unsafe(v)))
    val mutFields: AVector[Val] = AVector(0, 2).map(v => Val.U256(U256.unsafe(v)))
    override val mapKeyAndValue = Map(Val.U256(0) -> (immFields, mutFields))
    runTest()
  }

  it should "test immutable struct type as map value" in new MapFixture {
    val mapContract =
      s"""
         |struct Foo {
         |  a: U256,
         |  mut b: ByteVec
         |}
         |struct Bar {
         |  mut c: I256,
         |  mut d: [Foo; 2]
         |}
         |struct Baz {
         |  mut x: Bool,
         |  mut y: [Bar; 2]
         |}
         |Contract MapContract() {
         |  mapping[U256, Baz] map
         |  @using(preapprovedAssets = true)
         |  pub fn insert() -> () {
         |    let baz = Baz{
         |      x: false,
         |      y: [
         |        Bar{c: -1i, d: [Foo{a: 1, b: #01}, Foo{a: 2, b: #02}]},
         |        Bar{c: -2i, d: [Foo{a: 3, b: #03}, Foo{a: 4, b: #04}]}
         |      ]
         |    }
         |    map.insert!(@$genesisAddress, 0, baz)
         |  }
         |
         |  pub fn checkAndUpdate() -> () {
         |    assert!(map.contains!(0), 0)
         |    assert!(!map.contains!(1), 0)
         |    f0(0)
         |    map[0].x = true
         |    map[0].y[0].c = -3i
         |    map[0].y[0].d[0].b = #05
         |    map[0].y[0].d[1].b = #06
         |    map[0].y[1].c = -4i
         |    map[0].y[1].d[0].b = #07
         |    map[0].y[1].d[1].b = #08
         |    f1(0)
         |  }
         |
         |  fn f0(key: U256) -> () {
         |    let baz = map[key]
         |    assert!(!baz.x, 0)
         |    assert!(baz.y[0].c == -1i, 0)
         |    assert!(baz.y[0].d[0].a == 1, 0)
         |    assert!(baz.y[0].d[0].b == #01, 0)
         |    assert!(baz.y[0].d[1].a == 2, 0)
         |    assert!(baz.y[0].d[1].b == #02, 0)
         |    assert!(baz.y[1].c == -2i, 0)
         |    assert!(baz.y[1].d[0].a == 3, 0)
         |    assert!(baz.y[1].d[0].b == #03, 0)
         |    assert!(baz.y[1].d[1].a == 4, 0)
         |    assert!(baz.y[1].d[1].b == #04, 0)
         |
         |    assert!(!map[key].x, 0)
         |    assert!(map[key].y[0].c == -1i, 0)
         |    assert!(map[key].y[0].d[0].a == 1, 0)
         |    assert!(map[key].y[0].d[0].b == #01, 0)
         |    assert!(map[key].y[0].d[1].a == 2, 0)
         |    assert!(map[key].y[0].d[1].b == #02, 0)
         |    assert!(map[key].y[1].c == -2i, 0)
         |    assert!(map[key].y[1].d[0].a == 3, 0)
         |    assert!(map[key].y[1].d[0].b == #03, 0)
         |    assert!(map[key].y[1].d[1].a == 4, 0)
         |    assert!(map[key].y[1].d[1].b == #04, 0)
         |  }
         |
         |  fn f1(key: U256) -> () {
         |    assert!(map[key].x, 0)
         |    assert!(map[key].y[0].c == -3i, 0)
         |    assert!(map[key].y[0].d[0].a == 1, 0)
         |    assert!(map[key].y[0].d[0].b == #05, 0)
         |    assert!(map[key].y[0].d[1].a == 2, 0)
         |    assert!(map[key].y[0].d[1].b == #06, 0)
         |    assert!(map[key].y[1].c == -4i, 0)
         |    assert!(map[key].y[1].d[0].a == 3, 0)
         |    assert!(map[key].y[1].d[0].b == #07, 0)
         |    assert!(map[key].y[1].d[1].a == 4, 0)
         |    assert!(map[key].y[1].d[1].b == #08, 0)
         |  }
         |
         |  pub fn remove() -> () {
         |    map.remove!(@$genesisAddress, 0)
         |  }
         |}
         |""".stripMargin

    val immFields: AVector[Val] = AVector(1, 2, 3, 4).map(v => Val.U256(U256.unsafe(v)))
    val mutFields: AVector[Val] = AVector(
      Val.False,
      Val.I256(I256.unsafe(-1)),
      Val.ByteVec(Hex.unsafe("01")),
      Val.ByteVec(Hex.unsafe("02")),
      Val.I256(I256.unsafe(-2)),
      Val.ByteVec(Hex.unsafe("03")),
      Val.ByteVec(Hex.unsafe("04"))
    )
    override val mapKeyAndValue = Map(Val.U256(0) -> (immFields, mutFields))
    runTest()
  }

  it should "test mutable struct type as map value" in new MapFixture {
    val mapContract =
      s"""
         |struct Foo {
         |  mut a: U256,
         |  mut b: ByteVec
         |}
         |struct Bar {
         |  mut c: I256,
         |  mut d: [Foo; 2]
         |}
         |struct Baz {
         |  mut x: Bool,
         |  mut y: [Bar; 2]
         |}
         |Contract MapContract() {
         |  mapping[U256, Baz] map
         |  @using(preapprovedAssets = true)
         |  pub fn insert() -> () {
         |    let baz = Baz{
         |      x: false,
         |      y: [
         |        Bar{c: -1i, d: [Foo{a: 1, b: #01}, Foo{a: 2, b: #02}]},
         |        Bar{c: -2i, d: [Foo{a: 3, b: #03}, Foo{a: 4, b: #04}]}
         |      ]
         |    }
         |    map.insert!(@$genesisAddress, 0, baz)
         |  }
         |
         |  pub fn checkAndUpdate() -> () {
         |    assert!(map.contains!(0), 0)
         |    assert!(!map.contains!(1), 0)
         |    f0(0)
         |    f1(0)
         |    f2(0)
         |    f3(0)
         |    f4(0)
         |    f5(0)
         |  }
         |
         |  fn f0(key: U256) -> () {
         |    assert!(!map[key].x, 0)
         |    assert!(map[key].y[0].c == -1i, 0)
         |    assert!(map[key].y[0].d[0].a == 1, 0)
         |    assert!(map[key].y[0].d[0].b == #01, 0)
         |    assert!(map[key].y[0].d[1].a == 2, 0)
         |    assert!(map[key].y[0].d[1].b == #02, 0)
         |    assert!(map[key].y[1].c == -2i, 0)
         |    assert!(map[key].y[1].d[0].a == 3, 0)
         |    assert!(map[key].y[1].d[0].b == #03, 0)
         |    assert!(map[key].y[1].d[1].a == 4, 0)
         |    assert!(map[key].y[1].d[1].b == #04, 0)
         |  }
         |
         |  fn f1(key: U256) -> () {
         |    map[key] = Baz{
         |      x: true,
         |      y: [
         |        Bar{c: -2i, d: [Foo{a: 2, b: #02}, Foo{a: 3, b: #03}]},
         |        Bar{c: -3i, d: [Foo{a: 4, b: #04}, Foo{a: 5, b: #05}]}
         |      ]
         |    }
         |    let baz = map[key]
         |    assert!(baz.x, 0)
         |    assert!(baz.y[0].c == -2i, 0)
         |    assert!(baz.y[0].d[0].a == 2, 0)
         |    assert!(baz.y[0].d[0].b == #02, 0)
         |    assert!(baz.y[0].d[1].a == 3, 0)
         |    assert!(baz.y[0].d[1].b == #03, 0)
         |    assert!(baz.y[1].c == -3i, 0)
         |    assert!(baz.y[1].d[0].a == 4, 0)
         |    assert!(baz.y[1].d[0].b == #04, 0)
         |    assert!(baz.y[1].d[1].a == 5, 0)
         |    assert!(baz.y[1].d[1].b == #05, 0)
         |  }
         |
         |  fn f2(key: U256) -> () {
         |    map[key].x = false
         |    map[key].y[0] = Bar{c: -3i, d: [Foo{a: 3, b: #03}, Foo{a: 4, b: #04}]}
         |    map[key].y[1] = Bar{c: -4i, d: [Foo{a: 5, b: #05}, Foo{a: 6, b: #06}]}
         |    let baz = map[key]
         |    assert!(!baz.x, 0)
         |    assert!(baz.y[0].c == -3i, 0)
         |    assert!(baz.y[0].d[0].a == 3, 0)
         |    assert!(baz.y[0].d[0].b == #03, 0)
         |    assert!(baz.y[0].d[1].a == 4, 0)
         |    assert!(baz.y[0].d[1].b == #04, 0)
         |    assert!(baz.y[1].c == -4i, 0)
         |    assert!(baz.y[1].d[0].a == 5, 0)
         |    assert!(baz.y[1].d[0].b == #05, 0)
         |    assert!(baz.y[1].d[1].a == 6, 0)
         |    assert!(baz.y[1].d[1].b == #06, 0)
         |  }
         |
         |  fn f3(key: U256) -> () {
         |    map[key].x = true
         |    map[key].y[0].c = -4i
         |    map[key].y[0].d = [Foo{a: 4, b: #04}, Foo{a: 5, b: #05}]
         |    map[key].y[1].c = -5i
         |    map[key].y[1].d = [Foo{a: 6, b: #06}, Foo{a: 7, b: #07}]
         |    let baz = map[key]
         |    assert!(baz.x, 0)
         |    assert!(baz.y[0].c == -4i, 0)
         |    assert!(baz.y[0].d[0].a == 4, 0)
         |    assert!(baz.y[0].d[0].b == #04, 0)
         |    assert!(baz.y[0].d[1].a == 5, 0)
         |    assert!(baz.y[0].d[1].b == #05, 0)
         |    assert!(baz.y[1].c == -5i, 0)
         |    assert!(baz.y[1].d[0].a == 6, 0)
         |    assert!(baz.y[1].d[0].b == #06, 0)
         |    assert!(baz.y[1].d[1].a == 7, 0)
         |    assert!(baz.y[1].d[1].b == #07, 0)
         |  }
         |
         |  fn f4(key: U256) -> () {
         |    map[key].x = false
         |    map[key].y[0].c = -5i
         |    map[key].y[0].d[0] = Foo{a: 5, b: #05}
         |    map[key].y[0].d[1] = Foo{a: 6, b: #06}
         |    map[key].y[1].c = -6i
         |    map[key].y[1].d[0] = Foo{a: 7, b: #07}
         |    map[key].y[1].d[1] = Foo{a: 8, b: #08}
         |    let baz = map[key]
         |    assert!(!baz.x, 0)
         |    assert!(baz.y[0].c == -5i, 0)
         |    assert!(baz.y[0].d[0].a == 5, 0)
         |    assert!(baz.y[0].d[0].b == #05, 0)
         |    assert!(baz.y[0].d[1].a == 6, 0)
         |    assert!(baz.y[0].d[1].b == #06, 0)
         |    assert!(baz.y[1].c == -6i, 0)
         |    assert!(baz.y[1].d[0].a == 7, 0)
         |    assert!(baz.y[1].d[0].b == #07, 0)
         |    assert!(baz.y[1].d[1].a == 8, 0)
         |    assert!(baz.y[1].d[1].b == #08, 0)
         |  }
         |
         |  fn f5(key: U256) -> () {
         |    map[key].x = true
         |    map[key].y[0].c = -6i
         |    map[key].y[0].d[0].a = 6
         |    map[key].y[0].d[0].b = #06
         |    map[key].y[0].d[1].a = 7
         |    map[key].y[0].d[1].b = #07
         |    map[key].y[1].c = -7i
         |    map[key].y[1].d[0].a = 8
         |    map[key].y[1].d[0].b = #08
         |    map[key].y[1].d[1].a = 9
         |    map[key].y[1].d[1].b = #09
         |    let baz = map[key]
         |    assert!(baz.x, 0)
         |    assert!(baz.y[0].c == -6i, 0)
         |    assert!(baz.y[0].d[0].a == 6, 0)
         |    assert!(baz.y[0].d[0].b == #06, 0)
         |    assert!(baz.y[0].d[1].a == 7, 0)
         |    assert!(baz.y[0].d[1].b == #07, 0)
         |    assert!(baz.y[1].c == -7i, 0)
         |    assert!(baz.y[1].d[0].a == 8, 0)
         |    assert!(baz.y[1].d[0].b == #08, 0)
         |    assert!(baz.y[1].d[1].a == 9, 0)
         |    assert!(baz.y[1].d[1].b == #09, 0)
         |  }
         |
         |  pub fn remove() -> () {
         |    map.remove!(@$genesisAddress, 0)
         |  }
         |}
         |""".stripMargin

    val immFields: AVector[Val] = AVector.empty
    val mutFields: AVector[Val] = AVector(
      Val.False,
      Val.I256(I256.unsafe(-1)),
      Val.U256(U256.unsafe(1)),
      Val.ByteVec(Hex.unsafe("01")),
      Val.U256(U256.unsafe(2)),
      Val.ByteVec(Hex.unsafe("02")),
      Val.I256(I256.unsafe(-2)),
      Val.U256(U256.unsafe(3)),
      Val.ByteVec(Hex.unsafe("03")),
      Val.U256(U256.unsafe(4)),
      Val.ByteVec(Hex.unsafe("04"))
    )
    override val mapKeyAndValue = Map(Val.U256(0) -> (immFields, mutFields))
    runTest()
  }

  it should "test multiple maps" in new MapFixture {
    val mapContract =
      s"""
         |Contract Foo() {
         |  mapping[U256, U256] map0
         |  mapping[U256, U256] map1
         |  @using(preapprovedAssets = true)
         |  pub fn insertToMap0(key: U256, value: U256) -> () {
         |    map0.insert!(@$genesisAddress, key, value)
         |  }
         |  @using(preapprovedAssets = true)
         |  pub fn insertToMap1(key: U256, value: U256) -> () {
         |    map1.insert!(@$genesisAddress, key, value)
         |  }
         |  pub fn updateMap0(key: U256, oldValue: U256, newValue: U256) -> () {
         |    assert!(map0[key] == oldValue, 0)
         |    map0[key] = newValue
         |  }
         |  pub fn updateMap1(key: U256, oldValue: U256, newValue: U256) -> () {
         |    assert!(map1[key] == oldValue, 0)
         |    map1[key] = newValue
         |  }
         |  pub fn removeFromMap0(key: U256) -> () {
         |    map0.remove!(@$genesisAddress, key)
         |  }
         |  pub fn removeFromMap1(key: U256) -> () {
         |    map1.remove!(@$genesisAddress, key)
         |  }
         |}
         |""".stripMargin

    def insertToMap(mapIndex: Int, key: Int, value: Int) = {
      val code =
        s"""
           |TxScript Main() {
           |  let foo = Foo(#${mapContractId.toHexString})
           |  foo.insertToMap$mapIndex{@$genesisAddress -> ALPH: mapEntryDeposit!()}($key, $value)
           |}
           |$mapContract
           |""".stripMargin
      callTxScript(code)
      checkSubContractState(
        Val.U256(U256.unsafe(key)),
        AVector.empty,
        AVector(Val.U256(U256.unsafe(value))),
        mapIndex
      )
    }

    def updateMap(mapIndex: Int, key: Int, oldValue: Int, newValue: Int) = {
      val code =
        s"""
           |TxScript Main() {
           |  let foo = Foo(#${mapContractId.toHexString})
           |  foo.updateMap$mapIndex($key, $oldValue, $newValue)
           |}
           |$mapContract
           |""".stripMargin
      callTxScript(code)
      checkSubContractState(
        Val.U256(U256.unsafe(key)),
        AVector.empty,
        AVector(Val.U256(U256.unsafe(newValue))),
        mapIndex
      )
    }

    def removeFromMap(mapIndex: Int, key: Int) = {
      val code =
        s"""
           |TxScript Main() {
           |  let foo = Foo(#${mapContractId.toHexString})
           |  foo.removeFromMap$mapIndex($key)
           |}
           |$mapContract
           |""".stripMargin
      callTxScript(code)
      subContractNotExist(Val.U256(U256.unsafe(key)), mapIndex)
    }

    insertToMap(0, 1, 1)
    insertToMap(1, 1, 2)
    updateMap(0, 1, 1, 3)
    updateMap(1, 1, 2, 4)
    removeFromMap(0, 1)
    removeFromMap(1, 1)
  }

  it should "test caller should pay map entry deposit and get refund for map.insert! and map.remove! after Danube" in new ContractFixture {
    setHardForkSince(HardFork.Danube)

    val (privateKey, publicKey) = chainIndex.from.generateKey
    val lockupScript            = LockupScript.p2pkh(publicKey)
    val genesisKey              = genesisKeys(chainIndex.from.value)._1
    val block0                  = transfer(blockFlow, genesisKey, publicKey, ALPH.alph(10))

    addAndCheck(blockFlow, block0)

    val mapContract =
      s"""
         |Contract MapContract() {
         |  mapping[U256, ByteVec] map
         |  pub fn insert() -> () {
         |    map.insert!(0, #00)
         |  }
         |
         |  pub fn remove() -> () {
         |    map.remove!(0)
         |  }
         |}
         |""".stripMargin
    lazy val mapContractId = createContract(mapContract)._1

    lazy val insert =
      s"""
         |TxScript Insert {
         |  let mapContract = MapContract(#${mapContractId.toHexString})
         |  mapContract.insert()
         |}
         |$mapContract
         |""".stripMargin
    val block1  = callTxScript(insert, keyPairOpt = Some((privateKey, publicKey)))
    val gasFee1 = block1.nonCoinbase.head.gasFeeUnsafe
    var balance = ALPH.alph(10).subUnsafe(gasFee1 + minimalAlphInContract)
    getAlphBalance(blockFlow, lockupScript) is balance

    lazy val remove =
      s"""
         |TxScript Remove {
         |  let mapContract = MapContract(#${mapContractId.toHexString})
         |  mapContract.remove()
         |}
         |$mapContract
         |""".stripMargin
    val block2  = callTxScript(remove, keyPairOpt = Some((privateKey, publicKey)))
    val gasFee2 = block2.nonCoinbase.head.gasFeeUnsafe
    balance = balance.subUnsafe(gasFee2).addUnsafe(minimalAlphInContract)
    getAlphBalance(blockFlow, lockupScript) is balance
  }

  it should "test map.insert! would fail without depositor address before Danube" in new ContractFixture {
    setHardFork(HardFork.Rhone)

    val (privateKey, publicKey) = chainIndex.from.generateKey
    val genesisKey              = genesisKeys(chainIndex.from.value)._1
    val block0                  = transfer(blockFlow, genesisKey, publicKey, ALPH.alph(10))

    addAndCheck(blockFlow, block0)

    val mapContract =
      s"""
         |Contract MapContract() {
         |  mapping[U256, ByteVec] map
         |  pub fn insert() -> () {
         |    map.insert!(0, #00)
         |  }
         |}
         |""".stripMargin
    lazy val mapContractId = createContract(mapContract)._1

    def insert =
      s"""
         |TxScript Insert {
         |  let mapContract = MapContract(#${mapContractId.toHexString})
         |  mapContract.insert()
         |}
         |$mapContract
         |""".stripMargin

    intercept[AssertionError](
      callTxScript(insert, keyPairOpt = Some((privateKey, publicKey)))
    ).getMessage.startsWith("Right(TxScriptExeFailed(No balance available.") is true
  }

  it should "test map.remove! should fail without refund address before Danube" in new ContractFixture {
    setHardFork(HardFork.Rhone)

    val nullContrctLockupScript  = LockupScript.p2c(ContractId.zero)
    val nullContractAddress      = Address.from(nullContrctLockupScript)
    val groupIndex               = nullContrctLockupScript.groupIndex
    override lazy val chainIndex = new ChainIndex(groupIndex, groupIndex)
    val (privateKey, publicKey)  = groupIndex.generateKey
    val genesisKey               = genesisKeys(groupIndex.value)._1
    val block                    = transfer(blockFlow, genesisKey, publicKey, ALPH.alph(10))

    addAndCheck(blockFlow, block)

    val mapContract =
      s"""
         |Contract MapContract() {
         |  mapping[U256, ByteVec] map
         |  @using(preapprovedAssets = true)
         |  pub fn insert() -> () {
         |    map.insert!(callerAddress!(), 0, #00)
         |  }
         |  pub fn remove() -> () {
         |    map.remove!(0)
         |  }
         |}
         |""".stripMargin
    lazy val mapContractId = createContract(mapContract, chainIndex = chainIndex)._1

    def insert =
      s"""
         |TxScript Insert {
         |  let mapContract = MapContract(#${mapContractId.toHexString})
         |  mapContract.insert{callerAddress!() -> ALPH: mapEntryDeposit!()}()
         |}
         |$mapContract
         |""".stripMargin
    callTxScript(insert, chainIndex, keyPairOpt = Some((privateKey, publicKey)))

    lazy val remove =
      s"""
         |TxScript Remove {
         |  let mapContract = MapContract(#${mapContractId.toHexString})
         |  mapContract.remove()
         |}
         |$mapContract
         |""".stripMargin

    intercept[AssertionError](
      callTxScript(remove, chainIndex, keyPairOpt = Some((privateKey, publicKey)))
    ).getMessage.startsWith(
      s"Right(TxScriptExeFailed(Pay to contract address $nullContractAddress is not allowed"
    ) is true
  }

  it should "check caller contract id when calling generated map contract functions" in new MapFixture {
    val mapContract =
      s"""
         |struct Bar { mut a: U256, b: U256 }
         |Contract Foo() {
         |  mapping[U256, Bar] map
         |  pub fn readB() -> () {
         |    assert!(map[0].b == 0, 0)
         |  }
         |
         |  pub fn readA() -> () {
         |    assert!(map[0].a == 0, 0)
         |  }
         |
         |  pub fn update() -> () {
         |    map[0].a = 1
         |  }
         |
         |  pub fn remove() -> () {
         |    map.remove!(@$genesisAddress, 0)
         |  }
         |
         |  @using(preapprovedAssets = true)
         |  pub fn insert() -> () {
         |    map.insert!(@$genesisAddress, 0, Bar { a: 0, b: 0 })
         |  }
         |}
         |""".stripMargin

    val insertScript =
      s"""
         |TxScript Main {
         |  let foo = Foo(#${mapContractId.toHexString})
         |  foo.insert{@$genesisAddress -> ALPH: mapEntryDeposit!()}()
         |}
         |$mapContract
         |""".stripMargin
    callTxScript(insertScript)
    val mapKey        = Val.U256(U256.Zero)
    val subContractId = calcSubContractId(mapKey)
    val invalidCallerContract = {
      val loadImmFieldInstrs = AVector[Instr[StatefulContext]](
        ConstInstr.u256(Val.U256(U256.Zero)), // the index of `Bar.b`
        ConstInstr.u256(Val.U256(U256.One)),
        ConstInstr.u256(Val.U256(U256.One)),
        BytesConst(Val.ByteVec(subContractId.bytes)),
        CallExternal(CreateMapEntry.LoadImmFieldMethodIndex)
      )
      val loadImmFieldMethod = Method(true, false, false, false, false, 0, 0, 0, loadImmFieldInstrs)
      val loadMutFieldInstrs = AVector[Instr[StatefulContext]](
        ConstInstr.u256(Val.U256(U256.Zero)), // the index of `Bar.a`
        ConstInstr.u256(Val.U256(U256.One)),
        ConstInstr.u256(Val.U256(U256.One)),
        BytesConst(Val.ByteVec(subContractId.bytes)),
        CallExternal(CreateMapEntry.LoadMutFieldMethodIndex)
      )
      val loadMutFieldMethod = Method(true, false, false, false, false, 0, 0, 0, loadMutFieldInstrs)
      val storeFieldInstrs = AVector[Instr[StatefulContext]](
        ConstInstr.u256(Val.U256(U256.One)),  // new value
        ConstInstr.u256(Val.U256(U256.Zero)), // mutable field index
        ConstInstr.u256(Val.U256(U256.Two)),
        ConstInstr.u256(Val.U256(U256.Zero)),
        BytesConst(Val.ByteVec(subContractId.bytes)),
        CallExternal(CreateMapEntry.StoreMutFieldMethodIndex)
      )
      val storeFieldMethod = Method(true, false, false, false, false, 0, 0, 0, storeFieldInstrs)
      val destroyInstrs = AVector[Instr[StatefulContext]](
        AddressConst(Val.Address(genesisAddress.lockupScript)),
        ConstInstr.u256(Val.U256(U256.One)),
        ConstInstr.u256(Val.U256(U256.Zero)),
        BytesConst(Val.ByteVec(subContractId.bytes)),
        CallExternal(CreateMapEntry.DestroyMethodIndex)
      )
      val destroyMethod = Method(true, false, false, false, false, 0, 0, 0, destroyInstrs)
      StatefulContract(
        0,
        AVector(loadImmFieldMethod, loadMutFieldMethod, storeFieldMethod, destroyMethod)
      )
    }

    val invalidCallerId = createCompiledContract(invalidCallerContract)._1
    def createCallScript(callerContractId: ContractId, methodIndex: Int) = {
      val callInstrs = AVector[Instr[StatefulContext]](
        ConstInstr.u256(Val.U256(U256.Zero)),
        ConstInstr.u256(Val.U256(U256.Zero)),
        BytesConst(Val.ByteVec(callerContractId.bytes)),
        CallExternal(methodIndex.toByte)
      )
      StatefulScript.unsafe(AVector(Method(true, true, false, false, false, 0, 0, 0, callInstrs)))
    }

    failCallTxScript(createCallScript(invalidCallerId, 0), AssertionFailed) // load `Bar.b`
    failCallTxScript(createCallScript(invalidCallerId, 1), AssertionFailed) // load `Bar.a`
    failCallTxScript(createCallScript(invalidCallerId, 2), AssertionFailed) // update `Bar.a`
    failCallTxScript(createCallScript(invalidCallerId, 3), AssertionFailed) // destroy map entry

    checkSubContractState(mapKey, AVector(Val.U256(U256.Zero)), AVector(Val.U256(U256.Zero)))
    callCompiledTxScript(createCallScript(mapContractId, 0))
    callCompiledTxScript(createCallScript(mapContractId, 1))
    callCompiledTxScript(createCallScript(mapContractId, 2))
    checkSubContractState(mapKey, AVector(Val.U256(U256.Zero)), AVector(Val.U256(U256.One)))
    callCompiledTxScript(createCallScript(mapContractId, 3))
    subContractNotExist(mapKey)
  }

  it should "test create contract with map entry" in new ContractFixture {
    val baz =
      s"""
         |struct Foo { mut x: U256, y: U256 }
         |Contract Baz(mut foo: Foo) {
         |  pub fn getFoo() -> Foo { return foo }
         |}
         |""".stripMargin
    val bazContractCode = serialize(Compiler.compileContractFull(baz).rightValue.code)

    val bar =
      s"""
         |Contract Bar() {
         |  mapping[U256, Foo] map
         |
         |  @using(preapprovedAssets = true)
         |  pub fn createBaz() -> () {
         |    map.insert!(@$genesisAddress, 0, Foo { x: 0, y: 1 })
         |    let (encodedImmFields, encodedMutFields) = Baz.encodeFields!(map[0])
         |    let bazId = createContract!{@$genesisAddress -> ALPH: $minimalAlphInContract}(
         |      #${Hex.toHexString(bazContractCode)},
         |      encodedImmFields,
         |      encodedMutFields
         |    )
         |    let baz = Baz(bazId)
         |    let Foo { x, y } = baz.getFoo()
         |    assert!(x == 0, 0)
         |    assert!(y == 1, 0)
         |  }
         |}
         |$baz
         |""".stripMargin

    val barId = createContract(bar)._1.toHexString

    val script =
      s"""
         |TxScript Main {
         |  let bar = Bar(#$barId)
         |  bar.createBaz{@$genesisAddress -> ALPH: ${minimalAlphInContract * 2}}()
         |}
         |$bar
         |""".stripMargin

    callTxScript(script)
  }

  it should "test maximum field length for map value" in new ContractFixture {
    val maxFieldSize = 0xff
    def code(mutable: Boolean) = {
      // there is a immutable parent contract id field
      val fieldSize = if (mutable) maxFieldSize else maxFieldSize - 1
      val prefix    = if (mutable) "mut " else ""
      s"""
         |// use `Bool` to avoid the `FieldsSizeTooLarge` error
         |struct Foo { $prefix value: [Bool; $fieldSize] }
         |Contract Bar() {
         |  mapping[U256, Foo] map
         |
         |  @using(preapprovedAssets = true)
         |  pub fn test() -> () {
         |    map.insert!(
         |      @$genesisAddress,
         |      0,
         |      Foo { value: [true; ${fieldSize}] }
         |    )
         |    for (let mut i = 0; i < ${fieldSize}; i = i + 1) {
         |      assert!(map[0].value[i], 0)
         |    }
         |  }
         |}
         |""".stripMargin
    }

    def test(mutable: Boolean) = {
      val contractCode = code(mutable)
      val contractId   = createContract(contractCode)._1
      val script =
        s"""
           |TxScript Main {
           |  let bar = Bar(#${contractId.toHexString})
           |  bar.test{@$genesisAddress -> ALPH: mapEntryDeposit!()}()
           |}
           |$contractCode
           |""".stripMargin
      callTxScript(script)
    }

    test(true)
    test(false)
  }

  trait InsertRemoveMapEntriesFixture extends ContractFixture {
    lazy val foo =
      s"""
         |Contract Foo() {
         |  mapping[U256, U256] map
         |  @using(assetsInContract = true, checkExternalCaller = false)
         |  pub fn insert(key: U256, value: U256) -> () {
         |    map.insert!(selfAddress!(), key, value)
         |  }
         |
         |  @using(assetsInContract = true, checkExternalCaller = false)
         |  pub fn remove(key: U256) -> () {
         |    map.remove!(selfAddress!(), key)
         |  }
         |}
         |""".stripMargin
    lazy val entrySize     = 4
    lazy val initialAmount = minimalAlphInContract * entrySize
    lazy val fooId         = createContract(foo, initialAttoAlphAmount = initialAmount)._1

    def insert(idx: Int) = {
      val script =
        s"""
           |TxScript Main {
           |  let foo = Foo(#${fooId.toHexString})
           |  foo.insert($idx, $idx)
           |}
           |$foo
           |""".stripMargin
      callTxScript(script)
    }

    def remove(key: Int) = {
      val script =
        s"""
           |TxScript Main {
           |  let foo = Foo(#${fooId.toHexString})
           |  foo.remove($key)
           |}
           |$foo
           |""".stripMargin
      callTxScript(script)
    }
  }

  it should "insert/remove map entries using contract assets: Rhone" in new InsertRemoveMapEntriesFixture {
    setHardFork(HardFork.Rhone)

    (0 until entrySize - 1).foreach { idx =>
      insert(idx)
      getContractAsset(fooId).amount is (initialAmount - minimalAlphInContract * (idx + 1))
    }
    intercept[AssertionError](insert(entrySize - 1)).getMessage is
      s"Right(TxScriptExeFailed(${EmptyContractAsset(Address.contract(fooId))}))"

    (0 until entrySize - 1).foreach { idx =>
      remove(idx)
      getContractAsset(fooId).amount is minimalAlphInContract * (idx + 2)
    }
    getContractAsset(fooId).amount is initialAmount
  }

  it should "insert/remove map entries using contract assets: Danube" in new InsertRemoveMapEntriesFixture {
    setHardForkSince(HardFork.Danube)
    (0 until entrySize).foreach { idx =>
      insert(idx)
      val expectedAmount =
        Math.max(initialAmount - minimalAlphInContract * (idx + 1), minimalAlphInContract)
      getContractAsset(fooId).amount is expectedAmount
    }

    (0 until entrySize).foreach { idx =>
      remove(idx)
      getContractAsset(fooId).amount is minimalAlphInContract * (idx + 2)
    }
  }

  behavior of "Reentrancy protection"

  trait ReentrancyFixture extends ContractFixture {
    def useMethodSelector: Boolean = true
    lazy val foo =
      s"""
         |Contract Foo() implements IFoo {
         |  @using(assetsInContract = true)
         |  pub fn withdraw0(target: Address) -> () {
         |    transferTokenFromSelf!(target, ALPH, 1 alph)
         |  }
         |  @using(assetsInContract = true)
         |  pub fn withdraw1(target: Address) -> () {
         |    transferTokenFromSelf!(target, ALPH, 1 alph)
         |  }
         |  @using(assetsInContract = true)
         |  pub fn withdraw2(target: Address) -> () {
         |    transferTokenFromSelf!(target, ALPH, 1 alph)
         |    withdraw1(target)
         |  }
         |}
         |@using(methodSelector = ${useMethodSelector})
         |Interface IFoo {
         |  @using(assetsInContract = true)
         |  pub fn withdraw0(target: Address) -> ()
         |  @using(assetsInContract = true)
         |  pub fn withdraw1(target: Address) -> ()
         |  @using(assetsInContract = true)
         |  pub fn withdraw2(target: Address) -> ()
         |}
         |""".stripMargin

    lazy val fooId = createContract(foo, initialAttoAlphAmount = ALPH.alph(10))._1

    def script(statements: String) =
      s"""
         |TxScript Main {
         |  let foo = Foo(#${fooId.toHexString})
         |  $statements
         |}
         |$foo
         |""".stripMargin
  }

  it should "call multiple asset functions in the same contract: since-rhone" in new ReentrancyFixture {
    setHardForkSince(HardFork.Rhone)
    callTxScript(script(s"""
                           |  foo.withdraw0(callerAddress!())
                           |  foo.withdraw2(callerAddress!())
                           |""".stripMargin))
    getContractAsset(fooId).amount is ALPH.alph(10 - 3)

    failCallTxScript(
      script(s"""
                |  foo.withdraw0(callerAddress!())
                |  foo.withdraw0(callerAddress!())
                |""".stripMargin),
      FunctionReentrancy(fooId, 0)
    )

    failCallTxScript(
      script(s"""
                |  foo.withdraw2(callerAddress!())
                |  foo.withdraw2(callerAddress!())
                |""".stripMargin),
      FunctionReentrancy(fooId, 2)
    )
  }

  it should "not call multiple asset functions in the same contract: Leman" in new ReentrancyFixture {
    setHardFork(HardFork.Leman)
    override def useMethodSelector: Boolean = false
    failCallTxScript(
      script(s"""
                |  foo.withdraw0(callerAddress!())
                |  foo.withdraw2(callerAddress!())
                |""".stripMargin),
      ContractAssetAlreadyInUsing
    )

    failCallTxScript(
      script(s"""
                |  foo.withdraw0(callerAddress!())
                |  foo.withdraw0(callerAddress!())
                |""".stripMargin),
      ContractAssetAlreadyInUsing
    )

    failCallTxScript(
      script(s"""
                |  foo.withdraw2(callerAddress!())
                |  foo.withdraw2(callerAddress!())
                |""".stripMargin),
      ContractAssetAlreadyInUsing
    )
  }

  behavior of "Pay to contract only"

  trait PayToContractOnlyFixture extends ContractFixture {
    val foo =
      s"""
         |Contract Foo() {
         |  @using(preapprovedAssets = true, payToContractOnly = true)
         |  pub fn deposit(sender: Address) -> () {
         |    transferTokenToSelf!(sender, ALPH, 10 alph)
         |  }
         |  @using(preapprovedAssets = true, payToContractOnly = true)
         |  pub fn depositN(sender: Address, n: U256) -> () {
         |    transferTokenToSelf!(sender, ALPH, 10 alph)
         |    if (n > 0) {
         |      depositN{sender -> ALPH: 10 alph * n}(sender, n - 1)
         |    }
         |  }
         |  @using(preapprovedAssets = true, assetsInContract = true)
         |  pub fn both(sender: Address, target: Address) -> () {
         |    transferTokenFromSelf!(target, ALPH, 1 alph)
         |    depositN{sender -> ALPH: 10 alph * 6}(target, 5)
         |  }
         |}
         |""".stripMargin

    lazy val fooId = createContract(foo, initialAttoAlphAmount = ALPH.alph(100))._1

    lazy val script =
      s"""
         |TxScript Main {
         |  let foo = Foo(#${fooId.toHexString})
         |  let caller = callerAddress!()
         |  foo.deposit{caller -> ALPH: 10 alph}(caller)
         |  foo.deposit{caller -> ALPH: 10 alph}(caller)
         |  foo.both{caller -> ALPH: 10 alph * 6}(caller, caller)
         |}
         |$foo
         |""".stripMargin
  }

  it should "call the same deposit function multiple times in the same contract: since-rhone" in new PayToContractOnlyFixture {
    setHardForkSince(HardFork.Rhone)
    getContractAsset(fooId).amount is ALPH.alph(100)
    callTxScript(script)
    getContractAsset(fooId).amount is ALPH.alph(100 + 20 + 10 * 6 - 1)
  }

  it should "not call the same deposit function multiple times in the same contract: Leman" in new PayToContractOnlyFixture {
    setHardFork(HardFork.Leman)
    intercept[AssertionError](callTxScript(script)).getMessage is
      s"Right(TxScriptExeFailed($InvalidMethodModifierBeforeRhone))"
  }

  it should "test multiple inheritance" in new ContractFixture {
    {
      info("use contract as interface (case 1)")
      val foo =
        s"""
           |Contract Foo() {
           |  pub fn f0() -> U256 { return 0 }
           |  pub fn f1() -> U256 { return 1 }
           |}
           |""".stripMargin

      val fooId = createContract(foo)._1.toHexString
      def script(useMethodSelector: String) =
        s"""
           |@using(preapprovedAssets = false)
           |TxScript Main {
           |  let foo = IFoo(#$fooId)
           |  assert!(foo.f0() == 0, 0)
           |  assert!(foo.f1() == 1, 0)
           |}
           |@using(methodSelector = $useMethodSelector)
           |Interface IFoo {
           |  pub fn f0() -> U256
           |  pub fn f1() -> U256
           |}
           |""".stripMargin

      testSimpleScript(script("false"))
      testSimpleScript(script("true"))
    }

    {
      info("use contract as interface (case 2)")
      val code =
        s"""
           |Contract Foo() {
           |  pub fn f0() -> U256 { return 0 }
           |  pub fn f1() -> U256 { return 1 }
           |  pub fn f2() -> U256 { return 2 }
           |}
           |""".stripMargin

      val contractId = createContract(code)._1.toHexString
      testSimpleScript(
        s"""
           |@using(preapprovedAssets = false)
           |TxScript Main {
           |  assert!(IFoo0(#$contractId).f1() == 1, 0)
           |  assert!(IFoo0(#$contractId).f2() == 2, 0)
           |  assert!(IFoo1(#$contractId).f1() == 1, 0)
           |  assert!(IFoo1(#$contractId).f2() == 2, 0)
           |}
           |@using(methodSelector = true)
           |Interface IFoo0 {
           |  pub fn f1() -> U256
           |  pub fn f2() -> U256
           |}
           |@using(methodSelector = true)
           |Interface IFoo1 {
           |  pub fn f2() -> U256
           |  pub fn f1() -> U256
           |}
           |""".stripMargin
      )
    }

    {
      info("inherit from both interfaces that use and not use method selector")
      val code: String =
        s"""
           |Contract Impl() implements Foo, Bar {
           |  pub fn bar() -> U256 { return 0 }
           |  pub fn foo() -> U256 { return 1 }
           |}
           |@using(methodSelector = false)
           |Interface Foo {
           |  pub fn foo() -> U256
           |}
           |@using(methodSelector = true)
           |Interface Bar {
           |  pub fn bar() -> U256
           |}
           |""".stripMargin

      val contractId = createContract(code)._1.toHexString
      testSimpleScript(
        s"""
           |@using(preapprovedAssets = false)
           |TxScript Main {
           |  let impl = Impl(#$contractId)
           |  assert!(impl.foo() == 1, 0)
           |  assert!(impl.bar() == 0, 0)
           |}
           |$code
           |""".stripMargin
      )

      testSimpleScript(
        s"""
           |@using(preapprovedAssets = false)
           |TxScript Main {
           |  assert!(Foo(#$contractId).foo() == 1, 0)
           |  assert!(Bar(#$contractId).bar() == 0, 0)
           |}
           |$code
           |""".stripMargin
      )
    }

    {
      info("inherit from multiple interfaces")
      val code: String =
        s"""
           |Contract Impl() implements Foo, Bar {
           |  pub fn baz() -> U256 { return 0 }
           |  pub fn foo() -> U256 { return 1 }
           |  pub fn bar() -> U256 { return 2 }
           |}
           |@using(methodSelector = true)
           |Interface Foo {
           |  pub fn foo() -> U256
           |}
           |@using(methodSelector = true)
           |Interface Bar {
           |  pub fn bar() -> U256
           |}
           |""".stripMargin

      val contractId = createContract(code)._1.toHexString
      testSimpleScript(
        s"""
           |@using(preapprovedAssets = false)
           |TxScript Main {
           |  let impl = Impl(#$contractId)
           |  assert!(impl.foo() == 1, 0)
           |  assert!(impl.bar() == 2, 0)
           |  assert!(impl.baz() == 0, 0)
           |}
           |$code
           |""".stripMargin
      )

      testSimpleScript(
        s"""
           |@using(preapprovedAssets = false)
           |TxScript Main {
           |  assert!(Foo(#$contractId).foo() == 1, 0)
           |  assert!(Bar(#$contractId).bar() == 2, 0)
           |  assert!(Impl(#$contractId).baz() == 0, 0)
           |}
           |$code
           |""".stripMargin
      )
    }

    {
      info("interface use method selector inherit from an interface not use method selector")
      val code: String =
        s"""
           |Contract Impl() implements Bar {
           |  pub fn func0() -> U256 { return 0 }
           |  pub fn func1() -> U256 { return 1 }
           |  pub fn func2() -> U256 { return 2 }
           |  pub fn func3() -> U256 { return 3 }
           |}
           |@using(methodSelector = false)
           |Interface Foo {
           |  pub fn func0() -> U256
           |  pub fn func1() -> U256
           |}
           |@using(methodSelector = true)
           |Interface Bar extends Foo {
           |  pub fn func2() -> U256
           |  pub fn func3() -> U256
           |}
           |""".stripMargin

      val contractId = createContract(code)._1.toHexString

      testSimpleScript(
        s"""
           |@using(preapprovedAssets = false)
           |TxScript Main {
           |  assert!(Foo(#$contractId).func0() == 0, 0)
           |  assert!(Foo(#$contractId).func1() == 1, 0)
           |  assert!(Bar(#$contractId).func0() == 0, 0)
           |  assert!(Bar(#$contractId).func1() == 1, 0)
           |  assert!(Bar(#$contractId).func2() == 2, 0)
           |  assert!(Bar(#$contractId).func3() == 3, 0)
           |}
           |$code
           |""".stripMargin
      )
    }

    {
      info("diamond shaped parent interfaces")
      val code: String =
        s"""
           |Contract Impl() extends FooBarContract() implements FooBaz {
           |  pub fn baz() -> U256 {
           |     return 2
           |  }
           |}
           |@using(methodSelector = true)
           |Interface Foo {
           |  pub fn foo() -> U256
           |}
           |@using(methodSelector = true)
           |Interface FooBar extends Foo {
           |  pub fn bar() -> U256
           |}
           |@using(methodSelector = true)
           |Interface FooBaz extends Foo {
           |  pub fn baz() -> U256
           |}
           |
           |Abstract Contract FooBarContract() implements FooBar {
           |   pub fn foo() -> U256 {
           |      return 0
           |   }
           |   pub fn bar() -> U256 {
           |      return 1
           |   }
           |}
           |""".stripMargin

      val contractId = createContract(code)._1.toHexString
      testSimpleScript(
        s"""
           |@using(preapprovedAssets = false)
           |TxScript Main {
           |  let impl = Impl(#$contractId)
           |  assert!(impl.foo() == 0, 0)
           |  assert!(impl.bar() == 1, 0)
           |  assert!(impl.baz() == 2, 0)
           |}
           |$code
           |""".stripMargin
      )

      testSimpleScript(
        s"""
           |@using(preapprovedAssets = false)
           |TxScript Main {
           |  assert!(Foo(#$contractId).foo() == 0, 0)
           |  assert!(FooBar(#$contractId).bar() == 1, 0)
           |  assert!(FooBaz(#$contractId).baz() == 2, 0)
           |}
           |$code
           |""".stripMargin
      )
    }
  }

  it should "use pre-output for transfer tx" in new ContractFixture {
    val (privateKey, publicKey) = chainIndex.from.generateKey
    val lockupScript            = LockupScript.p2pkh(publicKey)
    keyManager.addOne(lockupScript -> privateKey)

    val genesisKey = genesisKeys(chainIndex.from.value)._1
    val block0     = transfer(blockFlow, genesisKey, publicKey, ALPH.alph(10))
    addAndCheck(blockFlow, block0)

    def buildCreateContractTx(input: String, outputAmount: U256) = {
      val unlockScript = UnlockScript.p2pkh(publicKey)
      val contract     = Compiler.compileContract(input).rightValue
      val txScript =
        contractCreation(
          contract,
          AVector.empty,
          AVector.empty,
          lockupScript,
          minimalAlphInContract,
          None
        )
      val balances = blockFlow.getUsableUtxos(lockupScript, defaultUtxoLimit).rightValue
      val inputs   = balances.map(_.ref).map(TxInput(_, unlockScript))
      val outputs = AVector(
        AssetOutput(outputAmount, lockupScript, TimeStamp.zero, AVector.empty, ByteString.empty)
      )
      val unsignedTx = UnsignedTransaction(Some(txScript), inputs, outputs).copy(gasAmount = 200000)
      TransactionTemplate.from(unsignedTx, privateKey)
    }

    val foo =
      s"""
         |Contract Foo() {
         |  pub fn foo() -> () {}
         |}
         |""".stripMargin

    val tx0 = buildCreateContractTx(foo, ALPH.alph(5))
    val now = TimeStamp.now()
    blockFlow.grandPool.add(chainIndex, tx0, now)

    val tx1 = transferTx(blockFlow, chainIndex, lockupScript, ALPH.oneAlph, None).toTemplate
    tx1.unsigned.inputs.length is 1
    tx1.unsigned.inputs.head.outputRef is tx0.fixedOutputRefs.head
    blockFlow.grandPool.add(chainIndex, tx1, now.plusMillisUnsafe(1))

    val block1 = mineFromMemPool(blockFlow, chainIndex)
    block1.nonCoinbase.map(_.toTemplate) is AVector(tx0, tx1)
    addAndCheck(blockFlow, block1)

    val fooId         = ContractId.from(tx0.id, 1, chainIndex.from)
    val worldState    = blockFlow.getBestPersistedWorldState(chainIndex.from).rightValue
    val contractAsset = worldState.getContractAsset(fooId).rightValue
    contractAsset.amount is minimalAlphInContract

    val receiver = tx1.unsigned.fixedOutputs.head.lockupScript
    getAlphBalance(blockFlow, receiver) is ALPH.oneAlph.subUnsafe(nonCoinbaseMinGasFee)
  }

  trait SubContractIndexesFixture extends ContractFixture {
    def subcontractIndexEnabled: Boolean
    override val configValues: Map[String, Any] = Map(
      "alephium.node.indexes.subcontract-index"   -> s"$subcontractIndexEnabled",
      "alephium.node.indexes.tx-output-ref-index" -> "false"
    )

    val subContractRaw: String =
      s"""
         |Contract SubContract() {
         |  pub fn call() -> () {}
         |}
         |""".stripMargin

    val subContractTemplateId = createContract(subContractRaw)._1.toHexString

    val parentContractRaw: String =
      s"""
         |Contract ParentContract() {
         |  @using(preapprovedAssets = true)
         |  pub fn createSingleSubContract(index: U256) -> () {
         |    copyCreateSubContract!{callerAddress!() -> ALPH: 1 alph}(toByteVec!(index), #$subContractTemplateId, #00, #00)
         |  }
         |  @using(preapprovedAssets = true)
         |  pub fn createMultipleSubContracts(index1: U256, index2: U256, index3: U256) -> () {
         |    copyCreateSubContract!{callerAddress!() -> ALPH: 1 alph}(toByteVec!(index1), #$subContractTemplateId, #00, #00)
         |    copyCreateSubContract!{callerAddress!() -> ALPH: 1 alph}(toByteVec!(index2), #$subContractTemplateId, #00, #00)
         |    copyCreateSubContract!{callerAddress!() -> ALPH: 1 alph}(toByteVec!(index3), #$subContractTemplateId, #00, #00)
         |  }
         |}
         |""".stripMargin

    val parentContractId = createContract(parentContractRaw)._1

    def getSubContractId(index: Int): ContractId = {
      parentContractId.subContractId(ByteString.fromInts(index), chainIndex.from)
    }

    def createSingleSubContract(index: Int): ContractId = {
      callTxScript(
        s"""
           |TxScript Main {
           |  ParentContract(#${parentContractId.toHexString}).createSingleSubContract{@$genesisAddress -> ALPH: 1 alph}($index)
           |}
           |$parentContractRaw
           |""".stripMargin
      )

      getSubContractId(index)
    }

    def createMultipleSubContracts(
        index1: Int,
        index2: Int,
        index3: Int
    ): ArrayBuffer[ContractId] = {
      callTxScript(
        s"""
           |TxScript Main {
           |  ParentContract(#${parentContractId.toHexString}).createMultipleSubContracts{@$genesisAddress -> ALPH: 3 alph}($index1, $index2, $index3)
           |}
           |$parentContractRaw
           |""".stripMargin
      )

      ArrayBuffer(getSubContractId(index1), getSubContractId(index2), getSubContractId(index3))
    }
  }

  it should "not create subcontract indexes when it is disabled" in new SubContractIndexesFixture {
    override def subcontractIndexEnabled: Boolean = false

    val subContractId = createSingleSubContract(1)

    def verifyError[T](result: IOResult[T]) = {
      result.leftValue.reason.getMessage is "Please set `alephium.node.indexes.subcontract-index = true` to query parent contract or subcontracts"
    }

    verifyError(blockFlow.getParentContractId(subContractId))
    verifyError(blockFlow.getSubContractsCurrentCount(parentContractId))
    verifyError(blockFlow.getSubContractIds(parentContractId, 0, 1))
  }

  it should "create subcontract indexes when it is enabled" in new SubContractIndexesFixture {
    override def subcontractIndexEnabled: Boolean = true

    val subContracts = ArrayBuffer.empty[ContractId]

    val subContractId1 = createSingleSubContract(1)
    subContracts += subContractId1
    blockFlow.getParentContractId(subContractId1) isE Some(parentContractId)
    blockFlow.getSubContractsCurrentCount(parentContractId) isE Some(1)
    blockFlow.getSubContractIds(parentContractId, 0, 1) isE (1, AVector.from(subContracts))

    val subContracts234 = createMultipleSubContracts(2, 3, 4)
    subContracts ++= subContracts234
    subContracts234.foreach { blockFlow.getParentContractId(_) isE Some(parentContractId) }
    blockFlow.getSubContractsCurrentCount(parentContractId) isE Some(2)
    blockFlow.getSubContractIds(parentContractId, 0, 2) isE (2, AVector.from(subContracts))

    val subContractId5 = createSingleSubContract(5)
    subContracts += subContractId5
    blockFlow.getParentContractId(subContractId5) isE Some(parentContractId)
    blockFlow.getSubContractsCurrentCount(parentContractId) isE Some(3)
    blockFlow.getSubContractIds(parentContractId, 0, 3) isE (3, AVector.from(subContracts))

    val subContracts678 = createMultipleSubContracts(6, 7, 8)
    subContracts ++= subContracts678
    subContracts678.foreach { blockFlow.getParentContractId(_) isE Some(parentContractId) }
    blockFlow.getSubContractsCurrentCount(parentContractId) isE Some(4)
    blockFlow.getSubContractIds(parentContractId, 0, 4) isE (4, AVector.from(subContracts))
    blockFlow.getSubContractIds(parentContractId, 0, 5) isE (4, AVector.from(subContracts))
    blockFlow.getSubContractIds(parentContractId, 2, 5) isE (4, AVector.from(
      subContractId5 +: subContracts678
    ))
    blockFlow.getSubContractIds(parentContractId, 3, 10) isE (4, AVector.from(subContracts678))
    blockFlow.getSubContractIds(parentContractId, 4, 10) isE (4, AVector.empty)
    blockFlow.getSubContractIds(parentContractId, 100, 110) isE (100, AVector.empty)
  }

  // Inactive instrs check should be enabled for new network upgrades
  it should "check inactive instrs when creating contract" in new ContractFixture {
    setHardFork(HardFork.Leman)

    val code =
      s"""
         |Contract Foo() implements IFoo {
         |  pub fn foo() -> () {
         |    let _ = externalCallerAddress!()
         |  }
         |}
         |@using(methodSelector = false)
         |Interface IFoo {
         |  pub fn foo() -> ()
         |}
         |""".stripMargin

    intercept[AssertionError](createContract(code)).getMessage is
      s"Right(TxScriptExeFailed(InactiveInstr($ExternalCallerAddress)))"
  }

  it should "test chained contract calls" in new ContractFixture {
    val foo =
      s"""
         |Contract Foo(mut value: U256) {
         |  pub fn set(newValue: U256) -> () {
         |    value = newValue
         |  }
         |  pub fn get() -> U256 {
         |    return value
         |  }
         |}
         |""".stripMargin
    val fooId = createContract(foo, initialMutState = AVector(Val.U256(U256.Zero)))._1

    val bar =
      s"""
         |Contract Bar(foo: Foo) {
         |  pub fn getFoo() -> Foo {
         |    return foo
         |  }
         |}
         |$foo
         |""".stripMargin
    val barId = createContract(bar, AVector(Val.ByteVec(fooId.bytes)))._1

    val baz =
      s"""
         |Contract Baz(qux: Qux) {
         |  pub fn getQux() -> Qux {
         |    return qux
         |  }
         |  fn getBar() -> Bar {
         |    return qux.bar
         |  }
         |}
         |struct Qux {
         |  array: [Bar; 2],
         |  bar: Bar
         |}
         |$bar
         |""".stripMargin
    val bazId = createContract(baz, AVector.fill(3)(Val.ByteVec(barId.bytes)))._1

    val script =
      s"""
         |@using(preapprovedAssets = false)
         |TxScript Main {
         |  let baz = Baz(#${bazId.toHexString})
         |  assert!(baz.getQux().array[0].getFoo().get() == 0, 0)
         |  assert!(baz.getQux().array[1].getFoo().get() == 0, 0)
         |  assert!(baz.getQux().bar.getFoo().get() == 0, 0)
         |
         |  baz.getQux().bar.getFoo().set(1)
         |  assert!(baz.getQux().array[0].getFoo().get() == 1, 0)
         |  assert!(baz.getQux().array[1].getFoo().get() == 1, 0)
         |  assert!(baz.getQux().bar.getFoo().get() == 1, 0)
         |}
         |$baz
         |""".stripMargin

    testSimpleScript(script)
  }

  trait CompoundAssignmentFixture extends ContractFixture {
    def verify(contract: String) = {
      val contractId = createContract(contract)._1
      testSimpleScript(
        s"""
           |@using(preapprovedAssets = false)
           |TxScript Main {
           |  TestContract(#${contractId.toHexString}).compoundAssign()
           |}
           |
           |$contract
           |""".stripMargin
      )
    }

    def getValueType(value: String): String = {
      value.last match {
        case 'u' => "U256"
        case 'i' => "I256"
        case _   => fail(s"Invalid value type: $value")
      }
    }

    def verifySimpleNumber(
        op: String,
        initValue: String,
        operationValue: String,
        assertValue: String
    ) = {
      def code(mut: Boolean) = {
        val mutKeyword = if (mut) "mut" else ""
        s"""
           |Contract TestContract() {
           |  @using(updateFields = true)
           |  pub fn compoundAssign() -> () {
           |    let $mutKeyword x = $initValue
           |    x $op $operationValue
           |    assert!(x == $assertValue, 0)
           |  }
           |}
           |""".stripMargin
      }
      verify(code(true))
      intercept[AssertionError] {
        verify(code(false))
      }.getCause.getMessage is "Cannot assign to immutable variable x."
    }

    def verifyArray(
        op: String,
        initValue: String,
        operationValue: String,
        assertValue: String
    ) = {
      def code(mut: Boolean) = {
        val mutKeyword = if (mut) "mut" else ""
        s"""
           |Contract TestContract() {
           |  @using(updateFields = true)
           |  pub fn compoundAssign() -> () {
           |    let $mutKeyword x = [$initValue; 2]
           |    x[0] $op $operationValue
           |    assert!(x[0] == $assertValue, 0)
           |  }
           |}
           |""".stripMargin
      }
      verify(code(true))
      intercept[AssertionError] {
        verify(code(false))
      }.getCause.getMessage is "Cannot assign to immutable variable x."
    }

    def verifySimpleStruct(
        op: String,
        initValue: String,
        operationValue: String,
        assertValue: String
    ) = {
      val valueType = getValueType(initValue)
      def code(mut: Boolean) = {
        val mutKeyword = if (mut) "mut" else ""
        s"""
           |struct TestStruct {
           |  $mutKeyword x: $valueType,
           |  y: $valueType
           |}
           |Contract TestContract() {
           |  @using(updateFields = true)
           |  pub fn compoundAssign() -> () {
           |    let mut testStruct = TestStruct{x: $initValue, y: $initValue}
           |    testStruct.x $op $operationValue
           |    assert!(testStruct.x == $assertValue, 0)
           |  }
           |}
           |""".stripMargin
      }
      verify(code(true))
      intercept[AssertionError] {
        verify(code(false))
      }.getCause.getMessage is "Cannot assign to immutable field x in struct TestStruct."
    }

    def verifyNestedStruct(
        op: String,
        initValue: String,
        operationValue: String,
        assertValue: String
    ) = {
      val valueType = getValueType(initValue)
      def code(mut: Boolean) = {
        val mutKeyword = if (mut) "mut" else ""
        s"""
           |struct TestStruct0 {
           |  $mutKeyword x: [$valueType; 2],
           |  y: $valueType
           |}
           |struct TestStruct1 {
           |  $mutKeyword testStruct0: TestStruct0
           |}
           |Contract TestContract() {
           |  @using(updateFields = true)
           |  pub fn compoundAssign() -> () {
           |    let mut testStruct1 = TestStruct1{testStruct0: TestStruct0{x: [$initValue, $initValue], y: $initValue}}
           |    testStruct1.testStruct0.x[0] $op $operationValue
           |    assert!(testStruct1.testStruct0.x[0] == $assertValue, 0)
           |  }
           |}
           |""".stripMargin
      }
      verify(code(true))
      intercept[AssertionError] {
        verify(code(false))
      }.getCause.getMessage is "Cannot assign to immutable field testStruct0 in struct TestStruct1."
    }

    def verifyMapping(
        op: String,
        initValue: String,
        operationValue: String,
        assertValue: String
    ) = {
      val valueType = getValueType(initValue)
      val contractCode =
        s"""
           |Contract TestContract() {
           |  mapping[U256, $valueType] map
           |
           |  @using(preapprovedAssets = true)
           |  pub fn compoundAssign() -> () {
           |    map.insert!(@$genesisAddress, 0, $initValue)
           |    map[0] $op $operationValue
           |    assert!(map[0] == $assertValue, 0)
           |  }
           |}
           |""".stripMargin
      val contractId = createContract(contractCode)._1
      val scriptCode =
        s"""
           |@using(preapprovedAssets = true)
           |TxScript Main {
           |  TestContract(#${contractId.toHexString}).compoundAssign{
           |    @$genesisAddress -> ALPH: minimalContractDeposit!()
           |}()
           |}
           |
           |$contractCode
           |""".stripMargin
      val script = Compiler.compileTxScript(scriptCode).rightValue
      payableCall(blockFlow, chainIndex, script)
    }

    def verifySingleTarget(op: String, initValue: String) = {
      val valueType = getValueType(initValue)
      verify(
        s"""
           |Contract TestContract() {
           |  pub fn compoundAssign() -> () {
           |    let mut x = $initValue
           |    x $op getValues()
           |  }
           |
           |  fn getValues() -> ($valueType, $valueType) {
           |    return $initValue, $initValue
           |  }
           |}
           |""".stripMargin
      )
    }
  }

  it should "work for compound assignment" in new CompoundAssignmentFixture {
    val testCases = Seq(
      ("+=", "0u", "1u", "1u"),
      ("-=", "10u", "1u", "9u"),
      ("*=", "2u", "2u", "4u"),
      ("/=", "10u", "1u", "10u"),
      ("+=", "0i", "1i", "1i"),
      ("-=", "10i", "1i + 2i", "7i"),
      ("-=", "1i", "10i", "-9i"),
      ("*=", "2i", "2i * 3i", "12i"),
      ("/=", "10i", "1i", "10i")
    )

    testCases.foreach(verifySimpleNumber.tupled)
    testCases.foreach(verifyArray.tupled)
    testCases.foreach(verifyMapping.tupled)
    testCases.foreach(verifySimpleStruct.tupled)
    testCases.foreach(verifyNestedStruct.tupled)

    CompoundAssignmentOperator.values.foreach { op =>
      intercept[AssertionError] {
        verifySingleTarget(op.operatorName, "1u")
      }.getCause.getMessage is s"""Compound assignment "${op.operatorName}" requires single value on both sides"""
    }

    intercept[AssertionError] {
      CompoundAssignmentOperator.values.foreach { op =>
        verifySimpleNumber(op.operatorName, "1u", "1i", "1i")
      }
    }.getCause.getMessage is """Cannot assign "I256" to "U256""""
  }

  it should "work when compound assignment selectors have side effect" in new CompoundAssignmentFixture {
    val contract =
      s"""
         |Contract TestContract(
         |  mut arrayIndex: U256,
         |  mut map1Key: ByteVec,
         |  mut map2Key: U256
         |) {  // set init value to 0, #01 and 0
         |
         |  mapping[ByteVec, U256] map1
         |  mapping[U256, [U256; 2]] map2
         |
         |  @using(preapprovedAssets = true)
         |  pub fn initMaps() -> () {
         |    map1.insert!(@$genesisAddress, #01, 1)
         |    map1.insert!(@$genesisAddress, #02, 2)
         |    map2.insert!(@$genesisAddress, 0, [1, 2])
         |    map2.insert!(@$genesisAddress, 1, [3, 4])
         |  }
         |
         |  @using(updateFields = true)
         |  pub fn compoundAssign() -> () {
         |    let mut array = [0; 2]
         |    array[1] = 1
         |    assert!(arrayIndex == 0, 0)
         |    array[updateAndGetArrayIndex()] += 1
         |    assert!(array[0] == 1, 1)
         |    assert!(array[1] == 1, 2)
         |    assert!(arrayIndex == 1, 3)
         |    array[updateAndGetArrayIndex()] += 1
         |    assert!(array[0] == 1, 4)
         |    assert!(array[1] == 2, 5)
         |
         |    assert!(map1Key == #01, 6)
         |    assert!(map1[#01] == 1, 7)
         |    map1[updateAndGetMap1Key()] += 10
         |    assert!(map1[#01] == 11, 8)
         |    assert!(map1Key == #02, 9)
         |    assert!(map1[map1Key] == 2, 10)
         |    map1[map1Key] += 2
         |    assert!(map1[map1Key] == 4, 12)
         |
         |    arrayIndex = 0
         |    assert!(map2[0][0] == 1, 13)
         |    map2[updateAndGetMap2Key()][updateAndGetArrayIndex()] += 1
         |    assert!(map2[0][0] == 2, 14)
         |    assert!(arrayIndex == 1, 15)
         |    assert!(map2Key == 1, 16)
         |    assert!(map2[1][1] == 4, 17)
         |    map2[updateAndGetMap2Key()][updateAndGetArrayIndex()] += 2
         |    assert!(map2[1][1] == 6, 18)
         |  }
         |
         |  pub fn updateAndGetArrayIndex() -> U256 {
         |    let originIndex = arrayIndex
         |    arrayIndex = arrayIndex + 1
         |    return originIndex
         |  }
         |
         |  pub fn updateAndGetMap1Key() -> ByteVec {
         |    let originMapKey = map1Key
         |    map1Key = #02
         |    return originMapKey
         |  }
         |
         |  pub fn updateAndGetMap2Key() -> U256 {
         |    let originMapKey = map2Key
         |    map2Key = map2Key + 1
         |    return originMapKey
         |  }
         |}
         |""".stripMargin
    val contractId = createContract(
      contract,
      initialMutState = AVector(Val.U256(U256.Zero), Val.ByteVec(hex"01"), Val.U256(U256.Zero))
    )._1

    callTxScript(
      s"""
         |TxScript Main {
         |  TestContract(#${contractId.toHexString}).initMaps{@$genesisAddress -> ALPH: minimalContractDeposit!() * 4}()
         |}
         |$contract
         |""".stripMargin
    )

    testSimpleScript(
      s"""
         |@using(preapprovedAssets = false)
         |TxScript Main {
         |  TestContract(#${contractId.toHexString}).compoundAssign()
         |}
         |
         |$contract
         |""".stripMargin
    )
  }

  it should "report compilation error when map key and array index do not have the right type" in new CompoundAssignmentFixture {
    Compiler
      .compileContractFull(
        s"""
           |Contract TestContract() {
           |  pub fn compoundAssignArray() -> () {
           |    let mut array = [0; 2]
           |    array[arrayIndex()] += 1
           |  }
           |
           |  pub fn arrayIndex() -> ByteVec {
           |    return #01
           |  }
           |}
           |""".stripMargin
      )
      .leftValue
      .message is """Invalid array index type "ByteVec", expected "U256""""

    Compiler
      .compileContractFull(
        s"""
           |Contract TestContract() {
           |  pub fn compoundAssignArray() -> () {
           |    let mut array = [0; 2]
           |    array[arrayIndex()] += 1
           |  }
           |
           |  pub fn arrayIndex() -> (U256, ByteVec) {
           |    return 0, #01
           |  }
           |}
           |""".stripMargin
      )
      .leftValue
      .message is """Invalid array index type "List(U256, ByteVec)", expected "U256""""

    Compiler
      .compileContractFull(
        s"""
           |Contract TestContract() {
           |  mapping[ByteVec, U256] map
           |
           |  pub fn compoundAssignMap() -> () {
           |    map[mapKey()] += 1
           |  }
           |
           |  pub fn mapKey() -> U256 {
           |    return 0
           |  }
           |}
           |""".stripMargin
      )
      .leftValue
      .message is """Invalid map key type "U256", expected "ByteVec""""

    Compiler
      .compileContractFull(
        s"""
           |Contract TestContract() {
           |  mapping[ByteVec, U256] map
           |
           |  pub fn compoundAssignMap() -> () {
           |    map[mapKey()] += 1
           |  }
           |
           |  pub fn mapKey() -> (U256, ByteVec) {
           |    return 0, #01
           |  }
           |}
           |""".stripMargin
      )
      .leftValue
      .message is """Invalid map key type "List(U256, ByteVec)", expected "ByteVec""""

    Compiler
      .compileContractFull(
        s"""
           |Contract TestContract() {
           |  mapping[ByteVec, [U256; 2]] map
           |
           |  pub fn compoundAssignMapArray() -> () {
           |    map[#00][arrayIndex()] += 1
           |  }
           |
           |  pub fn arrayIndex() -> ByteVec {
           |    return #01
           |  }
           |}
           |""".stripMargin
      )
      .leftValue
      .message is """Invalid array index type "ByteVec", expected "U256""""
  }

  it should "be able to use assets in the inline function" in new ContractFixture {
    val foo =
      s"""
         |Contract Foo() {
         |  @using(preapprovedAssets = true, assetsInContract = true)
         |  @inline fn transfer() -> () {
         |    let caller = callerAddress!()
         |    assert!(caller == @$genesisAddress, 0)
         |    transferTokenToSelf!(caller, ALPH, 1 alph)
         |  }
         |
         |  @using(preapprovedAssets = true)
         |  pub fn foo() -> () {
         |    checkCaller!(callerAddress!() == @$genesisAddress, 0)
         |    transfer{callerAddress!() -> ALPH: 1 alph}()
         |  }
         |}
         |""".stripMargin

    val compiled = Compiler.compileContractFull(foo).rightValue
    compiled.warnings.isEmpty is true
    compiled.code.methods.length is 1
    val fooId = createCompiledContract(compiled.code)._1

    val script =
      s"""
         |TxScript Main {
         |  let foo = Foo(#${fooId.toHexString})
         |  foo.foo{@$genesisAddress -> ALPH: 1 alph}()
         |}
         |$foo
         |""".stripMargin
    callTxScript(script)
    val balance = getContractAsset(fooId).amount
    balance is ALPH.oneAlph.addUnsafe(minimalAlphInContract)
  }

  it should "call multiple inline functions that use contract assets" in new ContractFixture {
    val foo =
      s"""
         |Contract Foo() {
         |  @using(checkExternalCaller = false, preapprovedAssets = true)
         |  pub fn f0() -> () {
         |    f1{callerAddress!() -> ALPH: 2 alph}()
         |    f2()
         |  }
         |
         |  @using(payToContractOnly = true, preapprovedAssets = true)
         |  @inline fn f1() -> () {
         |    transferTokenToSelf!(callerAddress!(), ALPH, 2 alph)
         |  }
         |
         |  @using(assetsInContract = true)
         |  @inline fn f2() -> () {
         |    transferTokenFromSelf!(callerAddress!(), ALPH, 1 alph)
         |  }
         |}
         |""".stripMargin

    val compiled = Compiler.compileContractFull(foo).rightValue
    compiled.warnings.isEmpty is true
    compiled.code.methods.length is 1
    val initialAlphAmount = ALPH.alph(2)
    val fooId = createCompiledContract(compiled.code, initialAttoAlphAmount = initialAlphAmount)._1

    val script =
      s"""
         |TxScript Main {
         |  let foo = Foo(#${fooId.toHexString})
         |  foo.f0{@$genesisAddress -> ALPH: 2 alph}()
         |}
         |$foo
         |""".stripMargin
    callTxScript(script)
    val balance = getContractAsset(fooId).amount
    balance is initialAlphAmount.addUnsafe(ALPH.oneAlph)
  }

  it should "support chained contract calls in TxScript after danube hard fork" in new ChainedContractCallsFixture {
    override def danubeHardForkTimestamp: Long = TimeStamp.now().millis - 1
    val chainedSwapBlock = payableCall(
      blockFlow,
      chainIndex,
      Compiler.compileTxScript(chainedSwapScript).rightValue,
      keyPairOpt = Some(userKeyPair)
    )
    addAndCheck(blockFlow, chainedSwapBlock)
    getContractAsset(swapToken1Token2).tokens.toSet is Set(
      (token1Id, U256.unsafe(105)),
      (token2Id, U256.unsafe(95))
    )
    getContractAsset(swapToken2Token3).tokens.toSet is Set(
      (token2Id, U256.unsafe(105)),
      (token3Id, U256.unsafe(95))
    )

    getTokenBalance(blockFlow, userLockupScript, token1Id) is U256.unsafe(5)
    getTokenBalance(blockFlow, userLockupScript, token2Id) is U256.unsafe(0)
    getTokenBalance(blockFlow, userLockupScript, token3Id) is U256.unsafe(5)
  }

  it should "not support chained contract calls in TxScript before danube hard fork" in new ChainedContractCallsFixture {
    override def danubeHardForkTimestamp: Long = TimeStamp.Max.millis
    intercept[AssertionError](
      payableCall(
        blockFlow,
        chainIndex,
        Compiler.compileTxScript(chainedSwapScript).rightValue,
        keyPairOpt = Some(userKeyPair)
      )
    ).getMessage is s"Right(TxScriptExeFailed(Not enough approved balance for address $userAddress, tokenId: ${token2Id.toHexString}, expected: 5, got: 0))"
  }

  it should "not support chained contract calls in contracts after danube hard fork" in new ChainedContractCallsFixture {
    override def danubeHardForkTimestamp: Long = TimeStamp.now().millis - 1

    intercept[AssertionError](
      payableCall(
        blockFlow,
        chainIndex,
        Compiler.compileTxScript(swapThroughProxyScriptCode).rightValue,
        keyPairOpt = Some(userKeyPair)
      )
    ).getMessage is s"Right(TxScriptExeFailed(Not enough approved balance for address $userAddress, tokenId: ${token2Id.toHexString}, expected: 5, got: 0))"
  }

  it should "not support chained contract calls in contracts before danube hard fork" in new ChainedContractCallsFixture {
    override def danubeHardForkTimestamp: Long = TimeStamp.Max.millis

    intercept[AssertionError](
      payableCall(
        blockFlow,
        chainIndex,
        Compiler.compileTxScript(swapThroughProxyScriptCode).rightValue,
        keyPairOpt = Some(userKeyPair)
      )
    ).getMessage is s"Right(TxScriptExeFailed(Not enough approved balance for address $userAddress, tokenId: ${token2Id.toHexString}, expected: 5, got: 0))"
  }

  trait ChainedContractCallsFixture extends ContractFixture {
    def danubeHardForkTimestamp: Long
    override val configValues: Map[String, Any] = Map(
      ("alephium.network.danube-hard-fork-timestamp", danubeHardForkTimestamp)
    )
    val tokenIssuanceInfo = Some(TokenIssuance.Info(Val.U256(1000), Some(genesisLockup)))
    val token1Code =
      s"""
         |Contract Token1() {
         |  pub fn foo() -> () {}
         |}
         |""".stripMargin
    val contract1 = createContract(token1Code, tokenIssuanceInfo = tokenIssuanceInfo)._1
    val token1Id  = TokenId.from(contract1)

    val token2Code =
      s"""
         |Contract Token2() {
         |  pub fn foo() -> () {}
         |}
         |""".stripMargin
    val contract2 = createContract(token2Code, tokenIssuanceInfo = tokenIssuanceInfo)._1
    val token2Id  = TokenId.from(contract2)

    val token3Code =
      s"""
         |Contract Token3() {
         |  pub fn foo() -> () {}
         |}
         |""".stripMargin
    val contract3 = createContract(token3Code, tokenIssuanceInfo = tokenIssuanceInfo)._1
    val token3Id  = TokenId.from(contract3)

    val swapContractCode =
      s"""
         |Contract Swap(tokenId1: ByteVec, tokenId2: ByteVec, mut token1Reserve: U256, mut token2Reserve: U256) {
         |  event AddLiquidity(lp: Address, token1Amount: U256, token2Amount: U256)
         |  event SwapToken(buyer: Address, tokenId: ByteVec, tokenAmount: U256)
         |
         |  @using(preapprovedAssets = true, assetsInContract = true, updateFields = true)
         |  pub fn addLiquidity(lp: Address, token1Amount: U256, token2Amount: U256) -> () {
         |    emit AddLiquidity(lp, token1Amount, token2Amount)
         |
         |    transferTokenToSelf!(lp, tokenId1, token1Amount)
         |    transferTokenToSelf!(lp, tokenId2, token2Amount)
         |    token1Reserve = token1Reserve + token1Amount
         |    token2Reserve = token2Reserve + token2Amount
         |  }
         |
         |  @using(preapprovedAssets = true, assetsInContract = true, updateFields = true)
         |  pub fn swap(buyer: Address, tokenId: ByteVec, tokenAmount: U256) -> () {
         |    assert!(tokenId == tokenId1 || tokenId == tokenId2, 0)
         |    emit SwapToken(buyer, tokenId, tokenAmount)
         |
         |    if (tokenId == tokenId1) {
         |      let token1Amount = tokenAmount
         |      let token2Amount = token2Reserve - token1Reserve * token2Reserve / (token1Reserve + token1Amount)
         |      transferTokenToSelf!(buyer, tokenId1, token1Amount)
         |      transferTokenFromSelf!(buyer, tokenId2, token2Amount)
         |      token1Reserve = token1Reserve + token1Amount
         |      token2Reserve = token2Reserve - token2Amount
         |    } else {
         |      let token2Amount = tokenAmount
         |      let token1Amount = token1Reserve - token1Reserve * token2Reserve / (token2Reserve + token2Amount)
         |      transferTokenToSelf!(buyer, tokenId2, token2Amount)
         |      transferTokenFromSelf!(buyer, tokenId1, token1Amount)
         |      token1Reserve = token1Reserve + token1Amount
         |      token2Reserve = token2Reserve - token2Amount
         |    }
         |  }
         |}
         |""".stripMargin

    val swapToken1Token2 = createContract(
      swapContractCode,
      initialImmState = AVector(Val.ByteVec(token1Id.bytes), Val.ByteVec(token2Id.bytes)),
      initialMutState = AVector(Val.U256(0), Val.U256(0))
    )._1

    val swapToken2Token3 = createContract(
      swapContractCode,
      initialImmState = AVector(Val.ByteVec(token2Id.bytes), Val.ByteVec(token3Id.bytes)),
      initialMutState = AVector(Val.U256(0), Val.U256(0))
    )._1

    val swapContract = Compiler.compileContract(swapContractCode).rightValue

    def addLiquidityScript(
        swap: ContractId,
        lp: Address,
        tokenId1: TokenId,
        tokenId2: TokenId,
        token1Amount: Int,
        token2Amount: Int
    ): String =
      s"""
         |TxScript AddLiquidity() {
         |  Swap(#${swap.toHexString}).addLiquidity{
         |    @$lp -> #${tokenId1.toHexString}: ${token1Amount}, #${tokenId2.toHexString}: ${token2Amount}
         |  }(@$lp, ${token1Amount}, ${token2Amount})
         |}
         |
         |$swapContractCode
         |""".stripMargin

    def addLiquidity(
        swap: ContractId,
        tokenId1: TokenId,
        tokenId2: TokenId,
        token1Amount: Int,
        token2Amount: Int
    ): Unit = {
      val code =
        addLiquidityScript(swap, genesisAddress, tokenId1, tokenId2, token1Amount, token2Amount)
      val block = payableCall(blockFlow, chainIndex, Compiler.compileTxScript(code).rightValue)
      addAndCheck(blockFlow, block)
    }
    addLiquidity(swapToken1Token2, token1Id, token2Id, 100, 100)
    addLiquidity(swapToken2Token3, token2Id, token3Id, 100, 100)

    getContractAsset(swapToken1Token2).tokens.toSet is Set(
      (token1Id, U256.unsafe(100)),
      (token2Id, U256.unsafe(100))
    )
    getContractAsset(swapToken2Token3).tokens.toSet is Set(
      (token2Id, U256.unsafe(100)),
      (token3Id, U256.unsafe(100))
    )

    val userKeyPair               = chainIndex.from.generateKey
    val userLockupScript          = LockupScript.p2pkh(userKeyPair._2)
    val userAddress               = Address.from(userLockupScript)
    val (genesisPrivateKey, _, _) = genesisKeys(chainIndex.from.value)
    val block3 = transfer(
      blockFlow,
      genesisPrivateKey,
      userLockupScript,
      AVector(token1Id -> U256.unsafe(10)),
      ALPH.alph(10)
    )
    addAndCheck(blockFlow, block3)

    getTokenBalance(blockFlow, userLockupScript, token1Id) is U256.unsafe(10)
    getTokenBalance(blockFlow, userLockupScript, token2Id) is U256.unsafe(0)
    getTokenBalance(blockFlow, userLockupScript, token3Id) is U256.unsafe(0)

    val chainedSwapScript: String =
      s"""
         |TxScript ChainedSwapToken() {
         |  Swap(#${swapToken1Token2.toHexString}).swap{
         |    @$userAddress -> #${token1Id.toHexString}: 5
         |  }(@$userAddress, #${token1Id.toHexString}, 5)
         |
         |  Swap(#${swapToken2Token3.toHexString}).swap{
         |    @$userAddress -> #${token2Id.toHexString}: 5
         |  }(@$userAddress, #${token2Id.toHexString}, 5)
         |}
         |$swapContractCode
         |""".stripMargin

    val swapProxyContractCode: String =
      s"""
         |Contract SwapProxy() {
         |  @using(preapprovedAssets = true)
         |  pub fn swap() -> () {
         |    Swap(#${swapToken1Token2.toHexString}).swap{
         |      @$userAddress -> #${token1Id.toHexString}: 5
         |    }(@$userAddress, #${token1Id.toHexString}, 5)
         |
         |    Swap(#${swapToken2Token3.toHexString}).swap{
         |      @$userAddress -> #${token2Id.toHexString}: 5
         |    }(@$userAddress, #${token2Id.toHexString}, 5)
         |  }
         |}
         |$swapContractCode
         |""".stripMargin

    val swapProxyContract = createContract(swapProxyContractCode)._1

    val swapThroughProxyScriptCode =
      s"""
         |TxScript Main {
         |  SwapProxy(#${swapProxyContract.toHexString}).swap{
         |    @$userAddress -> #${token1Id.toHexString}: 5
         |  }()
         |}
         |
         |$swapProxyContractCode
         |""".stripMargin
  }

  it should "use generated outputs for tokenRemaining/transferToken in TxScript after Danube hard fork" in new AssetRemainingFixture {
    override def danubeHardForkTimestamp: Long = TimeStamp.now().millis - 1

    val (_, randomPubKey)  = chainIndex.from.generateKey
    val randomLockupScript = LockupScript.p2pkh(randomPubKey)
    val randomAddress      = Address.p2pkh(randomPubKey)

    val interactWithFaucetCode =
      s"""
         |TxScript Main {
         |  let initialAlphBalance = tokenRemaining!(@$userAddress, ALPH)
         |
         |  TokenFaucet(#${tokenFaucetId.toHexString}).withDrawToken(@$userAddress)
         |  assert!(tokenRemaining!(@$userAddress, #${tokenId.toHexString}) == 10, 0)
         |  assert!(tokenRemaining!(@$userAddress, ALPH) == initialAlphBalance + dustAmount!(), 1)
         |  assert!(tokenRemaining!(@$tokenFaucetAddress, #${tokenId.toHexString}) == 0, 2)
         |
         |  TokenFaucet(#${tokenFaucetId.toHexString}).withDrawAlph(@$userAddress)
         |  assert!(tokenRemaining!(@$userAddress, ALPH) == initialAlphBalance + 10 alph + dustAmount!(), 3)
         |  assert!(tokenRemaining!(@$tokenFaucetAddress, ALPH) == 0, 4)
         |
         |  TokenFaucet(#${tokenFaucetId.toHexString}).depositAlph{@$userAddress -> ALPH: 5 alph}(@$userAddress)
         |  assert!(tokenRemaining!(@$userAddress, ALPH) == initialAlphBalance + 5 alph + dustAmount!(), 5)
         |  assert!(tokenRemaining!(@$tokenFaucetAddress, ALPH) == 0, 6)
         |
         |  transferToken!(@$userAddress, @$randomAddress, #${tokenId.toHexString}, 1)
         |  transferToken!(@$userAddress, @$randomAddress, ALPH, 1 alph)
         |  assert!(tokenRemaining!(@$userAddress, #${tokenId.toHexString}) == 9, 7)
         |  assert!(tokenRemaining!(@$userAddress, ALPH) == initialAlphBalance + 4 alph + dustAmount!(), 8)
         |  assert!(tokenRemaining!(@$randomAddress, #${tokenId.toHexString}) == 0, 9)
         |  assert!(tokenRemaining!(@$randomAddress, ALPH) == 0, 10)
         |}
         |$tokenFaucetCode
         |""".stripMargin

    val script = Compiler.compileTxScript(interactWithFaucetCode).rightValue
    val block  = payableCall(blockFlow, chainIndex, script, keyPairOpt = Some(userKeyPair))
    val gasFee = block.nonCoinbase.head.gasFeeUnsafe
    addAndCheck(blockFlow, block)

    getContractAsset(tokenFaucetId) is ContractOutput(
      ALPH.alph(995).subUnsafe(dustUtxoAmount),
      LockupScript.P2C(tokenFaucetId),
      AVector((tokenId, U256.unsafe(990)))
    )
    getTokenBalance(blockFlow, userLockupScript, tokenId) is U256.unsafe(9)
    getAlphBalance(blockFlow, userLockupScript) is ALPH
      .alph(14)
      .addUnsafe(dustUtxoAmount)
      .subUnsafe(gasFee)
    getTokenBalance(blockFlow, randomLockupScript, tokenId) is U256.unsafe(1)
    getAlphBalance(blockFlow, randomLockupScript) is ALPH.alph(1)
  }

  it should "not use generated outputs for tokenRemaining in TxScript before Danube hard fork" in new AssetRemainingFixture {
    override def danubeHardForkTimestamp: Long = TimeStamp.Max.millis

    val interactWithFaucetCode =
      s"""
         |TxScript Main {
         |  let initialAlphBalance = tokenRemaining!(@$userAddress, ALPH)
         |
         |  TokenFaucet(#${tokenFaucetId.toHexString}).withDrawToken(@$userAddress)
         |  assert!(tokenRemaining!(@$userAddress, #${tokenId.toHexString}) == 0, 0)
         |  assert!(tokenRemaining!(@$userAddress, ALPH) == initialAlphBalance, 1)
         |  assert!(tokenRemaining!(@$tokenFaucetAddress, #${tokenId.toHexString}) == 0, 2)
         |
         |  TokenFaucet(#${tokenFaucetId.toHexString}).withDrawAlph(@$userAddress)
         |  assert!(tokenRemaining!(@$userAddress, ALPH) == initialAlphBalance, 3)
         |  assert!(tokenRemaining!(@$tokenFaucetAddress, ALPH) == 0, 4)
         |}
         |$tokenFaucetCode
         |""".stripMargin

    val script = Compiler.compileTxScript(interactWithFaucetCode).rightValue
    val block  = payableCall(blockFlow, chainIndex, script, keyPairOpt = Some(userKeyPair))
    val gasFee = block.nonCoinbase.head.gasFeeUnsafe
    addAndCheck(blockFlow, block)

    getContractAsset(tokenFaucetId) is ContractOutput(
      ALPH.alph(990).subUnsafe(dustUtxoAmount),
      LockupScript.P2C(tokenFaucetId),
      AVector((tokenId, U256.unsafe(990)))
    )
    getTokenBalance(blockFlow, userLockupScript, tokenId) is U256.unsafe(10)
    getAlphBalance(blockFlow, userLockupScript) is ALPH
      .alph(20)
      .addUnsafe(dustUtxoAmount)
      .subUnsafe(gasFee)
  }

  it should "not use generated outputs for tokenRemaining in contracts after Danube hard fork" in new AssetRemainingFixture {
    override def danubeHardForkTimestamp: Long = TimeStamp.now().millis - 1

    val proxyContractCode =
      s"""
         |Contract Proxy() {
         |  @using(preapprovedAssets = true)
         |  pub fn main() -> () {
         |    TokenFaucet(#${tokenFaucetId.toHexString}).withDrawToken(@$userAddress)
         |    assert!(tokenRemaining!(@$userAddress, #${tokenId.toHexString}) == 0, 0)
         |    assert!(tokenRemaining!(@$userAddress, ALPH) == dustAmount!(), 1)
         |    assert!(tokenRemaining!(@$tokenFaucetAddress, #${tokenId.toHexString}) == 0, 2)
         |
         |    TokenFaucet(#${tokenFaucetId.toHexString}).withDrawAlph(@$userAddress)
         |    assert!(tokenRemaining!(@$userAddress, ALPH) == dustAmount!(), 3)
         |    assert!(tokenRemaining!(@$tokenFaucetAddress, ALPH) == 0, 4)
         |  }
         |}
         |
         |$tokenFaucetCode
         |""".stripMargin

    val proxyContractId = createContract(proxyContractCode)._1

    val interactWithFaucetCode =
      s"""
         |TxScript Main {
         |  Proxy(#${proxyContractId.toHexString}).main{@$userAddress -> ALPH: dustAmount!()}()
         |}
         |
         |$proxyContractCode
         |""".stripMargin

    val script = Compiler.compileTxScript(interactWithFaucetCode).rightValue
    val block  = payableCall(blockFlow, chainIndex, script, keyPairOpt = Some(userKeyPair))
    val gasFee = block.nonCoinbase.head.gasFeeUnsafe
    addAndCheck(blockFlow, block)

    getContractAsset(tokenFaucetId) is ContractOutput(
      ALPH.alph(990).subUnsafe(dustUtxoAmount),
      LockupScript.P2C(tokenFaucetId),
      AVector((tokenId, U256.unsafe(990)))
    )
    getTokenBalance(blockFlow, userLockupScript, tokenId) is U256.unsafe(10)
    getAlphBalance(blockFlow, userLockupScript) is ALPH
      .alph(20)
      .addUnsafe(dustUtxoAmount)
      .subUnsafe(gasFee)
  }

  trait AssetRemainingFixture extends ContractFixture {
    def danubeHardForkTimestamp: Long

    override val configValues: Map[String, Any] = Map(
      ("alephium.network.danube-hard-fork-timestamp", danubeHardForkTimestamp)
    )

    val userKeyPair      = chainIndex.from.generateKey
    val userLockupScript = LockupScript.p2pkh(userKeyPair._2)
    val userAddress      = Address.from(userLockupScript)

    val (genesisPrivateKey, _, _) = genesisKeys(chainIndex.from.value)
    val transferBlock = transfer(
      blockFlow,
      genesisPrivateKey,
      userLockupScript,
      AVector.empty[(TokenId, U256)],
      ALPH.alph(10)
    )
    addAndCheck(blockFlow, transferBlock)

    val tokenIssuanceInfo = Some(TokenIssuance.Info(Val.U256(1000)))
    val tokenFaucetCode =
      s"""
         |Contract TokenFaucet() {
         |  @using(assetsInContract = true)
         |  pub fn withDrawToken(caller: Address) -> () {
         |    transferTokenFromSelf!(caller, selfTokenId!(), 10)
         |    transferTokenFromSelf!(caller, ALPH, dustAmount!())
         |  }
         |
         |  @using(assetsInContract = true)
         |  pub fn withDrawAlph(caller: Address) -> () {
         |    transferTokenFromSelf!(caller, ALPH, 10 alph)
         |  }
         |
         |  @using(preapprovedAssets = true, assetsInContract = true)
         |  pub fn depositAlph(caller: Address) -> () {
         |    transferTokenToSelf!(caller, ALPH, 5 alph)
         |  }
         |}
         |""".stripMargin

    val tokenFaucetId = createContract(
      tokenFaucetCode,
      initialAttoAlphAmount = ALPH.alph(1000),
      tokenIssuanceInfo = tokenIssuanceInfo
    )._1
    val tokenFaucetAddress = Address.contract(tokenFaucetId)
    val tokenId            = TokenId.from(tokenFaucetId)
    getContractAsset(tokenFaucetId) is ContractOutput(
      ALPH.alph(1000),
      LockupScript.P2C(tokenFaucetId),
      AVector((tokenId, U256.unsafe(1000)))
    )
    getAlphBalance(blockFlow, userLockupScript) is ALPH.alph(10)
  }

  it should "test if-else expressions and statements" in new ContractFixture {
    val code =
      s"""
         |@using(preapprovedAssets = false)
         |TxScript Main {
         |  assert!(simpleIfElseExpr(0) == 0, 0)
         |  assert!(simpleIfElseExpr(10) == 1, 1)
         |  assert!(simpleIfElseExpr(100) == 2, 2)
         |  assert!(ifElseStat(0) == 0, 3)
         |  assert!(ifElseStat(10) == 1, 4)
         |  assert!(ifElseStat(100) == 2, 5)
         |  assert!(complexIfElseExpr(0) == 0, 6)
         |  assert!(complexIfElseExpr(10) == 2, 7)
         |  assert!(complexIfElseExpr(100) == 4, 8)
         |
         |  fn simpleIfElseExpr(v: U256) -> U256 {
         |    return if v < 10 0 else if v < 100 1 else 2
         |  }
         |  fn complexIfElseExpr(v: U256) -> U256 {
         |    let mut res = ifElseStat(v)
         |    return if v < 10 {
         |      res += 0
         |      res
         |    } else if v < 100 {
         |      res += 1
         |      res
         |    } else {
         |      res += 2
         |      res
         |    }
         |  }
         |  fn ifElseStat(v: U256) -> U256 {
         |    let mut res = 0
         |    if v < 10 {
         |      res = 0
         |    } else if v < 100 {
         |      res = 1
         |    } else {
         |      res = 2
         |    }
         |    return res
         |  }
         |}
         |""".stripMargin
    testSimpleScript(code)
  }

<<<<<<< HEAD
  trait UseContractAssetFixture extends ContractFixture {
    def danubeHardForkTimestamp: Long
    override val configValues: Map[String, Any] = Map(
      ("alephium.network.danube-hard-fork-timestamp", danubeHardForkTimestamp)
    )

    val (_, publicKey) = chainIndex.from.generateKey
    val lockupScript   = LockupScript.p2pkh(publicKey)
    val address        = Address.from(lockupScript)

    val contract =
      s"""
         |Contract Foo() {
         |  @using(assetsInContract = true)
         |  pub fn payWithContract() -> () {
         |    payWithContractInner{selfAddress!() -> ALPH: 2 alph}()
         |  }
         |
         |  @using(preapprovedAssets = true, assetsInContract = true)
         |  fn payWithContractInner() -> () {
         |    transferToken!(selfAddress!(), @$address, ALPH, 2 alph)
         |  }
         |}
         |""".stripMargin

    val contractId = createContract(contract, initialAttoAlphAmount = ALPH.alph(10))._1

    var balance = getContractAsset(contractId).amount
    balance is ALPH.alph(10)

    val script =
      s"""
         |TxScript Main {
         |  let contract = Foo(#${contractId.toHexString})
         |  contract.payWithContract()
         |}
         |$contract
         |""".stripMargin
  }

  it should "test assetInContract function followed by preapprovedAssets + assetInContract function: before Danube" in new UseContractAssetFixture {
    override def danubeHardForkTimestamp: Long = TimeStamp.Max.millis

    intercept[AssertionError](callTxScript(script)).getMessage is "Right(InvalidAlphBalance)"
  }

  it should "test assetInContract function followed by preapprovedAssets + assetInContract function: after Danube" in new UseContractAssetFixture {
    override def danubeHardForkTimestamp: Long = TimeStamp.now().millis - 1

    callTxScript(script)

    balance = getContractAsset(contractId).amount
    balance is ALPH.alph(8)
    balance = getAlphBalance(blockFlow, lockupScript)
    balance is ALPH.alph(2)
=======
  it should "be able to use assets for the newly created contract" in new ContractFixture {
    val fancyTokenCode =
      s"""
         |Contract FancyToken() {
         |  @using(assetsInContract = true, checkExternalCaller = false)
         |  pub fn transferTokens(recipient: Address, amount: U256) -> () {
         |    transferTokenFromSelf!(recipient, selfTokenId!(), amount)
         |  }
         |}
         |""".stripMargin

    val fancyTokenTemplateId = createContract(fancyTokenCode)._1

    val fancyTokenFactoryCode =
      s"""
         |Contract FancyTokenFactory() {
         |  @using(checkExternalCaller = false)
         |  pub fn mint(name: ByteVec) -> () {
         |    let fancyTokenContractId = copyCreateSubContractWithToken!(name, #${fancyTokenTemplateId.toHexString}, #00, #00, 2)
         |    FancyToken(fancyTokenContractId).transferTokens(callerAddress!(), 1)
         |  }
         |}
         |
         |$fancyTokenCode
         |""".stripMargin

    val fancyTokenFactoryId = createContract(fancyTokenFactoryCode)._1

    val mintScriptCode =
      s"""
         |TxScript Main {
         |  FancyTokenFactory(#${fancyTokenFactoryId.toHexString}).mint(b`fancyToken`)
         |}
         |
         |$fancyTokenFactoryCode
         |""".stripMargin

    val mintScript = Compiler.compileTxScript(mintScriptCode).rightValue
    val block      = payableCall(blockFlow, chainIndex, mintScript)
    addAndCheck(blockFlow, block)

    val fancyTokenContractId =
      fancyTokenFactoryId.subContractId(ByteString.fromString("fancyToken"), chainIndex.from)
    getContractAsset(fancyTokenContractId) is ContractOutput(
      minimalAlphInContract,
      LockupScript.P2C(fancyTokenContractId),
      AVector((TokenId.from(fancyTokenContractId), U256.One))
    )
  }

  it should "be able to lock assets from the newly created contract" in new ContractFixture {
    val (_, randomPubKey) = chainIndex.from.generateKey
    val recipient         = Address.p2pkh(randomPubKey)
    val lockTimestamp     = TimeStamp.now().plusHoursUnsafe(1)

    val fancyTokenCode =
      s"""
         |Contract FancyToken() {
         |  @using(assetsInContract = true, checkExternalCaller = false)
         |  pub fn lockTokens(amount: U256) -> () {
         |    lockApprovedAssets!{
         |      selfAddress!() -> selfTokenId!(): amount, ALPH: dustAmount!()
         |    }(@$recipient, ${lockTimestamp.millis})
         |  }
         |}
         |""".stripMargin

    val fancyTokenTemplateId = createContract(fancyTokenCode)._1

    val fancyTokenFactoryCode =
      s"""
         |Contract FancyTokenFactory() {
         |  @using(preapprovedAssets = true, checkExternalCaller = false)
         |  pub fn lock(name: ByteVec) -> () {
         |    let fancyTokenContractId = copyCreateSubContractWithToken!{
         |      callerAddress!() -> ALPH: 1 alph
         |    }(name, #${fancyTokenTemplateId.toHexString}, #00, #00, 2)
         |
         |    FancyToken(fancyTokenContractId).lockTokens(1)
         |  }
         |}
         |
         |$fancyTokenCode
         |""".stripMargin

    val fancyTokenFactoryId = createContract(fancyTokenFactoryCode)._1

    val lockScriptCode =
      s"""
         |TxScript Main {
         |  FancyTokenFactory(#${fancyTokenFactoryId.toHexString}).lock{callerAddress!() -> ALPH: 1 alph}(b`fancyToken`)
         |}
         |
         |$fancyTokenFactoryCode
         |""".stripMargin

    val lockScript = Compiler.compileTxScript(lockScriptCode).rightValue
    val block      = payableCall(blockFlow, chainIndex, lockScript)
    addAndCheck(blockFlow, block)

    val fancyTokenContractId =
      fancyTokenFactoryId.subContractId(ByteString.fromString("fancyToken"), chainIndex.from)
    getContractAsset(fancyTokenContractId) is ContractOutput(
      ALPH.oneAlph.subUnsafe(dustUtxoAmount),
      LockupScript.P2C(fancyTokenContractId),
      AVector((TokenId.from(fancyTokenContractId), U256.One))
    )

    val utxos = blockFlow.getUTXOs(recipient.lockupScript, defaultUtxoLimit, true).rightValue
    utxos.length is 1
    val output = utxos(0).output.asInstanceOf[AssetOutput]
    output.amount is dustUtxoAmount
    output.tokens is AVector((TokenId.from(fancyTokenContractId), U256.One))
    output.lockTime is lockTimestamp
>>>>>>> 7d48f120
  }

  private def getEvents(
      blockFlow: BlockFlow,
      contractId: ContractId,
      start: Int,
      end: Int = Int.MaxValue
  ): (Int, AVector[LogStates]) = {
    blockFlow.getEvents(contractId, start, end).rightValue
  }

  private def getCurrentCount(
      blockFlow: BlockFlow,
      groupIndex: GroupIndex,
      contractId: ContractId
  ): Option[Int] = {
    (for {
      worldState <- blockFlow.getBestPersistedWorldState(groupIndex)
      countOpt   <- worldState.nodeIndexesStorage.logStorage.logCounterState.getOpt(contractId)
    } yield countOpt).rightValue
  }
}
// scalastyle:on file.size.limit no.equal regex<|MERGE_RESOLUTION|>--- conflicted
+++ resolved
@@ -3950,7 +3950,7 @@
          |  }
          |  @using(${if (useAssets) "assetsInContract = true, " else ""}updateFields = true)
          |  pub fn bar() -> () {
-         |    ${if (useAssets) s"transferTokenFromSelf!(@$genesisAddress, ALPH, 1 alph)" else ""}
+         |    ${if (useAssets) s"assert!(tokenRemaining!(selfAddress!(), ALPH) == 1 alph, 0)" else ""}
          |    n = n + 1
          |  }
          |}
@@ -8156,7 +8156,6 @@
     testSimpleScript(code)
   }
 
-<<<<<<< HEAD
   trait UseContractAssetFixture extends ContractFixture {
     def danubeHardForkTimestamp: Long
     override val configValues: Map[String, Any] = Map(
@@ -8212,7 +8211,8 @@
     balance is ALPH.alph(8)
     balance = getAlphBalance(blockFlow, lockupScript)
     balance is ALPH.alph(2)
-=======
+  }
+
   it should "be able to use assets for the newly created contract" in new ContractFixture {
     val fancyTokenCode =
       s"""
@@ -8327,7 +8327,6 @@
     output.amount is dustUtxoAmount
     output.tokens is AVector((TokenId.from(fancyTokenContractId), U256.One))
     output.lockTime is lockTimestamp
->>>>>>> 7d48f120
   }
 
   private def getEvents(
