// Copyright 2018 The Alephium Authors
// This file is part of the alephium project.
//
// The library is free software: you can redistribute it and/or modify
// it under the terms of the GNU Lesser General Public License as published by
// the Free Software Foundation, either version 3 of the License, or
// (at your option) any later version.
//
// The library is distributed in the hope that it will be useful,
// but WITHOUT ANY WARRANTY; without even the implied warranty of
// MERCHANTABILITY or FITNESS FOR A PARTICULAR PURPOSE. See the
// GNU Lesser General Public License for more details.
//
// You should have received a copy of the GNU Lesser General Public License
// along with the library. If not, see <http://www.gnu.org/licenses/>.

package org.alephium.flow.core

import java.math.BigInteger
import java.nio.charset.StandardCharsets

import scala.collection.mutable.ArrayBuffer

import akka.util.ByteString
import org.scalacheck.Arbitrary.arbitrary
import org.scalacheck.Gen
import org.scalatest.Assertion

import org.alephium.crypto._
import org.alephium.flow.FlowFixture
import org.alephium.flow.mempool.MemPool.AddedToMemPool
import org.alephium.flow.validation.{TxScriptExeFailed, TxValidation}
import org.alephium.io.IOResult
import org.alephium.protocol.{vm, ALPH, Generators, Hash, PublicKey}
import org.alephium.protocol.model._
import org.alephium.protocol.vm._
import org.alephium.ralph.{Compiler, CompoundAssignmentOperator}
import org.alephium.serde._
import org.alephium.util._
import org.alephium.util.Hex.HexStringSyntax

// scalastyle:off file.size.limit method.length number.of.methods
class VMSpec extends AlephiumSpec with Generators {

  it should "not start with private function" in new ContractFixture {
    val input =
      s"""
         |@using(preapprovedAssets = false)
         |TxScript Foo {
         |  return
         |  pub fn foo() -> () {
         |    return
         |  }
         |}
         |""".stripMargin
    val script      = Compiler.compileTxScript(input).rightValue
    val errorScript = StatefulScript.unsafe(AVector(script.methods.head.copy(isPublic = false)))
    intercept[AssertionError](simpleScript(blockFlow, chainIndex, errorScript)).getMessage is
      s"Right(TxScriptExeFailed($ExternalPrivateMethodCall))"
  }

  it should "overflow frame stack" in new FlowFixture {
    val input =
      s"""
         |@using(preapprovedAssets = false)
         |TxScript Foo {
         |  foo(${frameStackMaxSize - 1})
         |
         |  fn foo(n: U256) -> () {
         |    if (n > 0) {
         |      foo(n - 1)
         |    }
         |  }
         |}
         |""".stripMargin
    val script = Compiler.compileTxScript(input).rightValue

    val chainIndex = ChainIndex.unsafe(0, 0)
    intercept[AssertionError](simpleScript(blockFlow, chainIndex, script)).getMessage is
      s"Right(TxScriptExeFailed($OutOfGas))"
    intercept[AssertionError](
      simpleScript(blockFlow, chainIndex, script, gas = 400000)
    ).getMessage is
      s"Right(TxScriptExeFailed($StackOverflow))"
  }

  trait CallFixture extends FlowFixture {
    def access: String

    lazy val input0 =
      s"""
         |Contract Foo(mut x: U256) {
         |  @using(updateFields = true)
         |  $access fn add(a: U256) -> () {
         |    x = x + a
         |    if (a > 0) {
         |      add(a - 1)
         |    }
         |    return
         |  }
         |}
         |""".stripMargin
    lazy val script0          = Compiler.compileContract(input0).rightValue
    lazy val initialMutFields = AVector[Val](Val.U256(U256.Zero))

    lazy val chainIndex = ChainIndex.unsafe(0, 0)
    lazy val fromLockup = getGenesisLockupScript(chainIndex)
    lazy val txScript0 =
      contractCreation(script0, AVector.empty, initialMutFields, fromLockup, ALPH.alph(1))
    lazy val block0 = payableCall(blockFlow, chainIndex, txScript0)
    lazy val contractOutputRef0 =
      TxOutputRef.unsafe(block0.transactions.head, 0).asInstanceOf[ContractOutputRef]
    lazy val contractId0 = ContractId.from(block0.transactions.head.id, 0, chainIndex.from)

    lazy val input1 =
      s"""
         |Contract Foo(mut x: U256) {
         |  @using(updateFields = true)
         |  pub fn add(a: U256) -> () {
         |    x = x + a
         |    if (a > 0) {
         |      add(a - 1)
         |    }
         |    return
         |  }
         |}
         |
         |@using(preapprovedAssets = false)
         |TxScript Bar {
         |  let foo = Foo(#${contractId0.toHexString})
         |  foo.add(4)
         |  return
         |}
         |""".stripMargin
  }

  it should "not call external private function" in new CallFixture {
    val access: String = ""

    addAndCheck(blockFlow, block0, 1)
    checkState(
      blockFlow,
      chainIndex,
      contractId0,
      immFields = AVector.empty,
      initialMutFields,
      contractOutputRef0
    )

    val script1 = Compiler.compileTxScript(input1, 1).rightValue
    intercept[AssertionError](simpleScript(blockFlow, chainIndex, script1)).getMessage is
      s"Right(TxScriptExeFailed($ExternalPrivateMethodCall))"
  }

  it should "handle contract states" in new CallFixture {
    val access: String = "pub"

    addAndCheck(blockFlow, block0, 1)
    checkState(
      blockFlow,
      chainIndex,
      contractId0,
      immFields = AVector.empty,
      initialMutFields,
      contractOutputRef0
    )

    val script1   = Compiler.compileTxScript(input1, 1).rightValue
    val newState1 = AVector[Val](Val.U256(U256.unsafe(10)))
    val block1    = simpleScript(blockFlow, chainIndex, script1)
    addAndCheck(blockFlow, block1, 2)
    checkState(
      blockFlow,
      chainIndex,
      contractId0,
      immFields = AVector.empty,
      newState1,
      contractOutputRef0,
      numAssets = 4
    )

    val newState2 = AVector[Val](Val.U256(U256.unsafe(20)))
    val block2    = simpleScript(blockFlow, chainIndex, script1)
    addAndCheck(blockFlow, block2, 3)
    checkState(
      blockFlow,
      chainIndex,
      contractId0,
      immFields = AVector.empty,
      newState2,
      contractOutputRef0,
      numAssets = 6
    )
  }

  trait ContractFixture extends FlowFixture {
    lazy val chainIndex     = ChainIndex.unsafe(0, 0)
    lazy val genesisLockup  = getGenesisLockupScript(chainIndex)
    lazy val genesisAddress = Address.Asset(genesisLockup)

    def createContractAndCheckState(
        input: String,
        numAssets: Int,
        numContracts: Int,
        initialImmState: AVector[Val] = AVector.empty,
        initialMutState: AVector[Val] = AVector[Val](Val.U256(U256.Zero)),
        tokenIssuanceInfo: Option[TokenIssuance.Info] = None,
        initialAttoAlphAmount: U256 = minimalContractStorageDeposit(
          networkConfig.getHardFork(TimeStamp.now())
        )
    ): (ContractId, ContractOutputRef) = {
      val (contractId, contractOutputRef, _) =
        createContract(
          input,
          initialImmState,
          initialMutState,
          tokenIssuanceInfo,
          initialAttoAlphAmount
        )

      checkState(
        blockFlow,
        chainIndex,
        contractId,
        initialImmState,
        initialMutState,
        contractOutputRef,
        numAssets,
        numContracts
      )

      (contractId, contractOutputRef)
    }

    def callTxScriptMulti(input: Int => String, func: StatefulScript => StatefulScript): Block = {
      val block0 = transfer(blockFlow, chainIndex, numReceivers = 10)
      addAndCheck(blockFlow, block0)
      val newAddresses = block0.nonCoinbase.head.unsigned.fixedOutputs.init.map(_.lockupScript)
      val scripts = AVector.tabulate(newAddresses.length) { index =>
        val script = Compiler.compileTxScript(input(index)).fold(throw _, identity)
        func(script)
      }
      val block1 = simpleScriptMulti(blockFlow, chainIndex, newAddresses, scripts)
      addAndCheck(blockFlow, block1)
      block1
    }

    def testSimpleScript(main: String, gas: Int = 100000) = {
      val script = Compiler.compileTxScript(main).rightValue
      val block  = simpleScript(blockFlow, chainIndex, script, gas)
      addAndCheck(blockFlow, block)
    }

    def failSimpleScript(main: String, failure: ExeFailure) = {
      val script = Compiler.compileTxScript(main).rightValue
      intercept[AssertionError](simpleScript(blockFlow, chainIndex, script)).getMessage is
        s"Right(TxScriptExeFailed($failure))"
    }

    def failCallTxScript(script: StatefulScript, failure: ExeFailure) = {
      intercept[AssertionError](callCompiledTxScript(script)).getMessage is
        s"Right(TxScriptExeFailed($failure))"
    }

    def failCallTxScript(script: String, failure: ExeFailure) = {
      intercept[AssertionError](callTxScript(script)).getMessage is
        s"Right(TxScriptExeFailed($failure))"
    }

    def fail(blockFlow: BlockFlow, block: Block, failure: ExeFailure): Assertion = {
      intercept[AssertionError](addAndCheck(blockFlow, block)).getMessage is
        s"Right(ExistInvalidTx(TxScriptExeFailed($failure)))"
    }

    def fail(
        blockFlow: BlockFlow,
        chainIndex: ChainIndex,
        script: StatefulScript,
        failure: ExeFailure
    ) = {
      intercept[AssertionError](payableCall(blockFlow, chainIndex, script)).getMessage is
        s"Right(TxScriptExeFailed($failure))"
    }

    def checkContractState(
        contractId: String,
        code: String,
        contractAssetRef: ContractOutputRef,
        existed: Boolean
    ): Assertion = {
      val contract    = Compiler.compileContract(code).rightValue
      val worldState  = blockFlow.getBestCachedWorldState(chainIndex.from).rightValue
      val contractKey = ContractId.from(Hex.from(contractId).get).get
      worldState.contractState.exists(contractKey) isE existed
      worldState.outputState.exists(contractAssetRef) isE existed
      worldState.codeState.exists(contract.hash) isE false
      worldState.contractImmutableState.exists(contract.hash) isE true // keep history state always
    }

    def getContractAsset(
        contractId: ContractId,
        chainIndex: ChainIndex = chainIndex
    ): ContractOutput = {
      val worldState = blockFlow.getBestPersistedWorldState(chainIndex.from).rightValue
      worldState.getContractAsset(contractId).rightValue
    }

    def deployAndCheckContractState(
        script: String,
        immFields: AVector[Val],
        mutFields: AVector[Val]
    ) = {
      val block      = callTxScript(script)
      val tx         = block.nonCoinbase.head
      val contractId = ContractId.from(tx.id, tx.unsigned.fixedOutputs.length, tx.fromGroup)
      val worldState = blockFlow.getBestPersistedWorldState(chainIndex.from).fold(throw _, identity)
      val contractState = worldState.getContractState(contractId).rightValue
      contractState.immFields is immFields
      contractState.mutFields is mutFields
    }
  }

  it should "disallow loading upgraded contract in current tx" in new ContractFixture {
    val fooV1Code =
      s"""
         |Contract FooV1() {
         |  pub fn foo() -> () {}
         |}
         |""".stripMargin
    val fooV1 = Compiler.compileContract(fooV1Code).rightValue

    val fooV0Code =
      s"""
         |Contract FooV0() {
         |  pub fn upgrade() -> () {
         |    migrate!(#${Hex.toHexString(serialize(fooV1))})
         |  }
         |}
         |""".stripMargin
    val fooContractId = createContract(fooV0Code)._1.toHexString

    val script =
      s"""
         |TxScript Main {
         |  let fooV0 = FooV0(#$fooContractId)
         |  fooV0.upgrade()
         |  let fooV1 = FooV1(#$fooContractId)
         |  fooV1.foo()
         |}
         |
         |$fooV0Code
         |
         |$fooV1Code
         |""".stripMargin

    intercept[AssertionError](callTxScript(script)).getMessage.startsWith(
      "Right(TxScriptExeFailed(ContractLoadDisallowed"
    ) is true
  }

  it should "create contract and optionally transfer token" in new ContractFixture {
    val code =
      s"""
         |Contract Foo() {
         |  pub fn main() -> () {
         |  }
         |}
         |""".stripMargin

    {
      info("create contract with token")
      val contractId = createContract(
        code,
        initialImmState = AVector.empty,
        initialMutState = AVector.empty,
        Some(TokenIssuance.Info(Val.U256.unsafe(10), None))
      )._1
      val tokenId = TokenId.from(contractId)

      val genesisTokenAmount = getTokenBalance(blockFlow, genesisAddress.lockupScript, tokenId)
      genesisTokenAmount is 0

      val contractAsset = getContractAsset(contractId, chainIndex)
      contractAsset.tokens is AVector((tokenId, U256.unsafe(10)))
    }

    {
      info("create contract and transfer token to asset address")
      val contractId = createContract(
        code,
        initialImmState = AVector.empty,
        initialMutState = AVector.empty,
        Some(TokenIssuance.Info(Val.U256.unsafe(10), Some(genesisLockup)))
      )._1
      val tokenId = TokenId.from(contractId)

      val genesisTokenAmount = getTokenBalance(blockFlow, genesisAddress.lockupScript, tokenId)
      genesisTokenAmount is 10

      val contractAsset = getContractAsset(contractId, chainIndex)
      contractAsset.tokens.length is 0
    }

    {
      info("create contract and transfer token to contract address")
      val contract         = Compiler.compileContract(code).rightValue
      val contractByteCode = Hex.toHexString(serialize(contract))
      val contractAddress  = Address.contract(ContractId.random)
      val encodedMutFields = Hex.toHexString(serialize[AVector[Val]](AVector.empty))

      val script: String =
        s"""
           |TxScript Main {
           |  createContractWithToken!{ @$genesisAddress -> ALPH: 1 alph }(#$contractByteCode, #, #$encodedMutFields, 1, @${contractAddress.toBase58})
           |}
           |""".stripMargin

      failCallTxScript(script, InvalidAssetAddress(contractAddress))
    }
  }

  it should "support zero amount with tokenRemaining!()" in new ContractFixture {
    val randomAddress = Address.contract(ContractId.random)
    val script =
      s"""
         |TxScript Main {
         |  assert!(tokenRemaining!(@$genesisAddress, ALPH) > 0, 0)
         |  assert!(tokenRemaining!(@$genesisAddress, #${TokenId.random.toHexString}) == 0, 0)
         |  assert!(tokenRemaining!(@$randomAddress, ALPH) == 0, 0)
         |  assert!(tokenRemaining!(@$randomAddress, #${TokenId.random.toHexString}) == 0, 0)
         |}
         |""".stripMargin

    callTxScript(script)
  }

  it should "transfer ALPH by token id" in new ContractFixture {
    val foo =
      s"""
         |Contract Foo() {
         |  @using(preapprovedAssets = true, assetsInContract = true)
         |  pub fn foo(sender: Address) -> () {
         |    let senderAlph = tokenRemaining!(sender, ALPH)
         |    assert!(tokenRemaining!(sender, ALPH) == senderAlph, 0)
         |    let contractAlph = tokenRemaining!(selfAddress!(), ALPH)
         |    assert!(tokenRemaining!(selfAddress!(), ALPH) == contractAlph, 0)
         |
         |    transferTokenToSelf!(sender, ALPH, 1 alph)
         |    assert!(tokenRemaining!(sender, ALPH) == senderAlph - 1 alph, 0)
         |    transferTokenFromSelf!(sender, ALPH, 0.1 alph)
         |    assert!(tokenRemaining!(selfAddress!(), ALPH) == contractAlph - 0.1 alph, 0)
         |    transferToken!(sender, selfAddress!(), ALPH, 1 alph)
         |    assert!(tokenRemaining!(sender, ALPH) == senderAlph - 2 alph, 0)
         |  }
         |}
         |""".stripMargin
    val fooId = createContract(foo)._1

    val script =
      s"""
         |TxScript Main {
         |  Foo(#${fooId.toHexString}).foo{@$genesisAddress -> ALPH: 3 alph}(@$genesisAddress)
         |}
         |$foo
         |""".stripMargin

    callTxScript(script)

    val worldState    = blockFlow.getBestPersistedWorldState(chainIndex.from).rightValue
    val contractAsset = worldState.getContractAsset(fooId).rightValue
    contractAsset.amount is ALPH.alph(2)
  }

  it should "work with negative operation on I256 expression" in new ContractFixture {
    def codeWithExpr(expr: String) =
      s"""
         |Contract TestContract(mut x: I256) {
         |  pub fn negativeX() -> () {
         |    x = -${expr}
         |  }
         |}
         |""".stripMargin

    def scriptWithCode(code: String, contractId: String): String = {
      s"""
         |TxScript Operate() {
         |  TestContract(#$contractId).negativeX()
         |}
         |
         |$code
         |""".stripMargin
    }

    def verifyXValue(code: String, contractId: ContractId, xValue: Int) = {
      callTxScript(scriptWithCode(code, contractId.toHexString))
      val worldState = blockFlow.getBestPersistedWorldState(chainIndex.from).fold(throw _, identity)
      val contractState = worldState.getContractState(contractId).rightValue
      contractState.mutFields(0) is Val.I256(I256.unsafe(xValue))
    }

    def verify(xExpr: String) = {
      val code = codeWithExpr(xExpr)
      val contractId = createContract(
        code,
        initialMutState = AVector[Val](Val.I256(I256.One))
      )._1

      verifyXValue(code, contractId, xValue = -1)
      verifyXValue(code, contractId, xValue = 1)
      verifyXValue(code, contractId, xValue = -1)
      verifyXValue(code, contractId, xValue = 1)
    }

    verify("x")
    verify("((x + 1i) * 2i / 2i - 1i)")
  }

  it should "report error with negative operation on non-I256 expressions" in new ContractFixture {
    def codeWithType(typ: String) =
      s"""
         |Contract TestContract(mut x: ${typ}) {
         |  pub fn negativeX() -> () {
         |    x = -x
         |  }
         |}
         |""".stripMargin

    def verifyErrorMessage(typ: String) = {
      val codeWithU256 = codeWithType(typ)
      Compiler
        .compileContract(codeWithU256)
        .leftValue
        .message is s"Invalid param types List($typ) for - operator"
    }

    verifyErrorMessage("U256")
    verifyErrorMessage("Bool")
    verifyErrorMessage("ByteVec")
    verifyErrorMessage("Address")
  }

  it should "create contract and transfer tokens from the contract" in new ContractFixture {
    val code =
      s"""
         |Contract ShinyToken() {
         |  @using(assetsInContract = true)
         |  pub fn transfer(to: Address, amount: U256) -> () {
         |    transferTokenFromSelf!(to, selfTokenId!(), amount)
         |    transferTokenFromSelf!(to, ALPH, dustAmount!())
         |  }
         |}
         |""".stripMargin

    def script(shinyTokenId: String, to: String, amount: U256): String =
      s"""
         |TxScript Transfer() {
         |  ShinyToken(#$shinyTokenId).transfer(@$to, ${amount.v})
         |}
         |
         |$code
         |""".stripMargin

    info("create contract with token")
    val contractId = createContract(
      code,
      initialImmState = AVector.empty,
      initialMutState = AVector.empty,
      Some(TokenIssuance.Info(Val.U256.unsafe(1000), None)),
      ALPH.alph(10000)
    )._1
    val tokenId = TokenId.from(contractId)

    getTokenBalance(blockFlow, genesisAddress.lockupScript, tokenId) is 0

    val contractAsset = getContractAsset(contractId, chainIndex)
    contractAsset.tokens is AVector((tokenId, U256.unsafe(1000)))
    contractAsset.amount is ALPH.alph(10000)

    info("transfer token to genesisAddress")
    callTxScript(script(tokenId.toHexString, genesisAddress.toBase58, 10))
    getTokenBalance(blockFlow, genesisAddress.lockupScript, tokenId) is 10

    info("transfer token from contract to address in group 0")
    val (privateKey0, publicKey0) = GroupIndex.unsafe(0).generateKey
    val address0                  = Address.p2pkh(publicKey0)
    callTxScript(script(tokenId.toHexString, address0.toBase58, 100))
    getTokenBalance(blockFlow, address0.lockupScript, tokenId) is 100
    getAlphBalance(blockFlow, address0.lockupScript) is dustUtxoAmount

    info("fail to transfer token from contract to address in group 1")
    val (_, publicKey1) = GroupIndex.unsafe(1).generateKey
    val address1        = Address.p2pkh(publicKey1)
    address1.groupIndex.value is 1
    intercept[AssertionError](callTxScript(script(tokenId.toHexString, address1.toBase58, 50)))
      .getMessage() is "Right(InvalidOutputGroupIndex)"

    info("transfer some ALPH to adress in group 0")
    val genesisPrivateKey = genesisKeys(chainIndex.from.value)._1
    val block = transfer(
      blockFlow,
      genesisPrivateKey,
      address0.lockupScript,
      AVector.empty[(TokenId, U256)],
      ALPH.oneAlph
    )
    addAndCheck(blockFlow, block)
    getAlphBalance(blockFlow, address0.lockupScript) is (dustUtxoAmount + ALPH.oneAlph)

    info("transfer token from address in group 0 to address in group 1")
    val tokens: AVector[(TokenId, U256)] = AVector(tokenId -> 10)
    transfer(
      blockFlow,
      privateKey0,
      address1.lockupScript,
      tokens,
      dustUtxoAmount
    )
  }

  it should "enforce using contract assets" in new ContractFixture {
    val bar =
      s"""
         |Contract Bar() {
         |  @using(assetsInContract = true)
         |  pub fn bar() -> () {
         |    transferTokenFromSelf!(callerAddress!(), ALPH, minimalContractDeposit!())
         |  }
         |}
         |""".stripMargin
    val (barContractId, _, _) =
      createContract(bar, initialAttoAlphAmount = minimalAlphInContract * 2)
    getContractAsset(barContractId).amount is minimalAlphInContract * 2

    val foo =
      s"""
         |Contract Foo(bar: Bar) {
         |  @using(assetsInContract = enforced)
         |  pub fn foo() -> () {
         |    bar.bar()
         |  }
         |}
         |$bar
         |""".stripMargin
    val (fooContractId, _, _) = createContract(foo, AVector(Val.ByteVec(barContractId.bytes)))
    getContractAsset(fooContractId).amount is minimalAlphInContract

    val script =
      s"""
         |TxScript Main {
         |  Foo(#${fooContractId.toHexString}).foo()
         |}
         |$foo
         |""".stripMargin
    callTxScript(script, chainIndex)
    getContractAsset(barContractId).amount is minimalAlphInContract
    getContractAsset(fooContractId).amount is minimalAlphInContract * 2
  }

  it should "burn token" in new ContractFixture {
    val contract =
      s"""
         |Contract Foo() {
         |  @using(assetsInContract = true)
         |  pub fn mint() -> () {
         |    transferTokenFromSelf!(@$genesisAddress, selfTokenId!(), 2 alph)
         |  }
         |
         |  @using(preapprovedAssets = true, assetsInContract = true)
         |  pub fn burn() -> () {
         |    burnToken!(@$genesisAddress, selfTokenId!(), 1 alph)
         |    burnToken!(selfAddress!(), selfTokenId!(), 1 alph)
         |  }
         |}
         |""".stripMargin
    val contractId =
      createContract(
        contract,
        AVector.empty,
        AVector.empty,
        Some(TokenIssuance.Info(ALPH.alph(5)))
      )._1
    val tokenId = TokenId.from(contractId)

    val mint =
      s"""
         |TxScript Main {
         |  let foo = Foo(#${contractId.toHexString})
         |  foo.mint()
         |}
         |
         |$contract
         |""".stripMargin
    callTxScript(mint)
    val contractAsset0 = getContractAsset(contractId, chainIndex)
    contractAsset0.lockupScript is LockupScript.p2c(contractId)
    contractAsset0.tokens is AVector(tokenId -> ALPH.alph(3))
    val tokenAmount0 = getTokenBalance(blockFlow, genesisAddress.lockupScript, tokenId)
    tokenAmount0 is ALPH.alph(2)

    val burn =
      s"""
         |TxScript Main {
         |  let foo = Foo(#${contractId.toHexString})
         |  foo.burn{@$genesisAddress -> #${contractId.toHexString}: 2 alph}()
         |}
         |
         |$contract
         |""".stripMargin
    callTxScript(burn)
    val contractAsset1 = getContractAsset(contractId, chainIndex)
    contractAsset1.lockupScript is LockupScript.p2c(contractId)
    contractAsset1.tokens is AVector(tokenId -> ALPH.alph(2))
    val tokenAmount1 = getTokenBalance(blockFlow, genesisAddress.lockupScript, tokenId)
    tokenAmount1 is ALPH.alph(1)
  }

  it should "lock assets" in new ContractFixture {
    val token =
      s"""
         |Contract Foo() {
         |  @using(assetsInContract = true)
         |  pub fn mint() -> () {
         |    transferTokenFromSelf!(@$genesisAddress, selfTokenId!(), 10 alph)
         |  }
         |}
         |""".stripMargin

    import org.alephium.protocol.model.TokenId.tokenIdOrder
    val _tokenId0 =
      TokenId.from(
        createContract(
          token,
          AVector.empty,
          AVector.empty,
          Some(TokenIssuance.Info(ALPH.alph(100)))
        )._1
      )
    val _tokenId1 =
      TokenId.from(
        createContract(
          token,
          AVector.empty,
          AVector.empty,
          Some(TokenIssuance.Info(ALPH.alph(100)))
        )._1
      )
    val Seq(tokenId0, tokenId1) = Seq(_tokenId0, _tokenId1).sorted
    val tokenId0Hex             = tokenId0.toHexString
    val tokenId1Hex             = tokenId1.toHexString

    val mint =
      s"""
         |TxScript Main {
         |  let token0 = Foo(#$tokenId0Hex)
         |  token0.mint()
         |  let token1 = Foo(#$tokenId1Hex)
         |  token1.mint()
         |}
         |
         |$token
         |""".stripMargin
    callTxScript(mint)

    val timestamp0 = TimeStamp.now().plusHoursUnsafe(1)
    val timestamp1 = TimeStamp.now().plusHoursUnsafe(2)
    val timestamp2 = TimeStamp.now().plusHoursUnsafe(3)
    val lock =
      s"""
         |TxScript Main {
         |  let timestamp0 = ${timestamp0.millis}
         |  let timestamp1 = ${timestamp1.millis}
         |  let timestamp2 = ${timestamp2.millis}
         |
         |  lockApprovedAssets!{ @$genesisAddress -> ALPH: 0.01 alph }(@$genesisAddress, timestamp0)
         |
         |  lockApprovedAssets!{
         |    @$genesisAddress -> ALPH: 0.02 alph, #$tokenId0Hex: 0.03 alph
         |  }(@$genesisAddress, timestamp1)
         |
         |  lockApprovedAssets!{
         |    @$genesisAddress -> ALPH: 0.04 alph, #$tokenId0Hex: 0.05 alph, #$tokenId1Hex: 0.06 alph
         |  }(@$genesisAddress, timestamp2)
         |}
         |
         |$token
         |""".stripMargin

    val tx = callTxScript(lock).nonCoinbase(0)

    def checkOutput(
        index: Int,
        timestamp: TimeStamp,
        alphAmount: U256,
        tokens: (TokenId, U256)*
    ) = {
      tx.generatedOutputs(index) is AssetOutput(
        alphAmount,
        genesisAddress.lockupScript,
        timestamp,
        AVector.from(tokens),
        ByteString.empty
      )
    }

    checkOutput(0, timestamp0, ALPH.cent(1))
    checkOutput(1, timestamp1, dustUtxoAmount, tokenId0 -> ALPH.cent(3))
    checkOutput(2, timestamp1, ALPH.cent(2) - dustUtxoAmount)
    checkOutput(3, timestamp2, dustUtxoAmount, tokenId0 -> ALPH.cent(5))
    checkOutput(4, timestamp2, dustUtxoAmount, tokenId1 -> ALPH.cent(6))
    checkOutput(5, timestamp2, ALPH.cent(4) - (dustUtxoAmount * 2))
  }

  it should "not use up contract assets" in new ContractFixture {
    val input =
      """
        |Contract Foo() {
        |  @using(assetsInContract = true)
        |  pub fn foo(address: Address) -> () {
        |    transferTokenFromSelf!(address, ALPH, tokenRemaining!(selfAddress!(), ALPH))
        |  }
        |}
        |""".stripMargin

    val contractId = createContractAndCheckState(input, 2, 2, initialMutState = AVector.empty)._1

    val main =
      s"""
         |TxScript Main {
         |  let foo = Foo(#${contractId.toHexString})
         |  foo.foo(@${genesisAddress.toBase58})
         |}
         |
         |$input
         |""".stripMargin

    val script = Compiler.compileTxScript(main).rightValue
    fail(blockFlow, chainIndex, script, EmptyContractAsset(Address.contract(contractId)))
  }

  it should "use latest worldstate when call external functions" in new ContractFixture {
    val input0 =
      s"""
         |Contract Foo(mut x: U256) {
         |  pub fn get() -> (U256) {
         |    return x
         |  }
         |
         |  @using(updateFields = true)
         |  pub fn foo(foo: ByteVec, bar: ByteVec) -> () {
         |    x = x + 10
         |    x = Bar(bar).bar(foo)
         |    return
         |  }
         |}
         |
         |Contract Bar() {
         |  pub fn bar(foo: ByteVec) -> (U256) {
         |    return Foo(foo).get() + 100
         |  }
         |}
         |""".stripMargin
    val (contractKey0, contractOutputRef0) = createContractAndCheckState(input0, 2, 2)

    val input1 =
      s"""
         |Contract Bar() {
         |  pub fn bar(foo: ByteVec) -> (U256) {
         |    return Foo(foo).get() + 100
         |  }
         |}
         |
         |Contract Foo(mut x: U256) {
         |  pub fn get() -> (U256) {
         |    return x
         |  }
         |
         |  @using(updateFields = true)
         |  pub fn foo(foo: ByteVec, bar: ByteVec) -> () {
         |    x = x + 10
         |    x = Bar(bar).bar(foo)
         |    return
         |  }
         |}
         |
         |""".stripMargin
    val contractId1 = createContractAndCheckState(
      input1,
      3,
      3,
      initialImmState = AVector.empty,
      initialMutState = AVector.empty
    )._1

    val main =
      s"""
         |@using(preapprovedAssets = false)
         |TxScript Main {
         |  let foo = Foo(#${contractKey0.toHexString})
         |  foo.foo(#${contractKey0.toHexString}, #${contractId1.toHexString})
         |}
         |
         |Contract Foo(mut x: U256) {
         |  pub fn get() -> (U256) {
         |    return x
         |  }
         |
         |  @using(updateFields = true)
         |  pub fn foo(foo: ByteVec, bar: ByteVec) -> () {
         |    x = x + 10
         |    x = Bar(bar).bar(foo)
         |    return
         |  }
         |}
         |""".stripMargin
    val newMutFields = AVector[Val](Val.U256(U256.unsafe(110)))
    testSimpleScript(main)

    val worldState = blockFlow.getBestPersistedWorldState(chainIndex.from).fold(throw _, identity)
    worldState.getContractStates().rightValue.length is 3

    checkState(
      blockFlow,
      chainIndex,
      contractKey0,
      immFields = AVector.empty,
      newMutFields,
      contractOutputRef0,
      numAssets = 5, // 3 + 1 coinbase output + 1 transfer in simple script tx
      numContracts = 3
    )
  }

  it should "issue new token" in new ContractFixture {
    val input =
      s"""
         |Contract Foo() {
         |  pub fn foo() -> () {
         |    return
         |  }
         |}
         |""".stripMargin
    val contractKey = createContractAndCheckState(
      input,
      2,
      2,
      tokenIssuanceInfo = Some(TokenIssuance.Info(10000000)),
      initialImmState = AVector.empty,
      initialMutState = AVector.empty
    )._1
    val tokenId = TokenId.from(contractKey)

    val worldState = blockFlow.getBestPersistedWorldState(chainIndex.from).fold(throw _, identity)
    worldState.getContractStates().rightValue.length is 2
    worldState.getContractOutputs(ByteString.empty, Int.MaxValue).rightValue.foreach {
      case (ref, output) =>
        if (ref != ContractOutputRef.forSMT) {
          output.tokens.head is (tokenId -> U256.unsafe(10000000))
        }
    }
  }

  // scalastyle:off method.length
  it should "test operators" in new ContractFixture {
    // scalastyle:off no.equal
    def expect(out: Int) =
      s"""
         |@using(preapprovedAssets = false)
         |TxScript Inverse {
         |  let x = 10973
         |  let mut y = 1
         |  let mut i = 0
         |  while (i <= 8) {
         |    y = y ⊗ (2 ⊖ x ⊗ y)
         |    i = i + 1
         |  }
         |  let r = x ⊗ y
         |  assert!(r == $out, 0)
         |
         |  test()
         |
         |  fn test() -> () {
         |    assert!((33 + 2 - 3) * 5 / 7 % 11 == 0, 0)
         |    assert!(3 ** 0 + 1 == 2, 0)
         |    assert!(3 ** 3 - 1 == 26, 0)
         |    assert!(3 * 3 ** 2 == 27, 0)
         |    assert!(10 ** 18 == 1 alph, 0)
         |    assert!(-3 ** 2 == 9i, 0)
         |    assert!(-3 ** 3 == -27, 0)
         |    assert!(8 / 2 ** 2 + 1 == 3, 0)
         |    assert!(2 |**| 256 == 0, 0)
         |    assert!(8 / 2 |**| 2 - 1 == 1, 0)
         |    let a = 2 ** 255 + 1
         |    assert!(a |**| 3 == a, 0)
         |
         |    assert!(mulModN!(2, 3, 4) == 2, 0)
         |    assert!(mulModN!(1 << 128, 1 << 128, u256Max!()) == 1, 0)
         |    assert!(mulModN!(1 << 128, 1 << 128, u256Max!() - 1) == 2, 0)
         |    assert!(mulModN!(u256Max!(), u256Max!(), u256Max!()) == 0, 0)
         |
         |    assert!(addModN!(2, 3, 4) == 1, 0)
         |    assert!(addModN!(1 << 128, 1 << 128, u256Max!()) == 1 << 129, 0)
         |    assert!(addModN!(1 << 255, 1 << 255, u256Max!()) == 1, 0)
         |    assert!(addModN!(u256Max!(), u256Max!(), u256Max!()) == 0, 0)
         |    assert!(addModN!(u256Max!(), 1, u256Max!()) == 1, 0)
         |    assert!(addModN!(1, u256Max!(), u256Max!()) == 1, 0)
         |
         |    assert!(u256Max!() == ${U256.MaxValue}, 0)
         |    assert!(i256Max!() == ${I256.MaxValue}i, 0)
         |    assert!(i256Min!() == ${I256.MinValue}i, 0)
         |
         |    let x = 0
         |    let y = 1
         |    assert!(x << 1 == 0, 0)
         |    assert!(x >> 1 == 0, 0)
         |    assert!(y << 1 == 2, 0)
         |    assert!(y >> 1 == 0, 0)
         |    assert!(y << 255 != 0, 0)
         |    assert!(y << 256 == 0, 0)
         |    assert!(x & x == 0, 0)
         |    assert!(x & y == 0, 0)
         |    assert!(y & y == 1, 0)
         |    assert!(x | x == 0, 0)
         |    assert!(x | y == 1, 0)
         |    assert!(y | y == 1, 0)
         |    assert!(x ^ x == 0, 0)
         |    assert!(x ^ y == 1, 0)
         |    assert!(y ^ y == 0, 0)
         |
         |    assert!((x < y) == true, 0)
         |    assert!((x <= y) == true, 0)
         |    assert!((x < x) == false, 0)
         |    assert!((x <= x) == true, 0)
         |    assert!((x > y) == false, 0)
         |    assert!((x >= y) == false, 0)
         |    assert!((x > x) == false, 0)
         |    assert!((x >= x) == true, 0)
         |
         |    assert!((true && true) == true, 0)
         |    assert!((true && false) == false, 0)
         |    assert!((false && false) == false, 0)
         |    assert!((true || true) == true, 0)
         |    assert!((true || false) == true, 0)
         |    assert!((false || false) == false, 0)
         |
         |    assert!(!true == false, 0)
         |    assert!(!false == true, 0)
         |    assert!((2 * (if (true) 1 else 2)) / 2 == 1, 0)
         |  }
         |}
         |""".stripMargin
    // scalastyle:on no.equal

    testSimpleScript(expect(1))
    failSimpleScript(expect(2), AssertionFailedWithErrorCode(None, 0))
  }
  // scalastyle:on method.length

  // scalastyle:off no.equal
  it should "test ByteVec instructions" in new ContractFixture {
    def encode[T: Serde](t: T): String = Hex.toHexString(serialize(t))

    val i256    = UnsecureRandom.nextI256()
    val u256    = UnsecureRandom.nextU256()
    val address = Address.from(LockupScript.p2c(ContractId.random))
    val bytes0  = Hex.toHexString(Hash.random.bytes)
    val bytes1  = Hex.toHexString(Hash.random.bytes)

    val main: String =
      s"""
         |@using(preapprovedAssets = false)
         |TxScript ByteVecTest {
         |  assert!(toByteVec!(true) == #${encode(true)}, 0)
         |  assert!(toByteVec!(false) == #${encode(false)}, 0)
         |  assert!(toByteVec!(${i256}i) == #${encode(i256)}, 0)
         |  assert!(toByteVec!(${u256}) == #${encode(u256)}, 0)
         |  assert!(toByteVec!(@${address.toBase58}) == #${encode(address.lockupScript)}, 0)
         |  assert!(# ++ #$bytes0 == #$bytes0, 0)
         |  assert!(#$bytes0 ++ # == #$bytes0, 0)
         |  assert!((#${bytes0} ++ #${bytes1}) == #${bytes0 ++ bytes1}, 0)
         |  assert!(size!(toByteVec!(true)) == 1, 0)
         |  assert!(size!(toByteVec!(false)) == 1, 0)
         |  assert!(size!(toByteVec!(@${address.toBase58})) == 33, 0)
         |  assert!(size!(#${bytes0} ++ #${bytes1}) == 64, 0)
         |  assert!(zeros!(2) == #0000, 0)
         |  assert!(nullContractAddress!() == @${Address.contract(ContractId.zero)}, 0)
         |  assert!(nullContractAddress!() == @tgx7VNFoP9DJiFMFgXXtafQZkUvyEdDHT9ryamHJYrjq, 0)
         |  assert!(ALPH == zeros!(32), 0)
         |  assert!(ALPH == #0000000000000000000000000000000000000000000000000000000000000000, 0)
         |}
         |""".stripMargin

    testSimpleScript(main)
  }

  it should "test minimalContractDeposit and mapEntryDeposit" in new ContractFixture {
    val main: String =
      s"""
         |@using(preapprovedAssets = false)
         |TxScript Main {
         |  assert!(minimalContractDeposit!() == 0.1 alph, 0)
         |  assert!(mapEntryDeposit!() == minimalContractDeposit!(), 0)
         |}
         |""".stripMargin

    testSimpleScript(main)
  }

  it should "test conversion functions" in new ContractFixture {
    val main: String =
      s"""
         |@using(preapprovedAssets = false)
         |TxScript ByteVecTest {
         |  assert!(toI256!(1) == 1i, 0)
         |  assert!(toU256!(1i) == 1, 0)
         |  assert!(toByteVec!(true) == #01, 0)
         |  assert!(toByteVec!(false) == #00, 0)
         |}
         |""".stripMargin

    testSimpleScript(main)
  }

  it should "test CopyCreateContractWithToken instruction" in new ContractFixture {
    val fooContract =
      s"""
         |Contract Foo() {
         |  pub fn foo() -> () {
         |  }
         |}
         |""".stripMargin

    val contractId = createContract(fooContract)._1.toHexString

    val encodedState     = Hex.toHexString(serialize[AVector[Val]](AVector.empty))
    val encodedImmFields = encodedState
    val encodedMutFields = encodedState
    val tokenAmount      = ALPH.oneNanoAlph

    {
      info("copy create contract with token")
      val script: String =
        s"""
           |TxScript Main {
           |  copyCreateContractWithToken!{ @$genesisAddress -> ALPH: 1 alph }(#$contractId, #$encodedImmFields, #$encodedMutFields, ${tokenAmount.v})
           |}
           |""".stripMargin

      val block          = callTxScript(script)
      val transaction    = block.nonCoinbase.head
      val contractOutput = transaction.generatedOutputs(0).asInstanceOf[ContractOutput]
      val tokenId        = TokenId.from(contractOutput.lockupScript.contractId)
      contractOutput.tokens is AVector((tokenId, tokenAmount))
    }

    {
      info("copy create contract and transfer token to asset address")
      val script: String =
        s"""
           |TxScript Main {
           |  copyCreateContractWithToken!{ @$genesisAddress -> ALPH: 1 alph }(#$contractId, #$encodedImmFields, #$encodedMutFields, ${tokenAmount.v}, @${genesisAddress.toBase58})
           |}
           |""".stripMargin

      val block          = callTxScript(script)
      val transaction    = block.nonCoinbase.head
      val contractOutput = transaction.generatedOutputs(0).asInstanceOf[ContractOutput]
      val tokenId        = TokenId.unsafe(contractOutput.lockupScript.contractId.value)
      contractOutput.tokens.length is 0
      getTokenBalance(blockFlow, genesisAddress.lockupScript, tokenId) is tokenAmount
    }

    {
      info("copy create contract and transfer token to contract address")
      val contractAddress = Address.contract(ContractId.random)
      val script: String =
        s"""
           |TxScript Main {
           |  copyCreateContractWithToken!{ @$genesisAddress -> ALPH: 1 alph }(#$contractId, #$encodedImmFields, #$encodedMutFields, ${tokenAmount.v}, @${contractAddress.toBase58})
           |}
           |""".stripMargin

      failCallTxScript(script, InvalidAssetAddress(contractAddress))
    }
  }

  // scalastyle:off no.equal
  it should "test contract instructions" in new ContractFixture {
    def createContractExtended(input: String): (String, String, String, String) = {
      val contractId    = createContract(input)._1
      val worldState    = blockFlow.getBestPersistedWorldState(chainIndex.from).rightValue
      val contractState = worldState.getContractState(contractId).rightValue
      val address       = Address.Contract(LockupScript.p2c(contractId)).toBase58
      (
        contractId.toHexString,
        address,
        contractState.initialStateHash.toHexString,
        contractState.codeHash.toHexString
      )
    }

    val foo =
      s"""
         |Contract Foo() {
         |  pub fn foo(fooId: ByteVec, fooHash: ByteVec, fooCodeHash: ByteVec, barId: ByteVec, barHash: ByteVec, barCodeHash: ByteVec, barAddress: Address) -> () {
         |    assert!(selfContractId!() == fooId, 0)
         |    assert!(contractInitialStateHash!(fooId) == fooHash, 0)
         |    assert!(contractInitialStateHash!(barId) == barHash, 0)
         |    assert!(contractCodeHash!(fooId) == fooCodeHash, 0)
         |    assert!(contractCodeHash!(barId) == barCodeHash, 0)
         |    assert!(callerContractId!() == barId, 0)
         |    assert!(callerAddress!() == barAddress, 0)
         |    assert!(callerInitialStateHash!() == barHash, 0)
         |    assert!(callerCodeHash!() == barCodeHash, 0)
         |    assert!(isCalledFromTxScript!() == false, 0)
         |    assert!(isAssetAddress!(barAddress) == false, 0)
         |    assert!(isContractAddress!(barAddress) == true, 0)
         |  }
         |}
         |""".stripMargin
    val (fooId, _, fooHash, fooCodeHash) = createContractExtended(foo)

    val bar =
      s"""
         |Contract Bar() {
         |  @using(preapprovedAssets = true)
         |  pub fn bar(fooId: ByteVec, fooHash: ByteVec, fooCodeHash: ByteVec, barId: ByteVec, barHash: ByteVec, barCodeHash: ByteVec, barAddress: Address) -> () {
         |    assert!(selfContractId!() == barId, 0)
         |    assert!(selfAddress!() == barAddress, 0)
         |    assert!(contractInitialStateHash!(fooId) == fooHash, 0)
         |    assert!(contractInitialStateHash!(barId) == barHash, 0)
         |    Foo(#$fooId).foo(fooId, fooHash, fooCodeHash, barId, barHash, barCodeHash, barAddress)
         |    assert!(isCalledFromTxScript!() == true, 0)
         |    assert!(isAssetAddress!(@$genesisAddress) == true, 0)
         |    assert!(isContractAddress!(@$genesisAddress) == false, 0)
         |  }
         |}
         |
         |$foo
         |""".stripMargin
    val (barId, barAddress, barHash, barCodeHash) = createContractExtended(bar)

    def main(state: String) =
      s"""
         |TxScript Main {
         |  Bar(#$barId).bar{ @$genesisAddress -> ALPH: 1 alph }(#$fooId, #$fooHash, #$fooCodeHash, #$barId, #$barHash, #$barCodeHash, @$barAddress)
         |  copyCreateContract!{ @$genesisAddress -> ALPH: 1 alph }(#$fooId, #00, #$state)
         |}
         |$bar
         |""".stripMargin

    {
      val script = Compiler.compileTxScript(main("00")).rightValue
      val block  = payableCall(blockFlow, chainIndex, script)
      addAndCheck(blockFlow, block)
    }

    {
      info("Try to create a new contract with invalid number of fields")
      val script = Compiler.compileTxScript(main("010001")).rightValue
      fail(blockFlow, chainIndex, script, InvalidFieldLength)
    }
  }

  it should "test contractIdToAddress instruction" in new ContractFixture {
    def success(): String = {
      val contractId       = ContractId.generate
      val address: Address = Address.contract(contractId)
      val addressHex       = Hex.toHexString(serialize(address.lockupScript))
      s"""
         |@using(preapprovedAssets = false)
         |TxScript Main {
         |  let address = contractIdToAddress!(#${contractId.toHexString})
         |  assert!(byteVecToAddress!(#$addressHex) == address, 0)
         |}
         |""".stripMargin
    }

    testSimpleScript(success())

    def genBytes(length: Int): ByteString = {
      ByteString(Gen.listOfN(length, arbitrary[Byte]).sample.get)
    }
    def failure(bs: ByteString): String = {
      val contractId = new Blake2b(bs)
      s"""
         |@using(preapprovedAssets = false)
         |TxScript Main {
         |  contractIdToAddress!(#${contractId.toHexString})
         |}
         |""".stripMargin
    }

    val bytes31 = genBytes(31)
    failSimpleScript(failure(bytes31), InvalidContractId(bytes31))
    val bytes33 = genBytes(33)
    failSimpleScript(failure(bytes33), InvalidContractId(bytes33))
  }

  it should "test addressToContractId builtin" in new ContractFixture with LockupScriptGenerators {
    def success(lockupScript: LockupScript.P2C) =
      s"""
         |@using(preapprovedAssets = false)
         |TxScript Main {
         |  let address = @${Address.from(lockupScript).toBase58}
         |  assert!(addressToContractId!(address) == #${lockupScript.contractId.toHexString}, 0)
         |}
         |""".stripMargin

    forAll(p2cLockupGen(GroupIndex.unsafe(0))) { lockupScript =>
      testSimpleScript(success(lockupScript))
    }

    def failure(lockupScript: LockupScript.Asset) =
      s"""
         |@using(preapprovedAssets = false)
         |TxScript Main {
         |  addressToContractId!(@${Address.from(lockupScript).toBase58})
         |}
         |""".stripMargin

    forAll(assetLockupGen(GroupIndex.unsafe(0))) { lockupScript =>
      failSimpleScript(failure(lockupScript), AssertionFailed)
    }
  }

  it should "test groupOfAddress builtin" in new ContractFixture {
    override val configValues: Map[String, Any] =
      Map(("alephium.broker.groups", 4), ("alephium.broker.broker-num", 1))

    val script =
      s"""
         |@using(preapprovedAssets = false)
         |TxScript Main {
         |  assert!(groupOfAddress!(@226T1XspViny5o6Ce1jQR6UCGrDXuq5NBVoCFNufMEWBZ) == 0, 0)
         |  assert!(groupOfAddress!(@14UAjZ3qcmEVKdTo84Kwf4RprTQi86w2TefnnGFjov9xF) == 1, 0)
         |  assert!(groupOfAddress!(@qeKk7r92Vn2Xjn4GcMEcJ2EwVfVs27kWUpptrWcWsUWC) == 2, 0)
         |  assert!(groupOfAddress!(@Wz8UJ2YZqQxBN2Af9fvTpDQR3daZUC3hpPrc6omCP2U3iYqAxCVPCdPtgocRTsZfYrgvswf63DUyLda4QKhmGtzkpwcutG2SwReiv6p7SQhkxYfQT3S2cFGGyqkbAvoamqwcJD) == 3, 0)
         |}
         |""".stripMargin

    testSimpleScript(script)
  }

  it should "test len builtin" in new ContractFixture {
    val script =
      s"""
         |@using(preapprovedAssets = false)
         |TxScript Main {
         |  assert!(len!([1, 2]) == 2, 0)
         |  assert!(len!([[1, 1], [2, 2], [3, 3]]) == 3, 0)
         |  let array0 = [0; 2]
         |  assert!(len!(array0) == 2, 0)
         |  let array1 = [[0; 2]; 3]
         |  assert!(len!(array1) == 3, 0)
         |  assert!(len!(array1[0]) == 2, 0)
         |  assert!(len!(array1[1]) == 2, 0)
         |}
         |""".stripMargin

    testSimpleScript(script)
  }

  it should "test contract exists" in new ContractFixture {
    val foo =
      s"""
         |Contract Foo() {
         |  pub fn foo() -> () {
         |    assert!(contractExists!(selfContractId!()), 0)
         |    assert!(!contractExists!(#${Hash.generate.toHexString}), 0)
         |  }
         |}
         |""".stripMargin
    val contractId = createContract(foo)._1.toHexString

    val script =
      s"""
         |@using(preapprovedAssets = false)
         |TxScript Main {
         |  Foo(#$contractId).foo()
         |}
         |$foo
         |""".stripMargin
    callTxScript(script)
  }

  trait DestroyFixture extends ContractFixture {
    def prepareContract(
        contract: String,
        initialMutState: AVector[Val] = AVector.empty,
        initialAttoAlphAmount: U256 = minimalAlphInContract
    ): (String, ContractOutputRef) = {
      val contractId =
        createContract(
          contract,
          AVector.empty,
          initialMutState,
          initialAttoAlphAmount = initialAttoAlphAmount
        )._1
      val worldState       = blockFlow.getBestCachedWorldState(chainIndex.from).rightValue
      val contractAssetRef = worldState.getContractState(contractId).rightValue.contractOutputRef
      contractId.toHexString -> contractAssetRef
    }
  }

  trait VerifyRecipientAddress { _: DestroyFixture =>
    val foo =
      s"""
         |Contract Foo(mut x: U256) {
         |  @using(assetsInContract = true, updateFields = true)
         |  pub fn destroy(targetAddress: Address) -> () {
         |    x = x + 1
         |    destroySelf!(targetAddress) // in practice, the contract should check the caller before destruction
         |  }
         |}
         |""".stripMargin
    val (fooId, fooAssetRef) = prepareContract(foo, AVector(Val.U256(0)))
    checkContractState(fooId, foo, fooAssetRef, true)
    val fooAddress = Address.contract(ContractId.unsafe(Hash.unsafe(Hex.unsafe(fooId))))

    lazy val fooCaller =
      s"""
         |Contract FooCaller() {
         |  pub fn destroyFooWithAddress(targetAddress: Address) -> () {
         |    Foo(#$fooId).destroy(targetAddress)
         |  }
         |
         |  @using(assetsInContract = true)
         |  pub fn destroyFoo() -> () {
         |    Foo(#$fooId).destroy(selfAddress!())
         |  }
         |}
         |
         |$foo
         |""".stripMargin
    lazy val (fooCallerId, fooCallerAssetRef) = prepareContract(fooCaller, AVector.empty)

    lazy val callerOfFooCaller =
      s"""
         |Contract CallerOfFooCaller() {
         |  @using(assetsInContract = true)
         |  pub fn destroyFoo() -> () {
         |    FooCaller(#$fooCallerId).destroyFooWithAddress(selfAddress!())
         |  }
         |}
         |
         |$fooCaller
         |""".stripMargin
    lazy val (callerOfFooCallerId, callerOfFooCallerAssetRef) =
      prepareContract(callerOfFooCaller, AVector.empty)
  }

  it should "destroy contract directly" in new DestroyFixture with VerifyRecipientAddress {
    def destroy(targetAddress: String) =
      s"""
         |TxScript Main {
         |  Foo(#$fooId).destroy(@$targetAddress)
         |}
         |
         |$foo
         |""".stripMargin

    {
      info("Destroy a contract and transfer value to non-calling contract address")
      val address = Address.Contract(LockupScript.P2C(ContractId.generate))
      val script  = Compiler.compileTxScript(destroy(address.toBase58)).rightValue
      fail(blockFlow, chainIndex, script, PayToContractAddressNotInCallerTrace(address))
      checkContractState(fooId, foo, fooAssetRef, true)
    }

    {
      info("Destroy a contract and transfer value to itself")
      val script = Compiler.compileTxScript(destroy(fooAddress.toBase58)).rightValue
      fail(blockFlow, chainIndex, script, ContractAssetAlreadyFlushed)
      checkContractState(fooId, foo, fooAssetRef, true)
    }

    {
      info("Destroy a contract twice, this should fail")
      val main =
        s"""
           |TxScript Main {
           |  Foo(#$fooId).destroy(@${genesisAddress.toBase58})
           |  Foo(#$fooId).destroy(@${genesisAddress.toBase58})
           |}
           |
           |$foo
           |""".stripMargin
      val script = Compiler.compileTxScript(main).rightValue
      intercept[AssertionError](payableCall(blockFlow, chainIndex, script)).getMessage
        .startsWith(
          s"Right(TxScriptExeFailed(Contract ${fooAddress.toBase58} does not exist"
        ) is true
      checkContractState(
        fooId,
        foo,
        fooAssetRef,
        true
      ) // None of the two destruction will take place
    }

    {
      info("Destroy a contract properly")
      callTxScript(destroy(genesisAddress.toBase58))
      checkContractState(fooId, foo, fooAssetRef, false)
    }
  }

  it should "destroy contract and transfer fund to caller" in new DestroyFixture
    with VerifyRecipientAddress {
    def destroy() =
      s"""
         |TxScript Main {
         |  FooCaller(#$fooCallerId).destroyFoo()
         |}
         |
         |$fooCaller
         |""".stripMargin

    val fooCallerContractId  = ContractId.unsafe(Hash.unsafe(Hex.unsafe(fooCallerId)))
    val fooCallerAssetBefore = getContractAsset(fooCallerContractId, chainIndex)
    fooCallerAssetBefore.amount is minimalAlphInContract

    callTxScript(destroy())
    checkContractState(fooId, foo, fooAssetRef, false)

    val fooCallerAssetAfter = getContractAsset(fooCallerContractId, chainIndex)
    fooCallerAssetAfter.amount is minimalAlphInContract.mulUnsafe(2)
  }

  it should "destroy contract and transfer fund to caller's caller" in new DestroyFixture
    with VerifyRecipientAddress {
    def destroy() =
      s"""
         |TxScript Main {
         |  CallerOfFooCaller(#$callerOfFooCallerId).destroyFoo()
         |}
         |
         |$callerOfFooCaller
         |""".stripMargin

    callTxScript(destroy())
    checkContractState(fooId, foo, fooAssetRef, false)
  }

  it should "not destroy a contract after approving assets" in new DestroyFixture {
    val foo =
      s"""
         |Contract Foo() {
         |  @using(assetsInContract = true)
         |  pub fn destroy(targetAddress: Address) -> () {
         |    approveToken!(selfAddress!(), ALPH, 2 alph)
         |    destroySelf!(targetAddress)
         |  }
         |}
         |""".stripMargin

    def main(fooId: ContractId) =
      s"""
         |TxScript Main {
         |  Foo(#${fooId.toHexString}).destroy(@$genesisAddress)
         |}
         |$foo
         |""".stripMargin

    def test(useAssetsInContract: Boolean, error: ExeFailure) = {
      val contract = Compiler.compileContract(foo).rightValue
      val newContract = contract.copy(methods =
        contract.methods
          .replace(0, contract.methods.head.copy(useContractAssets = useAssetsInContract))
      )
      val fooId = createCompiledContract(newContract, initialAttoAlphAmount = ALPH.alph(10))._1
      failCallTxScript(main(fooId), error)
    }

    test(useAssetsInContract = true, ContractAssetAlreadyFlushed)
    test(useAssetsInContract = false, NoBalanceAvailable)
  }

  it should "migrate contract" in new DestroyFixture {
    val fooV1 =
      s"""
         |Contract Foo(mut x: Bool) {
         |  @using(updateFields = true)
         |  pub fn foo(code: ByteVec, changeState: Bool) -> () {
         |    // in practice, we should check the permission for migration
         |    if (!changeState) {
         |      migrate!(code)
         |    } else {
         |      migrateWithFields!(code, #00, #010000)
         |    }
         |  }
         |
         |  pub fn checkX(expected: Bool) -> () {
         |    assert!(x == expected, 0)
         |  }
         |
         |  pub fn updateState() -> () {
         |    x = false
         |  }
         |}
         |""".stripMargin
    val (fooId, _) = prepareContract(fooV1, AVector[Val](Val.True))
    val fooV2 =
      s"""
         |Contract Foo(mut x: Bool) {
         |  @using(updateFields = true)
         |  pub fn foo(code: ByteVec, changeState: Bool) -> () {
         |    if (changeState) {
         |      migrateWithFields!(code, #00, #010000)
         |    } else {
         |      migrate!(code)
         |    }
         |  }
         |
         |  pub fn checkX(expected: Bool) -> () {
         |    assert!(x == expected, 0)
         |  }
         |
         |  pub fn updateState() -> () {
         |    x = false
         |  }
         |}
         |""".stripMargin
    val fooV2Code = Compiler.compileContract(fooV2).rightValue

    def upgrade(changeState: String): String =
      s"""
         |TxScript Main {
         |  let foo = Foo(#$fooId)
         |  foo.foo(#${Hex.toHexString(serialize(fooV2Code))}, ${changeState})
         |}
         |
         |$fooV1
         |""".stripMargin

    def checkState(expected: String): String =
      s"""
         |TxScript Main {
         |  let foo = Foo(#$fooId)
         |  foo.checkX($expected)
         |}
         |
         |$fooV1
         |""".stripMargin

    {
      info("migrate without state change")
      callTxScript(upgrade("false"))
      callTxScript(checkState("true"))
      val worldState  = blockFlow.getBestCachedWorldState(chainIndex.from).rightValue
      val contractKey = ContractId.from(Hex.from(fooId).get).get
      val obj         = worldState.getContractObj(contractKey).rightValue
      obj.contractId is contractKey
      obj.code is fooV2Code.toHalfDecoded()
      obj.initialMutFields is AVector[Val](Val.True)
    }

    {
      info("migrate with state change")
      callTxScript(upgrade("true"))
      callTxScript(checkState("false"))
      val worldState  = blockFlow.getBestCachedWorldState(chainIndex.from).rightValue
      val contractKey = ContractId.from(Hex.from(fooId).get).get
      val obj         = worldState.getContractObj(contractKey).rightValue
      obj.contractId is contractKey
      obj.code is fooV2Code.toHalfDecoded()
      obj.initialMutFields is AVector[Val](Val.False)
    }
  }

  it should "call contract destroy function from another contract" in new DestroyFixture {
    val foo =
      s"""
         |Contract Foo() {
         |  @using(assetsInContract = true)
         |  pub fn destroy(targetAddress: Address) -> () {
         |    destroySelf!(targetAddress) // in practice, the contract should check the caller before destruction
         |  }
         |}
         |""".stripMargin
    val (fooId, fooAssetRef) = prepareContract(foo)
    checkContractState(fooId, foo, fooAssetRef, true)

    val bar =
      s"""
         |Contract Bar() {
         |  pub fn bar(targetAddress: Address) -> () {
         |    Foo(#$fooId).destroy(targetAddress) // in practice, the contract should check the caller before destruction
         |  }
         |}
         |
         |$foo
         |""".stripMargin
    val barId = createContract(bar)._1.toHexString

    val main =
      s"""
         |TxScript Main {
         |  Bar(#$barId).bar(@${genesisAddress.toBase58})
         |}
         |
         |$bar
         |""".stripMargin

    callTxScript(main)
    checkContractState(fooId, foo, fooAssetRef, false)
  }

  it should "not call contract destroy function from the same contract" in new DestroyFixture {
    val foo =
      s"""
         |Contract Foo() {
         |  @using(assetsInContract = true)
         |  pub fn foo(targetAddress: Address) -> () {
         |    approveToken!(selfAddress!(), ALPH, tokenRemaining!(selfAddress!(), ALPH))
         |    destroy(targetAddress)
         |  }
         |
         |  @using(assetsInContract = true)
         |  pub fn destroy(targetAddress: Address) -> () {
         |    destroySelf!(targetAddress) // in practice, the contract should check the caller before destruction
         |  }
         |}
         |""".stripMargin
    val (fooId, fooAssetRef) = prepareContract(foo)
    checkContractState(fooId, foo, fooAssetRef, true)

    val main =
      s"""
         |TxScript Main {
         |  Foo(#$fooId).foo(@${genesisAddress.toBase58})
         |}
         |
         |$foo
         |""".stripMargin
    failCallTxScript(main, ContractDestructionShouldNotBeCalledFromSelf)
  }

  it should "approve and transfer zero coins" in new ContractFixture {
    val randomTokenId         = TokenId.generate.toHexString
    val randomContractAddress = Address.from(LockupScript.p2c(ContractId.generate))
    val code =
      s"""
         |Contract Foo() {
         |  @using(preapprovedAssets = true)
         |  pub fn func0(tokenId: ByteVec, amount: U256) -> () {
         |    transferToken!(callerAddress!(), @$genesisAddress, tokenId, amount)
         |  }
         |
         |  @using(assetsInContract = true)
         |  pub fn func1(tokenId: ByteVec, amount: U256) -> () {
         |    transferTokenFromSelf!(@$genesisAddress, tokenId, amount)
         |  }
         |
         |  @using(assetsInContract = true, preapprovedAssets = true)
         |  pub fn func2(tokenId: ByteVec, amount: U256) -> () {
         |    transferTokenToSelf!(@$genesisAddress, tokenId, amount)
         |  }
         |
         |  @using(assetsInContract = true, preapprovedAssets = true)
         |  pub fn func3(from: Address, amount: U256) -> () {
         |    transferTokenToSelf!(from, ALPH, amount)
         |  }
         |
         |  @using(assetsInContract = true)
         |  pub fn func4() -> () {
         |    transferTokenFromSelf!(@$randomContractAddress, ALPH, 0)
         |  }
         |}
         |""".stripMargin

    val contractId = createContract(code)._1.toHexString

    def script(stmt: String) =
      s"""
         |TxScript Main {
         |  let foo = Foo(#$contractId)
         |  $stmt
         |}
         |$code
         |""".stripMargin

    def fail(code: String) = {
      intercept[AssertionError](callTxScript(code)).getMessage.startsWith(
        "Right(TxScriptExeFailed(Not enough approved balance"
      ) is true
    }

    callTxScript(script(s"foo.func0{@$genesisAddress -> ALPH: 0}(ALPH, 0)"))
    fail(script(s"foo.func0{@$genesisAddress -> ALPH: 0}(ALPH, 1)"))
    callTxScript(script(s"foo.func0{@$genesisAddress -> #$randomTokenId: 0}(#$randomTokenId, 0)"))
    fail(script(s"foo.func0{@$genesisAddress -> #$randomTokenId: 1}(#$randomTokenId, 1)"))
    fail(script(s"foo.func0{@$genesisAddress -> #$randomTokenId: 0}(#$randomTokenId, 1)"))
    callTxScript(script(s"foo.func1(ALPH, 0)"))
    callTxScript(script(s"foo.func1(#$randomTokenId, 0)"))
    fail(script(s"foo.func1(#$randomTokenId, 1)"))
    callTxScript(script(s"foo.func2{@$genesisAddress -> ALPH: 0}(ALPH, 0)"))
    callTxScript(script(s"foo.func2{@$genesisAddress -> #$randomTokenId: 0}(#$randomTokenId, 0)"))
    fail(script(s"foo.func2{@$genesisAddress -> #$randomTokenId: 0}(#$randomTokenId, 1)"))
    callTxScript(
      script(s"foo.func3{@$randomContractAddress -> ALPH: 0}(@$randomContractAddress, 0)")
    )
    fail(script(s"foo.func3{@$randomContractAddress -> ALPH: 1}(@$randomContractAddress, 1)"))

    intercept[AssertionError](callTxScript(script("foo.func4()"))).getMessage is
      s"Right(TxScriptExeFailed(Pay to contract address $randomContractAddress is not allowed when this contract address is not in the call stack))"
  }

  it should "fetch block env" in new ContractFixture {
    def main(latestHeader: BlockHeader) =
      s"""
         |@using(preapprovedAssets = false)
         |TxScript Main {
         |  assert!(networkId!() == #02, 0)
         |  assert!(blockTimeStamp!() >= ${latestHeader.timestamp.millis}, 0)
         |  assert!(blockTarget!() == ${latestHeader.target.value}, 0)
         |}
         |""".stripMargin

    def test() = {
      val latestTip    = blockFlow.getHeaderChain(chainIndex).getBestTipUnsafe()
      val latestHeader = blockFlow.getBlockHeaderUnsafe(latestTip)
      testSimpleScript(main(latestHeader))
    }

    // we test with three new blocks
    test()
    test()
    test()
  }

  it should "fetch tx env" in new ContractFixture {
    val zeroId    = Hash.zero
    val gasAmount = GasBox.unsafe(150000)
    def main(index: Int) =
      s"""
         |@using(preapprovedAssets = false)
         |TxScript TxEnv {
         |  assert!(txId!() != #${zeroId.toHexString}, 0)
         |  assert!(txInputAddress!($index) == @${genesisAddress.toBase58}, 0)
         |  assert!(txInputsSize!() == 1, 0)
         |  assert!(txGasPrice!() == ${nonCoinbaseMinGasPrice.value}, 0)
         |  assert!(txGasAmount!() == ${gasAmount.value}, 0)
         |  assert!(txGasFee!() == ${nonCoinbaseMinGasPrice * gasAmount}, 0)
         |}
         |""".stripMargin
    testSimpleScript(main(0), gasAmount.value)
    failSimpleScript(main(1), InvalidTxInputIndex(1))
  }

  it should "test dust amount" in new ContractFixture {
    val main =
      s"""
         |@using(preapprovedAssets = false)
         |TxScript Main {
         |  assert!(dustAmount!() == 0.001 alph, 0)
         |  assert!(dustAmount!() == $dustUtxoAmount, 0)
         |}
         |""".stripMargin
    testSimpleScript(main)
  }

  // scalastyle:off regex
  it should "test hash built-ins" in new ContractFixture {
    val input = Hex.toHexString(ByteString.fromString("Hello World1"))
    val main =
      s"""
         |@using(preapprovedAssets = false)
         |TxScript Main {
         |  assert!(blake2b!(#$input) == #8947bee8a082f643a8ceab187d866e8ec0be8c2d7d84ffa8922a6db77644b37a, 0)
         |  assert!(blake2b!(#$input) != #8947bee8a082f643a8ceab187d866e8ec0be8c2d7d84ffa8922a6db77644b370, 0)
         |  assert!(keccak256!(#$input) == #2744686CE50A2A5AE2A94D18A3A51149E2F21F7EEB4178DE954A2DFCADC21E3C, 0)
         |  assert!(keccak256!(#$input) != #2744686CE50A2A5AE2A94D18A3A51149E2F21F7EEB4178DE954A2DFCADC21E30, 0)
         |  assert!(sha256!(#$input) == #6D1103674F29502C873DE14E48E9E432EC6CF6DB76272C7B0DAD186BB92C9A9A, 0)
         |  assert!(sha256!(#$input) != #6D1103674F29502C873DE14E48E9E432EC6CF6DB76272C7B0DAD186BB92C9A90, 0)
         |  assert!(sha3!(#$input) == #f5ad69e6b85ae4a51264df200c2bd19fbc337e4160c77dfaa1ea98cbae8ed743, 0)
         |  assert!(sha3!(#$input) != #f5ad69e6b85ae4a51264df200c2bd19fbc337e4160c77dfaa1ea98cbae8ed740, 0)
         |}
         |""".stripMargin
    testSimpleScript(main)
  }

  // scalastyle:off no.equal
  it should "test signature built-ins" in new ContractFixture {
    val zero                     = Hash.zero.toHexString
    val (p256Pri, p256Pub)       = SecP256K1.generatePriPub()
    val p256Sig                  = SecP256K1.sign(Hash.zero.bytes, p256Pri).toHexString
    val (ed25519Pri, ed25519Pub) = ED25519.generatePriPub()
    val ed25519Sig               = ED25519.sign(Hash.zero.bytes, ed25519Pri).toHexString
    val (bip340Pri, bip340Pub)   = BIP340Schnorr.generatePriPub()
    val bip340Sig                = BIP340Schnorr.sign(Hash.zero.bytes, bip340Pri).toHexString
    def main(p256Sig: String, ed25519Sig: String, bip340Sig: String) =
      s"""
         |@using(preapprovedAssets = false)
         |TxScript Main {
         |  verifySecP256K1!(#$zero, #${p256Pub.toHexString}, #$p256Sig)
         |  verifyED25519!(#$zero, #${ed25519Pub.toHexString}, #$ed25519Sig)
         |  verifyBIP340Schnorr!(#$zero, #${bip340Pub.toHexString}, #$bip340Sig)
         |}
         |""".stripMargin
    testSimpleScript(main(p256Sig, ed25519Sig, bip340Sig))
    val randomSecP256K1Signature = SecP256K1Signature.generate
    failSimpleScript(
      main(randomSecP256K1Signature.toHexString, ed25519Sig, bip340Sig),
      InvalidSignature(
        p256Pub.bytes,
        Hash.zero.bytes,
        randomSecP256K1Signature.bytes
      )
    )
    val randomEd25519Signature = ED25519Signature.generate
    failSimpleScript(
      main(p256Sig, randomEd25519Signature.toHexString, bip340Sig),
      InvalidSignature(
        ed25519Pub.bytes,
        Hash.zero.bytes,
        randomEd25519Signature.bytes
      )
    )
    val randomBIP340SchnorrSignature = BIP340SchnorrSignature.generate
    failSimpleScript(
      main(p256Sig, ed25519Sig, randomBIP340SchnorrSignature.toHexString),
      InvalidSignature(
        bip340Pub.bytes,
        Hash.zero.bytes,
        randomBIP340SchnorrSignature.bytes
      )
    )
  }

  it should "test convert pubkey to address" in new ContractFixture {
    val (_, publicKey, _) = genesisKeys(chainIndex.from.value)
    def main() =
      s"""
         |@using(preapprovedAssets = false)
         |TxScript Main {
         |  let caller = callerAddress!()
         |  let address = byteVecToAddress!(#00 ++ blake2b!(#${publicKey.toHexString}))
         |  assert!(address == caller, 0)
         |}
         |""".stripMargin
    testSimpleScript(main())
  }

  it should "test eth ecrecover" in new ContractFixture with EthEcRecoverFixture {
    def main(messageHash: ByteString, signature: ByteString, address: ByteString) =
      s"""
         |@using(preapprovedAssets = false)
         |TxScript Main {
         |  let address = ethEcRecover!(#${Hex.toHexString(messageHash)},
         |    #${Hex.toHexString(signature)})
         |  assert!(address == #${Hex.toHexString(address)}, 0)
         |}
         |""".stripMargin
    testSimpleScript(main(messageHash.bytes, signature, address))
    failSimpleScript(main(signature, messageHash.bytes, address), FailedInRecoverEthAddress)
    failSimpleScript(
      main(messageHash.bytes, signature, Hash.random.bytes.take(20)),
      AssertionFailedWithErrorCode(None, 0)
    )
  }

  it should "test locktime built-ins" in new ContractFixture {
    // avoid genesis blocks due to genesis timestamp
    val block = transfer(blockFlow, chainIndex)
    addAndCheck(blockFlow, block)

    def main(absoluteTimeLock: TimeStamp, relativeTimeLock: Duration, txIndex: Int) =
      s"""
         |@using(preapprovedAssets = false)
         |TxScript Main {
         |  verifyAbsoluteLocktime!(${absoluteTimeLock.millis})
         |  verifyRelativeLocktime!(${txIndex}, ${relativeTimeLock.millis})
         |}
         |""".stripMargin
    testSimpleScript(main(block.timestamp, Duration.unsafe(1), 0))
    failSimpleScript(main(block.timestamp, Duration.unsafe(1), 1), InvalidTxInputIndex(1))

    val absoluteLockTimeScript = Compiler
      .compileTxScript(main(TimeStamp.now() + Duration.ofMinutesUnsafe(1), Duration.unsafe(1), 0))
      .rightValue
    intercept[AssertionError](
      simpleScript(blockFlow, chainIndex, absoluteLockTimeScript)
    ).getMessage.startsWith(
      s"Right(TxScriptExeFailed(Absolute lock time verification failed"
    )

    val relativeLockTimeScript = Compiler
      .compileTxScript(main(block.timestamp, Duration.ofMinutesUnsafe(1), 0))
      .rightValue
    intercept[AssertionError](
      simpleScript(blockFlow, chainIndex, relativeLockTimeScript)
    ).getMessage.startsWith(
      s"Right(TxScriptExeFailed(Relative lock time verification failed"
    )
  }

  it should "test u256 to bytes" in new ContractFixture {
    def genNumber(size: Int): BigInteger =
      BigInteger.ONE.shiftLeft(size * 8).subtract(BigInteger.ONE)
    def main(func: String, size: Int): String = {
      val number = U256.from(genNumber(size)).getOrElse(U256.MaxValue)
      val hex    = Hex.toHexString(IndexedSeq.fill(size)(0xff.toByte))
      s"""
         |@using(preapprovedAssets = false)
         |TxScript Main {
         |  assert!($func($number) == #$hex, 0)
         |}
         |""".stripMargin
    }

    Array(1, 2, 4, 8, 16).foreach { size =>
      val name = s"u256To${size}Byte!"
      testSimpleScript(main(name, size))
      val number = Val.U256(U256.unsafe(genNumber(size + 1)))
      failSimpleScript(main(name, size + 1), InvalidConversion(number, Val.ByteVec))
    }
    testSimpleScript(main("u256To32Byte!", 32))
    failSimpleScript(main("u256To32Byte!", 33), AssertionFailedWithErrorCode(None, 0))
  }

  trait VerifyToStringFixture extends ContractFixture {
    def toHex(string: String) = {
      Hex.toHexString(ByteString(string.getBytes(StandardCharsets.US_ASCII)))
    }

    def test(statements: Seq[String]) = {
      testSimpleScript(
        s"""
           |@using(preapprovedAssets = false)
           |TxScript Main {
           |  ${statements.mkString("\n")}
           |}
           |""".stripMargin
      )
    }
  }

  it should "test u256 to string" in new VerifyToStringFixture {
    def check(input: U256, expected: String): String = {
      s"assert!(u256ToString!($input) == #$expected, 0)"
    }
    val statements =
      Gen.listOfN(10, u256Gen).sample.get.map(number => check(number, toHex(number.toString()))) ++
        Seq(check(0, "30"), check(1, "31"))
    test(statements)
  }

  it should "test i256 to string" in new VerifyToStringFixture {
    def check(input: I256, expected: String): String = {
      s"assert!(i256ToString!(${input}i) == #$expected, 0)"
    }
    val statements =
      Gen.listOfN(10, i256Gen).sample.get.map(number => check(number, toHex(number.toString()))) ++
        Seq(
          check(I256.unsafe(0), "30"),
          check(I256.unsafe(1), "31"),
          check(I256.unsafe(-1), "2d31")
        )
    test(statements)
  }

  it should "test bool to string" in new VerifyToStringFixture {
    val statements = Seq(
      s"assert!(boolToString!(true) == #${toHex("true")}, 0)",
      s"assert!(boolToString!(false) == #${toHex("false")}, 0)"
    )
    test(statements)
  }

  it should "test u256 from bytes" in new ContractFixture {
    def main(func: String, size: Int): String = {
      val number = BigInteger.ONE.shiftLeft(size * 8).subtract(BigInteger.ONE)
      val u256   = U256.from(number).getOrElse(U256.MaxValue)
      val hex    = Hex.toHexString(IndexedSeq.fill(size)(0xff.toByte))
      s"""
         |@using(preapprovedAssets = false)
         |TxScript Main {
         |  assert!($func(#$hex) == $u256, 0)
         |}
         |""".stripMargin
    }

    Array(2, 4, 8, 16, 32).foreach { size =>
      val name = s"u256From${size}Byte!"
      testSimpleScript(main(name, size))
      failSimpleScript(main(name, size + 1), InvalidBytesSize)
      failSimpleScript(main(name, size - 1), InvalidBytesSize)
    }
    testSimpleScript(main("u256From1Byte!", 1))
    failSimpleScript(main("u256From1Byte!", 2), InvalidBytesSize)
  }

  it should "test bytevec slice" in new ContractFixture {
    val hex = "1b6dffea4ac54dbc4bbc65169dd054de826add0c62a85789662d477116304488"
    def main(start: Int, end: Int, slice: String): String = {
      s"""
         |@using(preapprovedAssets = false)
         |TxScript Main {
         |  assert!(byteVecSlice!(#$hex, $start, $end) == #$slice, 0)
         |}
         |""".stripMargin
    }

    testSimpleScript(main(4, 13, hex.slice(4 * 2, 13 * 2)))
    testSimpleScript(main(4, 4, ""))
    failSimpleScript(main(13, 4, "00"), InvalidBytesSliceArg)
    failSimpleScript(main(4, 33, "00"), InvalidBytesSliceArg)
  }

  it should "test bytevec to address" in new ContractFixture {
    val p2pkhAddress = Address.p2pkh(PublicKey.generate)
    val p2shAddress  = Address.Asset(LockupScript.p2sh(Hash.generate))
    val p2mpkhAddress = Address.Asset(
      LockupScript.p2mpkhUnsafe(
        AVector.fill(3)(PublicKey.generate),
        2
      )
    )
    val p2cAddress = Address.contract(ContractId.generate)
    def main(address: Address): String = {
      val hex = Hex.toHexString(serialize(address.lockupScript))
      s"""
         |@using(preapprovedAssets = false)
         |TxScript Main {
         |  assert!(byteVecToAddress!(#$hex) == @${address.toBase58}, 0)
         |}
         |""".stripMargin
    }

    testSimpleScript(main(p2pkhAddress))
    testSimpleScript(main(p2shAddress))
    testSimpleScript(main(p2mpkhAddress))
    testSimpleScript(main(p2cAddress))
  }

  it should "create and use NFT contract" in new ContractFixture {
    val nftContract =
      s"""
         |// credits to @chloekek
         |Contract Nft(author: Address, price: U256)
         |{
         |    @using(preapprovedAssets = true, assetsInContract = true)
         |    pub fn buy(buyer: Address) -> ()
         |    {
         |        transferToken!(buyer, author, ALPH, price)
         |        transferTokenFromSelf!(buyer, selfTokenId!(), 1)
         |        destroySelf!(author)
         |    }
         |}
         |""".stripMargin
    val tokenId =
      createContractAndCheckState(
        nftContract,
        2,
        2,
        initialImmState =
          AVector[Val](Val.Address(genesisAddress.lockupScript), Val.U256(U256.unsafe(1000000))),
        initialMutState = AVector.empty,
        tokenIssuanceInfo = Some(TokenIssuance.Info(1024))
      )._1

    callTxScript(
      s"""
         |TxScript Main
         |{
         |  Nft(#${tokenId.toHexString}).buy{@$genesisAddress -> ALPH: 1000000}(@${genesisAddress.toBase58})
         |}
         |
         |$nftContract
         |""".stripMargin
    )
  }

  it should "create and use Uniswap-like contract" in new ContractFixture {
    val tokenContract =
      s"""
         |Contract Token() {
         |  @using(assetsInContract = true)
         |  pub fn withdraw(address: Address, amount: U256) -> () {
         |    transferTokenFromSelf!(address, selfTokenId!(), amount)
         |  }
         |}
         |""".stripMargin
    val contractId =
      createContractAndCheckState(
        tokenContract,
        2,
        2,
        tokenIssuanceInfo = Some(TokenIssuance.Info(1024)),
        initialMutState = AVector.empty
      )._1
    val tokenId = TokenId.from(contractId)

    callTxScript(s"""
                    |TxScript Main {
                    |  let token = Token(#${tokenId.toHexString})
                    |  token.withdraw(@${genesisAddress.toBase58}, 1024)
                    |}
                    |
                    |$tokenContract
                    |""".stripMargin)
    val swapContractId = createContract(
      AMMContract.swapContract,
      AVector[Val](Val.ByteVec.from(tokenId.value)),
      AVector[Val](Val.U256(U256.Zero), Val.U256(U256.Zero)),
      tokenIssuanceInfo = Some(TokenIssuance.Info(1024))
    )._1

    def checkSwapBalance(
        alphReserve: U256,
        tokenReserve: U256,
        numAssetOutput: Int,
        numContractOutput: Int
    ) = {
      val worldState = blockFlow.getBestPersistedWorldState(chainIndex.from).fold(throw _, identity)
      val output     = worldState.getContractAsset(swapContractId).rightValue
      output.amount is alphReserve
      output.tokens.toSeq.toMap.getOrElse(tokenId, U256.Zero) is tokenReserve

      worldState
        .getAssetOutputs(ByteString.empty, Int.MaxValue, false, (_, _) => true)
        .rightValue
        .length is numAssetOutput
      worldState
        .getContractOutputs(ByteString.empty, Int.MaxValue)
        .rightValue
        .length is numContractOutput
    }

    checkSwapBalance(minimalAlphInContract, 0, 5, 3)

    callTxScript(s"""
                    |TxScript Main {
                    |  let swap = Swap(#${swapContractId.toHexString})
                    |  swap.addLiquidity{
                    |   @$genesisAddress -> ALPH: 10, #${tokenId.toHexString}: 100
                    |  }(@${genesisAddress.toBase58}, 10, 100)
                    |}
                    |
                    |${AMMContract.swapContract}
                    |""".stripMargin)
    checkSwapBalance(minimalAlphInContract + 10, 100, 6 /* 1 more coinbase output */, 3)

    callTxScript(s"""
                    |TxScript Main {
                    |  let swap = Swap(#${swapContractId.toHexString})
                    |  swap.swapToken{@$genesisAddress -> ALPH: 10}(@${genesisAddress.toBase58}, 10)
                    |}
                    |
                    |${AMMContract.swapContract}
                    |""".stripMargin)
    checkSwapBalance(minimalAlphInContract + 20, 50, 7 /* 1 more coinbase output */, 3)

    callTxScript(
      s"""
         |TxScript Main {
         |  let swap = Swap(#${swapContractId.toHexString})
         |  swap.swapAlph{@$genesisAddress -> #${tokenId.toHexString}: 50}(@$genesisAddress, 50)
         |}
         |
         |${AMMContract.swapContract}
         |""".stripMargin
    )
    checkSwapBalance(minimalAlphInContract + 10, 100, 8 /* 1 more coinbase output */, 3)
  }

  trait TxExecutionOrderFixture extends ContractFixture {
    val testContract =
      s"""
         |Contract Foo(mut x: U256) implements IFoo {
         |  @using(updateFields = true)
         |  pub fn foo(y: U256) -> () {
         |    x = x * 10 + y
         |  }
         |}
         |@using(methodSelector = false)
         |Interface IFoo {
         |  pub fn foo(y: U256) -> ()
         |}
         |""".stripMargin

    def callScript(contractId: ContractId, func: StatefulScript => StatefulScript) = {
      callTxScriptMulti(
        index => s"""
                    |@using(preapprovedAssets = false)
                    |TxScript Main {
                    |  let foo = Foo(#${contractId.toHexString})
                    |  foo.foo($index)
                    |}
                    |
                    |$testContract
                    |""".stripMargin,
        func
      )
    }

    def checkState(expected: Long, contractId: ContractId) = {
      val worldState = blockFlow.getBestPersistedWorldState(chainIndex.from).fold(throw _, identity)
      val contractState = worldState.getContractState(contractId).fold(throw _, identity)
      contractState.mutFields is AVector[Val](Val.U256(U256.unsafe(expected)))
    }
  }

  it should "execute tx in random order" in new TxExecutionOrderFixture {
    override val configValues: Map[String, Any] = Map(
      ("alephium.network.leman-hard-fork-timestamp", TimeStamp.now().plusHoursUnsafe(1).millis),
      ("alephium.network.rhone-hard-fork-timestamp", TimeStamp.Max.millis)
    )
    networkConfig.getHardFork(TimeStamp.now()) is HardFork.Mainnet

    def contractCreationPreLeman(
        code: StatefulContract,
        initialState: AVector[Val],
        lockupScript: LockupScript.Asset,
        attoAlphAmount: U256
    ): StatefulScript = {
      val codeRaw  = serialize(code)
      val stateRaw = serialize(initialState)
      val instrs = AVector[Instr[StatefulContext]](
        AddressConst(Val.Address(lockupScript)),
        U256Const(Val.U256(attoAlphAmount)),
        ApproveAlph,
        BytesConst(Val.ByteVec(codeRaw)),
        BytesConst(Val.ByteVec(stateRaw)),
        CreateContract
      )
      val method = Method[StatefulContext](
        isPublic = true,
        usePreapprovedAssets = true,
        useContractAssets = true,
        usePayToContractOnly = false,
        argsLength = 0,
        localsLength = 0,
        returnLength = 0,
        instrs = instrs
      )
      StatefulScript.unsafe(AVector(method))
    }

    def createContractPreLeman() = {
      val contract      = Compiler.compileContract(testContract).rightValue
      val genesisLockup = getGenesisLockupScript(chainIndex)
      val initialState  = AVector[Val](Val.U256(0))
      val txScript =
        contractCreationPreLeman(contract, initialState, genesisLockup, minimalAlphInContract)
      val block = payableCall(blockFlow, chainIndex, txScript)
      addAndCheck(blockFlow, block)

      val contractOutputRef =
        TxOutputRef.unsafe(block.transactions.head, 0).asInstanceOf[ContractOutputRef]
      val contractId = ContractId.deprecatedFrom(block.transactions.head.id, 0)
      val estimated  = contractId.inaccurateFirstOutputRef()
      estimated.hint is contractOutputRef.hint
      estimated.key.value.bytes.init is contractOutputRef.key.value.bytes.init

      checkState(
        blockFlow,
        chainIndex,
        contractId,
        AVector.empty,
        initialState,
        contractOutputRef,
        2,
        2
      )
      contractId
    }

    val contractId = createContractPreLeman()
    val block = callScript(
      contractId,
      script => {
        script.methods.length is 1
        val method = script.methods(0)
        method.instrs.length is 7
        method.instrs(3) is U256Const1 // arg length
        method.instrs(4) is U256Const0 // return length
        val newMethod = method.copy(instrs = method.instrs.slice(0, 3) ++ method.instrs.slice(5, 7))
        StatefulScript.unsafe(AVector(newMethod))
      }
    )
    val expected = block.getNonCoinbaseExecutionOrder.fold(0L)(_ * 10 + _)
    checkState(expected, contractId)
  }

  it should "execute tx in sequential order" in new TxExecutionOrderFixture {
    override val configValues: Map[String, Any] =
      Map(("alephium.network.rhone-hard-fork-timestamp", TimeStamp.Max.millis))
    val contractId = createContractAndCheckState(testContract, 2, 2)._1
    val block      = callScript(contractId, identity)
    networkConfig.getHardFork(block.timestamp) is HardFork.Leman

    val expected = (0L until block.nonCoinbaseLength.toLong).fold(0L)(_ * 10 + _)
    checkState(expected, contractId)
  }

  it should "be able to call a contract multiple times in a block" in new ContractFixture {
    val testContract =
      s"""
         |Contract Foo(mut x: U256) {
         |  @using(assetsInContract = true, updateFields = true)
         |  pub fn foo(address: Address) -> () {
         |    x = x + 1
         |    transferTokenFromSelf!(address, ALPH, ${ALPH.cent(1).v})
         |  }
         |}
         |""".stripMargin
    val contractId =
      createContractAndCheckState(
        testContract,
        2,
        2,
        initialAttoAlphAmount = ALPH.alph(10)
      )._1

    def checkContract(alphReserve: U256, x: Int) = {
      val worldState = blockFlow.getBestPersistedWorldState(chainIndex.from).rightValue
      val state      = worldState.getContractState(contractId).rightValue
      state.mutFields is AVector[Val](Val.U256(x))
      val output = worldState.getContractAsset(contractId).rightValue
      output.amount is alphReserve
    }

    checkContract(ALPH.alph(10), 0)

    val block0 = transfer(blockFlow, chainIndex, amount = ALPH.alph(10), numReceivers = 10)
    addAndCheck(blockFlow, block0)
    val newAddresses = block0.nonCoinbase.head.unsigned.fixedOutputs.init.map(_.lockupScript)

    def main(address: LockupScript.Asset) =
      s"""
         |TxScript Main {
         |  let foo = Foo(#${contractId.toHexString})
         |  foo.foo(@${Address.Asset(address).toBase58})
         |}
         |
         |$testContract
         |""".stripMargin

    val validator = TxValidation.build
    val simpleTx  = transfer(blockFlow, chainIndex).nonCoinbase.head.toTemplate
    blockFlow.getGrandPool().add(chainIndex, simpleTx, TimeStamp.now())
    newAddresses.foreachWithIndex { case (address, index) =>
      val gas    = if (index % 2 == 0) 20000 else 200000
      val script = Compiler.compileTxScript(main(address)).rightValue
      val tx = payableCallTxTemplate(
        blockFlow,
        chainIndex,
        address,
        script,
        initialGas = gas,
        validation = false
      )

      if (index % 2 == 0) {
        assume(tx.chainIndex == chainIndex)
        validator.validateMempoolTxTemplate(tx, blockFlow).leftValue isE TxScriptExeFailed(OutOfGas)
      } else {
        validator.validateMempoolTxTemplate(tx, blockFlow) isE ()
      }
      blockFlow
        .getGrandPool()
        .add(chainIndex, tx, TimeStamp.now()) is AddedToMemPool
    }

    val blockTemplate =
      blockFlow.prepareBlockFlowUnsafe(chainIndex, getGenesisLockupScript(chainIndex))
    blockTemplate.transactions.length is 12
    blockTemplate.transactions.filter(_.scriptExecutionOk == false).length is 5
    val block = mine(blockFlow, blockTemplate)
    addAndCheck0(blockFlow, block)
    checkContract(ALPH.cent(995), 5)
  }

  it should "test contract inheritance" in new ContractFixture {
    {
      info("Inherit Contract")

      val contract: String =
        s"""
           |Contract Child(mut x: U256) extends Parent0(x), Parent1(x) {
           |  pub fn foo() -> () {
           |    p0()
           |    p1()
           |    gp()
           |  }
           |}
           |
           |Abstract Contract Grandparent(mut x: U256) {
           |  event GP(value: U256)
           |
           |  @using(updateFields = true)
           |  fn gp() -> () {
           |    x = x + 1
           |    emit GP(x)
           |  }
           |}
           |
           |Abstract Contract Parent0(mut x: U256) extends Grandparent(x) {
           |  event Parent0(x: U256)
           |
           |  fn p0() -> () {
           |    emit Parent0(1)
           |    gp()
           |  }
           |}
           |
           |Abstract Contract Parent1(mut x: U256) extends Grandparent(x) {
           |  event Parent1(x: U256)
           |
           |  fn p1() -> () {
           |    emit Parent1(2)
           |    gp()
           |  }
           |}
           |""".stripMargin

      success(contract)
    }

    {
      info("Inherit single Abstract Contract")

      val contract: String =
        s"""
           |Contract Child(mut x: U256) extends Parent0(x), Parent1(x) {
           |  pub fn foo() -> () {
           |    p0()
           |    p1()
           |    gp()
           |  }
           |}
           |
           |Abstract Contract Grandparent(mut x: U256) {
           |  event GP(value: U256)
           |
           |  @using(updateFields = true)
           |  fn gp() -> ()
           |}
           |
           |Abstract Contract Parent0(mut x: U256) extends Grandparent(x) {
           |  event Parent0(x: U256)
           |
           |  fn p0() -> () {
           |    emit Parent0(1)
           |    gp()
           |  }
           |}
           |
           |Abstract Contract Parent1(mut x: U256) extends Grandparent(x) {
           |  event Parent1(x: U256)
           |
           |  @using(updateFields = true)
           |  fn gp() -> () {
           |    x = x + 1
           |    emit GP(x)
           |  }
           |
           |  fn p1() -> () {
           |    emit Parent1(2)
           |    gp()
           |  }
           |}
           |""".stripMargin

      success(contract)
    }

    {
      info("Inherit multiple Abstract Contract")

      val contract: String =
        s"""
           |Contract Child(mut x: U256) extends Parent0(x), Parent1(x) {
           |  @using(updateFields = true)
           |  fn gp() -> () {
           |    x = x + 1
           |    emit GP(x)
           |  }
           |
           |  pub fn foo() -> () {
           |    p0()
           |    p1()
           |    gp()
           |  }
           |}
           |
           |Abstract Contract Grandparent(mut x: U256) {
           |  event GP(value: U256)
           |
           |  @using(updateFields = true)
           |  fn gp() -> ()
           |}
           |
           |Abstract Contract Parent0(mut x: U256) extends Grandparent(x) {
           |  event Parent0(x: U256)
           |
           |  fn p0() -> () {
           |    emit Parent0(1)
           |    gp()
           |  }
           |}
           |
           |Abstract Contract Parent1(mut x: U256) extends Grandparent(x) {
           |  event Parent1(x: U256)
           |
           |  fn p1() -> () {
           |    emit Parent1(2)
           |    gp()
           |  }
           |}
           |""".stripMargin

      success(contract)
    }

    {
      info("Inherit both Abstract Contract and Interface")

      val contract: String =
        s"""
           |Contract Child(mut x: U256) extends Parent0(x), Parent1(x) {
           |  pub fn foo() -> () {
           |    p0()
           |    p1()
           |    gp()
           |    ggp()
           |  }
           |}
           |
           |Interface GreatGrandparent {
           |  @using(checkExternalCaller = false)
           |  fn ggp() -> ()
           |}
           |
           |Abstract Contract Grandparent(mut x: U256) implements GreatGrandparent {
           |  event GP(value: U256)
           |
           |  @using(checkExternalCaller = false)
           |  fn ggp() -> () {}
           |
           |  @using(updateFields = true)
           |  fn gp() -> ()
           |}
           |
           |Abstract Contract Parent0(mut x: U256) extends Grandparent(x) {
           |  event Parent0(x: U256)
           |
           |  fn p0() -> () {
           |    emit Parent0(1)
           |    gp()
           |  }
           |}
           |
           |Abstract Contract Parent1(mut x: U256) extends Grandparent(x) {
           |  event Parent1(x: U256)
           |
           |  @using(updateFields = true)
           |  fn gp() -> () {
           |    x = x + 1
           |    emit GP(x)
           |  }
           |
           |  fn p1() -> () {
           |    emit Parent1(2)
           |    gp()
           |  }
           |}
           |""".stripMargin

      success(contract)
    }

    {
      info("miss abstract keyword for Abstract Contract")

      val contract: String =
        s"""
           |Contract Child(mut x: U256) extends Parent0(x), Parent1(x) {
           |  @using(updateFields = true)
           |  fn gp() -> () {
           |    x = x + 1
           |    emit GP(x)
           |  }
           |}
           |
           |Abstract Contract Grandparent(mut x: U256) {
           |  event GP(value: U256)
           |
           |  @using(updateFields = true)
           |  fn gp() -> ()
           |}
           |
           |Contract Parent0(mut x: U256) extends Grandparent(x) {
           |  event Parent0(x: U256)
           |
           |  pub fn foo() -> () {
           |    p0()
           |    p1()
           |    gp()
           |  }
           |
           |  fn p0() -> () {
           |    emit Parent0(1)
           |    gp()
           |  }
           |}
           |
           |Contract Parent1(mut x: U256) extends Grandparent(x) {
           |  event Parent1(x: U256)
           |
           |  fn p1() -> () {
           |    emit Parent1(2)
           |    gp()
           |  }
           |}
           |""".stripMargin

      fail(contract, "Contract Parent0 has unimplemented methods: gp")
    }

    {
      info("conflicting abstract methods between Abstract Contract")

      val contract: String =
        s"""
           |Contract Child(mut x: U256) extends Parent0(x), Parent1(x) {
           |  pub fn foo() -> () {
           |    p()
           |  }
           |
           |  fn p() -> () {
           |    emit Parent0(0)
           |    emit Parent1(1)
           |  }
           |}
           |
           |Abstract Contract Parent0(mut x: U256) {
           |  event Parent0(x: U256)
           |  fn p() -> ()
           |}
           |
           |Abstract Contract Parent1(mut x: U256) {
           |  event Parent1(x: U256)
           |  fn p() -> ()
           |}
           |""".stripMargin

      fail(contract, "These abstract functions are defined multiple times: p")
    }

    {
      info("conflicting abstract methods between Abstract Contract and Interface")

      val contract: String =
        s"""
           |Contract Child(mut x: U256) extends Parent1(x) implements Parent0 {
           |  pub fn foo() -> () {
           |    p()
           |  }
           |
           |  fn p() -> () {
           |    emit Parent0(0)
           |    emit Parent1(1)
           |  }
           |}
           |
           |Interface Parent0 {
           |  event Parent0(x: U256)
           |  fn p() -> ()
           |}
           |
           |Abstract Contract Parent1(mut x: U256) {
           |  event Parent1(x: U256)
           |  fn p() -> ()
           |}
           |""".stripMargin

      fail(contract, "These abstract functions are defined multiple times: p")
    }

    {
      info("conflicting method implementation between Abstract Contract")

      val contract: String =
        s"""
           |Contract Child(mut x: U256) extends Parent0(x), Parent1(x) {
           |  pub fn foo() -> () {
           |    p()
           |  }
           |  fn p0() -> () {
           |    return
           |  }
           |}
           |
           |Abstract Contract Parent0(mut x: U256) {
           |  event Parent0(x: U256)
           |  fn p() -> () {
           |    emit Parent0(0)
           |  }
           |}
           |
           |Abstract Contract Parent1(mut x: U256) {
           |  event Parent1(x: U256)
           |  fn p() -> () {
           |    emit Parent1(1)
           |  }
           |  fn p0() -> ()
           |}
           |""".stripMargin

      fail(contract, "These functions are implemented multiple times: p")
    }

    {
      info("conflicting method implementation between Contract and Abstract Contract")

      val contract: String =
        s"""
           |Contract Child(mut x: U256) extends Parent0(x), Parent1(x) {
           |  pub fn foo() -> () {
           |    p()
           |  }
           |  fn p() -> () {
           |    emit Parent0(0)
           |  }
           |  fn p0() -> () {
           |    return
           |  }
           |}
           |
           |Abstract Contract Parent0(mut x: U256) {
           |  event Parent0(x: U256)
           |  fn p() -> ()
           |}
           |
           |Abstract Contract Parent1(mut x: U256) {
           |  event Parent1(x: U256)
           |  fn p() -> () {
           |    emit Parent1(1)
           |  }
           |  fn p0() -> ()
           |}
           |""".stripMargin

      fail(contract, "These functions are implemented multiple times: p")
    }

    def success(contract: String) = {
      val (contractId, contractOutputRef, _) =
        createContract(contract, AVector.empty, AVector(Val.U256(0)))
      val contractIdHex = contractId.toHexString
      checkContractState(contractIdHex, contract, contractOutputRef, true)

      val script =
        s"""
           |@using(preapprovedAssets = false)
           |TxScript Main {
           |  let child = Child(#$contractIdHex)
           |  child.foo()
           |}
           |$contract
           |""".stripMargin

      val main  = Compiler.compileTxScript(script).rightValue
      val block = simpleScript(blockFlow, chainIndex, main)
      val txId  = block.nonCoinbase.head.id
      addAndCheck(blockFlow, block)

      val worldState    = blockFlow.getBestCachedWorldState(chainIndex.from).rightValue
      val contractState = worldState.getContractState(contractId).rightValue
      contractState.mutFields is AVector[Val](Val.U256(3))
      getLogStates(blockFlow, contractId, 0).value is
        LogStates(
          block.hash,
          contractId,
          AVector(
            LogState(txId, 0, AVector(Val.U256(1))),
            LogState(txId, 1, AVector(Val.U256(1))),
            LogState(txId, 2, AVector(Val.U256(2))),
            LogState(txId, 1, AVector(Val.U256(2))),
            LogState(txId, 1, AVector(Val.U256(3)))
          )
        )
    }

    def fail(contract: String, errorMessage: String) = {
      Compiler.compileContract(contract).leftValue.message is errorMessage
    }
  }

  trait EventFixture extends FlowFixture {
    def contractRaw: String
    def callingScriptRaw: String

    lazy val contract        = Compiler.compileContract(contractRaw).rightValue
    lazy val initialImmState = AVector[Val](Val.U256.unsafe(10))
    lazy val initialMutState = AVector.empty[Val]
    lazy val chainIndex      = ChainIndex.unsafe(0, 0)
    lazy val fromLockup      = getGenesisLockupScript(chainIndex)
    lazy val genesisAddress  = Address.Asset(fromLockup)
    lazy val contractCreationScript =
      contractCreation(contract, initialImmState, initialMutState, fromLockup, ALPH.alph(1))
    lazy val createContractBlock =
      payableCall(blockFlow, chainIndex, contractCreationScript)
    lazy val contractOutputRef =
      TxOutputRef.unsafe(createContractBlock.transactions.head, 0).asInstanceOf[ContractOutputRef]
    lazy val contractId =
      ContractId.from(createContractBlock.transactions.head.id, 0, chainIndex.from)

    lazy val createContractEventId  = vm.createContractEventId(chainIndex.from.value)
    lazy val destroyContractEventId = vm.destroyContractEventId(chainIndex.from.value)

    addAndCheck(blockFlow, createContractBlock, 1)
    checkState(
      blockFlow,
      chainIndex,
      contractId,
      initialImmState,
      initialMutState,
      contractOutputRef
    )

    val callingScript = Compiler.compileTxScript(callingScriptRaw, 1).rightValue
    val callingBlock  = simpleScript(blockFlow, chainIndex, callingScript)
    addAndCheck(blockFlow, callingBlock, 2)
  }

  trait EventFixtureWithContract extends EventFixture {
    override lazy val initialImmState = AVector.empty[Val]
    override lazy val initialMutState = AVector[Val](Val.U256.unsafe(10))
    override def contractRaw: String =
      s"""
         |Contract Foo(mut result: U256) {
         |
         |  event Adding(a: U256, b: U256)
         |  event Added()
         |  event ContractEvent(foo: Foo)
         |
         |  @using(updateFields = true)
         |  pub fn add(a: U256) -> (U256) {
         |    emit Adding(a, result)
         |    result = result + a
         |    emit Added()
         |    emit ContractEvent(Foo(selfContractId!()))
         |    return result
         |  }
         |
         |  @using(assetsInContract = true)
         |  pub fn destroy(targetAddress: Address) -> () {
         |    destroySelf!(targetAddress)
         |  }
         |}
         |""".stripMargin

    override def callingScriptRaw: String =
      s"""
         |$contractRaw
         |
         |@using(preapprovedAssets = false)
         |TxScript Bar {
         |  let foo = Foo(#${contractId.toHexString})
         |  foo.add(4)
         |
         |  return
         |}
         |""".stripMargin

    protected def verifyCallingEvents(
        logStates: LogStates,
        block: Block,
        result: Int,
        currentCount: Int
    ) = {
      logStates.blockHash is block.hash
      logStates.contractId is contractId
      logStates.states.length is 3

      getCurrentCount(blockFlow, chainIndex.from, contractId).value is currentCount

      val addingLogState = logStates.states(0)
      addingLogState.txId is block.nonCoinbase.head.id
      addingLogState.index is 0.toByte
      addingLogState.fields.length is 2
      addingLogState.fields(0) is Val.U256(U256.unsafe(4))
      addingLogState.fields(1) is Val.U256(U256.unsafe(result))

      val addedLogState = logStates.states(1)
      addedLogState.txId is block.nonCoinbase.head.id
      addedLogState.index is 1.toByte
      addedLogState.fields.length is 0

      val contractLogState = logStates.states(2)
      contractLogState.txId is block.nonCoinbase.head.id
      contractLogState.index is 2.toByte
      contractLogState.fields is AVector[Val](Val.ByteVec(contractId.bytes))
    }
  }

  it should "emit events and write to the log storage" in new EventFixtureWithContract {
    {
      info("Events emitted from the contract exist in the block")

      val logStatesOpt = getLogStates(blockFlow, contractId, 0)
      val logStates    = logStatesOpt.value

      verifyCallingEvents(logStates, callingBlock, result = 10, currentCount = 1)
    }

    {
      info("Events emitted from the create contract block")

      val logStatesOpt = getLogStates(blockFlow, createContractEventId, 0)
      val logStates    = logStatesOpt.value

      logStates.blockHash is createContractBlock.hash
      logStates.contractId is createContractEventId
      logStates.states.length is 1

      getCurrentCount(blockFlow, chainIndex.from, createContractEventId).value is 1

      val createContractLogState = logStates.states(0)
      createContractLogState.txId is createContractBlock.nonCoinbase.head.id
      createContractLogState.index is -1.toByte
      createContractLogState.fields.length is 3
      createContractLogState.fields(0) is Val.Address(LockupScript.p2c(contractId))
      createContractLogState.fields(1) is Val.ByteVec(ByteString.empty)
      createContractLogState.fields(2) is Val.ByteVec(ByteString.empty)
    }

    {
      info("Events emitted from the destroy contract block")
      def destroyScriptRaw: String =
        s"""
           |$contractRaw
           |
           |TxScript Main {
           |  Foo(#${contractId.toHexString}).destroy(@${genesisAddress.toBase58})
           |}
           |""".stripMargin

      val destroyScript        = Compiler.compileTxScript(destroyScriptRaw, 1).rightValue
      val destroyContractBlock = payableCall(blockFlow, chainIndex, destroyScript)
      addAndCheck(blockFlow, destroyContractBlock, 3)

      val logStatesOpt = getLogStates(blockFlow, destroyContractEventId, 0)
      val logStates    = logStatesOpt.value

      logStates.blockHash is destroyContractBlock.hash
      logStates.contractId is destroyContractEventId
      logStates.states.length is 1

      getCurrentCount(blockFlow, chainIndex.from, destroyContractEventId).value is 1

      val destroyContractLogState = logStates.states(0)
      destroyContractLogState.txId is destroyContractBlock.nonCoinbase.head.id
      destroyContractLogState.index is -2.toByte
      destroyContractLogState.fields.length is 1
      destroyContractLogState.fields(0) is Val.Address(LockupScript.p2c(contractId))
    }

    {
      info("Events emitted from the contract with wrong counter")

      val logStatesOpt1 = getLogStates(blockFlow, contractId, 0)
      val logStates1    = logStatesOpt1.value
      val newCounter    = logStates1.states.length

      newCounter is 3

      AVector(1, 2, 3, 100).foreach { count =>
        getLogStates(blockFlow, contractId, count) is None
      }
    }

    {
      info("Events emitted from a non-existent contract")

      val wrongContractId = ContractId.generate
      val logStatesOpt    = getLogStates(blockFlow, wrongContractId, 0)
      logStatesOpt is None
    }

  }

  it should "Log contract and subcontract ids when subcontract is created" in new SubContractFixture {
    val subContractPath1 = Hex.toHexString(serialize("nft-01"))
    val (contractId, subContractId) = verify(
      s"createSubContract!{callerAddress!() -> ALPH: 1 alph}(#$subContractPath1, #$subContractByteCode, #00, #00)",
      subContractPath = "nft-01",
      numOfAssets = 2,
      numOfContracts = 2
    )

    val logStatesOpt = getLogStates(blockFlow, createContractEventId(chainIndex.from.value), 1)
    val logStates    = logStatesOpt.value

    val fields = logStates.states(0).fields

    fields.length is 3
    fields(0) is Val.Address(LockupScript.p2c(subContractId))
    fields(1) is Val.Address(LockupScript.p2c(contractId))
    fields(2) is Val.ByteVec(ByteString.empty)
  }

  it should "not write to the log storage when logging is disabled" in new EventFixtureWithContract {
    implicit override lazy val logConfig: LogConfig = LogConfig.disabled()

    getLogStates(blockFlow, contractId, 0) is None
  }

  it should "not write to the log storage when logging is enabled but contract is not whitelisted" in new EventFixtureWithContract {
    implicit override lazy val logConfig: LogConfig = LogConfig(
      enabled = true,
      indexByTxId = true,
      indexByBlockHash = true,
      contractAddresses =
        Some(AVector(ContractId.generate, ContractId.generate).map(Address.contract))
    )

    getLogStates(blockFlow, contractId, 0) is None
  }

  it should "write to the log storage without tx id indexing" in new EventFixtureWithContract {
    implicit override lazy val logConfig: LogConfig = LogConfig(
      enabled = true,
      indexByTxId = false,
      indexByBlockHash = false,
      contractAddresses = None
    )

    getLogStates(blockFlow, contractId, 0) isnot None
    val txId = callingBlock.nonCoinbase.head.id
    getLogStatesByTxId(blockFlow, txId).isEmpty is true
  }

  it should "write to the log storage with tx id indexing" in new EventFixtureWithContract {
    implicit override lazy val logConfig: LogConfig = LogConfig(
      enabled = true,
      indexByTxId = true,
      indexByBlockHash = false,
      contractAddresses = None
    )

    getLogStates(blockFlow, contractId, 0) isnot None
    val txId = callingBlock.nonCoinbase.head.id
    getLogStatesByTxId(blockFlow, txId).isEmpty is false
  }

  it should "write script events to log storage" in new EventFixture {
    override def contractRaw: String =
      s"""
         |Contract Add(x: U256) {
         |  event Add1(a: U256, b: U256)
         |  event Add2(a: U256, b: U256)
         |
         |  pub fn add(a: U256, b: U256) -> U256 {
         |    emit Add1(a, b)
         |    emit Add2(a, b)
         |    return a + b
         |  }
         |}
         |""".stripMargin

    override def callingScriptRaw: String =
      s"""
         |$contractRaw
         |
         |@using(preapprovedAssets = false)
         |TxScript Main {
         |  let contract = Add(#${contractId.toHexString})
         |  contract.add(1, 2)
         |}
         |""".stripMargin

    val contractLogStates = getLogStates(blockFlow, contractId, 0).value
    val txId              = callingBlock.nonCoinbase.head.id
    contractLogStates.blockHash is callingBlock.hash
    contractLogStates.contractId is contractId
    contractLogStates.states.length is 2
    val fields = AVector[Val](Val.U256(1), Val.U256(2))
    contractLogStates.states(0) is LogState(txId, 0, fields)
    contractLogStates.states(1) is LogState(txId, 1, fields)

    val txIdLogRefs = getLogStatesByTxId(blockFlow, txId)
    txIdLogRefs.length is 2

    val logStatesId = LogStatesId(contractId, 0)
    txIdLogRefs(0) is LogStateRef(logStatesId, 0)
    txIdLogRefs(1) is LogStateRef(logStatesId, 1)
  }

  it should "emit events with all supported field types" in new EventFixture {
    lazy val address = Address.Contract(LockupScript.P2C(ContractId.generate))

    override def contractRaw: String =
      s"""
         |Contract Foo(result: U256) {
         |
         |  event TestEvent1(a: U256, b: I256, c: Address, d: ByteVec)
         |  event TestEvent2(a: U256, b: I256, c: Address, d: Bool)
         |
         |  pub fn testEventTypes() -> (U256) {
         |    emit TestEvent1(4, -5i, @${address.toBase58}, toByteVec!(@${address.toBase58}))
         |    let b = true
         |    emit TestEvent2(5, -4i, @${address.toBase58}, b)
         |    return result + 1
         |  }
         |}
         |""".stripMargin

    override def callingScriptRaw: String =
      s"""
         |$contractRaw
         |
         |@using(preapprovedAssets = false)
         |TxScript Bar {
         |  let foo = Foo(#${contractId.toHexString})
         |  foo.testEventTypes()
         |
         |  return
         |}
         |""".stripMargin

    val logStatesOpt = getLogStates(blockFlow, contractId, 0)
    val logStates    = logStatesOpt.value

    logStates.blockHash is callingBlock.hash
    logStates.contractId is contractId
    logStates.states.length is 2

    getCurrentCount(blockFlow, chainIndex.from, contractId).value is 1

    val testEventLogState1 = logStates.states(0)
    testEventLogState1.txId is callingBlock.nonCoinbase.head.id
    testEventLogState1.index is 0.toByte
    testEventLogState1.fields.length is 4
    testEventLogState1.fields(0) is Val.U256(U256.unsafe(4))
    testEventLogState1.fields(1) is Val.I256(I256.unsafe(-5))
    testEventLogState1.fields(2) is Val.Address(address.lockupScript)
    testEventLogState1.fields(3) is Val.Address(address.lockupScript).toByteVec()

    val testEventLogState2 = logStates.states(1)
    testEventLogState1.txId is callingBlock.nonCoinbase.head.id
    testEventLogState2.index is 1.toByte
    testEventLogState2.fields.length is 4
    testEventLogState2.fields(0) is Val.U256(U256.unsafe(5))
    testEventLogState2.fields(1) is Val.I256(I256.unsafe(-4))
    testEventLogState2.fields(2) is Val.Address(address.lockupScript)
    testEventLogState2.fields(3) is Val.Bool(true)
  }

  it should "emit events for at most 8 fields" in new EventFixture {
    def contractRaw: String =
      s"""
         |Contract Foo(tmp: U256) {
         |  event Foo(a1: U256, a2: U256, a3: U256, a4: U256, a5: U256, a6: U256, a7: U256, a8: U256)
         |
         |  pub fn foo() -> () {
         |    emit Foo(1, 2, 3, 4, 5, 6, 7, 8)
         |    return
         |  }
         |}
         |""".stripMargin

    def callingScriptRaw: String =
      s"""
         |$contractRaw
         |
         |@using(preapprovedAssets = false)
         |TxScript Main {
         |  Foo(#${contractId.toHexString}).foo()
         |}
         |""".stripMargin

    val logStatesOpt = getLogStates(blockFlow, contractId, 0)
    val logStates    = logStatesOpt.value

    logStates.blockHash is callingBlock.hash
    logStates.contractId is contractId
    logStates.states.length is 1
    val logState = logStates.states.head
    logState.index is 0.toByte
    logState.fields.map(_.asInstanceOf[Val.U256].v.toIntUnsafe) is AVector.tabulate(8)(_ + 1)
  }

  it should "get all events emitted by a contract" in new EventFixtureWithContract {
    {
      info("All events emitted from the contract after the first method call")

      val (nextCount, allLogStates) = getEvents(blockFlow, contractId, 0)
      nextCount is 1
      allLogStates.length is 1
      val logStates = allLogStates.head

      verifyCallingEvents(logStates, callingBlock, result = 10, currentCount = 1)
    }

    val secondCallingBlock = simpleScript(blockFlow, chainIndex, callingScript)
    addAndCheck(blockFlow, secondCallingBlock, 3)

    {
      info("All events emitted from the contract after the second method call")

      val (nextCount1, _) = getEvents(blockFlow, contractId, 0, 1)
      nextCount1.value is 1
      val (nextCount2, _) = getEvents(blockFlow, contractId, 0, 2)
      nextCount2 is 2

      val (nextCount, allLogStates) = getEvents(blockFlow, contractId, 0)
      nextCount is 2
      allLogStates.length is 2
      val logStates1 = allLogStates.head
      val logStates2 = allLogStates.last

      verifyCallingEvents(logStates1, callingBlock, result = 10, currentCount = 2)
      verifyCallingEvents(logStates2, secondCallingBlock, result = 14, currentCount = 2)
    }

    {
      info("Part of the events emitted from the contract after the second method call")
      val (nextCount, allLogStates) = getEvents(blockFlow, contractId, 0, 2)
      nextCount is 2
      allLogStates.length is 2

      val logStates1 = allLogStates.head
      val logStates2 = allLogStates.last

      verifyCallingEvents(logStates1, callingBlock, result = 10, currentCount = 2)

      logStates2.blockHash is secondCallingBlock.hash
      logStates2.contractId is contractId
      logStates2.states.length is 3

      val addingLogState = logStates2.states(0)
      addingLogState.txId is secondCallingBlock.nonCoinbase.head.id
      addingLogState.index is 0.toByte
      addingLogState.fields.length is 2
      addingLogState.fields(0) is Val.U256(U256.unsafe(4))
      addingLogState.fields(1) is Val.U256(U256.unsafe(14))
    }
  }

  private def getLogStates(
      blockFlow: BlockFlow,
      contractId: ContractId,
      count: Int
  ): Option[LogStates] = {
    val logStatesId = LogStatesId(contractId, count)
    getLogStates(blockFlow, logStatesId)
  }

  private def getLogStatesByTxId(
      blockFlow: BlockFlow,
      txId: TransactionId
  ): AVector[LogStateRef] = {
    blockFlow.getEventsByHash(Byte32.unsafe(txId.bytes)).map(_.map(_._2)).rightValue
  }

  private def getLogStates(blockFlow: BlockFlow, logStatesId: LogStatesId): Option[LogStates] = {
    blockFlow
      .getEvents(logStatesId.contractId, logStatesId.counter, logStatesId.counter + 1)
      .map(_._2.headOption)
      .rightValue
  }

  it should "return contract id in contract creation" in new ContractFixture {
    val contract: String =
      s"""
         |Contract Foo(mut subContractId: ByteVec) {
         |  event Create(subContractId: ByteVec)
         |
         |  @using(preapprovedAssets = true, updateFields = true)
         |  pub fn foo() -> () {
         |    subContractId = copyCreateContract!{callerAddress!() -> ALPH: $minimalAlphInContract}(selfContractId!(), #00, #010300)
         |    emit Create(subContractId)
         |  }
         |}
         |""".stripMargin
    val contractId =
      createContractAndCheckState(
        contract,
        2,
        2,
        AVector.empty,
        AVector(Val.ByteVec(ByteString.empty)),
        initialAttoAlphAmount = minimalAlphInContract * 2
      )._1

    val main: String =
      s"""
         |TxScript Main {
         |  Foo(#${contractId.toHexString}).foo{callerAddress!() -> ALPH: 1 alph}()
         |}
         |
         |$contract
         |""".stripMargin
    val block = callTxScript(main)

    val logStatesOpt = getLogStates(blockFlow, contractId, 0)
    val logStates    = logStatesOpt.value
    logStates.blockHash is block.hash
    logStates.states.length is 1
    val subContractId = logStates.states(0).fields.head.asInstanceOf[Val.ByteVec].bytes

    val worldState = blockFlow.getBestCachedWorldState(chainIndex.from).rightValue
    worldState.getContractState(contractId).rightValue.mutFields is AVector[Val](
      Val.ByteVec(subContractId)
    )
  }

  trait SubContractFixture extends ContractFixture {
    val subContractRaw: String =
      s"""
         |Contract SubContract() {
         |  pub fn call() -> () {
         |  }
         |}
         |""".stripMargin
    val subContractInitialState = Hex.toHexString(serialize(AVector.empty[Val]))
    val subContract             = Compiler.compileContract(subContractRaw).rightValue
    val subContractByteCode     = Hex.toHexString(serialize(subContract))

    // scalastyle:off method.length
    def verify(
        createContractStmt: String,
        subContractPath: String,
        numOfAssets: Int,
        numOfContracts: Int
    ): (ContractId, ContractId) = {
      val contractRaw: String =
        s"""
           |Contract Foo(mut subContractId: ByteVec) {
           |  @using(preapprovedAssets = true, updateFields = true)
           |  pub fn createSubContract() -> () {
           |    subContractId = $createContractStmt
           |  }
           |
           |  pub fn callSubContract(path: ByteVec) -> () {
           |    let subContractIdCalculated = subContractId!(path)
           |    let subContractIdCalculatedTest = subContractIdOf!(selfContract!(), path)
           |    assert!(subContractIdCalculated == subContractIdCalculatedTest, 0)
           |    assert!(subContractIdCalculated == subContractId, 0)
           |    SubContract(subContractIdCalculated).call()
           |  }
           |}
           |$subContractRaw
           |""".stripMargin

      val contractId =
        createContractAndCheckState(
          contractRaw,
          numOfAssets,
          numOfContracts,
          initialMutState = AVector(Val.ByteVec(ByteString.empty))
        )._1

      val createSubContractRaw: String =
        s"""
           |TxScript Main {
           |  Foo(#${contractId.toHexString}).createSubContract{callerAddress!() -> ALPH: 1 alph}()
           |}
           |$contractRaw
           |""".stripMargin

      callTxScript(createSubContractRaw)

      val subContractId      = contractId.subContractId(serialize(subContractPath), chainIndex.from)
      val subContractAddress = Address.contract(subContractId)
      val worldState         = blockFlow.getBestCachedWorldState(chainIndex.from).rightValue
      worldState.getContractState(contractId).rightValue.mutFields is AVector[Val](
        Val.ByteVec(subContractId.bytes)
      )

      intercept[AssertionError](callTxScript(createSubContractRaw)).getMessage.startsWith(
        s"Right(TxScriptExeFailed(ContractAlreadyExists(${subContractAddress}))"
      )

      val subContractPathHex = Hex.toHexString(serialize(subContractPath))
      val callSubContractRaw: String =
        s"""
           |TxScript Main {
           |  Foo(#${contractId.toHexString}).callSubContract(#${subContractPathHex})
           |}
           |$contractRaw
           |""".stripMargin

      callTxScript(callSubContractRaw)

      (contractId, subContractId)
    }

    def verify(
        createContractStmt: String,
        failure: ExeFailure
    ): ContractId = {
      val contractRaw: String =
        s"""
           |Contract Foo(mut subContractId: ByteVec) {
           |  @using(preapprovedAssets = true, updateFields = true)
           |  pub fn createSubContract() -> () {
           |    subContractId = $createContractStmt
           |  }
           |}
           |$subContractRaw
           |""".stripMargin

      val contractId =
        createContract(contractRaw, AVector.empty, AVector(Val.ByteVec(ByteString.empty)))._1

      val createSubContractRaw: String =
        s"""
           |TxScript Main {
           |  Foo(#${contractId.toHexString}).createSubContract{callerAddress!() -> ALPH: 1 alph}()
           |}
           |$contractRaw
           |""".stripMargin

      failCallTxScript(createSubContractRaw, failure)
      contractId
    }
    // scalastyle:on method.length
  }

  it should "check createSubContract and createSubContractWithToken" in new SubContractFixture {
    {
      info("create sub-contract without token")
      val subContractPath1 = Hex.toHexString(serialize("nft-01"))
      verify(
        s"createSubContract!{callerAddress!() -> ALPH: 1 alph}(#$subContractPath1, #$subContractByteCode, #00, #00)",
        subContractPath = "nft-01",
        numOfAssets = 2,
        numOfContracts = 2
      )
    }

    {
      info("create sub-contract with token")
      val subContractPath2 = Hex.toHexString(serialize("nft-02"))
      val (_, subContractId) = verify(
        s"createSubContractWithToken!{callerAddress!() -> ALPH: 1 alph}(#$subContractPath2, #$subContractByteCode, #00, #00, 10)",
        subContractPath = "nft-02",
        numOfAssets = 5,
        numOfContracts = 4
      )
      val subContractTokenId = TokenId.unsafe(subContractId.value)
      val asset              = getContractAsset(subContractId, chainIndex)
      asset.tokens is AVector((subContractTokenId, U256.unsafe(10)))
    }

    {
      info("create sub-contract and transfer token to asset address")
      val subContractPath3 = Hex.toHexString(serialize("nft-03"))
      val (_, subContractId) = verify(
        s"createSubContractWithToken!{callerAddress!() -> ALPH: 1 alph}(#$subContractPath3, #$subContractByteCode, #00, #00, 10, @${genesisAddress.toBase58})",
        subContractPath = "nft-03",
        numOfAssets = 8,
        numOfContracts = 6
      )
      val subContractTokenId = TokenId.unsafe(subContractId.value)
      val asset              = getContractAsset(subContractId, chainIndex)
      asset.tokens.length is 0

      val genesisTokenAmount =
        getTokenBalance(blockFlow, genesisAddress.lockupScript, subContractTokenId)
      genesisTokenAmount is 10
    }

    {
      info("create sub-contract and transfer token to contract address")
      val subContractPath4 = Hex.toHexString(serialize("nft-04"))
      val contractAddress  = Address.contract(ContractId.random)
      verify(
        s"createSubContractWithToken!{callerAddress!() -> ALPH: 1 alph}(#$subContractPath4, #$subContractByteCode, #00, #00, 10, @${contractAddress.toBase58})",
        InvalidAssetAddress(contractAddress)
      )
    }
  }

  it should "check copyCreateSubContract and copyCreateSubContractWithToken" in new SubContractFixture {
    val subContractId =
      createContractAndCheckState(subContractRaw, 2, 2, initialMutState = AVector.empty)._1

    {
      info("copy create sub-contract without token")
      val subContractPath1 = Hex.toHexString(serialize("nft-01"))
      verify(
        s"copyCreateSubContract!{callerAddress!() -> ALPH: 1 alph}(#$subContractPath1, #${subContractId.toHexString}, #00, #00)",
        subContractPath = "nft-01",
        numOfAssets = 3,
        numOfContracts = 3
      )
    }

    {
      info("copy create sub-contract with token")
      val subContractPath2 = Hex.toHexString(serialize("nft-02"))
      val (_, contractId) = verify(
        s"copyCreateSubContractWithToken!{callerAddress!() -> ALPH: 1 alph}(#$subContractPath2, #${subContractId.toHexString}, #00, #00, 10)",
        subContractPath = "nft-02",
        numOfAssets = 6,
        numOfContracts = 5
      )
      val tokenId = TokenId.unsafe(contractId.value)

      val asset = getContractAsset(contractId, chainIndex)
      asset.tokens is AVector((tokenId, U256.unsafe(10)))
    }

    {
      info("copy create sub-contract and transfer token to asset address")
      val subContractPath3 = Hex.toHexString(serialize("nft-03"))
      val (_, contractId) = verify(
        s"copyCreateSubContractWithToken!{callerAddress!() -> ALPH: 1 alph}(#$subContractPath3, #${subContractId.toHexString}, #00, #00, 10, @${genesisAddress.toBase58})",
        subContractPath = "nft-03",
        numOfAssets = 9,
        numOfContracts = 7
      )
      val tokenId = TokenId.unsafe(contractId.value)
      val asset   = getContractAsset(contractId, chainIndex)
      asset.tokens.length is 0

      val genesisTokenAmount = getTokenBalance(blockFlow, genesisAddress.lockupScript, tokenId)
      genesisTokenAmount is 10
    }

    {
      info("copy create sub-contract and transfer token to contract address")
      val subContractPath4 = Hex.toHexString(serialize("nft-04"))
      val contractAddress  = Address.contract(ContractId.random)
      verify(
        s"copyCreateSubContractWithToken!{callerAddress!() -> ALPH: 1 alph}(#$subContractPath4, #${subContractId.toHexString}, #00, #00, 10, @${contractAddress.toBase58})",
        InvalidAssetAddress(contractAddress)
      )
    }
  }

  it should "check subContractIdInParentGroup" in new SubContractFixture {
    override val configValues: Map[String, Any] = Map(("alephium.broker.broker-num", 1))

    val subContractPath = "00"
    val parentContract =
      s"""
         |Contract Parent() {
         |  @using(preapprovedAssets = true)
         |  pub fn createSubContract() -> () {
         |    createSubContract!{callerAddress!() -> ALPH: 1 alph}(#$subContractPath, #$subContractByteCode, #00, #00)
         |  }
         |}
         |""".stripMargin
    val contractId    = createContract(parentContract, chainIndex = ChainIndex.unsafe(0, 0))._1
    val contractIdHex = contractId.toHexString

    val createSubContractScript =
      s"""
         |TxScript Main() {
         |  Parent(#$contractIdHex).createSubContract{callerAddress!() -> ALPH: 1 alph}()
         |}
         |$parentContract
         |""".stripMargin
    callTxScript(createSubContractScript, chainIndex = ChainIndex.unsafe(0, 0))
    val subContractId = contractId.subContractId(Hex.unsafe(subContractPath), contractId.groupIndex)
    val subContractIdHex = subContractId.toHexString

    val script =
      s"""
         |TxScript Main() {
         |  let parent = Parent(#$contractIdHex)
         |  assert!(subContractIdOf!(parent, #$subContractPath) != #$subContractIdHex, 0)
         |  assert!(subContractIdInParentGroup!(parent, #$subContractPath) == #$subContractIdHex, 1)
         |}
         |$parentContract
         |""".stripMargin
    callTxScript(script, chainIndex = ChainIndex.unsafe(1, 1))
  }

  trait CheckArgAndReturnLengthFixture extends ContractFixture {
    val upgradable: String =
      s"""
         |Abstract Contract Upgradable() {
         |  pub fn upgrade(code: ByteVec) -> () {
         |    migrate!(code)
         |  }
         |}
         |""".stripMargin

    def foo: String
    lazy val fooIdHex = createContract(foo)._1.toHexString

    def upgrade() = {
      val fooV1 =
        s"""
           |Contract Foo() extends Upgradable() {
           |  pub fn foo() -> () {}
           |}
           |$upgradable
           |""".stripMargin
      val fooV1Bytecode = serialize(Compiler.compileContract(fooV1).rightValue)
      val upgradeFooScript: String =
        s"""
           |TxScript Main {
           |  let foo = Foo(#$fooIdHex)
           |  foo.upgrade(#${Hex.toHexString(fooV1Bytecode)})
           |}
           |$foo
           |""".stripMargin
      callTxScript(upgradeFooScript)
    }
  }

  it should "check external method arg length" in new CheckArgAndReturnLengthFixture {
    val foo: String =
      s"""
         |Contract Foo() extends Upgradable() {
         |  pub fn foo(array: [U256; 2]) -> () {
         |    let _ = array
         |  }
         |}
         |$upgradable
         |""".stripMargin

    val script: String =
      s"""
         |TxScript Main {
         |  let foo = Foo(#$fooIdHex)
         |  foo.foo([0, 0])
         |}
         |$foo
         |""".stripMargin

    callTxScript(script)
    upgrade()
    failCallTxScript(script, InvalidExternalMethodArgLength(0, 2))
  }

  it should "check external method return length" in new CheckArgAndReturnLengthFixture {
    val foo: String =
      s"""
         |Contract Foo() extends Upgradable() {
         |  pub fn foo() -> (Bool, [U256; 2]) {
         |    return false, [0; 2]
         |  }
         |}
         |$upgradable
         |""".stripMargin

    val script: String =
      s"""
         |TxScript Main {
         |  let foo = Foo(#$fooIdHex)
         |  let (_, _) = foo.foo()
         |}
         |$foo
         |""".stripMargin

    callTxScript(script)
    upgrade()
    failCallTxScript(script, InvalidExternalMethodReturnLength(0, 3))
  }

  trait CreateContractFixture extends ContractFixture {
    def useAssets         = true
    def useMethodSelector = true
    lazy val contract: String =
      s"""
         |Contract Foo(mut n: U256) implements IFoo {
         |  @using(preapprovedAssets = true, updateFields = true)
         |  pub fn foo() -> () {
         |    let subContractId = copyCreateSubContract!{
         |      callerAddress!() -> ALPH: 1 alph
         |    }(#00, selfContractId!(), #00, #010201)
         |    let subContract = Foo(subContractId)
         |    subContract.bar()
         |  }
         |  @using(${if (useAssets) "assetsInContract = true, " else ""}updateFields = true)
         |  pub fn bar() -> () {
         |    ${if (useAssets) "transferTokenFromSelf!(selfAddress!(), ALPH, 1 alph)" else ""}
         |    n = n + 1
         |  }
         |}
         |@using(methodSelector = ${useMethodSelector})
         |Interface IFoo {
         |  @using(preapprovedAssets = true, updateFields = true)
         |  pub fn foo() -> ()
         |  @using(${if (useAssets) "assetsInContract = true, " else ""}updateFields = true)
         |  pub fn bar() -> ()
         |}
         |""".stripMargin
    lazy val contractId =
      createContractAndCheckState(
        contract,
        2,
        2,
        initialMutState = AVector(Val.U256(0))
      )._1

    lazy val main: String =
      s"""
         |TxScript Main {
         |  Foo(#${contractId.toHexString}).foo{callerAddress!() -> ALPH: 1 alph}()
         |}
         |
         |$contract
         |""".stripMargin
    lazy val script = Compiler.compileTxScript(main).rightValue
  }

  it should "not load contract just after creation before Rhone upgrade" in new CreateContractFixture {
    override def useMethodSelector: Boolean = false
    override val configValues: Map[String, Any] = Map(
      ("alephium.network.rhone-hard-fork-timestamp", TimeStamp.now().plusHoursUnsafe(1).millis)
    )
    config.network.getHardFork(TimeStamp.now()) is HardFork.Leman

    val errorMessage =
      intercept[AssertionError](payableCall(blockFlow, chainIndex, script)).getMessage
    errorMessage.contains(s"Right(TxScriptExeFailed(ContractLoadDisallowed") is true
  }

  it should "not load contract assets just after creation from Rhone upgrade" in new CreateContractFixture {
    config.network.getHardFork(TimeStamp.now()) is HardFork.Rhone

    val errorMessage =
      intercept[AssertionError](payableCall(blockFlow, chainIndex, script)).getMessage
    errorMessage.contains(s"Right(TxScriptExeFailed(ContractAssetAlreadyFlushed)") is true
  }

  it should "load contract fields just after creation from Rhone upgrade" in new CreateContractFixture {
    override def useAssets: Boolean = false

    config.network.getHardFork(TimeStamp.now()) is HardFork.Rhone

    val block = payableCall(blockFlow, chainIndex, script)
    addAndCheck(blockFlow, block)

    val worldState = blockFlow.getBestPersistedWorldState(chainIndex.from).fold(throw _, identity)
    val contractState = worldState.getContractState(contractId).rightValue
    contractState.immFields.isEmpty is true
    contractState.mutFields is AVector[Val](Val.U256(0))

    val subContractId    = contractId.subContractId(Hex.unsafe("00"), chainIndex.from)
    val subContractState = worldState.getContractState(subContractId).fold(throw _, identity)
    subContractState.immFields.isEmpty is true
    subContractState.mutFields is AVector[Val](Val.U256(2)) // The field was updated from 1 to 2
  }

  it should "not call contract destruction from the same contract" in new ContractFixture {
    val foo: String =
      s"""
         |Contract Foo() {
         |  pub fn foo(barId: ByteVec) -> () {
         |    let bar = Bar(barId)
         |    bar.bar(selfContractId!())
         |  }
         |  @using(assetsInContract = true)
         |  pub fn destroy() -> () {
         |    destroySelf!(callerAddress!())
         |  }
         |}
         |""".stripMargin
    val bar: String =
      s"""
         |Contract Bar() {
         |  pub fn bar(fooId: ByteVec) -> () {
         |    let foo = Foo(fooId)
         |    foo.destroy()
         |  }
         |}
         |""".stripMargin
    val fooId = createContract(s"$foo\n$bar", AVector.empty, AVector.empty)._1
    val barId = createContract(s"$bar\n$foo", AVector.empty, AVector.empty)._1

    val main: String =
      s"""
         |TxScript Main {
         |  Foo(#${fooId.toHexString}).foo(#${barId.toHexString})
         |}
         |
         |$foo
         |""".stripMargin
    val script = Compiler.compileTxScript(main).rightValue
    val errorMessage =
      intercept[AssertionError](payableCall(blockFlow, chainIndex, script)).getMessage
    errorMessage is "Right(TxScriptExeFailed(`destroySelf` function should not be called from the same contract))"
  }

  it should "encode values" in new ContractFixture {
    val foo: String =
      s"""
         |struct Struct1 {
         |  a: Bool,
         |  b: U256,
         |  c: Bool
         |}
         |
         |struct Struct2 {
         |  a: Bool,
         |  b: [U256; 2]
         |}
         |
         |struct Struct3 {
         |  a: Bool,
         |  b: Struct2
         |}
         |
         |Contract Foo() {
         |  pub fn foo() -> () {
         |    let struct1 = Struct1 { a: true, b: 1, c: false }
         |    let struct1Bytes = encodeToByteVec!(struct1)
         |    assert!(struct1Bytes == #03000102010000, 0)
         |
         |    let struct2 = Struct2 { a: true, b: [1, 2] }
         |    let struct2Bytes = encodeToByteVec!(struct2)
         |    assert!(struct2Bytes == #03000102010202, 1)
         |
         |    let struct3 = Struct3 { a: true, b: struct2 }
         |    let struct3Bytes = encodeToByteVec!(struct3)
         |    assert!(struct3Bytes == #040001000102010202, 3)
         |
         |    let allStructs = encodeToByteVec!(struct1, struct2, struct3)
         |    assert!(allStructs == #0a0001020100000001020102020001000102010202, 4)
         |
         |    let bytes = encodeToByteVec!(true, 1, false, [1, 2], struct3)
         |    assert!(bytes == #09000102010000020102020001000102010202, 5)
         |  }
         |}
         |""".stripMargin
    val fooId = createContract(foo)._1
    val main: String =
      s"""
         |@using(preapprovedAssets = false)
         |TxScript Main {
         |  Foo(#${fooId.toHexString}).foo()
         |}
         |
         |$foo
         |""".stripMargin
    testSimpleScript(main)
  }

  it should "return compilation error when encoding nothing" in new ContractFixture {
    val foo =
      s"""
         |Contract Foo() {
         |  pub fn foo() -> () {
         |    let bytes = encodeToByteVec!()
         |    assert!(bytes == #00, 0)
         |  }
         |}
         |""".stripMargin
    Compiler.compileContract(foo).leftValue.getMessage is
      "Builtin func encodeToByteVec expects at least one argument"
  }

  it should "test Contract.encodeFields" in new ContractFixture {
    def test(stdAnnotation: String, fields: String, immFields: String, mutFields: String) = {
      val foo = s"""
                   |Contract Bar(a: U256, @unused mut b: I256, @unused c: ByteVec) implements Foo {
                   |  @using(checkExternalCaller = false)
                   |  pub fn foo() -> () {
                   |    let (immFields, mutFields) = Bar.encodeFields!($fields)
                   |    assert!(immFields == #$immFields, 0)
                   |    assert!(mutFields == #$mutFields, 0)
                   |  }
                   |}
                   |
                   |$stdAnnotation
                   |Interface Foo {
                   |  pub fn foo() -> ()
                   |}
                   |""".stripMargin
      val initialImmFields = AVector[Val](Val.U256(0), Val.ByteVec(Hex.unsafe("00")))
      val fooId = createContract(
        foo,
        initialImmState = if (stdAnnotation == "") {
          initialImmFields
        } else {
          initialImmFields :+ Val.ByteVec(Hex.unsafe("414c50480001"))
        },
        initialMutState = AVector(Val.I256(I256.unsafe(-2)))
      )._1
      val main: String =
        s"""
           |@using(preapprovedAssets = false)
           |TxScript Main {
           |  Foo(#${fooId.toHexString}).foo()
           |}
           |
           |$foo
           |""".stripMargin
      testSimpleScript(main)
    }

    intercept[Throwable](test("", "1, #11, 2i", "", "")).getMessage is
      "org.alephium.ralph.error.CompilerError$Default: Invalid args type \"List(U256, ByteVec, I256)\" for builtin func encodeFields"
    test("", "1, 2i, #11", "020201030111", "010102")
    test("@std(id = #0001)", "1, 2i, #11", "0302010301110306414c50480001", "010102")
  }

  it should "encode array type contract fields" in new ContractFixture {
    val foo =
      s"""
         |Contract Foo(@unused a: U256, @unused mut b: [U256; 2], @unused mut c: U256, @unused d: [U256; 2]) {
         |  pub fn foo() -> () {}
         |}
         |""".stripMargin

    val fooContract = Compiler.compileContract(foo).rightValue
    val fooBytecode = Hex.toHexString(serialize(fooContract))

    val script0 =
      s"""
         |TxScript Deploy() {
         |  let (encodedImmFields, encodedMutFields) = Foo.encodeFields!(0, [1, 2], 3, [4, 5])
         |  createContract!{@$genesisAddress -> ALPH: $minimalAlphInContract}(#$fooBytecode, encodedImmFields, encodedMutFields)
         |}
         |$foo
         |""".stripMargin

    deployAndCheckContractState(
      script0,
      AVector.from(Seq(0, 4, 5)).map(v => Val.U256(U256.unsafe(v))),
      AVector.from(Seq(1, 2, 3)).map(v => Val.U256(U256.unsafe(v)))
    )
  }

  trait SelfContractFixture extends ContractFixture {
    def foo(selfContractStr: String): String

    def test(selfContractStr: String) = {
      val fooStr = foo(selfContractStr)
      val fooId = createContract(
        fooStr,
        initialImmState = AVector.empty,
        initialMutState = AVector.empty
      )._1

      val main: String =
        s"""
           |@using(preapprovedAssets = false)
           |TxScript Main {
           |  Foo(#${fooId.toHexString}).selfHello()
           |}
           |
           |$fooStr
           |""".stripMargin
      testSimpleScript(main)
    }
  }

  it should "test selfContract for contract" in new SelfContractFixture {
    override def foo(selfContractStr: String) = {
      s"""
         |Contract Foo() {
         |  pub fn hello() -> () {
         |    emit Debug(`Hello`)
         |  }
         |
         |  pub fn selfHello() -> () {
         |    let foo = $selfContractStr
         |    foo.hello()
         |  }
         |}
         |""".stripMargin
    }

    test("Foo(selfContractId!())")
    test("selfContract!()")
  }

  it should "test selfContract for abstract contract" in new SelfContractFixture {
    override def foo(selfContractStr: String) = {
      s"""
         |Contract Foo() extends AbstractFoo() {
         |  pub fn hello() -> () {
         |    emit Debug(`Hello`)
         |  }
         |}
         |Abstract Contract AbstractFoo() {
         |  pub fn hello() ->()
         |
         |  pub fn selfHello() -> () {
         |    let foo = $selfContractStr
         |    foo.hello()
         |  }
         |}
         |""".stripMargin
    }
    intercept[Throwable](test("AbstractFoo(selfContractId!())")).getMessage is
      "org.alephium.ralph.error.CompilerError$Default: AbstractFoo is not instantiable"
    test("Foo(selfContractId!())")
    test("selfContract!()")
  }

  it should "test selfContract for interface" in new SelfContractFixture {
    override def foo(selfContractStr: String) = {
      s"""
         |Contract Foo() implements InterfaceFoo {
         |  pub fn hello() -> () {
         |    emit Debug(`Hello`)
         |  }
         |
         |  pub fn selfHello() -> () {
         |    let foo = $selfContractStr
         |    foo.hello()
         |  }
         |}
         |
         |Interface InterfaceFoo {
         |  pub fn hello() ->()
         |  pub fn selfHello() -> ()
         |}
         |""".stripMargin
    }
    test("InterfaceFoo(selfContractId!())")
    test("Foo(selfContractId!())")
    test("selfContract!()")
  }

  it should "test selfContract for multi-level inheritance" in new SelfContractFixture {
    override def foo(selfContractStr: String) = {
      s"""
         |Contract Foo() extends AbstractFooParent() {
         |  pub fn hello() -> () {
         |    emit Debug(`Hello`)
         |  }
         |}
         |
         |Abstract Contract AbstractFooParent() extends AbstractFooGrandParent() {
         |}
         |
         |Abstract Contract AbstractFooGrandParent() {
         |  pub fn hello() ->()
         |
         |  pub fn selfHello() -> () {
         |    let foo = $selfContractStr
         |    foo.hello()
         |  }
         |}
         |""".stripMargin
    }
    intercept[Throwable](test("AbstractFooGrandParent(selfContractId!())")).getMessage is
      "org.alephium.ralph.error.CompilerError$Default: AbstractFooGrandParent is not instantiable"
    test("Foo(selfContractId!())")
    test("selfContract!()")
  }

  it should "test selfContract for multiple parents" in new SelfContractFixture {
    override def foo(selfContractStr: String) = {
      s"""
         |Contract Foo() extends FooParent1(), FooParent2() {
         |  pub fn hello() -> () {
         |    emit Debug(`Hello 1`)
         |  }
         |
         |  pub fn hello2() -> () {
         |    emit Debug(`Hello 2`)
         |  }
         |}
         |
         |Abstract Contract FooParent1() {
         |  pub fn hello2() ->()
         |}
         |
         |Abstract Contract FooParent2() {
         |  pub fn hello() ->()
         |
         |  pub fn selfHello() -> () {
         |    let foo = $selfContractStr
         |    foo.hello()
         |  }
         |}
         |""".stripMargin
    }
    intercept[Throwable](test("FooParent2(selfContractId!())")).getMessage is
      "org.alephium.ralph.error.CompilerError$Default: FooParent2 is not instantiable"
    test("Foo(selfContractId!())")
    test("selfContract!()")
  }

  it should "not pay to unloaded contract" in new ContractFixture {
    val foo: String =
      s"""
         |Contract Foo() {
         |  pub fn foo() -> () {
         |    return
         |  }
         |}
         |""".stripMargin
    val fooId      = createContract(foo)._1
    val fooAddress = Address.contract(fooId)

    val main: String =
      s"""
         |TxScript Main {
         |  Foo(#${fooId.toHexString}).foo()
         |  transferToken!(callerAddress!(), @${fooAddress.toBase58}, ALPH, 1 alph)
         |}
         |
         |$foo
         |""".stripMargin
    failCallTxScript(main, PayToContractAddressNotInCallerTrace(fooAddress))
  }

  it should "work with interface" in new ContractFixture {

    {
      info("works with single inheritance")

      val interface =
        s"""
           |Interface I {
           |  @using(checkExternalCaller = false)
           |  pub fn f1() -> U256
           |  @using(checkExternalCaller = false)
           |  pub fn f2() -> U256
           |  @using(checkExternalCaller = false)
           |  pub fn f3() -> ByteVec
           |}
           |""".stripMargin

      val contract =
        s"""
           |Contract Foo() implements I {
           |  @using(checkExternalCaller = false)
           |  pub fn f3() -> ByteVec {
           |    return #00
           |  }
           |
           |  @using(checkExternalCaller = false)
           |  pub fn f2() -> U256 {
           |    return 2
           |  }
           |
           |  @using(checkExternalCaller = false)
           |  pub fn f1() -> U256 {
           |    return 1
           |  }
           |}
           |
           |$interface
           |""".stripMargin

      val contractId = createContract(contract)._1

      val main =
        s"""
           |@using(preapprovedAssets = false)
           |TxScript Main {
           |  let impl = I(#${contractId.toHexString})
           |  assert!(impl.f1() == 1, 0)
           |  assert!(impl.f2() == 2, 0)
           |  assert!(impl.f3() == #00, 0)
           |}
           |
           |$interface
           |""".stripMargin

      callTxScript(main)
    }
  }

  it should "not instantiate with abstract contract" in new ContractFixture {
    val abstractContract =
      s"""
         |Abstract Contract AC() {
         |  pub fn f1() -> U256 {
         |    return 1
         |  }
         |  pub fn f2() -> U256
         |}
         |""".stripMargin

    val contract =
      s"""
         |Contract Foo() implements AC {
         |  pub fn f2() -> U256 {
         |    return 2
         |  }
         |}
         |
         |$abstractContract
         |""".stripMargin

    val contractId = createContract(contract)._1

    val main =
      s"""
         |@using(preapprovedAssets = false)
         |TxScript Main {
         |  let impl = AC(#${contractId.toHexString})
         |}
         |
         |$abstractContract
         |""".stripMargin

    Compiler
      .compileTxScript(main)
      .leftValue
      .message is "AC is not instantiable"
  }

  it should "not inherit from the non-abstract contract" in new ContractFixture {
    val nonAbstractContract =
      s"""
         |Contract C() {
         |  pub fn f1() -> U256 {
         |    return 1
         |  }
         |}
         |""".stripMargin

    val contract =
      s"""
         |Contract Foo() implements C {
         |  pub fn f2() -> U256 {
         |    return 2
         |  }
         |}
         |
         |$nonAbstractContract
         |""".stripMargin

    Compiler
      .compileContract(contract)
      .leftValue
      .message is "Contract C can not be inherited"
  }

  it should "inherit interface events" in new ContractFixture {
    val foo: String =
      s"""
         |Interface Foo {
         |  event Foo(x: U256)
         |  @using(checkExternalCaller = false)
         |  pub fn foo() -> ()
         |}
         |""".stripMargin
    val bar: String =
      s"""
         |Contract Bar() implements Foo {
         |  event Bar(x: U256)
         |  @using(checkExternalCaller = false)
         |  pub fn foo() -> () {
         |    emit Foo(1)
         |    emit Bar(2)
         |  }
         |}
         |$foo
         |""".stripMargin
    val barId = createContract(bar)._1

    val main: String =
      s"""
         |@using(preapprovedAssets = false)
         |TxScript Main {
         |  let foo = Foo(#${barId.toHexString})
         |  foo.foo()
         |}
         |$foo
         |""".stripMargin
    val block = callTxScript(main)

    val logStatesOpt = getLogStates(blockFlow, barId, 0)
    val logStates    = logStatesOpt.value
    logStates.blockHash is block.hash
    logStates.states.length is 2
    logStates.states(0).fields.head.asInstanceOf[Val.U256].v.toIntUnsafe is 1
    logStates.states(1).fields.head.asInstanceOf[Val.U256].v.toIntUnsafe is 2
  }

  it should "not be able to transfer assets right after contract is created" in new ContractFixture {
    val foo: String =
      s"""
         |Contract Foo() {
         |  pub fn foo() -> () {
         |  }
         |}
         |""".stripMargin

    val fooContract = Compiler.compileContract(foo).rightValue
    val fooByteCode = Hex.toHexString(serialize(fooContract))

    def createFooContract(transferAlph: Boolean): String = {
      val maybeTransfer = if (transferAlph) {
        s"transferTokenFromSelf!(contractAddress, ALPH, ${minimalAlphInContract.v})"
      } else {
        ""
      }

      val bar: String =
        s"""
           |Contract Bar() {
           |  @using(preapprovedAssets = true, assetsInContract = $transferAlph)
           |  pub fn bar() -> () {
           |    let contractId = createContract!{@$genesisAddress -> ALPH: $minimalAlphInContract}(#$fooByteCode, #00, #00)
           |    let contractAddress = contractIdToAddress!(contractId)
           |
           |    $maybeTransfer
           |  }
           |}
           |""".stripMargin

      val barContractId =
        createContract(
          bar,
          AVector.empty,
          AVector.empty,
          initialAttoAlphAmount = ALPH.alph(2)
        )._1

      s"""
         |TxScript Main {
         |  let bar = Bar(#${barContractId.toHexString})
         |  bar.bar{@$genesisAddress -> ALPH: $minimalAlphInContract}()
         |}
         |
         |$bar
         |""".stripMargin
    }

    callTxScript(createFooContract(false))
    intercept[AssertionError](callTxScript(createFooContract(true))).getMessage.startsWith(
      s"Right(TxScriptExeFailed(Pay to contract address"
    )
  }

  it should "not transfer assets to arbitrary contract" in new ContractFixture {
    val randomContract = Address.contract(ContractId.random)

    {
      info("Transfer to random contract address in TxScript")
      val script =
        s"""
           |TxScript Main {
           |  let caller = callerAddress!()
           |  transferToken!(caller, @${randomContract.toBase58}, ALPH, 0.01 alph)
           |}
           |""".stripMargin

      failCallTxScript(script, PayToContractAddressNotInCallerTrace(randomContract))
    }

    {
      info("Transfer to random contract address in Contract")

      val foo: String =
        s"""
           |Contract Foo() {
           |  @using(assetsInContract = true)
           |  pub fn foo() -> () {
           |    transferTokenFromSelf!(@${randomContract.toBase58}, ALPH, 0.01 alph)
           |  }
           |}
           |""".stripMargin
      val fooId      = createContract(foo, initialAttoAlphAmount = ALPH.alph(2))._1
      val fooAddress = Address.contract(fooId)

      val script =
        s"""
           |TxScript Main {
           |  let caller = callerAddress!()
           |  transferToken!(caller, @${fooAddress}, ALPH, 0.01 alph)
           |  let foo = Foo(#${fooId.toHexString})
           |  foo.foo()
           |}
           |
           |$foo
           |""".stripMargin
      failCallTxScript(script, PayToContractAddressNotInCallerTrace(fooAddress))
    }

    {
      info("Transfer to one of the caller addresses in Contract")
      val foo: String =
        s"""
           |Contract Foo() {
           |  @using(assetsInContract = true)
           |  pub fn foo(to: Address) -> () {
           |    transferTokenFromSelf!(to, ALPH, 0.01 alph)
           |  }
           |}
           |""".stripMargin
      val fooId =
        createContract(foo, initialAttoAlphAmount = ALPH.alph(2))._1

      val bar: String =
        s"""
           |Contract Bar(index: U256, nextBarId: ByteVec) {
           |  @using(assetsInContract = true)
           |  pub fn bar(to: Address) -> () {
           |    if (index == 0) {
           |      let foo = Foo(#${fooId.toHexString})
           |      foo.foo(to)
           |    } else {
           |      let bar = Bar(nextBarId)
           |      transferTokenFromSelf!(selfAddress!(), ALPH, 0) // dirty hack
           |      bar.bar(to)
           |    }
           |  }
           |}
           |$foo
           |""".stripMargin

      var lastBarId: ContractId = fooId
      (0 until 5).foreach { index =>
        val initialFields =
          AVector[Val](Val.U256(U256.unsafe(index)), Val.ByteVec(lastBarId.bytes))
        val barId =
          createContract(bar, initialFields, AVector.empty, initialAttoAlphAmount = ALPH.alph(2))._1
        lastBarId = barId
      }

      val script =
        s"""
           |TxScript Main {
           |  let bar = Bar(#${lastBarId.toHexString})
           |  bar.bar(@${Address.contract(lastBarId)})
           |}
           |
           |$bar
           |""".stripMargin
      callTxScript(script)
    }
  }

  it should "test the special case (1)" in new ContractFixture {
    val foo: String =
      s"""
         |Contract Foo() {
         |  @using(assetsInContract = true)
         |  pub fn foo() -> () {
         |    bar{selfAddress!() -> ALPH: 0.1 alph}()
         |  }
         |
         |  @using(preapprovedAssets = true)
         |  pub fn bar() -> () {
         |    transferToken!(selfAddress!(), selfAddress!(), ALPH, 0.1 alph)
         |  }
         |}
         |""".stripMargin
    val fooId = createContract(foo, initialAttoAlphAmount = ALPH.alph(2))._1

    val script =
      s"""
         |TxScript Main {
         |  let foo = Foo(#${fooId.toHexString})
         |  foo.foo()
         |}
         |
         |$foo
         |""".stripMargin
    callTxScript(script)

    val worldState = blockFlow.getBestPersistedWorldState(chainIndex.from).fold(throw _, identity)
    worldState.getContractAsset(fooId).rightValue.amount is ALPH.alph(2)
  }

  it should "test AssertWithErrorCode instruction" in new ContractFixture {
    val foo: String =
      s"""
         |Contract Foo() {
         |  enum ErrorCodes {
         |    Error = 0
         |  }
         |  pub fn foo() -> () {
         |    assert!(false, ErrorCodes.Error)
         |  }
         |}
         |""".stripMargin
    val fooId = createContract(foo)._1

    val main: String =
      s"""
         |@using(preapprovedAssets = false)
         |TxScript Main {
         |  let foo = Foo(#${fooId.toHexString})
         |  foo.foo()
         |}
         |$foo
         |""".stripMargin
    val script = Compiler.compileTxScript(main).rightValue
    intercept[AssertionError](simpleScript(blockFlow, chainIndex, script)).getMessage is
      s"Right(TxScriptExeFailed(Assertion Failed in Contract @ ${Address.contract(fooId).toBase58}, Error Code: 0))"
  }

  it should "test Contract type" in new ContractFixture {
    val foo: String =
      s"""
         |Contract Foo(x: U256) {
         |  pub fn foo() -> U256 {
         |    return x
         |  }
         |}
         |""".stripMargin
    val fooId = createContract(foo, AVector(Val.U256(123)), AVector.empty)._1

    val bar: String =
      s"""
         |Contract Bar() {
         |  pub fn bar(foo: Foo) -> U256 {
         |    return foo.foo()
         |  }
         |}
         |
         |$foo
         |""".stripMargin
    val barId = createContract(bar)._1

    val script =
      s"""
         |TxScript Main {
         |  let foo = Foo(#${fooId.toHexString})
         |  let bar = Bar(#${barId.toHexString})
         |  let x = bar.bar(foo)
         |  assert!(x == 123, 0)
         |}
         |
         |$bar
         |""".stripMargin
    callTxScript(script)
  }

  it should "update contract output ref for every TX" in new ContractFixture {
    val foo: String =
      s"""
         |Contract Foo() {
         |  @using(preapprovedAssets = true, assetsInContract = true)
         |  pub fn foo() -> () {
         |    transferTokenToSelf!(callerAddress!(), ALPH, 0.01 alph)
         |  }
         |}
         |""".stripMargin
    val (fooId, fooOutputRef, _) = createContract(foo)

    val script =
      s"""
         |TxScript Main {
         |  let foo = Foo(#${fooId.toHexString})
         |  foo.foo{callerAddress!() -> ALPH: 1 alph}()
         |}
         |$foo
         |""".stripMargin
    val block      = callTxScript(script)
    val tx         = block.nonCoinbase.head
    val worldState = blockFlow.getBestPersistedWorldState(chainIndex.from).fold(throw _, identity)
    val fooOutputRefNew = worldState.getContractState(fooId).rightValue.contractOutputRef
    fooOutputRefNew isnot fooOutputRef

    val fooOutputNew = worldState.getContractOutput(fooOutputRefNew).rightValue
    fooOutputRefNew is ContractOutputRef.from(tx.id, fooOutputNew, 0)
    fooOutputRefNew.asInstanceOf[TxOutputRef] is TxOutputRef.unsafe(tx, 0)
  }

  it should "test debug function" in new EventFixture {
    override lazy val initialImmState: AVector[Val] = AVector.empty
    override lazy val initialMutState: AVector[Val] = AVector(Val.ByteVec.fromString("Alephium"))
    override def contractRaw: String =
      s"""
         |Contract Foo(mut name: ByteVec) {
         |  pub fn foo() -> () {
         |    emit Debug(`Hello, $${name}!`)
         |  }
         |
         |  pub fn setName() -> () {
         |    name = #
         |  }
         |}
         |""".stripMargin

    override def callingScriptRaw: String =
      s"""
         |$contractRaw
         |
         |@using(preapprovedAssets = false)
         |TxScript Main {
         |  Foo(#${contractId.toHexString}).foo()
         |}
         |""".stripMargin

    val logStates = getLogStates(blockFlow, contractId, 0).value
    logStates.blockHash is callingBlock.hash
    logStates.states.length is 1
    val event = logStates.states.head
    event.index is debugEventIndex.v.v.toInt.toByte
    event.fields is AVector[Val](Val.ByteVec(ByteString.fromString("Hello, 416c65706869756d!")))
  }

  it should "test tokenId/contractId/contractAddress built-in function" in new ContractFixture {
    val foo =
      s"""
         |Contract Foo() {
         |  pub fn foo() -> () {}
         |}
         |""".stripMargin

    val tokenIssuanceInfo = TokenIssuance.Info(Val.U256(U256.unsafe(1024)), Some(genesisLockup))
    val (fooId, _, _)     = createContract(foo, tokenIssuanceInfo = Some(tokenIssuanceInfo))
    val fooAddress        = Address.contract(fooId)

    def barCode(assertStmt: String): String = {
      s"""
         |Contract Bar() {
         |  @using(preapprovedAssets = true, assetsInContract = true)
         |  pub fn bar(foo: Foo, caller: Address) -> () {
         |    assert!($assertStmt, 1)
         |    transferTokenToSelf!(caller, tokenId!(foo), 1)
         |  }
         |}
         |$foo
         |""".stripMargin
    }

    def verifyInvalidArgumentType(func: String, assertValue: String) = {
      val code = barCode(s"$func!(caller) == $assertValue")
      intercept[Throwable](createContract(code)).getMessage is
        s"org.alephium.ralph.error.CompilerError$$Default: Invalid args type \"List(Address)\" for builtin func $func, expected \"List(Contract)\""
    }

    def verifyInvalidNumberOfArguments(func: String, assertValue: String) = {
      val code = barCode(s"$func!(1, caller) == $assertValue")
      intercept[Throwable](createContract(code)).getMessage is
        s"org.alephium.ralph.error.CompilerError$$Default: Invalid args type \"List(U256, Address)\" for builtin func $func, expected \"List(Contract)\""
    }

    def verifyTransferToken(func: String, assertValue: String) = {
      val bar           = barCode(s"$func!(foo) == $assertValue")
      val (barId, _, _) = createContract(bar)
      val script =
        s"""
           |TxScript Main {
           |  let foo = Foo(#${fooId.toHexString})
           |  Bar(#${barId.toHexString}).bar{@$genesisAddress -> tokenId!(foo): 1}(foo, @$genesisAddress)
           |}
           |$bar
           |""".stripMargin

      callTxScript(script)
      val worldState = blockFlow.getBestPersistedWorldState(chainIndex.from).fold(throw _, identity)
      val barState   = worldState.getContractState(barId).rightValue
      val barContractOutput = worldState.getContractOutput(barState.contractOutputRef).rightValue
      barContractOutput.tokens is AVector((TokenId.from(fooId), U256.One))
    }

    {
      info("Invalid argument type")
      verifyInvalidArgumentType("tokenId", s"#${fooId.toHexString}")
      verifyInvalidArgumentType("contractId", s"#${fooId.toHexString}")
      verifyInvalidArgumentType("contractAddress", s"@${fooAddress.toBase58}")
    }

    {
      info("Invalid number of arguments")
      verifyInvalidNumberOfArguments("tokenId", s"#${fooId.toHexString}")
      verifyInvalidNumberOfArguments("contractId", s"#${fooId.toHexString}")
      verifyInvalidNumberOfArguments("contractAddress", s"@${fooAddress.toBase58}")
    }

    {
      info("Transfer token successfully")
      verifyTransferToken("tokenId", s"#${fooId.toHexString}")
      verifyTransferToken("contractId", s"#${fooId.toHexString}")
      verifyTransferToken("contractAddress", s"@${fooAddress.toBase58}")
    }
  }

  it should "test contract asset only function" in new ContractFixture {
    val foo =
      s"""
         |Contract Foo() {
         |  @using(assetsInContract = true)
         |  pub fn foo() -> () {
         |    assert!(tokenRemaining!(selfAddress!(), ALPH) == 0.1 alph, 0)
         |  }
         |}
         |""".stripMargin
    val contractId = createContract(foo)._1

    val script =
      s"""
         |@using(preapprovedAssets = false)
         |TxScript Main() {
         |  Foo(#${contractId.toHexString}).foo()
         |}
         |$foo
         |""".stripMargin
    testSimpleScript(script)
  }

  it should "create contract with std id" in new ContractFixture {
    def code(enabled: Boolean): String =
      s"""
         |@std(enabled = $enabled)
         |Contract Bar(@unused a: U256) implements Foo {
         |  pub fn foo() -> () {}
         |}
         |
         |@std(id = #0001)
         |Interface Foo {
         |  pub fn foo() -> ()
         |}
         |""".stripMargin

    {
      info("The std id of the contract is enabled")
      val contractCode = code(true)
      val fields       = AVector[Val](Val.U256(0))
      intercept[AssertionError](createContract(contractCode, fields)).getMessage is
        "Right(TxScriptExeFailed(InvalidFieldLength))"

      val stdId      = Val.ByteVec(Hex.unsafe("414c50480001"))
      val contractId = createContract(contractCode, fields :+ stdId)._1
      val worldState = blockFlow.getBestPersistedWorldState(chainIndex.from).fold(throw _, identity)
      val contractState = worldState.getContractState(contractId).rightValue
      contractState.immFields is AVector[Val](Val.U256(0), stdId)
      contractState.mutFields is AVector.empty[Val]

      val logStatesOpt = getLogStates(blockFlow, createContractEventId(chainIndex.from.value), 0)
      val logStates    = logStatesOpt.value

      val eventFields = logStates.states(0).fields

      eventFields.length is 3
      eventFields(0) is Val.Address(LockupScript.p2c(contractId))
      eventFields(1) is Val.ByteVec(ByteString.empty)
      eventFields(2) is Val.ByteVec(ByteString(0, 1))
    }

    {
      info("The std id of the contract is disabled")
      val contractCode = code(false)
      val fields       = AVector[Val](Val.U256(0))
      val stdId        = Val.ByteVec(Hex.unsafe("414c50480001"))
      intercept[AssertionError](createContract(contractCode, fields :+ stdId)).getMessage is
        "Right(TxScriptExeFailed(InvalidFieldLength))"

      val contractId = createContract(contractCode, fields)._1
      val worldState = blockFlow.getBestPersistedWorldState(chainIndex.from).fold(throw _, identity)
      val contractState = worldState.getContractState(contractId).rightValue
      contractState.immFields is AVector[Val](Val.U256(0))
      contractState.mutFields is AVector.empty[Val]

      val logStatesOpt = getLogStates(blockFlow, createContractEventId(chainIndex.from.value), 1)
      val logStates    = logStatesOpt.value

      val eventFields = logStates.states(0).fields

      eventFields.length is 3
      eventFields(0) is Val.Address(LockupScript.p2c(contractId))
      eventFields(1) is Val.ByteVec(ByteString.empty)
      eventFields(2) is Val.ByteVec(ByteString.empty)
    }
  }

  it should "always return ContractAssetUnloaded when transferring assetes to a contract without assetsInContract set to true" in new ContractFixture {
    def test(amount: U256, useContractAsset: Boolean) = {
      val code: String =
        s"""
           |Contract Foo() {
           |  @using(assetsInContract=${useContractAsset}, preapprovedAssets = true)
           |  pub fn payMe(amount: U256) -> () {
           |    transferToken!(callerAddress!(), selfAddress!(), ALPH, amount)
           |  }
           |}
           |""".stripMargin

      val contractId = createContract(code)._1

      val script: String =
        s"""|
            |@using(preapprovedAssets = true)
            |TxScript Bar {
            |  let foo = Foo(#${contractId.toHexString})
            |  foo.payMe{callerAddress!() -> ALPH: $amount}($amount)
            |}
            |
            |${code}
            |""".stripMargin

      if (useContractAsset) {
        callTxScript(script)
      } else {
        failCallTxScript(script, ContractAssetUnloaded(Address.contract(contractId)))
      }
    }

    test(ALPH.oneNanoAlph, true)
    test(ALPH.oneNanoAlph, false)
    test(ALPH.oneAlph, true)
    test(ALPH.oneAlph, false)
  }

  it should "return LowerThanContractMinimalBalance if contract balance falls below the minimal deposit" in new ContractFixture {
    def test(amount: U256) = {
      val code: String =
        s"""
           |Contract Foo() {
           |  @using(assetsInContract=true, preapprovedAssets = true)
           |  pub fn payMe(amount: U256) -> () {
           |    transferTokenFromSelf!(callerAddress!(), ALPH, amount)
           |  }
           |}
           |""".stripMargin

      val contractInitialAlphAmount = ALPH.oneAlph * 2
      val contractId = createContract(code, initialAttoAlphAmount = contractInitialAlphAmount)._1

      val script: String =
        s"""|
            |@using(preapprovedAssets = true)
            |TxScript Bar {
            |  let foo = Foo(#${contractId.toHexString})
            |  foo.payMe{callerAddress!() -> ALPH: $amount}($amount)
            |}
            |
            |${code}
            |""".stripMargin

      if (amount > ALPH.oneAlph) {
        failCallTxScript(
          script,
          LowerThanContractMinimalBalance(
            Address.contract(contractId),
            contractInitialAlphAmount - amount
          )
        )
      } else {
        callTxScript(script)
      }
    }

    test(ALPH.oneNanoAlph)
    test(minimalAlphInContract - 1)
    test(minimalAlphInContract)
    test(minimalAlphInContract + 1)
  }

  it should "call the correct contract method based on the interface method index" in new ContractFixture {
    val fooV0 =
      s"""
         |Interface FooV0 {
         |  pub fn f0() -> U256
         |  pub fn f1() -> U256
         |}
         |""".stripMargin
    val foo0 =
      s"""
         |Contract Foo0() implements FooV0 {
         |  pub fn f0() -> U256 { return 0 }
         |  pub fn f1() -> U256 { return 1 }
         |}
         |$fooV0
         |""".stripMargin
    val (foo0ContractId, _, _) = createContract(foo0)

    val foo =
      s"""
         |Interface Foo {
         |  @using(methodIndex = 1)
         |  pub fn f1() -> U256
         |}
         |""".stripMargin
    val fooV1 =
      s"""
         |Interface FooV1 extends Foo {
         |  pub fn f2() -> U256
         |}
         |$foo
         |""".stripMargin
    val foo1 =
      s"""
         |Contract Foo1() implements FooV1 {
         |  pub fn f1() -> U256 { return 1 }
         |  pub fn f2() -> U256 { return 2 }
         |}
         |$fooV1
         |""".stripMargin
    val (foo1ContractId, _, _) = createContract(foo1)
    val script =
      s"""
         |TxScript Main {
         |  assert!(Foo(#${foo0ContractId.toHexString}).f1() == 1, 0)
         |  assert!(Foo(#${foo1ContractId.toHexString}).f1() == 1, 0)
         |
         |  assert!(FooV0(#${foo0ContractId.toHexString}).f0() == 0, 0)
         |  assert!(FooV0(#${foo0ContractId.toHexString}).f1() == 1, 0)
         |
         |  assert!(FooV1(#${foo1ContractId.toHexString}).f1() == 1, 0)
         |  assert!(FooV1(#${foo1ContractId.toHexString}).f2() == 2, 0)
         |}
         |$fooV0
         |$fooV1
         |""".stripMargin
    callTxScript(script)
  }

  "Mempool" should "remove invalid transaction" in new ContractFixture {
    val code =
      s"""
         |Contract Foo() {
         |  pub fn foo() -> () {
         |    assert!(false, 0)
         |  }
         |}
         |""".stripMargin

    val contractId = createContract(code)._1

    val scriptStr: String =
      s"""|
          |@using(preapprovedAssets = false)
          |TxScript Bar {
          |  let foo = Foo(#${contractId.toHexString})
          |  foo.foo()
          |}
          |
          |${code}
          |""".stripMargin
    val script = Compiler.compileTxScript(scriptStr).rightValue
    val tx = transferTxs(
      blockFlow,
      chainIndex,
      ALPH.alph(1),
      1,
      Some(script),
      true,
      validation = false
    ).head

    val (_, minerPubKey) = chainIndex.to.generateKey
    val miner            = LockupScript.p2pkh(minerPubKey)
    val emptyTemplate    = blockFlow.prepareBlockFlowUnsafe(chainIndex, miner)

    blockFlow.getGrandPool().add(chainIndex, tx.toTemplate, TimeStamp.now())
    blockFlow.getGrandPool().size is 1
    val newTemplate =
      emptyTemplate.copy(transactions = AVector(tx, emptyTemplate.transactions.last))

    // The invalid tx is removed
    blockFlow.validateTemplate(chainIndex, newTemplate, AVector.empty, miner)
    blockFlow.getGrandPool().size is 0
  }

  it should "test encode struct type contract fields" in new ContractFixture {
    val contract =
      s"""
         |struct Foo {x: U256, mut y: U256}
         |struct Bar {mut a: [Foo; 2], b: U256 }
         |Contract C(@unused mut a: U256, @unused b: U256, @unused mut bar: Bar) {
         |  pub fn f() -> () {}
         |}
         |""".stripMargin

    val compiledContract = Compiler.compileContract(contract).rightValue
    val contractBytecode = Hex.toHexString(serialize(compiledContract))
    // put field `b` at first for testing
    val fields = "0, 1, Bar{b:6, a: [Foo{y: 3, x: 2}, Foo{x: 4, y: 5}]}"

    val script =
      s"""
         |TxScript Deploy() {
         |  let (encodedImmFields, encodedMutFields) = C.encodeFields!($fields)
         |  createContract!{@$genesisAddress -> ALPH: $minimalAlphInContract}(
         |    #$contractBytecode,
         |    encodedImmFields,
         |    encodedMutFields
         |  )
         |}
         |$contract
         |""".stripMargin

    deployAndCheckContractState(
      script,
      AVector.from(Seq(1, 2, 4, 6)).map(v => Val.U256(U256.unsafe(v))),
      AVector.from(Seq(0, 3, 5)).map(v => Val.U256(U256.unsafe(v)))
    )
  }

  it should "test maximum method index for CallInternal and CallExternal" in new ContractFixture {
    val maxMethodSize = 0xff + 1
    val fooMethods = (0 until maxMethodSize).map { index =>
      s"""
         |pub fn func$index() -> U256 {
         |  return $index
         |}
         |""".stripMargin
    }
    val foo =
      s"""
         |Contract Foo() {
         |  ${fooMethods.mkString("\n")}
         |}
         |""".stripMargin
    val fooId = createContract(foo)._1

    val barMethods = (0 until maxMethodSize).map { index =>
      s"""
         |pub fn func$index() -> U256 {
         |  return foo.func$index()
         |}
         |""".stripMargin
    }
    val bar =
      s"""
         |Contract Bar(foo: Foo) {
         |  ${barMethods.mkString("\n")}
         |}
         |$foo
         |""".stripMargin
    val barId = createContract(bar, AVector(Val.ByteVec(fooId.bytes)))._1

    (0 until maxMethodSize).foreach { index =>
      val script =
        s"""
           |@using(preapprovedAssets = false)
           |TxScript Main {
           |  assert!(Bar(#${barId.toHexString}).func$index() == $index, 0)
           |}
           |$bar
           |""".stripMargin
      callTxScript(script, chainIndex)
    }
  }

  it should "test constant expressions" in new ContractFixture {
    val address = Address.p2pkh(PublicKey.generate).toBase58

    def code(expr: String, value: String) =
      s"""
         |Contract Foo() {
         |  const A = 1
         |  const B = 2
         |  const C = -1i
         |  const D = 2i
         |  const E = #00
         |  const F = false
         |  const G = @$address
         |  const H = $expr
         |
         |  pub fn foo() -> () {
         |    assert!(H == $value, 0)
         |  }
         |}
         |""".stripMargin

    // format: off
    Seq(
      ("A + B", "3"), ("B - A", "1"), ("A * B", "2"), ("A / B", "0"), ("A % B", "1"),
      ("C + D", "1i"), ("C - D", "-3i"), ("C * D", "-2i"), ("C / D", "0i"), ("C % D", "-1i"),
      ("A ** B", "1"), ("C ** B", "1i"), ("A |+| B", "3"), ("A |-| B", "u256Max!()"), ("A |*| B", "2"), ("A |**| B", "1"),
      ("#01 ++ E", "#0100"), ("A << B", "4"), ("A >> B", "0"), ("A & B", "0"), ("A | B", "3"), ("A ^ B", "3"),
      ("A == B", "false"), ("A != B", "true"), ("A > B", "false"), ("A >= B", "false"), ("A < B", "true"), ("A <= B", "true"),
      ("G", s"@$address"), ("!F", "true"), ("(A < B) && (C < D)", "true"), ("(A > B) || (C > D)", "false")
    ).foreach { case (expr, value) =>
      val contractCode = code(expr, value)
      val contractId = createContract(contractCode)._1.toHexString
      testSimpleScript(
        s"""
           |@using(preapprovedAssets = false)
           |TxScript Main {
           |  Foo(#$contractId).foo()
           |}
           |$contractCode
           |""".stripMargin
      )
    }
    // format: on
  }

  trait MapFixture extends ContractFixture {
    def mapContract: String
    lazy val mapContractId = createContract(mapContract)._1
    lazy val insert =
      s"""
         |TxScript Insert {
         |  let mapContract = MapContract(#${mapContractId.toHexString})
         |  mapContract.insert{@$genesisAddress -> ALPH: 2 alph}()
         |}
         |$mapContract
         |""".stripMargin

    lazy val checkAndUpdate =
      s"""
         |TxScript CheckAndUpdate {
         |  let mapContract = MapContract(#${mapContractId.toHexString})
         |  mapContract.checkAndUpdate()
         |}
         |$mapContract
         |""".stripMargin

    lazy val remove =
      s"""
         |TxScript Remove {
         |  let mapContract = MapContract(#${mapContractId.toHexString})
         |  mapContract.remove()
         |}
         |$mapContract
         |""".stripMargin

    def mapKeyAndValue: Map[Val, (AVector[Val], AVector[Val])] = Map.empty

    def calcSubPath(key: Val, index: Int = 0) = {
      val prefix =
        ByteString.fromArrayUnsafe(s"__map__${index}__".getBytes(StandardCharsets.US_ASCII))
      prefix ++ key.toByteVec().bytes
    }

    def calcLogMessage(key: Val, prefix: String) = {
      val subPath = calcSubPath(key)
      ByteString.fromString(s"$prefix at map path: ") ++ Val.ByteVec(subPath).toDebugString()
    }

    def calcSubContractId(key: Val, index: Int = 0) = {
      val subPath = calcSubPath(key, index)
      mapContractId.subContractId(subPath, mapContractId.groupIndex)
    }

    lazy val insertAndUpdate =
      s"""
         |TxScript Main {
         |  let mapContract = MapContract(#${mapContractId.toHexString})
         |  mapContract.insert{@$genesisAddress -> ALPH: 2 alph}()
         |  mapContract.checkAndUpdate()
         |}
         |$mapContract
         |""".stripMargin

    def checkSubContractState(
        key: Val,
        immFields: AVector[Val],
        mutFields: AVector[Val],
        mapIndex: Int = 0
    ) = {
      val worldState    = blockFlow.getBestPersistedWorldState(mapContractId.groupIndex).rightValue
      val subContractId = calcSubContractId(key, mapIndex)
      val subContractState = worldState.getContractState(subContractId).rightValue
      subContractState.immFields is (immFields :+ Val.ByteVec(mapContractId.bytes))
      subContractState.mutFields is mutFields
      val contractAsset = worldState.getContractAsset(subContractState.contractOutputRef).rightValue
      contractAsset.amount is minimalAlphInContract
    }

    def subContractNotExist(key: Val, mapIndex: Int = 0) = {
      val subContractId = calcSubContractId(key, mapIndex)
      val worldState    = blockFlow.getBestPersistedWorldState(mapContractId.groupIndex).rightValue
      worldState.contractExists(subContractId).rightValue is false
    }

    def runTest() = {
      val currentCount = getCurrentCount(blockFlow, chainIndex.from, mapContractId).getOrElse(0)
      mapKeyAndValue.foreach { case (key, _) =>
        subContractNotExist(key)
      }
      val balance0 = getAlphBalance(blockFlow, genesisAddress.lockupScript)
      val block0   = callTxScript(insert)
      val balance1 = getAlphBalance(blockFlow, genesisAddress.lockupScript)
      val txFee0   = block0.nonCoinbase.head.gasFeeUnsafe
      (balance0 - txFee0 - minimalAlphInContract.mulUnsafe(mapKeyAndValue.size)) is balance1
      val insertEvent = getLogStates(blockFlow, mapContractId, currentCount).value
      insertEvent.states.length is mapKeyAndValue.size
      mapKeyAndValue.zipWithIndex.foreach { case ((key, (immFields, mutFields)), index) =>
        val logState = insertEvent.states(index)
        logState.index is debugEventIndexInt.toByte
        logState.fields is AVector[Val](Val.ByteVec(calcLogMessage(key, "insert")))
        checkSubContractState(key, immFields, mutFields)
      }
      callTxScript(checkAndUpdate)
      val balance2 = getAlphBalance(blockFlow, genesisAddress.lockupScript)
      val block1   = callTxScript(remove)
      val balance3 = getAlphBalance(blockFlow, genesisAddress.lockupScript)
      val txFee1   = block1.nonCoinbase.head.gasFeeUnsafe
      (balance2 - txFee1 + minimalAlphInContract.mulUnsafe(mapKeyAndValue.size)) is balance3
      val removeEvent = getLogStates(blockFlow, mapContractId, currentCount + 1).value
      removeEvent.states.length is mapKeyAndValue.size
      mapKeyAndValue.zipWithIndex.foreach { case ((key, _), index) =>
        val logState = removeEvent.states(index)
        logState.index is debugEventIndexInt.toByte
        logState.fields is AVector[Val](Val.ByteVec(calcLogMessage(key, "remove")))
        subContractNotExist(key)
      }

      callTxScript(insertAndUpdate)
    }
  }

  it should "test primitive type as map key" in {
    def getDefaultValue(tpe: Val.Type): (String, Val) = {
      tpe match {
        case Val.U256    => (Val.U256.default.v.toString, Val.U256.default)
        case Val.I256    => ("-1i", Val.I256(I256.unsafe(-1)))
        case Val.Bool    => (Val.Bool.default.v.toString, Val.Bool.default)
        case Val.ByteVec => ("#00", Val.ByteVec(Hex.unsafe("00")))
        case Val.Address =>
          (s"@${Val.Address.default.toBase58}", Val.Address.default)
        case _ => throw new RuntimeException("Invalid primitive type")
      }
    }

    def contractCode(address: Address.Asset, keyType: String, keyValue: String): String =
      s"""
         |Contract MapContract() {
         |  mapping[$keyType, U256] map
         |  @using(preapprovedAssets = true)
         |  pub fn insert() -> () {
         |    map.insert!(@$address, $keyValue, 1)
         |  }
         |
         |  pub fn checkAndUpdate() -> () {
         |    assert!(map.contains!($keyValue), 0)
         |    assert!(map[$keyValue] == 1, 0)
         |    map[$keyValue] = 2
         |    assert!(map[$keyValue] == 2, 0)
         |  }
         |
         |  pub fn remove() -> () {
         |    map.remove!(@$address, $keyValue)
         |  }
         |}
         |""".stripMargin

    Val.Type.types.foreach { tpe =>
      val defaultValue = getDefaultValue(tpe)
      val fixture = new MapFixture {
        def mapContract: String = contractCode(genesisAddress, tpe.toString, defaultValue._1)
        override def mapKeyAndValue: Map[Val, (AVector[Val], AVector[Val])] =
          Map(defaultValue._2 -> (AVector.empty, AVector(Val.U256(1))))
      }
      fixture.runTest()
    }
  }

  it should "test primitive type as map value" in new MapFixture {
    val mapContract =
      s"""
         |Contract MapContract() {
         |  mapping[U256, ByteVec] map
         |  @using(preapprovedAssets = true)
         |  pub fn insert() -> () {
         |    map.insert!(@$genesisAddress, 0, #00)
         |    map.insert!(@$genesisAddress, 1, #01)
         |  }
         |
         |  pub fn checkAndUpdate() -> () {
         |    assert!(map[0] == #00, 0)
         |    assert!(map[1] == #01, 0)
         |    assert!(map.contains!(0) && map.contains!(1), 0)
         |    assert!(!map.contains!(2), 0)
         |    map[0] = #02
         |    map[1] = #03
         |  }
         |
         |  pub fn remove() -> () {
         |    assert!(map[0] == #02, 0)
         |    assert!(map[1] == #03, 0)
         |    map.remove!(@$genesisAddress, 0)
         |    map.remove!(@$genesisAddress, 1)
         |  }
         |}
         |""".stripMargin

    override val mapKeyAndValue = Map(
      Val.U256(0) -> (AVector.empty, AVector(Val.ByteVec(Hex.unsafe("00")))),
      Val.U256(1) -> (AVector.empty, AVector(Val.ByteVec(Hex.unsafe("01"))))
    )
    runTest()
  }

  it should "test primitive array type as map value" in new MapFixture {
    val mapContract =
      s"""
         |Contract MapContract() {
         |  mapping[U256, [ByteVec; 2]] map
         |  @using(preapprovedAssets = true)
         |  pub fn insert() -> () {
         |    map.insert!(@$genesisAddress, 0, [#00, #01])
         |    map.insert!(@$genesisAddress, 1, [#02, #03])
         |  }
         |
         |  pub fn checkAndUpdate() -> () {
         |    assert!(map.contains!(0) && map.contains!(1), 0)
         |    assert!(!map.contains!(2), 0)
         |    assert!(map[0][0] == #00 && map[0][1] == #01, 0)
         |    assert!(map[1][0] == #02 && map[1][1] == #03, 0)
         |    let mut number = 0
         |    for (let mut i = 0; i < 2; i = i + 1) {
         |      for (let mut j = 0; j < 2; j = j + 1) {
         |        assert!(map[i][j] == u256To1Byte!(number), 0)
         |        number = number + 1
         |      }
         |    }
         |    map[0] = [#04, #05]
         |    map[1] = [#06, #07]
         |    assert!(map[0][0] == #04 && map[0][1] == #05, 0)
         |    assert!(map[1][0] == #06 && map[1][1] == #07, 0)
         |    map[0][0] = #08
         |    map[0][1] = #09
         |    map[1][0] = #10
         |    map[1][1] = #11
         |  }
         |
         |  pub fn remove() -> () {
         |    assert!(map[0][0] == #08 && map[0][1] == #09, 0)
         |    assert!(map[1][0] == #10 && map[1][1] == #11, 0)
         |    map.remove!(@$genesisAddress, 0)
         |    map.remove!(@$genesisAddress, 1)
         |  }
         |}
         |""".stripMargin

    override val mapKeyAndValue = Map(
      Val.U256(0) -> (AVector.empty, AVector("00", "01").map(s => Val.ByteVec(Hex.unsafe(s)))),
      Val.U256(1) -> (AVector.empty, AVector("02", "03").map(s => Val.ByteVec(Hex.unsafe(s))))
    )
    runTest()
  }

  it should "test struct array type as map value" in new MapFixture {
    val mapContract =
      s"""
         |struct Foo {
         |  mut a: U256,
         |  b: U256
         |}
         |Contract MapContract() {
         |  mapping[U256, [Foo; 2]] map
         |  @using(preapprovedAssets = true)
         |  pub fn insert() -> () {
         |    let foo0 = Foo{a: 0, b: 1}
         |    let foo1 = Foo{a: 2, b: 3}
         |    map.insert!(@$genesisAddress, 0, [foo0, foo1])
         |  }
         |
         |  pub fn checkAndUpdate() -> () {
         |    assert!(map.contains!(0), 0)
         |    assert!(!map.contains!(1), 0)
         |    assert!(map[0][0].a == 0 && map[0][0].b == 1, 0)
         |    assert!(map[0][1].a == 2 && map[0][1].b == 3, 0)
         |    let mut number = 0
         |    for (let mut i = 0; i < 2; i = i + 1) {
         |      assert!(map[0][i].a == number && map[0][i].b == (number + 1), 0)
         |      number = number + 2
         |    }
         |    map[0][0].a = 4
         |    map[0][1].a = 5
         |  }
         |
         |  pub fn remove() -> () {
         |    assert!(map[0][0].a == 4 && map[0][0].b == 1, 0)
         |    assert!(map[0][1].a == 5 && map[0][1].b == 3, 0)
         |    map.remove!(@$genesisAddress, 0)
         |  }
         |}
         |""".stripMargin

    val immFields: AVector[Val] = AVector(1, 3).map(v => Val.U256(U256.unsafe(v)))
    val mutFields: AVector[Val] = AVector(0, 2).map(v => Val.U256(U256.unsafe(v)))
    override val mapKeyAndValue = Map(Val.U256(0) -> (immFields, mutFields))
    runTest()
  }

  it should "test immutable struct type as map value" in new MapFixture {
    val mapContract =
      s"""
         |struct Foo {
         |  a: U256,
         |  mut b: ByteVec
         |}
         |struct Bar {
         |  mut c: I256,
         |  mut d: [Foo; 2]
         |}
         |struct Baz {
         |  mut x: Bool,
         |  mut y: [Bar; 2]
         |}
         |Contract MapContract() {
         |  mapping[U256, Baz] map
         |  @using(preapprovedAssets = true)
         |  pub fn insert() -> () {
         |    let baz = Baz{
         |      x: false,
         |      y: [
         |        Bar{c: -1i, d: [Foo{a: 1, b: #01}, Foo{a: 2, b: #02}]},
         |        Bar{c: -2i, d: [Foo{a: 3, b: #03}, Foo{a: 4, b: #04}]}
         |      ]
         |    }
         |    map.insert!(@$genesisAddress, 0, baz)
         |  }
         |
         |  pub fn checkAndUpdate() -> () {
         |    assert!(map.contains!(0), 0)
         |    assert!(!map.contains!(1), 0)
         |    f0(0)
         |    map[0].x = true
         |    map[0].y[0].c = -3i
         |    map[0].y[0].d[0].b = #05
         |    map[0].y[0].d[1].b = #06
         |    map[0].y[1].c = -4i
         |    map[0].y[1].d[0].b = #07
         |    map[0].y[1].d[1].b = #08
         |    f1(0)
         |  }
         |
         |  fn f0(key: U256) -> () {
         |    let baz = map[key]
         |    assert!(!baz.x, 0)
         |    assert!(baz.y[0].c == -1i, 0)
         |    assert!(baz.y[0].d[0].a == 1, 0)
         |    assert!(baz.y[0].d[0].b == #01, 0)
         |    assert!(baz.y[0].d[1].a == 2, 0)
         |    assert!(baz.y[0].d[1].b == #02, 0)
         |    assert!(baz.y[1].c == -2i, 0)
         |    assert!(baz.y[1].d[0].a == 3, 0)
         |    assert!(baz.y[1].d[0].b == #03, 0)
         |    assert!(baz.y[1].d[1].a == 4, 0)
         |    assert!(baz.y[1].d[1].b == #04, 0)
         |
         |    assert!(!map[key].x, 0)
         |    assert!(map[key].y[0].c == -1i, 0)
         |    assert!(map[key].y[0].d[0].a == 1, 0)
         |    assert!(map[key].y[0].d[0].b == #01, 0)
         |    assert!(map[key].y[0].d[1].a == 2, 0)
         |    assert!(map[key].y[0].d[1].b == #02, 0)
         |    assert!(map[key].y[1].c == -2i, 0)
         |    assert!(map[key].y[1].d[0].a == 3, 0)
         |    assert!(map[key].y[1].d[0].b == #03, 0)
         |    assert!(map[key].y[1].d[1].a == 4, 0)
         |    assert!(map[key].y[1].d[1].b == #04, 0)
         |  }
         |
         |  fn f1(key: U256) -> () {
         |    assert!(map[key].x, 0)
         |    assert!(map[key].y[0].c == -3i, 0)
         |    assert!(map[key].y[0].d[0].a == 1, 0)
         |    assert!(map[key].y[0].d[0].b == #05, 0)
         |    assert!(map[key].y[0].d[1].a == 2, 0)
         |    assert!(map[key].y[0].d[1].b == #06, 0)
         |    assert!(map[key].y[1].c == -4i, 0)
         |    assert!(map[key].y[1].d[0].a == 3, 0)
         |    assert!(map[key].y[1].d[0].b == #07, 0)
         |    assert!(map[key].y[1].d[1].a == 4, 0)
         |    assert!(map[key].y[1].d[1].b == #08, 0)
         |  }
         |
         |  pub fn remove() -> () {
         |    map.remove!(@$genesisAddress, 0)
         |  }
         |}
         |""".stripMargin

    val immFields: AVector[Val] = AVector(1, 2, 3, 4).map(v => Val.U256(U256.unsafe(v)))
    val mutFields: AVector[Val] = AVector(
      Val.False,
      Val.I256(I256.unsafe(-1)),
      Val.ByteVec(Hex.unsafe("01")),
      Val.ByteVec(Hex.unsafe("02")),
      Val.I256(I256.unsafe(-2)),
      Val.ByteVec(Hex.unsafe("03")),
      Val.ByteVec(Hex.unsafe("04"))
    )
    override val mapKeyAndValue = Map(Val.U256(0) -> (immFields, mutFields))
    runTest()
  }

  it should "test mutable struct type as map value" in new MapFixture {
    val mapContract =
      s"""
         |struct Foo {
         |  mut a: U256,
         |  mut b: ByteVec
         |}
         |struct Bar {
         |  mut c: I256,
         |  mut d: [Foo; 2]
         |}
         |struct Baz {
         |  mut x: Bool,
         |  mut y: [Bar; 2]
         |}
         |Contract MapContract() {
         |  mapping[U256, Baz] map
         |  @using(preapprovedAssets = true)
         |  pub fn insert() -> () {
         |    let baz = Baz{
         |      x: false,
         |      y: [
         |        Bar{c: -1i, d: [Foo{a: 1, b: #01}, Foo{a: 2, b: #02}]},
         |        Bar{c: -2i, d: [Foo{a: 3, b: #03}, Foo{a: 4, b: #04}]}
         |      ]
         |    }
         |    map.insert!(@$genesisAddress, 0, baz)
         |  }
         |
         |  pub fn checkAndUpdate() -> () {
         |    assert!(map.contains!(0), 0)
         |    assert!(!map.contains!(1), 0)
         |    f0(0)
         |    f1(0)
         |    f2(0)
         |    f3(0)
         |    f4(0)
         |    f5(0)
         |  }
         |
         |  fn f0(key: U256) -> () {
         |    assert!(!map[key].x, 0)
         |    assert!(map[key].y[0].c == -1i, 0)
         |    assert!(map[key].y[0].d[0].a == 1, 0)
         |    assert!(map[key].y[0].d[0].b == #01, 0)
         |    assert!(map[key].y[0].d[1].a == 2, 0)
         |    assert!(map[key].y[0].d[1].b == #02, 0)
         |    assert!(map[key].y[1].c == -2i, 0)
         |    assert!(map[key].y[1].d[0].a == 3, 0)
         |    assert!(map[key].y[1].d[0].b == #03, 0)
         |    assert!(map[key].y[1].d[1].a == 4, 0)
         |    assert!(map[key].y[1].d[1].b == #04, 0)
         |  }
         |
         |  fn f1(key: U256) -> () {
         |    map[key] = Baz{
         |      x: true,
         |      y: [
         |        Bar{c: -2i, d: [Foo{a: 2, b: #02}, Foo{a: 3, b: #03}]},
         |        Bar{c: -3i, d: [Foo{a: 4, b: #04}, Foo{a: 5, b: #05}]}
         |      ]
         |    }
         |    let baz = map[key]
         |    assert!(baz.x, 0)
         |    assert!(baz.y[0].c == -2i, 0)
         |    assert!(baz.y[0].d[0].a == 2, 0)
         |    assert!(baz.y[0].d[0].b == #02, 0)
         |    assert!(baz.y[0].d[1].a == 3, 0)
         |    assert!(baz.y[0].d[1].b == #03, 0)
         |    assert!(baz.y[1].c == -3i, 0)
         |    assert!(baz.y[1].d[0].a == 4, 0)
         |    assert!(baz.y[1].d[0].b == #04, 0)
         |    assert!(baz.y[1].d[1].a == 5, 0)
         |    assert!(baz.y[1].d[1].b == #05, 0)
         |  }
         |
         |  fn f2(key: U256) -> () {
         |    map[key].x = false
         |    map[key].y[0] = Bar{c: -3i, d: [Foo{a: 3, b: #03}, Foo{a: 4, b: #04}]}
         |    map[key].y[1] = Bar{c: -4i, d: [Foo{a: 5, b: #05}, Foo{a: 6, b: #06}]}
         |    let baz = map[key]
         |    assert!(!baz.x, 0)
         |    assert!(baz.y[0].c == -3i, 0)
         |    assert!(baz.y[0].d[0].a == 3, 0)
         |    assert!(baz.y[0].d[0].b == #03, 0)
         |    assert!(baz.y[0].d[1].a == 4, 0)
         |    assert!(baz.y[0].d[1].b == #04, 0)
         |    assert!(baz.y[1].c == -4i, 0)
         |    assert!(baz.y[1].d[0].a == 5, 0)
         |    assert!(baz.y[1].d[0].b == #05, 0)
         |    assert!(baz.y[1].d[1].a == 6, 0)
         |    assert!(baz.y[1].d[1].b == #06, 0)
         |  }
         |
         |  fn f3(key: U256) -> () {
         |    map[key].x = true
         |    map[key].y[0].c = -4i
         |    map[key].y[0].d = [Foo{a: 4, b: #04}, Foo{a: 5, b: #05}]
         |    map[key].y[1].c = -5i
         |    map[key].y[1].d = [Foo{a: 6, b: #06}, Foo{a: 7, b: #07}]
         |    let baz = map[key]
         |    assert!(baz.x, 0)
         |    assert!(baz.y[0].c == -4i, 0)
         |    assert!(baz.y[0].d[0].a == 4, 0)
         |    assert!(baz.y[0].d[0].b == #04, 0)
         |    assert!(baz.y[0].d[1].a == 5, 0)
         |    assert!(baz.y[0].d[1].b == #05, 0)
         |    assert!(baz.y[1].c == -5i, 0)
         |    assert!(baz.y[1].d[0].a == 6, 0)
         |    assert!(baz.y[1].d[0].b == #06, 0)
         |    assert!(baz.y[1].d[1].a == 7, 0)
         |    assert!(baz.y[1].d[1].b == #07, 0)
         |  }
         |
         |  fn f4(key: U256) -> () {
         |    map[key].x = false
         |    map[key].y[0].c = -5i
         |    map[key].y[0].d[0] = Foo{a: 5, b: #05}
         |    map[key].y[0].d[1] = Foo{a: 6, b: #06}
         |    map[key].y[1].c = -6i
         |    map[key].y[1].d[0] = Foo{a: 7, b: #07}
         |    map[key].y[1].d[1] = Foo{a: 8, b: #08}
         |    let baz = map[key]
         |    assert!(!baz.x, 0)
         |    assert!(baz.y[0].c == -5i, 0)
         |    assert!(baz.y[0].d[0].a == 5, 0)
         |    assert!(baz.y[0].d[0].b == #05, 0)
         |    assert!(baz.y[0].d[1].a == 6, 0)
         |    assert!(baz.y[0].d[1].b == #06, 0)
         |    assert!(baz.y[1].c == -6i, 0)
         |    assert!(baz.y[1].d[0].a == 7, 0)
         |    assert!(baz.y[1].d[0].b == #07, 0)
         |    assert!(baz.y[1].d[1].a == 8, 0)
         |    assert!(baz.y[1].d[1].b == #08, 0)
         |  }
         |
         |  fn f5(key: U256) -> () {
         |    map[key].x = true
         |    map[key].y[0].c = -6i
         |    map[key].y[0].d[0].a = 6
         |    map[key].y[0].d[0].b = #06
         |    map[key].y[0].d[1].a = 7
         |    map[key].y[0].d[1].b = #07
         |    map[key].y[1].c = -7i
         |    map[key].y[1].d[0].a = 8
         |    map[key].y[1].d[0].b = #08
         |    map[key].y[1].d[1].a = 9
         |    map[key].y[1].d[1].b = #09
         |    let baz = map[key]
         |    assert!(baz.x, 0)
         |    assert!(baz.y[0].c == -6i, 0)
         |    assert!(baz.y[0].d[0].a == 6, 0)
         |    assert!(baz.y[0].d[0].b == #06, 0)
         |    assert!(baz.y[0].d[1].a == 7, 0)
         |    assert!(baz.y[0].d[1].b == #07, 0)
         |    assert!(baz.y[1].c == -7i, 0)
         |    assert!(baz.y[1].d[0].a == 8, 0)
         |    assert!(baz.y[1].d[0].b == #08, 0)
         |    assert!(baz.y[1].d[1].a == 9, 0)
         |    assert!(baz.y[1].d[1].b == #09, 0)
         |  }
         |
         |  pub fn remove() -> () {
         |    map.remove!(@$genesisAddress, 0)
         |  }
         |}
         |""".stripMargin

    val immFields: AVector[Val] = AVector.empty
    val mutFields: AVector[Val] = AVector(
      Val.False,
      Val.I256(I256.unsafe(-1)),
      Val.U256(U256.unsafe(1)),
      Val.ByteVec(Hex.unsafe("01")),
      Val.U256(U256.unsafe(2)),
      Val.ByteVec(Hex.unsafe("02")),
      Val.I256(I256.unsafe(-2)),
      Val.U256(U256.unsafe(3)),
      Val.ByteVec(Hex.unsafe("03")),
      Val.U256(U256.unsafe(4)),
      Val.ByteVec(Hex.unsafe("04"))
    )
    override val mapKeyAndValue = Map(Val.U256(0) -> (immFields, mutFields))
    runTest()
  }

  it should "test multiple maps" in new MapFixture {
    val mapContract =
      s"""
         |Contract Foo() {
         |  mapping[U256, U256] map0
         |  mapping[U256, U256] map1
         |  @using(preapprovedAssets = true)
         |  pub fn insertToMap0(key: U256, value: U256) -> () {
         |    map0.insert!(@$genesisAddress, key, value)
         |  }
         |  @using(preapprovedAssets = true)
         |  pub fn insertToMap1(key: U256, value: U256) -> () {
         |    map1.insert!(@$genesisAddress, key, value)
         |  }
         |  pub fn updateMap0(key: U256, oldValue: U256, newValue: U256) -> () {
         |    assert!(map0[key] == oldValue, 0)
         |    map0[key] = newValue
         |  }
         |  pub fn updateMap1(key: U256, oldValue: U256, newValue: U256) -> () {
         |    assert!(map1[key] == oldValue, 0)
         |    map1[key] = newValue
         |  }
         |  pub fn removeFromMap0(key: U256) -> () {
         |    map0.remove!(@$genesisAddress, key)
         |  }
         |  pub fn removeFromMap1(key: U256) -> () {
         |    map1.remove!(@$genesisAddress, key)
         |  }
         |}
         |""".stripMargin

    def insertToMap(mapIndex: Int, key: Int, value: Int) = {
      val code =
        s"""
           |TxScript Main() {
           |  let foo = Foo(#${mapContractId.toHexString})
           |  foo.insertToMap$mapIndex{@$genesisAddress -> ALPH: mapEntryDeposit!()}($key, $value)
           |}
           |$mapContract
           |""".stripMargin
      callTxScript(code)
      checkSubContractState(
        Val.U256(U256.unsafe(key)),
        AVector.empty,
        AVector(Val.U256(U256.unsafe(value))),
        mapIndex
      )
    }

    def updateMap(mapIndex: Int, key: Int, oldValue: Int, newValue: Int) = {
      val code =
        s"""
           |TxScript Main() {
           |  let foo = Foo(#${mapContractId.toHexString})
           |  foo.updateMap$mapIndex($key, $oldValue, $newValue)
           |}
           |$mapContract
           |""".stripMargin
      callTxScript(code)
      checkSubContractState(
        Val.U256(U256.unsafe(key)),
        AVector.empty,
        AVector(Val.U256(U256.unsafe(newValue))),
        mapIndex
      )
    }

    def removeFromMap(mapIndex: Int, key: Int) = {
      val code =
        s"""
           |TxScript Main() {
           |  let foo = Foo(#${mapContractId.toHexString})
           |  foo.removeFromMap$mapIndex($key)
           |}
           |$mapContract
           |""".stripMargin
      callTxScript(code)
      subContractNotExist(Val.U256(U256.unsafe(key)), mapIndex)
    }

    insertToMap(0, 1, 1)
    insertToMap(1, 1, 2)
    updateMap(0, 1, 1, 3)
    updateMap(1, 1, 2, 4)
    removeFromMap(0, 1)
    removeFromMap(1, 1)
  }

  it should "check caller contract id when calling generated map contract functions" in new MapFixture {
    val mapContract =
      s"""
         |struct Bar { mut a: U256, b: U256 }
         |Contract Foo() {
         |  mapping[U256, Bar] map
         |  pub fn readB() -> () {
         |    assert!(map[0].b == 0, 0)
         |  }
         |
         |  pub fn readA() -> () {
         |    assert!(map[0].a == 0, 0)
         |  }
         |
         |  pub fn update() -> () {
         |    map[0].a = 1
         |  }
         |
         |  pub fn remove() -> () {
         |    map.remove!(@$genesisAddress, 0)
         |  }
         |
         |  @using(preapprovedAssets = true)
         |  pub fn insert() -> () {
         |    map.insert!(@$genesisAddress, 0, Bar { a: 0, b: 0 })
         |  }
         |}
         |""".stripMargin

    val insertScript =
      s"""
         |TxScript Main {
         |  let foo = Foo(#${mapContractId.toHexString})
         |  foo.insert{@$genesisAddress -> ALPH: mapEntryDeposit!()}()
         |}
         |$mapContract
         |""".stripMargin
    callTxScript(insertScript)
    val mapKey        = Val.U256(U256.Zero)
    val subContractId = calcSubContractId(mapKey)
    val invalidCallerContract = {
      val loadImmFieldInstrs = AVector[Instr[StatefulContext]](
        ConstInstr.u256(Val.U256(U256.Zero)), // the index of `Bar.b`
        ConstInstr.u256(Val.U256(U256.One)),
        ConstInstr.u256(Val.U256(U256.One)),
        BytesConst(Val.ByteVec(subContractId.bytes)),
        CallExternal(CreateMapEntry.LoadImmFieldMethodIndex)
      )
      val loadImmFieldMethod = Method(true, false, false, false, 0, 0, 0, loadImmFieldInstrs)
      val loadMutFieldInstrs = AVector[Instr[StatefulContext]](
        ConstInstr.u256(Val.U256(U256.Zero)), // the index of `Bar.a`
        ConstInstr.u256(Val.U256(U256.One)),
        ConstInstr.u256(Val.U256(U256.One)),
        BytesConst(Val.ByteVec(subContractId.bytes)),
        CallExternal(CreateMapEntry.LoadMutFieldMethodIndex)
      )
      val loadMutFieldMethod = Method(true, false, false, false, 0, 0, 0, loadMutFieldInstrs)
      val storeFieldInstrs = AVector[Instr[StatefulContext]](
        ConstInstr.u256(Val.U256(U256.One)),  // new value
        ConstInstr.u256(Val.U256(U256.Zero)), // mutable field index
        ConstInstr.u256(Val.U256(U256.Two)),
        ConstInstr.u256(Val.U256(U256.Zero)),
        BytesConst(Val.ByteVec(subContractId.bytes)),
        CallExternal(CreateMapEntry.StoreMutFieldMethodIndex)
      )
      val storeFieldMethod = Method(true, false, false, false, 0, 0, 0, storeFieldInstrs)
      val destroyInstrs = AVector[Instr[StatefulContext]](
        AddressConst(Val.Address(genesisAddress.lockupScript)),
        ConstInstr.u256(Val.U256(U256.One)),
        ConstInstr.u256(Val.U256(U256.Zero)),
        BytesConst(Val.ByteVec(subContractId.bytes)),
        CallExternal(CreateMapEntry.DestroyMethodIndex)
      )
      val destroyMethod = Method(true, false, false, false, 0, 0, 0, destroyInstrs)
      StatefulContract(
        0,
        AVector(loadImmFieldMethod, loadMutFieldMethod, storeFieldMethod, destroyMethod)
      )
    }

    val invalidCallerId = createCompiledContract(invalidCallerContract)._1
    def createCallScript(callerContractId: ContractId, methodIndex: Int) = {
      val callInstrs = AVector[Instr[StatefulContext]](
        ConstInstr.u256(Val.U256(U256.Zero)),
        ConstInstr.u256(Val.U256(U256.Zero)),
        BytesConst(Val.ByteVec(callerContractId.bytes)),
        CallExternal(methodIndex.toByte)
      )
      StatefulScript.unsafe(AVector(Method(true, true, false, false, 0, 0, 0, callInstrs)))
    }

    failCallTxScript(createCallScript(invalidCallerId, 0), AssertionFailed) // load `Bar.b`
    failCallTxScript(createCallScript(invalidCallerId, 1), AssertionFailed) // load `Bar.a`
    failCallTxScript(createCallScript(invalidCallerId, 2), AssertionFailed) // update `Bar.a`
    failCallTxScript(createCallScript(invalidCallerId, 3), AssertionFailed) // destroy map entry

    checkSubContractState(mapKey, AVector(Val.U256(U256.Zero)), AVector(Val.U256(U256.Zero)))
    callCompiledTxScript(createCallScript(mapContractId, 0))
    callCompiledTxScript(createCallScript(mapContractId, 1))
    callCompiledTxScript(createCallScript(mapContractId, 2))
    checkSubContractState(mapKey, AVector(Val.U256(U256.Zero)), AVector(Val.U256(U256.One)))
    callCompiledTxScript(createCallScript(mapContractId, 3))
    subContractNotExist(mapKey)
  }

  it should "test create contract with map entry" in new ContractFixture {
    val baz =
      s"""
         |struct Foo { mut x: U256, y: U256 }
         |Contract Baz(mut foo: Foo) {
         |  pub fn getFoo() -> Foo { return foo }
         |}
         |""".stripMargin
    val bazContractCode = serialize(Compiler.compileContractFull(baz).rightValue.code)

    val bar =
      s"""
         |Contract Bar() {
         |  mapping[U256, Foo] map
         |
         |  @using(preapprovedAssets = true)
         |  pub fn createBaz() -> () {
         |    map.insert!(@$genesisAddress, 0, Foo { x: 0, y: 1 })
         |    let (encodedImmFields, encodedMutFields) = Baz.encodeFields!(map[0])
         |    let bazId = createContract!{@$genesisAddress -> ALPH: $minimalAlphInContract}(
         |      #${Hex.toHexString(bazContractCode)},
         |      encodedImmFields,
         |      encodedMutFields
         |    )
         |    let baz = Baz(bazId)
         |    let Foo { x, y } = baz.getFoo()
         |    assert!(x == 0, 0)
         |    assert!(y == 1, 0)
         |  }
         |}
         |$baz
         |""".stripMargin

    val barId = createContract(bar)._1.toHexString

    val script =
      s"""
         |TxScript Main {
         |  let bar = Bar(#$barId)
         |  bar.createBaz{@$genesisAddress -> ALPH: ${minimalAlphInContract * 2}}()
         |}
         |$bar
         |""".stripMargin

    callTxScript(script)
  }

  it should "test maximum field length for map value" in new ContractFixture {
    val maxFieldSize = 0xff
    def code(mutable: Boolean) = {
      // there is a immutable parent contract id field
      val fieldSize = if (mutable) maxFieldSize else maxFieldSize - 1
      val prefix    = if (mutable) "mut " else ""
      s"""
         |// use `Bool` to avoid the `FieldsSizeTooLarge` error
         |struct Foo { $prefix value: [Bool; $fieldSize] }
         |Contract Bar() {
         |  mapping[U256, Foo] map
         |
         |  @using(preapprovedAssets = true)
         |  pub fn test() -> () {
         |    map.insert!(
         |      @$genesisAddress,
         |      0,
         |      Foo { value: [true; ${fieldSize}] }
         |    )
         |    for (let mut i = 0; i < ${fieldSize}; i = i + 1) {
         |      assert!(map[0].value[i], 0)
         |    }
         |  }
         |}
         |""".stripMargin
    }

    def test(mutable: Boolean) = {
      val contractCode = code(mutable)
      val contractId   = createContract(contractCode)._1
      val script =
        s"""
           |TxScript Main {
           |  let bar = Bar(#${contractId.toHexString})
           |  bar.test{@$genesisAddress -> ALPH: mapEntryDeposit!()}()
           |}
           |$contractCode
           |""".stripMargin
      callTxScript(script)
    }

    test(true)
    test(false)
  }

  it should "insert/remove map entries using contract assets" in new ContractFixture {
    val foo =
      s"""
         |Contract Foo() {
         |  mapping[U256, U256] map
         |  @using(assetsInContract = true, checkExternalCaller = false)
         |  pub fn insert(key: U256, value: U256) -> () {
         |    map.insert!(selfAddress!(), key, value)
         |  }
         |
         |  @using(assetsInContract = true, checkExternalCaller = false)
         |  pub fn remove(key: U256) -> () {
         |    map.remove!(selfAddress!(), key)
         |  }
         |}
         |""".stripMargin
    val entrySize     = 4
    val initialAmount = minimalAlphInContract * entrySize
    val fooId         = createContract(foo, initialAttoAlphAmount = initialAmount)._1

    def insert(idx: Int) = {
      val script =
        s"""
           |TxScript Main {
           |  let foo = Foo(#${fooId.toHexString})
           |  foo.insert($idx, $idx)
           |}
           |$foo
           |""".stripMargin
      callTxScript(script)
    }

    def remove(key: Int) = {
      val script =
        s"""
           |TxScript Main {
           |  let foo = Foo(#${fooId.toHexString})
           |  foo.remove($key)
           |}
           |$foo
           |""".stripMargin
      callTxScript(script)
    }

    (0 until entrySize - 1).foreach { idx =>
      insert(idx)
      getContractAsset(fooId).amount is (initialAmount - minimalAlphInContract * (idx + 1))
    }
    intercept[AssertionError](insert(entrySize - 1)).getMessage is
      s"Right(TxScriptExeFailed(${EmptyContractAsset(Address.contract(fooId))}))"

    (0 until entrySize - 1).foreach { idx =>
      remove(idx)
      getContractAsset(fooId).amount is minimalAlphInContract * (idx + 2)
    }
    getContractAsset(fooId).amount is initialAmount
  }

  behavior of "Reentrancy protection"

  trait ReentrancyFixture extends ContractFixture {
    def useMethodSelector: Boolean = true
    lazy val foo =
      s"""
         |Contract Foo() implements IFoo {
         |  @using(assetsInContract = true)
         |  pub fn withdraw0(target: Address) -> () {
         |    transferTokenFromSelf!(target, ALPH, 1 alph)
         |  }
         |  @using(assetsInContract = true)
         |  pub fn withdraw1(target: Address) -> () {
         |    transferTokenFromSelf!(target, ALPH, 1 alph)
         |  }
         |  @using(assetsInContract = true)
         |  pub fn withdraw2(target: Address) -> () {
         |    transferTokenFromSelf!(target, ALPH, 1 alph)
         |    withdraw1(target)
         |  }
         |}
         |@using(methodSelector = ${useMethodSelector})
         |Interface IFoo {
         |  @using(assetsInContract = true)
         |  pub fn withdraw0(target: Address) -> ()
         |  @using(assetsInContract = true)
         |  pub fn withdraw1(target: Address) -> ()
         |  @using(assetsInContract = true)
         |  pub fn withdraw2(target: Address) -> ()
         |}
         |""".stripMargin

    lazy val fooId = createContract(foo, initialAttoAlphAmount = ALPH.alph(10))._1

    def script(statements: String) =
      s"""
         |TxScript Main {
         |  let foo = Foo(#${fooId.toHexString})
         |  $statements
         |}
         |$foo
         |""".stripMargin
  }

  it should "call multiple asset functions in the same contract: Rhone" in new ReentrancyFixture {
    networkConfig.getHardFork(TimeStamp.now()) is HardFork.Rhone
    callTxScript(script(s"""
                           |  foo.withdraw0(callerAddress!())
                           |  foo.withdraw2(callerAddress!())
                           |""".stripMargin))
    getContractAsset(fooId).amount is ALPH.alph(10 - 3)

    failCallTxScript(
      script(s"""
                |  foo.withdraw0(callerAddress!())
                |  foo.withdraw0(callerAddress!())
                |""".stripMargin),
      FunctionReentrancy(fooId, 0)
    )

    failCallTxScript(
      script(s"""
                |  foo.withdraw2(callerAddress!())
                |  foo.withdraw2(callerAddress!())
                |""".stripMargin),
      FunctionReentrancy(fooId, 2)
    )
  }

  it should "not call multiple asset functions in the same contract: Leman" in new ReentrancyFixture {
    override def useMethodSelector: Boolean = false
    override val configValues: Map[String, Any] =
      Map(("alephium.network.rhone-hard-fork-timestamp", TimeStamp.Max.millis))
    networkConfig.getHardFork(TimeStamp.now()) is HardFork.Leman
    failCallTxScript(
      script(s"""
                |  foo.withdraw0(callerAddress!())
                |  foo.withdraw2(callerAddress!())
                |""".stripMargin),
      ContractAssetAlreadyInUsing
    )

    failCallTxScript(
      script(s"""
                |  foo.withdraw0(callerAddress!())
                |  foo.withdraw0(callerAddress!())
                |""".stripMargin),
      ContractAssetAlreadyInUsing
    )

    failCallTxScript(
      script(s"""
                |  foo.withdraw2(callerAddress!())
                |  foo.withdraw2(callerAddress!())
                |""".stripMargin),
      ContractAssetAlreadyInUsing
    )
  }

  behavior of "Pay to contract only"

  trait PayToContractOnlyFixture extends ContractFixture {
    val foo =
      s"""
         |Contract Foo() {
         |  @using(preapprovedAssets = true, payToContractOnly = true)
         |  pub fn deposit(sender: Address) -> () {
         |    transferTokenToSelf!(sender, ALPH, 10 alph)
         |  }
         |  @using(preapprovedAssets = true, payToContractOnly = true)
         |  pub fn depositN(sender: Address, n: U256) -> () {
         |    transferTokenToSelf!(sender, ALPH, 10 alph)
         |    if (n > 0) {
         |      depositN{sender -> ALPH: 10 alph * n}(sender, n - 1)
         |    }
         |  }
         |  @using(preapprovedAssets = true, assetsInContract = true)
         |  pub fn both(sender: Address, target: Address) -> () {
         |    transferTokenFromSelf!(target, ALPH, 1 alph)
         |    depositN{sender -> ALPH: 10 alph * 6}(target, 5)
         |  }
         |}
         |""".stripMargin

    lazy val fooId = createContract(foo, initialAttoAlphAmount = ALPH.alph(100))._1

    lazy val script =
      s"""
         |TxScript Main {
         |  let foo = Foo(#${fooId.toHexString})
         |  let caller = callerAddress!()
         |  foo.deposit{caller -> ALPH: 10 alph}(caller)
         |  foo.deposit{caller -> ALPH: 10 alph}(caller)
         |  foo.both{caller -> ALPH: 10 alph * 6}(caller, caller)
         |}
         |$foo
         |""".stripMargin
  }

  it should "call the same deposit function multiple times in the same contract: Rhone" in new PayToContractOnlyFixture {
    networkConfig.getHardFork(TimeStamp.now()) is HardFork.Rhone

    getContractAsset(fooId).amount is ALPH.alph(100)
    callTxScript(script)
    getContractAsset(fooId).amount is ALPH.alph(100 + 20 + 10 * 6 - 1)
  }

  it should "not call the same deposit function multiple times in the same contract: Leman" in new PayToContractOnlyFixture {
    override val configValues: Map[String, Any] =
      Map(("alephium.network.rhone-hard-fork-timestamp", TimeStamp.Max.millis))
    networkConfig.getHardFork(TimeStamp.now()) is HardFork.Leman

    intercept[AssertionError](callTxScript(script)).getMessage is
      s"Right(TxScriptExeFailed($InvalidMethodModifierBeforeRhone))"
  }

  it should "test multiple inheritance" in new ContractFixture {
    {
      info("use contract as interface (case 1)")
      val foo =
        s"""
           |Contract Foo() {
           |  pub fn f0() -> U256 { return 0 }
           |  pub fn f1() -> U256 { return 1 }
           |}
           |""".stripMargin

      val fooId = createContract(foo)._1.toHexString
      def script(useMethodSelector: String) =
        s"""
           |@using(preapprovedAssets = false)
           |TxScript Main {
           |  let foo = IFoo(#$fooId)
           |  assert!(foo.f0() == 0, 0)
           |  assert!(foo.f1() == 1, 0)
           |}
           |@using(methodSelector = $useMethodSelector)
           |Interface IFoo {
           |  pub fn f0() -> U256
           |  pub fn f1() -> U256
           |}
           |""".stripMargin

      testSimpleScript(script("false"))
      testSimpleScript(script("true"))
    }

    {
      info("use contract as interface (case 2)")
      val code =
        s"""
           |Contract Foo() {
           |  pub fn f0() -> U256 { return 0 }
           |  pub fn f1() -> U256 { return 1 }
           |  pub fn f2() -> U256 { return 2 }
           |}
           |""".stripMargin

      val contractId = createContract(code)._1.toHexString
      testSimpleScript(
        s"""
           |@using(preapprovedAssets = false)
           |TxScript Main {
           |  assert!(IFoo0(#$contractId).f1() == 1, 0)
           |  assert!(IFoo0(#$contractId).f2() == 2, 0)
           |  assert!(IFoo1(#$contractId).f1() == 1, 0)
           |  assert!(IFoo1(#$contractId).f2() == 2, 0)
           |}
           |@using(methodSelector = true)
           |Interface IFoo0 {
           |  pub fn f1() -> U256
           |  pub fn f2() -> U256
           |}
           |@using(methodSelector = true)
           |Interface IFoo1 {
           |  pub fn f2() -> U256
           |  pub fn f1() -> U256
           |}
           |""".stripMargin
      )
    }

    {
      info("inherit from both interfaces that use and not use method selector")
      val code: String =
        s"""
           |Contract Impl() implements Foo, Bar {
           |  pub fn bar() -> U256 { return 0 }
           |  pub fn foo() -> U256 { return 1 }
           |}
           |@using(methodSelector = false)
           |Interface Foo {
           |  pub fn foo() -> U256
           |}
           |@using(methodSelector = true)
           |Interface Bar {
           |  pub fn bar() -> U256
           |}
           |""".stripMargin

      val contractId = createContract(code)._1.toHexString
      testSimpleScript(
        s"""
           |@using(preapprovedAssets = false)
           |TxScript Main {
           |  let impl = Impl(#$contractId)
           |  assert!(impl.foo() == 1, 0)
           |  assert!(impl.bar() == 0, 0)
           |}
           |$code
           |""".stripMargin
      )

      testSimpleScript(
        s"""
           |@using(preapprovedAssets = false)
           |TxScript Main {
           |  assert!(Foo(#$contractId).foo() == 1, 0)
           |  assert!(Bar(#$contractId).bar() == 0, 0)
           |}
           |$code
           |""".stripMargin
      )
    }

    {
      info("inherit from multiple interfaces")
      val code: String =
        s"""
           |Contract Impl() implements Foo, Bar {
           |  pub fn baz() -> U256 { return 0 }
           |  pub fn foo() -> U256 { return 1 }
           |  pub fn bar() -> U256 { return 2 }
           |}
           |@using(methodSelector = true)
           |Interface Foo {
           |  pub fn foo() -> U256
           |}
           |@using(methodSelector = true)
           |Interface Bar {
           |  pub fn bar() -> U256
           |}
           |""".stripMargin

      val contractId = createContract(code)._1.toHexString
      testSimpleScript(
        s"""
           |@using(preapprovedAssets = false)
           |TxScript Main {
           |  let impl = Impl(#$contractId)
           |  assert!(impl.foo() == 1, 0)
           |  assert!(impl.bar() == 2, 0)
           |  assert!(impl.baz() == 0, 0)
           |}
           |$code
           |""".stripMargin
      )

      testSimpleScript(
        s"""
           |@using(preapprovedAssets = false)
           |TxScript Main {
           |  assert!(Foo(#$contractId).foo() == 1, 0)
           |  assert!(Bar(#$contractId).bar() == 2, 0)
           |  assert!(Impl(#$contractId).baz() == 0, 0)
           |}
           |$code
           |""".stripMargin
      )
    }

    {
      info("interface use method selector inherit from an interface not use method selector")
      val code: String =
        s"""
           |Contract Impl() implements Bar {
           |  pub fn func0() -> U256 { return 0 }
           |  pub fn func1() -> U256 { return 1 }
           |  pub fn func2() -> U256 { return 2 }
           |  pub fn func3() -> U256 { return 3 }
           |}
           |@using(methodSelector = false)
           |Interface Foo {
           |  pub fn func0() -> U256
           |  pub fn func1() -> U256
           |}
           |@using(methodSelector = true)
           |Interface Bar extends Foo {
           |  pub fn func2() -> U256
           |  pub fn func3() -> U256
           |}
           |""".stripMargin

      val contractId = createContract(code)._1.toHexString

      testSimpleScript(
        s"""
           |@using(preapprovedAssets = false)
           |TxScript Main {
           |  assert!(Foo(#$contractId).func0() == 0, 0)
           |  assert!(Foo(#$contractId).func1() == 1, 0)
           |  assert!(Bar(#$contractId).func0() == 0, 0)
           |  assert!(Bar(#$contractId).func1() == 1, 0)
           |  assert!(Bar(#$contractId).func2() == 2, 0)
           |  assert!(Bar(#$contractId).func3() == 3, 0)
           |}
           |$code
           |""".stripMargin
      )
    }

    {
      info("diamond shaped parent interfaces")
      val code: String =
        s"""
           |Contract Impl() extends FooBarContract() implements FooBaz {
           |  pub fn baz() -> U256 {
           |     return 2
           |  }
           |}
           |@using(methodSelector = true)
           |Interface Foo {
           |  pub fn foo() -> U256
           |}
           |@using(methodSelector = true)
           |Interface FooBar extends Foo {
           |  pub fn bar() -> U256
           |}
           |@using(methodSelector = true)
           |Interface FooBaz extends Foo {
           |  pub fn baz() -> U256
           |}
           |
           |Abstract Contract FooBarContract() implements FooBar {
           |   pub fn foo() -> U256 {
           |      return 0
           |   }
           |   pub fn bar() -> U256 {
           |      return 1
           |   }
           |}
           |""".stripMargin

      val contractId = createContract(code)._1.toHexString
      testSimpleScript(
        s"""
           |@using(preapprovedAssets = false)
           |TxScript Main {
           |  let impl = Impl(#$contractId)
           |  assert!(impl.foo() == 0, 0)
           |  assert!(impl.bar() == 1, 0)
           |  assert!(impl.baz() == 2, 0)
           |}
           |$code
           |""".stripMargin
      )

      testSimpleScript(
        s"""
           |@using(preapprovedAssets = false)
           |TxScript Main {
           |  assert!(Foo(#$contractId).foo() == 0, 0)
           |  assert!(FooBar(#$contractId).bar() == 1, 0)
           |  assert!(FooBaz(#$contractId).baz() == 2, 0)
           |}
           |$code
           |""".stripMargin
      )
    }
  }

  it should "use pre-output for transfer tx" in new ContractFixture {
    val (privateKey, publicKey) = chainIndex.from.generateKey
    val lockupScript            = LockupScript.p2pkh(publicKey)
    keyManager.addOne(lockupScript -> privateKey)

    val genesisKey = genesisKeys(chainIndex.from.value)._1
    val block0     = transfer(blockFlow, genesisKey, publicKey, ALPH.alph(10))
    addAndCheck(blockFlow, block0)

    def buildCreateContractTx(input: String, outputAmount: U256) = {
      val unlockScript = UnlockScript.p2pkh(publicKey)
      val contract     = Compiler.compileContract(input).rightValue
      val txScript =
        contractCreation(
          contract,
          AVector.empty,
          AVector.empty,
          lockupScript,
          minimalAlphInContract,
          None
        )
      val balances = blockFlow.getUsableUtxos(lockupScript, defaultUtxoLimit).rightValue
      val inputs   = balances.map(_.ref).map(TxInput(_, unlockScript))
      val outputs = AVector(
        AssetOutput(outputAmount, lockupScript, TimeStamp.zero, AVector.empty, ByteString.empty)
      )
      val unsignedTx = UnsignedTransaction(Some(txScript), inputs, outputs).copy(gasAmount = 200000)
      TransactionTemplate.from(unsignedTx, privateKey)
    }

    val foo =
      s"""
         |Contract Foo() {
         |  pub fn foo() -> () {}
         |}
         |""".stripMargin

    val tx0 = buildCreateContractTx(foo, ALPH.alph(5))
    val now = TimeStamp.now()
    blockFlow.grandPool.add(chainIndex, tx0, now)

    val tx1 = transferTx(blockFlow, chainIndex, lockupScript, ALPH.oneAlph, None).toTemplate
    tx1.unsigned.inputs.length is 1
    tx1.unsigned.inputs.head.outputRef is tx0.fixedOutputRefs.head
    blockFlow.grandPool.add(chainIndex, tx1, now.plusMillisUnsafe(1))

    val block1 = mineFromMemPool(blockFlow, chainIndex)
    block1.nonCoinbase.map(_.toTemplate) is AVector(tx0, tx1)
    addAndCheck(blockFlow, block1)

    val fooId         = ContractId.from(tx0.id, 1, chainIndex.from)
    val worldState    = blockFlow.getBestPersistedWorldState(chainIndex.from).rightValue
    val contractAsset = worldState.getContractAsset(fooId).rightValue
    contractAsset.amount is minimalAlphInContract

    val receiver = tx1.unsigned.fixedOutputs.head.lockupScript
    getAlphBalance(blockFlow, receiver) is ALPH.oneAlph.subUnsafe(nonCoinbaseMinGasFee)
  }

  trait SubContractIndexesFixture extends ContractFixture {
    def subcontractIndexEnabled: Boolean
    override val configValues: Map[String, Any] = Map(
      "alephium.node.indexes.subcontract-index"   -> s"$subcontractIndexEnabled",
      "alephium.node.indexes.tx-output-ref-index" -> "false"
    )

    val subContractRaw: String =
      s"""
         |Contract SubContract() {
         |  pub fn call() -> () {}
         |}
         |""".stripMargin

    val subContractTemplateId = createContract(subContractRaw)._1.toHexString

    val parentContractRaw: String =
      s"""
         |Contract ParentContract() {
         |  @using(preapprovedAssets = true)
         |  pub fn createSingleSubContract(index: U256) -> () {
         |    copyCreateSubContract!{callerAddress!() -> ALPH: 1 alph}(toByteVec!(index), #$subContractTemplateId, #00, #00)
         |  }
         |  @using(preapprovedAssets = true)
         |  pub fn createMultipleSubContracts(index1: U256, index2: U256, index3: U256) -> () {
         |    copyCreateSubContract!{callerAddress!() -> ALPH: 1 alph}(toByteVec!(index1), #$subContractTemplateId, #00, #00)
         |    copyCreateSubContract!{callerAddress!() -> ALPH: 1 alph}(toByteVec!(index2), #$subContractTemplateId, #00, #00)
         |    copyCreateSubContract!{callerAddress!() -> ALPH: 1 alph}(toByteVec!(index3), #$subContractTemplateId, #00, #00)
         |  }
         |}
         |""".stripMargin

    val parentContractId = createContract(parentContractRaw)._1

    def getSubContractId(index: Int): ContractId = {
      parentContractId.subContractId(ByteString.fromInts(index), chainIndex.from)
    }

    def createSingleSubContract(index: Int): ContractId = {
      callTxScript(
        s"""
           |TxScript Main {
           |  ParentContract(#${parentContractId.toHexString}).createSingleSubContract{@$genesisAddress -> ALPH: 1 alph}($index)
           |}
           |$parentContractRaw
           |""".stripMargin
      )

      getSubContractId(index)
    }

    def createMultipleSubContracts(
        index1: Int,
        index2: Int,
        index3: Int
    ): ArrayBuffer[ContractId] = {
      callTxScript(
        s"""
           |TxScript Main {
           |  ParentContract(#${parentContractId.toHexString}).createMultipleSubContracts{@$genesisAddress -> ALPH: 3 alph}($index1, $index2, $index3)
           |}
           |$parentContractRaw
           |""".stripMargin
      )

      ArrayBuffer(getSubContractId(index1), getSubContractId(index2), getSubContractId(index3))
    }
  }

  it should "not create subcontract indexes when it is disabled" in new SubContractIndexesFixture {
    override def subcontractIndexEnabled: Boolean = false

    val subContractId = createSingleSubContract(1)

    def verifyError[T](result: IOResult[T]) = {
      result.leftValue.reason.getMessage is "Please set `alephium.node.indexes.subcontract-index = true` to query parent contract or subcontracts"
    }

    verifyError(blockFlow.getParentContractId(subContractId))
    verifyError(blockFlow.getSubContractsCurrentCount(parentContractId))
    verifyError(blockFlow.getSubContractIds(parentContractId, 0, 1))
  }

  it should "create subcontract indexes when it is enabled" in new SubContractIndexesFixture {
    override def subcontractIndexEnabled: Boolean = true

    val subContracts = ArrayBuffer.empty[ContractId]

    val subContractId1 = createSingleSubContract(1)
    subContracts += subContractId1
    blockFlow.getParentContractId(subContractId1) isE Some(parentContractId)
    blockFlow.getSubContractsCurrentCount(parentContractId) isE Some(1)
    blockFlow.getSubContractIds(parentContractId, 0, 1) isE (1, AVector.from(subContracts))

    val subContracts234 = createMultipleSubContracts(2, 3, 4)
    subContracts ++= subContracts234
    subContracts234.foreach { blockFlow.getParentContractId(_) isE Some(parentContractId) }
    blockFlow.getSubContractsCurrentCount(parentContractId) isE Some(2)
    blockFlow.getSubContractIds(parentContractId, 0, 2) isE (2, AVector.from(subContracts))

    val subContractId5 = createSingleSubContract(5)
    subContracts += subContractId5
    blockFlow.getParentContractId(subContractId5) isE Some(parentContractId)
    blockFlow.getSubContractsCurrentCount(parentContractId) isE Some(3)
    blockFlow.getSubContractIds(parentContractId, 0, 3) isE (3, AVector.from(subContracts))

    val subContracts678 = createMultipleSubContracts(6, 7, 8)
    subContracts ++= subContracts678
    subContracts678.foreach { blockFlow.getParentContractId(_) isE Some(parentContractId) }
    blockFlow.getSubContractsCurrentCount(parentContractId) isE Some(4)
    blockFlow.getSubContractIds(parentContractId, 0, 4) isE (4, AVector.from(subContracts))
    blockFlow.getSubContractIds(parentContractId, 0, 5) isE (4, AVector.from(subContracts))
    blockFlow.getSubContractIds(parentContractId, 2, 5) isE (4, AVector.from(
      subContractId5 +: subContracts678
    ))
    blockFlow.getSubContractIds(parentContractId, 3, 10) isE (4, AVector.from(subContracts678))
    blockFlow.getSubContractIds(parentContractId, 4, 10) isE (4, AVector.empty)
    blockFlow.getSubContractIds(parentContractId, 100, 110) isE (100, AVector.empty)
  }

  // Inactive instrs check will be enabled in future upgrades
  ignore should "check inactive instrs when creating contract" in new ContractFixture {
    override val configValues: Map[String, Any] =
      Map(("alephium.network.rhone-hard-fork-timestamp", TimeStamp.Max.millis))
    networkConfig.getHardFork(TimeStamp.now()) is HardFork.Leman

    val code =
      s"""
         |Contract Foo() implements IFoo {
         |  pub fn foo() -> () {
         |    let _ = groupOfAddress!(@$genesisAddress)
         |  }
         |}
         |@using(methodSelector = false)
         |Interface IFoo {
         |  pub fn foo() -> ()
         |}
         |""".stripMargin

    intercept[AssertionError](createContract(code)).getMessage is
      "Right(TxScriptExeFailed(InactiveInstr(GroupOfAddress)))"
  }

  it should "test chained contract calls" in new ContractFixture {
    val foo =
      s"""
         |Contract Foo(mut value: U256) {
         |  pub fn set(newValue: U256) -> () {
         |    value = newValue
         |  }
         |  pub fn get() -> U256 {
         |    return value
         |  }
         |}
         |""".stripMargin
    val fooId = createContract(foo, initialMutState = AVector(Val.U256(U256.Zero)))._1

    val bar =
      s"""
         |Contract Bar(foo: Foo) {
         |  pub fn getFoo() -> Foo {
         |    return foo
         |  }
         |}
         |$foo
         |""".stripMargin
    val barId = createContract(bar, AVector(Val.ByteVec(fooId.bytes)))._1

    val baz =
      s"""
         |Contract Baz(qux: Qux) {
         |  pub fn getQux() -> Qux {
         |    return qux
         |  }
         |  fn getBar() -> Bar {
         |    return qux.bar
         |  }
         |}
         |struct Qux {
         |  array: [Bar; 2],
         |  bar: Bar
         |}
         |$bar
         |""".stripMargin
    val bazId = createContract(baz, AVector.fill(3)(Val.ByteVec(barId.bytes)))._1

    val script =
      s"""
         |@using(preapprovedAssets = false)
         |TxScript Main {
         |  let baz = Baz(#${bazId.toHexString})
         |  assert!(baz.getQux().array[0].getFoo().get() == 0, 0)
         |  assert!(baz.getQux().array[1].getFoo().get() == 0, 0)
         |  assert!(baz.getQux().bar.getFoo().get() == 0, 0)
         |
         |  baz.getQux().bar.getFoo().set(1)
         |  assert!(baz.getQux().array[0].getFoo().get() == 1, 0)
         |  assert!(baz.getQux().array[1].getFoo().get() == 1, 0)
         |  assert!(baz.getQux().bar.getFoo().get() == 1, 0)
         |}
         |$baz
         |""".stripMargin

    testSimpleScript(script)
  }

  trait CompoundAssignmentFixture extends ContractFixture {
    def verify(contract: String) = {
      val contractId = createContract(contract)._1
      testSimpleScript(
        s"""
           |@using(preapprovedAssets = false)
           |TxScript Main {
           |  TestContract(#${contractId.toHexString}).compoundAssign()
           |}
           |
           |$contract
           |""".stripMargin
      )
    }

    def getValueType(value: String): String = {
      value.last match {
        case 'u' => "U256"
        case 'i' => "I256"
        case _   => fail(s"Invalid value type: $value")
      }
    }

    def verifySimpleNumber(
        op: String,
        initValue: String,
        operationValue: String,
        assertValue: String
    ) = {
      def code(mut: Boolean) = {
        val mutKeyword = if (mut) "mut" else ""
        s"""
           |Contract TestContract() {
           |  @using(updateFields = true)
           |  pub fn compoundAssign() -> () {
           |    let $mutKeyword x = $initValue
           |    x $op $operationValue
           |    assert!(x == $assertValue, 0)
           |  }
           |}
           |""".stripMargin
      }
      verify(code(true))
      intercept[AssertionError] {
        verify(code(false))
      }.getCause.getMessage is "Cannot assign to immutable variable x."
    }

    def verifyArray(
        op: String,
        initValue: String,
        operationValue: String,
        assertValue: String
    ) = {
      def code(mut: Boolean) = {
        val mutKeyword = if (mut) "mut" else ""
        s"""
           |Contract TestContract() {
           |  @using(updateFields = true)
           |  pub fn compoundAssign() -> () {
           |    let $mutKeyword x = [$initValue; 2]
           |    x[0] $op $operationValue
           |    assert!(x[0] == $assertValue, 0)
           |  }
           |}
           |""".stripMargin
      }
      verify(code(true))
      intercept[AssertionError] {
        verify(code(false))
      }.getCause.getMessage is "Cannot assign to immutable variable x."
    }

    def verifySimpleStruct(
        op: String,
        initValue: String,
        operationValue: String,
        assertValue: String
    ) = {
      val valueType = getValueType(initValue)
      def code(mut: Boolean) = {
        val mutKeyword = if (mut) "mut" else ""
        s"""
           |struct TestStruct {
           |  $mutKeyword x: $valueType,
           |  y: $valueType
           |}
           |Contract TestContract() {
           |  @using(updateFields = true)
           |  pub fn compoundAssign() -> () {
           |    let mut testStruct = TestStruct{x: $initValue, y: $initValue}
           |    testStruct.x $op $operationValue
           |    assert!(testStruct.x == $assertValue, 0)
           |  }
           |}
           |""".stripMargin
      }
      verify(code(true))
      intercept[AssertionError] {
        verify(code(false))
      }.getCause.getMessage is "Cannot assign to immutable field x in struct TestStruct."
    }

    def verifyNestedStruct(
        op: String,
        initValue: String,
        operationValue: String,
        assertValue: String
    ) = {
      val valueType = getValueType(initValue)
      def code(mut: Boolean) = {
        val mutKeyword = if (mut) "mut" else ""
        s"""
           |struct TestStruct0 {
           |  $mutKeyword x: [$valueType; 2],
           |  y: $valueType
           |}
           |struct TestStruct1 {
           |  $mutKeyword testStruct0: TestStruct0
           |}
           |Contract TestContract() {
           |  @using(updateFields = true)
           |  pub fn compoundAssign() -> () {
           |    let mut testStruct1 = TestStruct1{testStruct0: TestStruct0{x: [$initValue, $initValue], y: $initValue}}
           |    testStruct1.testStruct0.x[0] $op $operationValue
           |    assert!(testStruct1.testStruct0.x[0] == $assertValue, 0)
           |  }
           |}
           |""".stripMargin
      }
      verify(code(true))
      intercept[AssertionError] {
        verify(code(false))
      }.getCause.getMessage is "Cannot assign to immutable field testStruct0 in struct TestStruct1."
    }

    def verifyMapping(
        op: String,
        initValue: String,
        operationValue: String,
        assertValue: String
    ) = {
      val valueType = getValueType(initValue)
      val contractCode =
        s"""
           |Contract TestContract() {
           |  mapping[U256, $valueType] map
           |
           |  @using(preapprovedAssets = true)
           |  pub fn compoundAssign() -> () {
           |    map.insert!(@$genesisAddress, 0, $initValue)
           |    map[0] $op $operationValue
           |    assert!(map[0] == $assertValue, 0)
           |  }
           |}
           |""".stripMargin
      val contractId = createContract(contractCode)._1
      val scriptCode =
        s"""
           |@using(preapprovedAssets = true)
           |TxScript Main {
           |  TestContract(#${contractId.toHexString}).compoundAssign{
           |    @$genesisAddress -> ALPH: minimalContractDeposit!()
           |}()
           |}
           |
           |$contractCode
           |""".stripMargin
      val script = Compiler.compileTxScript(scriptCode).rightValue
      payableCall(blockFlow, chainIndex, script)
    }

    def verifySingleTarget(op: String, initValue: String) = {
      val valueType = getValueType(initValue)
      verify(
        s"""
           |Contract TestContract() {
           |  pub fn compoundAssign() -> () {
           |    let mut x = $initValue
           |    x $op getValues()
           |  }
           |
           |  fn getValues() -> ($valueType, $valueType) {
           |    return $initValue, $initValue
           |  }
           |}
           |""".stripMargin
      )
    }
  }

  it should "work for compound assignment" in new CompoundAssignmentFixture {
    val testCases = Seq(
      ("+=", "0u", "1u", "1u"),
      ("-=", "10u", "1u", "9u"),
      ("*=", "2u", "2u", "4u"),
      ("/=", "10u", "1u", "10u"),
      ("+=", "0i", "1i", "1i"),
      ("-=", "10i", "1i + 2i", "7i"),
      ("-=", "1i", "10i", "-9i"),
      ("*=", "2i", "2i * 3i", "12i"),
      ("/=", "10i", "1i", "10i")
    )

    testCases.foreach(verifySimpleNumber.tupled)
    testCases.foreach(verifyArray.tupled)
    testCases.foreach(verifyMapping.tupled)
    testCases.foreach(verifySimpleStruct.tupled)
    testCases.foreach(verifyNestedStruct.tupled)

    CompoundAssignmentOperator.values.foreach { op =>
      intercept[AssertionError] {
        verifySingleTarget(op.operatorName, "1u")
      }.getCause.getMessage is s"""Compound assignment "${op.operatorName}" requires single value on both sides"""
    }

    intercept[AssertionError] {
      CompoundAssignmentOperator.values.foreach { op =>
        verifySimpleNumber(op.operatorName, "1u", "1i", "1i")
      }
    }.getCause.getMessage is """Cannot assign "I256" to "U256""""
  }

  it should "work when compound assignment selectors have side effect" in new CompoundAssignmentFixture {
    val contract =
      s"""
         |Contract TestContract(
         |  mut arrayIndex: U256,
         |  mut map1Key: ByteVec,
         |  mut map2Key: U256
         |) {  // set init value to 0, #01 and 0
         |
         |  mapping[ByteVec, U256] map1
         |  mapping[U256, [U256; 2]] map2
         |
         |  @using(preapprovedAssets = true)
         |  pub fn initMaps() -> () {
         |    map1.insert!(@$genesisAddress, #01, 1)
         |    map1.insert!(@$genesisAddress, #02, 2)
         |    map2.insert!(@$genesisAddress, 0, [1, 2])
         |    map2.insert!(@$genesisAddress, 1, [3, 4])
         |  }
         |
         |  @using(updateFields = true)
         |  pub fn compoundAssign() -> () {
         |    let mut array = [0; 2]
         |    array[1] = 1
         |    assert!(arrayIndex == 0, 0)
         |    array[updateAndGetArrayIndex()] += 1
         |    assert!(array[0] == 1, 1)
         |    assert!(array[1] == 1, 2)
         |    assert!(arrayIndex == 1, 3)
         |    array[updateAndGetArrayIndex()] += 1
         |    assert!(array[0] == 1, 4)
         |    assert!(array[1] == 2, 5)
         |
         |    assert!(map1Key == #01, 6)
         |    assert!(map1[#01] == 1, 7)
         |    map1[updateAndGetMap1Key()] += 10
         |    assert!(map1[#01] == 11, 8)
         |    assert!(map1Key == #02, 9)
         |    assert!(map1[map1Key] == 2, 10)
         |    map1[map1Key] += 2
         |    assert!(map1[map1Key] == 4, 12)
         |
         |    arrayIndex = 0
         |    assert!(map2[0][0] == 1, 13)
         |    map2[updateAndGetMap2Key()][updateAndGetArrayIndex()] += 1
         |    assert!(map2[0][0] == 2, 14)
         |    assert!(arrayIndex == 1, 15)
         |    assert!(map2Key == 1, 16)
         |    assert!(map2[1][1] == 4, 17)
         |    map2[updateAndGetMap2Key()][updateAndGetArrayIndex()] += 2
         |    assert!(map2[1][1] == 6, 18)
         |  }
         |
         |  pub fn updateAndGetArrayIndex() -> U256 {
         |    let originIndex = arrayIndex
         |    arrayIndex = arrayIndex + 1
         |    return originIndex
         |  }
         |
         |  pub fn updateAndGetMap1Key() -> ByteVec {
         |    let originMapKey = map1Key
         |    map1Key = #02
         |    return originMapKey
         |  }
         |
         |  pub fn updateAndGetMap2Key() -> U256 {
         |    let originMapKey = map2Key
         |    map2Key = map2Key + 1
         |    return originMapKey
         |  }
         |}
         |""".stripMargin
    val contractId = createContract(
      contract,
      initialMutState = AVector(Val.U256(U256.Zero), Val.ByteVec(hex"01"), Val.U256(U256.Zero))
    )._1

    callTxScript(
      s"""
         |TxScript Main {
         |  TestContract(#${contractId.toHexString}).initMaps{@$genesisAddress -> ALPH: minimalContractDeposit!() * 4}()
         |}
         |$contract
         |""".stripMargin
    )

    testSimpleScript(
      s"""
         |@using(preapprovedAssets = false)
         |TxScript Main {
         |  TestContract(#${contractId.toHexString}).compoundAssign()
         |}
         |
         |$contract
         |""".stripMargin
    )
  }

  it should "report compilation error when map key and array index do not have the right type" in new CompoundAssignmentFixture {
    Compiler
      .compileContractFull(
        s"""
           |Contract TestContract() {
           |  pub fn compoundAssignArray() -> () {
           |    let mut array = [0; 2]
           |    array[arrayIndex()] += 1
           |  }
           |
           |  pub fn arrayIndex() -> ByteVec {
           |    return #01
           |  }
           |}
           |""".stripMargin
      )
      .leftValue
      .message is """Invalid array index type "ByteVec", expected "U256""""

    Compiler
      .compileContractFull(
        s"""
           |Contract TestContract() {
           |  pub fn compoundAssignArray() -> () {
           |    let mut array = [0; 2]
           |    array[arrayIndex()] += 1
           |  }
           |
           |  pub fn arrayIndex() -> (U256, ByteVec) {
           |    return 0, #01
           |  }
           |}
           |""".stripMargin
      )
      .leftValue
      .message is """Invalid array index type "List(U256, ByteVec)", expected "U256""""

    Compiler
      .compileContractFull(
        s"""
           |Contract TestContract() {
           |  mapping[ByteVec, U256] map
           |
           |  pub fn compoundAssignMap() -> () {
           |    map[mapKey()] += 1
           |  }
           |
           |  pub fn mapKey() -> U256 {
           |    return 0
           |  }
           |}
           |""".stripMargin
      )
      .leftValue
      .message is """Invalid map key type "U256", expected "ByteVec""""

    Compiler
      .compileContractFull(
        s"""
           |Contract TestContract() {
           |  mapping[ByteVec, U256] map
           |
           |  pub fn compoundAssignMap() -> () {
           |    map[mapKey()] += 1
           |  }
           |
           |  pub fn mapKey() -> (U256, ByteVec) {
           |    return 0, #01
           |  }
           |}
           |""".stripMargin
      )
      .leftValue
      .message is """Invalid map key type "List(U256, ByteVec)", expected "ByteVec""""

    Compiler
      .compileContractFull(
        s"""
           |Contract TestContract() {
           |  mapping[ByteVec, [U256; 2]] map
           |
           |  pub fn compoundAssignMapArray() -> () {
           |    map[#00][arrayIndex()] += 1
           |  }
           |
           |  pub fn arrayIndex() -> ByteVec {
           |    return #01
           |  }
           |}
           |""".stripMargin
      )
      .leftValue
      .message is """Invalid array index type "ByteVec", expected "U256""""
  }

  it should "be able to use assets in the inline function" in new ContractFixture {
    val foo =
      s"""
         |Contract Foo() {
         |  @using(preapprovedAssets = true, assetsInContract = true)
         |  @inline fn transfer() -> () {
         |    let caller = callerAddress!()
         |    assert!(caller == @$genesisAddress, 0)
         |    transferTokenToSelf!(caller, ALPH, 1 alph)
         |  }
         |
         |  @using(preapprovedAssets = true)
         |  pub fn foo() -> () {
         |    checkCaller!(callerAddress!() == @$genesisAddress, 0)
         |    transfer{callerAddress!() -> ALPH: 1 alph}()
         |  }
         |}
         |""".stripMargin

    val compiled = Compiler.compileContractFull(foo).rightValue
    compiled.warnings.isEmpty is true
    compiled.code.methods.length is 1
    val fooId = createCompiledContract(compiled.code)._1

    val script =
      s"""
         |TxScript Main {
         |  let foo = Foo(#${fooId.toHexString})
         |  foo.foo{@$genesisAddress -> ALPH: 1 alph}()
         |}
         |$foo
         |""".stripMargin
    callTxScript(script)
    val balance = getContractAsset(fooId).amount
    balance is ALPH.oneAlph.addUnsafe(minimalAlphInContract)
  }

  it should "call multiple inline functions that use contract assets" in new ContractFixture {
    val foo =
      s"""
         |Contract Foo() {
         |  @using(checkExternalCaller = false, preapprovedAssets = true)
         |  pub fn f0() -> () {
         |    f1{callerAddress!() -> ALPH: 2 alph}()
         |    f2()
         |  }
         |
         |  @using(payToContractOnly = true, preapprovedAssets = true)
         |  @inline fn f1() -> () {
         |    transferTokenToSelf!(callerAddress!(), ALPH, 2 alph)
         |  }
         |
         |  @using(assetsInContract = true)
         |  @inline fn f2() -> () {
         |    transferTokenFromSelf!(callerAddress!(), ALPH, 1 alph)
         |  }
         |}
         |""".stripMargin

    val compiled = Compiler.compileContractFull(foo).rightValue
    compiled.warnings.isEmpty is true
    compiled.code.methods.length is 1
    val initialAlphAmount = ALPH.alph(2)
    val fooId = createCompiledContract(compiled.code, initialAttoAlphAmount = initialAlphAmount)._1

    val script =
      s"""
         |TxScript Main {
         |  let foo = Foo(#${fooId.toHexString})
         |  foo.f0{@$genesisAddress -> ALPH: 2 alph}()
         |}
         |$foo
         |""".stripMargin
    callTxScript(script)
    val balance = getContractAsset(fooId).amount
    balance is initialAlphAmount.addUnsafe(ALPH.oneAlph)
  }

<<<<<<< HEAD
  it should "support assetInContract function followed by preapprovedAssets + assetInContract function" in new ContractFixture {
    val (_, publicKey) = chainIndex.from.generateKey
    val lockupScript   = LockupScript.p2pkh(publicKey)
    val address        = Address.from(lockupScript)

    val contract =
      s"""
         |Contract Foo() {
         |  @using(assetsInContract = true)
         |  pub fn payWithContract() -> () {
         |    payWithContractInner{selfAddress!() -> ALPH: 2 alph}()
         |  }
         |
         |  @using(preapprovedAssets = true, assetsInContract = true)
         |  fn payWithContractInner() -> () {
         |    transferToken!(selfAddress!(), @$address, ALPH, 2 alph)
         |  }
         |}
         |""".stripMargin

    val contractId = createContract(contract, initialAttoAlphAmount = ALPH.alph(10))._1

    var balance = getContractAsset(contractId).amount
    balance is ALPH.alph(10)

    val script =
      s"""
         |TxScript Main {
         |  let contract = Foo(#${contractId.toHexString})
         |  contract.payWithContract()
         |}
         |$contract
         |""".stripMargin

    callTxScript(script)

    balance = getContractAsset(contractId).amount
    balance is ALPH.alph(8)
    balance = getAlphBalance(blockFlow, lockupScript)
    balance is ALPH.alph(2)
=======
  it should "test if-else expressions and statements" in new ContractFixture {
    val code =
      s"""
         |@using(preapprovedAssets = false)
         |TxScript Main {
         |  assert!(simpleIfElseExpr(0) == 0, 0)
         |  assert!(simpleIfElseExpr(10) == 1, 1)
         |  assert!(simpleIfElseExpr(100) == 2, 2)
         |  assert!(ifElseStat(0) == 0, 3)
         |  assert!(ifElseStat(10) == 1, 4)
         |  assert!(ifElseStat(100) == 2, 5)
         |  assert!(complexIfElseExpr(0) == 0, 6)
         |  assert!(complexIfElseExpr(10) == 2, 7)
         |  assert!(complexIfElseExpr(100) == 4, 8)
         |
         |  fn simpleIfElseExpr(v: U256) -> U256 {
         |    return if v < 10 0 else if v < 100 1 else 2
         |  }
         |  fn complexIfElseExpr(v: U256) -> U256 {
         |    let mut res = ifElseStat(v)
         |    return if v < 10 {
         |      res += 0
         |      res
         |    } else if v < 100 {
         |      res += 1
         |      res
         |    } else {
         |      res += 2
         |      res
         |    }
         |  }
         |  fn ifElseStat(v: U256) -> U256 {
         |    let mut res = 0
         |    if v < 10 {
         |      res = 0
         |    } else if v < 100 {
         |      res = 1
         |    } else {
         |      res = 2
         |    }
         |    return res
         |  }
         |}
         |""".stripMargin
    testSimpleScript(code)
>>>>>>> 2b72eda9
  }

  private def getEvents(
      blockFlow: BlockFlow,
      contractId: ContractId,
      start: Int,
      end: Int = Int.MaxValue
  ): (Int, AVector[LogStates]) = {
    blockFlow.getEvents(contractId, start, end).rightValue
  }

  private def getCurrentCount(
      blockFlow: BlockFlow,
      groupIndex: GroupIndex,
      contractId: ContractId
  ): Option[Int] = {
    (for {
      worldState <- blockFlow.getBestPersistedWorldState(groupIndex)
      countOpt   <- worldState.nodeIndexesStorage.logStorage.logCounterState.getOpt(contractId)
    } yield countOpt).rightValue
  }
}
// scalastyle:on file.size.limit no.equal regex<|MERGE_RESOLUTION|>--- conflicted
+++ resolved
@@ -7262,7 +7262,6 @@
     balance is initialAlphAmount.addUnsafe(ALPH.oneAlph)
   }
 
-<<<<<<< HEAD
   it should "support assetInContract function followed by preapprovedAssets + assetInContract function" in new ContractFixture {
     val (_, publicKey) = chainIndex.from.generateKey
     val lockupScript   = LockupScript.p2pkh(publicKey)
@@ -7303,7 +7302,8 @@
     balance is ALPH.alph(8)
     balance = getAlphBalance(blockFlow, lockupScript)
     balance is ALPH.alph(2)
-=======
+  }
+
   it should "test if-else expressions and statements" in new ContractFixture {
     val code =
       s"""
@@ -7349,7 +7349,6 @@
          |}
          |""".stripMargin
     testSimpleScript(code)
->>>>>>> 2b72eda9
   }
 
   private def getEvents(
