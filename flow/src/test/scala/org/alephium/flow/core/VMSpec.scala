--- conflicted
+++ resolved
@@ -6439,7 +6439,6 @@
     getAlphBalance(blockFlow, receiver) is ALPH.oneAlph.subUnsafe(nonCoinbaseMinGasFee)
   }
 
-<<<<<<< HEAD
   trait SubContractIndexesFixture extends ContractFixture {
     def subcontractIndexEnabled: Boolean
     override val configValues = Map(
@@ -6548,11 +6547,8 @@
     blockFlow.getSubContractIds(parentContractId, 0, 4) isE (4, AVector.from(subContracts))
   }
 
-  it should "check inactive instrs when creating contract" in new ContractFixture {
-=======
   // Inactive instrs check will be enabled in future upgrades
   ignore should "check inactive instrs when creating contract" in new ContractFixture {
->>>>>>> b0f60958
     override val configValues =
       Map(("alephium.network.rhone-hard-fork-timestamp", TimeStamp.Max.millis))
     networkConfig.getHardFork(TimeStamp.now()) is HardFork.Leman
