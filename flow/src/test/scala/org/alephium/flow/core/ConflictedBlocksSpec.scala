// Copyright 2018 The Alephium Authors
// This file is part of the alephium project.
//
// The library is free software: you can redistribute it and/or modify
// it under the terms of the GNU Lesser General Public License as published by
// the Free Software Foundation, either version 3 of the License, or
// (at your option) any later version.
//
// The library is distributed in the hope that it will be useful,
// but WITHOUT ANY WARRANTY; without even the implied warranty of
// MERCHANTABILITY or FITNESS FOR A PARTICULAR PURPOSE. See the
// GNU Lesser General Public License for more details.
//
// You should have received a copy of the GNU Lesser General Public License
// along with the library. If not, see <http://www.gnu.org/licenses/>.

package org.alephium.flow.core

import org.scalacheck.Gen

<<<<<<< HEAD
=======
import org.alephium.crypto.Byte64
>>>>>>> 1556734f
import org.alephium.protocol.Hash
import org.alephium.protocol.config.{GroupConfigFixture, NetworkConfigFixture}
import org.alephium.protocol.model._
import org.alephium.util.{AlephiumSpec, AVector, Duration, TimeStamp}

class ConflictedBlocksSpec
    extends AlephiumSpec
    with TxInputGenerators
    with GroupConfigFixture
    with NetworkConfigFixture.Default {
  val groups   = 3
  val txInputs = Gen.listOfN(10, txInputGen).sample.get.toIndexedSeq

  trait Fixture {
    def blockGen0(txInputs: TxInput*): Block = {
      val transaction =
        Transaction.from(
          AVector.from(txInputs),
          AVector.empty[AssetOutput],
<<<<<<< HEAD
          AVector.empty[Bytes64]
=======
          AVector.empty[Byte64]
>>>>>>> 1556734f
        )
      Block.from(
        AVector.fill(groupConfig.depsNum)(BlockHash.zero),
        Hash.zero,
        AVector(transaction),
        Target.Max,
        TimeStamp.now(),
        Nonce.unsecureRandom()
      )
    }

    def blockGen1(txInputs: AVector[TxInput]*): Block = {
      val transactions = txInputs.map(inputs =>
<<<<<<< HEAD
        Transaction.from(inputs, AVector.empty[AssetOutput], AVector.empty[Bytes64])
=======
        Transaction.from(inputs, AVector.empty[AssetOutput], AVector.empty[Byte64])
>>>>>>> 1556734f
      )
      Block.from(
        AVector.fill(groupConfig.depsNum)(BlockHash.zero),
        Hash.zero,
        AVector.from(transactions),
        Target.Max,
        TimeStamp.now(),
        Nonce.unsecureRandom()
      )
    }

    val cache = ConflictedBlocks.emptyCache(0, Duration.ofMinutesUnsafe(10))
  }

  it should "add block into cache" in new Fixture {
    val block = blockGen1(AVector(txInputs(0), txInputs(1)), AVector(txInputs(2), txInputs(3)))
    cache.add(block)
    cache.isBlockCached(block) is true
    cache.isBlockCached(block.hash) is true
    cache.txCache.size is 4
    cache.conflictedBlocks.size is 0

    cache.add(block) // add the block again
    cache.isBlockCached(block) is true
    cache.isBlockCached(block.hash) is true
    cache.txCache.size is 4
    cache.conflictedBlocks.size is 0
  }

  it should "remove caches" in new Fixture {
    val block = blockGen1(AVector(txInputs(0), txInputs(1)), AVector(txInputs(2), txInputs(3)))
    cache.add(block)
    cache.remove(block)

    cache.isBlockCached(block) is false
    cache.txCache.size is 0
    cache.conflictedBlocks.size is 0
  }

  trait Fixture1 extends Fixture {
    val block0 = blockGen0(txInputs(0), txInputs(1))
    val block1 = blockGen0(txInputs(1), txInputs(2))
    val block2 = blockGen0(txInputs(2), txInputs(3))
    val blocks = AVector(block0, block1, block2)
  }

  it should "detect conflicts" in new Fixture1 {
    blocks.foreach(cache.add)
    blocks.foreach(block => cache.isBlockCached(block) is true)
    cache.txCache.size is 4
    cache.txCache(txInputs(0).outputRef).toSet is Set(block0.hash)
    cache.txCache(txInputs(1).outputRef).toSet is Set(block0.hash, block1.hash)
    cache.txCache(txInputs(2).outputRef).toSet is Set(block1.hash, block2.hash)
    cache.txCache(txInputs(3).outputRef).toSet is Set(block2.hash)

    cache.conflictedBlocks.size is 3
    cache.conflictedBlocks(block0.hash).toSet is Set(block1.hash)
    cache.conflictedBlocks(block1.hash).toSet is Set(block0.hash, block2.hash)
    cache.conflictedBlocks(block2.hash).toSet is Set(block1.hash)

    cache.isConflicted(
      block0.transactions.head,
      AVector(block0.hash, block1.hash, block2.hash)
    ) is true
    cache.isConflicted(
      block1.transactions.head,
      AVector(block0.hash, block1.hash, block2.hash)
    ) is true
    cache.isConflicted(
      block2.transactions.head,
      AVector(block0.hash, block1.hash, block2.hash)
    ) is true
    cache.isConflicted(block0.transactions.head, AVector(block0.hash)) is true
    cache.isConflicted(block0.transactions.head, AVector(block1.hash)) is true
    cache.isConflicted(block0.transactions.head, AVector(block2.hash)) is false
    cache.isConflicted(block1.transactions.head, AVector(block0.hash)) is true
    cache.isConflicted(block1.transactions.head, AVector(block1.hash)) is true
    cache.isConflicted(block1.transactions.head, AVector(block2.hash)) is true
    cache.isConflicted(block2.transactions.head, AVector(block0.hash)) is false
    cache.isConflicted(block2.transactions.head, AVector(block1.hash)) is true
    cache.isConflicted(block2.transactions.head, AVector(block2.hash)) is true
  }

  it should "add, remove blocks properly 0" in new Fixture1 {
    blocks.foreach(cache.add)
    cache.remove(block0)
    cache.isBlockCached(block0) is false
    cache.txCache.size is 3
    cache.conflictedBlocks.size is 2
    cache.remove(block1)
    cache.isBlockCached(block1) is false
    cache.txCache.size is 2
    cache.conflictedBlocks.size is 0
    cache.remove(block2)
    blocks.foreach(block => cache.isBlockCached(block) is false)
    cache.txCache.size is 0
    cache.conflictedBlocks.size is 0
  }

  it should "add, remove blocks properly 1" in new Fixture1 {
    blocks.foreach(cache.add)
    cache.remove(block1)
    cache.isBlockCached(block1) is false
    cache.txCache.size is 4
    cache.conflictedBlocks.size is 0
    cache.remove(block0)
    cache.isBlockCached(block0) is false
    cache.txCache.size is 2
    cache.conflictedBlocks.size is 0
    cache.remove(block2)
    blocks.foreach(block => cache.isBlockCached(block) is false)
    cache.txCache.size is 0
    cache.conflictedBlocks.size is 0
  }

  it should "cache nothing when keep duration is 0 and cache size is small" in new Fixture1 {
    Thread.sleep(10) // make sure blocks are old now

    val cache0 = ConflictedBlocks.emptyCache(0, Duration.ofMinutesUnsafe(0))
    blocks.foreach(cache0.add)
    blocks.foreach(block => cache0.isBlockCached(block) is true)

    val latestBlock = blocks.maxBy(_.header.timestamp)
    cache0.isConflicted((latestBlock +: blocks).map(_.hash), _ => ???)
    blocks.foreach(cache0.isBlockCached(_) is false)
  }

  it should "cache everything when keep duration is 0 but cache size is big" in new Fixture1 {
    Thread.sleep(10) // make sure blocks are old now

    val cache0 = ConflictedBlocks.emptyCache(blocks.length + 1, Duration.ofMinutesUnsafe(0))
    blocks.foreach(cache0.add)
    blocks.foreach(block => cache0.isBlockCached(block) is true)

    val latestBlock = blocks.maxBy(_.header.timestamp)
    cache0.isConflicted((latestBlock +: blocks).map(_.hash), _ => ???)
    blocks.foreach(cache0.isBlockCached(_) is true)
  }

  trait Fixture2 extends Fixture {
    val block0 = blockGen0(txInputs(0))
    val block1 = blockGen0(txInputs(0))
    val blocks = Seq(block0, block1)
  }

  it should "detect conflicts 2" in new Fixture2 {
    blocks.foreach(cache.add)
    blocks.foreach(block => cache.isBlockCached(block) is true)
    cache.txCache.size is 1
    cache.txCache(txInputs(0).outputRef).toSet is Set(block0.hash, block1.hash)
    cache.conflictedBlocks.size is 2
    cache.conflictedBlocks(block0.hash).toSet is Set(block1.hash)
    cache.conflictedBlocks(block1.hash).toSet is Set(block0.hash)

    cache.isConflicted(
      AVector(block0.hash, block1.hash),
      hash => blocks.filter(_.hash equals hash).head
    ) is true
  }
}<|MERGE_RESOLUTION|>--- conflicted
+++ resolved
@@ -18,10 +18,7 @@
 
 import org.scalacheck.Gen
 
-<<<<<<< HEAD
-=======
 import org.alephium.crypto.Byte64
->>>>>>> 1556734f
 import org.alephium.protocol.Hash
 import org.alephium.protocol.config.{GroupConfigFixture, NetworkConfigFixture}
 import org.alephium.protocol.model._
@@ -41,11 +38,7 @@
         Transaction.from(
           AVector.from(txInputs),
           AVector.empty[AssetOutput],
-<<<<<<< HEAD
-          AVector.empty[Bytes64]
-=======
           AVector.empty[Byte64]
->>>>>>> 1556734f
         )
       Block.from(
         AVector.fill(groupConfig.depsNum)(BlockHash.zero),
@@ -59,11 +52,7 @@
 
     def blockGen1(txInputs: AVector[TxInput]*): Block = {
       val transactions = txInputs.map(inputs =>
-<<<<<<< HEAD
-        Transaction.from(inputs, AVector.empty[AssetOutput], AVector.empty[Bytes64])
-=======
         Transaction.from(inputs, AVector.empty[AssetOutput], AVector.empty[Byte64])
->>>>>>> 1556734f
       )
       Block.from(
         AVector.fill(groupConfig.depsNum)(BlockHash.zero),
