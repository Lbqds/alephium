// Copyright 2018 The Alephium Authors
// This file is part of the alephium project.
//
// The library is free software: you can redistribute it and/or modify
// it under the terms of the GNU Lesser General Public License as published by
// the Free Software Foundation, either version 3 of the License, or
// (at your option) any later version.
//
// The library is distributed in the hope that it will be useful,
// but WITHOUT ANY WARRANTY; without even the implied warranty of
// MERCHANTABILITY or FITNESS FOR A PARTICULAR PURPOSE. See the
// GNU Lesser General Public License for more details.
//
// You should have received a copy of the GNU Lesser General Public License
// along with the library. If not, see <http://www.gnu.org/licenses/>.

package org.alephium.flow.core

import scala.collection.mutable.ArrayBuffer
import scala.util.Random

import org.scalatest.BeforeAndAfter
import org.scalatest.EitherValues._

import org.alephium.flow.core.BlockChain.{TxIndex, TxIndexes, TxStatus}
import org.alephium.flow.io.StoragesFixture
import org.alephium.flow.setting.AlephiumConfigFixture
import org.alephium.io.IOError
import org.alephium.protocol.{ALPH, Hash}
import org.alephium.protocol.model._
import org.alephium.util.{AlephiumSpec, AVector, Bytes, Duration, TimeStamp}

// scalastyle:off file.size.limit
class BlockChainSpec extends AlephiumSpec with BeforeAndAfter {
  trait Fixture extends AlephiumConfigFixture with NoIndexModelGeneratorsLike {
    lazy val genesis =
      Block.genesis(ChainIndex.unsafe(0, 0), AVector.empty)(brokerConfig, consensusConfigs.mainnet)
    lazy val blockGen0 = blockGenOf(AVector.fill(brokerConfig.depsNum)(genesis.hash), Hash.zero)
    lazy val chainGen  = chainGenOf(4, genesis)

    def buildBlockChain(genesisBlock: Block = genesis): BlockChain = {
      val storages = StoragesFixture.buildStorages(rootPath)
      BlockChain.createUnsafe(genesisBlock, storages, BlockChain.initializeGenesis(genesisBlock)(_))
    }

    def createBlockChain(blocks: AVector[Block]): BlockChain = {
      assume(blocks.nonEmpty)
      val chain = buildBlockChain(blocks.head)
      blocks.tail foreach { block =>
        val parentWeight = chain.getWeightUnsafe(block.parentHash)
        chain.add(block, parentWeight + block.weight).isRight is true
      }
      chain
    }

    def addBlock(chain: BlockChain, block: Block): Unit = {
      addBlocks(chain, AVector(block))
    }

    def addBlocks(chain: BlockChain, blocks: AVector[Block]): Unit = {
      blocks.foreach { block =>
        val parentWeight = chain.getWeightUnsafe(block.parentHash)
        chain.add(block, parentWeight + block.weight).isRight is true
      }
    }
  }

  it should "initialize genesis correctly" in new Fixture {
    val chain = buildBlockChain()
    chain.contains(genesis) isE true
    chain.getHeight(genesis.hash) isE ALPH.GenesisHeight
    chain.getWeight(genesis.hash) isE ALPH.GenesisWeight
    chain.containsUnsafe(genesis.hash) is true
    chain.getHeightUnsafe(genesis.hash) is ALPH.GenesisHeight
    chain.getWeightUnsafe(genesis.hash) is ALPH.GenesisWeight
    chain.getTimestamp(genesis.hash) isE ALPH.GenesisTimestamp
    chain.getTimestampUnsafe(genesis.hash) is ALPH.GenesisTimestamp
  }

  it should "validate block height" in new Fixture {
    val chain              = buildBlockChain()
    val maxForkDepth       = 5
    val deepForkedBlock    = chainGenOf(1, genesis).sample.get.head
    val mainChainPart1     = chainGenOf(4, genesis).sample.get
    val validBlock         = chainGenOf(1, mainChainPart1.last).sample.get.head
    val blockWithoutParent = chainGenOf(1, validBlock).sample.get.head
    val mainChainPart2     = chainGenOf(4, mainChainPart1.last).sample.get

    addBlocks(chain, mainChainPart1)
    chain.maxHeightUnsafe is 4
    chain.validateBlockHeight(deepForkedBlock, maxForkDepth) isE true
    addBlocks(chain, mainChainPart2)
    chain.maxHeightUnsafe is 8
    chain.validateBlockHeight(deepForkedBlock, maxForkDepth) isE false
    chain.validateBlockHeight(validBlock, maxForkDepth) isE true
    chain.contains(validBlock) isE false
    chain
      .validateBlockHeight(blockWithoutParent, maxForkDepth)
      .leftValue is a[IOError.KeyNotFound]
  }

  it should "add block correctly" in new Fixture {
    val block = blockGen0.sample.get
    val chain = buildBlockChain()
    chain.numHashes is 1
    val blocksSize1 = chain.numHashes
    addBlock(chain, block)
    val blocksSize2 = chain.numHashes
    blocksSize1 + 1 is blocksSize2

    chain.getHeightUnsafe(block.hash) is (ALPH.GenesisHeight + 1)
    chain.getHeight(block.hash) isE (ALPH.GenesisHeight + 1)
    chain.getTimestamp(block.hash) isE block.timestamp
    chain.getTimestampUnsafe(block.hash) is block.timestamp

    val diff = chain.calHashDiff(block.hash, genesis.hash).rightValue
    diff.toAdd is AVector(block.hash)
    diff.toRemove.isEmpty is true
  }

  it should "persiste txs" in new Fixture {
    val chain = buildBlockChain()
    forAll(blockGen0) { block0 =>
      chain.add(block0, Weight(1)).isRight is true
      block0.transactions.foreachWithIndex { case (tx, index) =>
        val txIndex = TxIndex(block0.hash, index)
        if (brokerConfig.contains(block0.chainIndex.from)) {
          chain.txStorage.get(tx.id) isE TxIndexes(AVector(txIndex))
        } else {
          chain.txStorage.exists(tx.id) isE false
        }
      }
      val block1 = block0.copy(header = block0.header.copy(nonce = Nonce.secureRandom()))
      chain.add(block1, Weight(1)).isRight is true
      block1.transactions.foreachWithIndex { case (tx, index) =>
        val txIndex0 = TxIndex(block0.hash, index)
        val txIndex1 = TxIndex(block1.hash, index)
        (
          brokerConfig.contains(block0.chainIndex.from),
          brokerConfig.contains(block1.chainIndex.from)
        ) match {
          case (true, true) =>
            chain.txStorage.get(tx.id) isE TxIndexes(AVector(txIndex0, txIndex1))
          case (true, false) =>
            chain.txStorage.get(tx.id) isE TxIndexes(AVector(txIndex0))
          case (false, true) =>
            chain.txStorage.get(tx.id) isE TxIndexes(AVector(txIndex1))
          case (false, false) =>
            chain.txStorage.exists(tx.id) isE false
        }
      }
    }
  }

  it should "return correct tx status for forks 0" in new Fixture {
    override val configValues = Map(("alephium.broker.broker-num", 1))

    val shortChain = chainGenOf(2, genesis).sample.get
    val longChain  = chainGenOf(4, genesis).sample.get
    val chain      = buildBlockChain()

    shortChain.foreach { block =>
      block.transactions.foreach { tx => chain.getTxStatus(tx.id) isE None }
      block.transactions.foreach { tx => chain.getTransaction(tx.id) isE None }
    }
    longChain.foreach { block =>
      block.transactions.foreach { tx => chain.getTxStatus(tx.id) isE None }
      block.transactions.foreach { tx => chain.getTransaction(tx.id) isE None }
    }

    addBlocks(chain, shortChain)
    shortChain.foreachWithIndex { case (block, blockIndex) =>
      block.transactions.foreachWithIndex { case (tx, txIndex) =>
        chain.getTxStatus(tx.id) isE Some(
          TxStatus(TxIndex(block.hash, txIndex), shortChain.length - blockIndex)
        )
        chain.getTransaction(tx.id) isE Some(tx)
      }
    }
    longChain.foreach { block =>
      block.transactions.foreach { tx => chain.getTxStatus(tx.id) isE None }
      block.transactions.foreach { tx => chain.getTransaction(tx.id) isE None }
    }

    addBlocks(chain, longChain)
    shortChain.foreach { block =>
      block.transactions.foreach { tx => chain.getTxStatus(tx.id) isE None }
      block.transactions.foreach { tx => chain.getTransaction(tx.id) isE None }
    }
    longChain.foreachWithIndex { case (block, blockIndex) =>
      block.transactions.foreachWithIndex { case (tx, txIndex) =>
        chain.getTxStatus(tx.id) isE Some(
          TxStatus(TxIndex(block.hash, txIndex), longChain.length - blockIndex)
        )
        chain.getTransaction(tx.id) isE Some(tx)
      }
    }
  }

  it should "return correct tx status for forks 1" in new Fixture {
    override val configValues = Map(("alephium.broker.broker-num", 1))

    val longChain = chainGenOf(4, genesis).sample.get
    val shortChain = chainGenOf(2, genesis).sample.get.mapWithIndex { case (block, index) =>
      block.copy(transactions = longChain(index).transactions)
    }
    val chain = buildBlockChain()

    shortChain.foreach { block =>
      block.transactions.foreach { tx => chain.getTxStatus(tx.id) isE None }
      block.transactions.foreach { tx => chain.getTransaction(tx.id) isE None }
    }
    longChain.foreach { block =>
      block.transactions.foreach { tx => chain.getTxStatus(tx.id) isE None }
      block.transactions.foreach { tx => chain.getTransaction(tx.id) isE None }
    }

    addBlocks(chain, shortChain)
    shortChain.foreachWithIndex { case (block, blockIndex) =>
      block.transactions.foreachWithIndex { case (tx, txIndex) =>
        chain.getTxStatus(tx.id) isE Some(
          TxStatus(TxIndex(block.hash, txIndex), shortChain.length - blockIndex)
        )
        chain.getTransaction(tx.id) isE Some(tx)
      }
    }
    longChain.foreachWithIndex { case (block, blockIndex) =>
      block.transactions.foreachWithIndex { case (tx, txIndex) =>
        if (blockIndex < shortChain.length) {
          chain.getTxStatus(tx.id) isE Some(
            TxStatus(
              TxIndex(shortChain(blockIndex).hash, txIndex),
              shortChain.length - blockIndex
            )
          )
          chain.getTransaction(tx.id) isE Some(tx)
        } else {
          chain.getTxStatus(tx.id) isE None
          chain.getTransaction(tx.id) isE None
        }
      }
    }

    addBlocks(chain, longChain)
    shortChain.foreachWithIndex { case (block, blockIndex) =>
      block.transactions.foreachWithIndex { case (tx, txIndex) =>
        chain.getTxStatus(tx.id) isE Some(
          TxStatus(TxIndex(longChain(blockIndex).hash, txIndex), longChain.length - blockIndex)
        )
        chain.getTransaction(tx.id) isE Some(tx)
      }
    }
    longChain.foreachWithIndex { case (block, blockIndex) =>
      block.transactions.foreachWithIndex { case (tx, txIndex) =>
        chain.getTxStatus(tx.id) isE Some(
          TxStatus(TxIndex(block.hash, txIndex), longChain.length - blockIndex)
        )
        chain.getTransaction(tx.id) isE Some(tx)
      }
    }
  }

  it should "add blocks correctly" in new Fixture {
    val blocks      = chainGen.sample.get
    val chain       = buildBlockChain()
    val blocksSize1 = chain.numHashes
    addBlocks(chain, blocks)
    val blocksSize2 = chain.numHashes
    blocksSize1 + blocks.length is blocksSize2

    val midHashes = chain.getBlockHashesBetween(blocks.last.hash, blocks.head.hash)
    val expected  = blocks.tail.map(_.hash)
    midHashes isE expected
  }

  it should "work correctly for a chain of blocks" in new Fixture {
    val blocks = chainGenOf(4, genesis).sample.get
    val chain  = buildBlockChain()
    addBlocks(chain, blocks)
    val headBlock     = genesis
    val lastBlock     = blocks.last
    val chainExpected = AVector(genesis) ++ blocks

    chain.getHeight(headBlock) isE ALPH.GenesisHeight
    chain.getHeight(lastBlock) isE blocks.length
    chain.getBlockSlice(headBlock) isE AVector(headBlock)
    chain.getBlockSlice(lastBlock) isE chainExpected
    chain.isTip(headBlock) is false
    chain.isTip(lastBlock) is true
    chain.getBestTipUnsafe() is lastBlock.hash
    chain.maxHeight isE blocks.length
    chain.getAllTips is AVector(lastBlock.hash)

    val diff = chain.calHashDiff(blocks.last.hash, genesis.hash).rightValue
    diff.toRemove.isEmpty is true
    diff.toAdd is blocks.map(_.hash)
  }

  it should "work correctly with two chains of blocks" in new Fixture {
    val longChain  = chainGenOf(4, genesis).sample.get
    val shortChain = chainGenOf(2, genesis).sample.get
    val chain      = buildBlockChain()

    addBlocks(chain, shortChain)
    chain.getHeight(shortChain.head) isE 1
    chain.getHeight(shortChain.last) isE shortChain.length
    chain.getBlockSlice(shortChain.head) isE AVector(genesis, shortChain.head)
    chain.getBlockSlice(shortChain.last) isE AVector(genesis) ++ shortChain
    chain.isTip(shortChain.head) is false
    chain.isTip(shortChain.last) is true

    addBlocks(chain, longChain.init)
    chain.maxHeight isE longChain.length - 1
    chain.getAllTips.toIterable.toSet is Set(longChain.init.last.hash, shortChain.last.hash)

    addBlock(chain, longChain.last)
    chain.getHeight(longChain.head) isE 1
    chain.getHeight(longChain.last) isE longChain.length
    chain.getBlockSlice(longChain.head) isE AVector(genesis, longChain.head)
    chain.getBlockSlice(longChain.last) isE AVector(genesis) ++ longChain
    chain.isTip(longChain.head) is false
    chain.isTip(longChain.last) is true
    chain.getBestTipUnsafe() is longChain.last.hash
    chain.maxHeight isE longChain.length
    chain.getAllTips.toIterable.toSet is Set(longChain.last.hash, shortChain.last.hash)
  }

  it should "check isCanonical" in new Fixture {
    val longChain  = chainGenOf(4, genesis).sample.get
    val shortChain = chainGenOf(2, genesis).sample.get

    val chain = buildBlockChain()
    addBlocks(chain, shortChain)
    shortChain.foreach { block => chain.isCanonicalUnsafe(block.hash) is true }
    longChain.foreach { block => chain.isCanonicalUnsafe(block.hash) is false }

    addBlocks(chain, longChain.init)
    shortChain.foreach { block => chain.isCanonicalUnsafe(block.hash) is false }
    longChain.init.foreach { block => chain.isCanonicalUnsafe(block.hash) is true }
    chain.isCanonicalUnsafe(longChain.last.hash) is false

    addBlock(chain, longChain.last)
    shortChain.foreach { block => chain.isCanonicalUnsafe(block.hash) is false }
    longChain.foreach { block => chain.isCanonicalUnsafe(block.hash) is true }
  }

  it should "update mainchain hash based on heights" in new Fixture {
    val longChain  = chainGenOf(3, genesis).sample.get
    val shortChain = chainGenOf(2, genesis).sample.get

    val chain = buildBlockChain()
    addBlocks(chain, shortChain)
    chain.getHashes(ALPH.GenesisHeight + 1) isE AVector(shortChain(0).hash)
    chain.getHashes(ALPH.GenesisHeight + 2) isE AVector(shortChain(1).hash)

    addBlocks(chain, longChain)
    chain.getHashes(ALPH.GenesisHeight + 1) isE AVector(longChain(0).hash, shortChain(0).hash)
    chain.getHashes(ALPH.GenesisHeight + 2) isE AVector(longChain(1).hash, shortChain(1).hash)
  }

  it should "update mainchain hash when heights of blocks are equal" in new Fixture {
    val chain0 = chainGenOf(2, genesis).sample.get
    val chain1 = chainGenOf(2, genesis).sample.get

    val chain = buildBlockChain()
    addBlocks(chain, chain0)
    chain.getHashes(ALPH.GenesisHeight + 1) isE AVector(chain0(0).hash)
    chain.getHashes(ALPH.GenesisHeight + 2) isE AVector(chain0(1).hash)

    addBlocks(chain, chain1)
    if (chain.blockHashOrdering.compare(chain1(1).hash, chain0(1).hash) > 0) {
      chain.getHashes(ALPH.GenesisHeight + 1) isE AVector(chain1(0).hash, chain0(0).hash)
      chain.getHashes(ALPH.GenesisHeight + 2) isE AVector(chain1(1).hash, chain0(1).hash)
    } else {
      chain.getHashes(ALPH.GenesisHeight + 1) isE AVector(chain0(0).hash, chain1(0).hash)
      chain.getHashes(ALPH.GenesisHeight + 2) isE AVector(chain0(1).hash, chain1(1).hash)
    }
  }

  it should "update mainchain hash based on heights instead of weight" in new Fixture {
    override val configValues = Map(
      ("alephium.consensus.num-zeros-at-least-in-hash", 10)
    )

    val longChain   = chainGenOf(3, genesis).sample.get
    val shortChain0 = chainGenOf(2, genesis).sample.get
    val block0      = shortChain0(0)
    val block1      = shortChain0(1)
    val block00 = block0.copy(header =
      block0.header.copy(target = Target.unsafe(block0.header.target.value.divide(2)))
    )
    val block11 = block1.copy(header =
      block1.header.copy(
        blockDeps = BlockDeps.unsafe(AVector.fill(config.broker.depsNum)(block00.hash)),
        target = Target.unsafe(block1.header.target.value.divide(2))
      )
    )
    val shortChain = AVector(block00, block11)

    val chain = buildBlockChain()
    addBlocks(chain, longChain)
    addBlocks(chain, shortChain)
    chain.getHashes(ALPH.GenesisHeight + 1) isE AVector(longChain(0).hash, shortChain(0).hash)
    chain.getHashes(ALPH.GenesisHeight + 2) isE AVector(longChain(1).hash, shortChain(1).hash)
    chain.getHashes(ALPH.GenesisHeight + 3) isE AVector(longChain(2).hash)
  }

  it should "test chain diffs with two chains of blocks" in new Fixture {
    forAll(chainGenOf(4, genesis)) { longChain =>
      forAll(chainGenOf(3, genesis)) { shortChain =>
        val chain = buildBlockChain()
        addBlocks(chain, shortChain)
        addBlocks(chain, longChain)

        val diff0 = chain.calHashDiff(longChain.last.hash, shortChain.last.hash).rightValue
        diff0.toRemove is shortChain.map(_.hash).reverse
        diff0.toAdd is longChain.map(_.hash)

        val diff1 = chain.calHashDiff(shortChain.last.hash, longChain.last.hash).rightValue
        diff1.toRemove is longChain.map(_.hash).reverse
        diff1.toAdd is shortChain.map(_.hash)
      }
    }
  }

  it should "reorder hashes when there are two branches" in new Fixture {
    val shortChain = chainGenOf(2, genesis).sample.get
    val longChain  = chainGenOf(3, genesis).sample.get
    val chain      = buildBlockChain()
    addBlocks(chain, shortChain)
    chain.getHashes(ALPH.GenesisHeight + 2) isE AVector(shortChain(1).hash)
    chain.hashesCache.get(ALPH.GenesisHeight + 2).value is AVector(shortChain(1).hash)
    chain.maxWeight isE chain.getWeightUnsafe(shortChain.last.hash)
    addBlocks(chain, longChain)
    chain.maxWeight isE chain.getWeightUnsafe(longChain.last.hash)
    chain.getHashes(ALPH.GenesisHeight + 2) isE AVector(longChain(1).hash, shortChain(1).hash)
    chain.hashesCache.get(ALPH.GenesisHeight + 2).value is AVector(
      longChain(1).hash,
      shortChain(1).hash
    )
    chain.getHashes(ALPH.GenesisHeight + 3) isE AVector(longChain.last.hash)
    chain.hashesCache.get(ALPH.GenesisHeight + 3).value is AVector(longChain.last.hash)
  }

  it should "compute correct weights for a single chain" in new Fixture {
    val consensusConfig = consensusConfigs.getConsensusConfig(TimeStamp.now())
    val blocks          = chainGenOf(5).sample.get
    val chain           = createBlockChain(blocks.init)
    blocks.init.foreach(block => chain.contains(block) isE true)
    chain.maxHeight isE 3
    chain.maxWeight isE consensusConfig.minBlockWeight * 3
    addBlock(chain, blocks.last)
    chain.contains(blocks.last) isE true
    chain.maxHeight isE 4
    chain.maxWeight isE consensusConfig.minBlockWeight * 4
  }

  it should "compute correct weights for two chains with same root" in new Fixture {
    val consensusConfig = consensusConfigs.getConsensusConfig(TimeStamp.now())
    val blocks1         = chainGenOf(5).sample.get
    val blocks2         = chainGenOf(1, blocks1.head).sample.get
    val chain           = createBlockChain(blocks1)
    addBlocks(chain, blocks2)

    blocks1.foreach(block => chain.contains(block) isE true)
    blocks2.foreach(block => chain.contains(block) isE true)
    chain.maxHeight isE 4
    chain.maxWeight isE consensusConfig.minBlockWeight * 4
    chain.getHashesAfter(blocks1.head.hash) isE {
      val branch1 = blocks1.tail
      AVector(branch1.head.hash) ++ blocks2.map(_.hash) ++ branch1.tail.map(_.hash)
    }
    chain.getHashesAfter(blocks2.head.hash).map(_.length) isE 0
    chain.getHashesAfter(blocks1.tail.head.hash) isE blocks1.tail.tail.map(_.hash)
  }

  it should "order hash" in new Fixture {
    val hash0 = BlockHash.generate
    val hash1 = BlockHash.generate
    val hash2 = BlockHash.generate
    val chain = buildBlockChain()

    chain.addHash(hash0, BlockHash.zero, 1, Weight(1), TimeStamp.unsafe(1), false)
    chain.addHash(hash1, BlockHash.zero, 1, Weight(1), TimeStamp.unsafe(1), false)
    chain.addHash(hash2, BlockHash.zero, 1, Weight(2), TimeStamp.unsafe(1), false)

    chain.blockHashOrdering.lt(hash0, hash1) is
      Bytes.byteStringOrdering.lt(hash0.bytes, hash1.bytes)
    chain.blockHashOrdering.compare(hash0, hash2) is -1
    chain.blockHashOrdering.compare(hash1, hash2) is -1
    chain.blockHashOrdering.compare(hash0, hash0) is 0
    chain.blockHashOrdering.compare(hash1, hash1) is 0
    chain.blockHashOrdering.compare(hash2, hash2) is 0
  }

  behavior of "Block tree algorithm"

  trait UnforkedFixture extends Fixture {
    val chain  = buildBlockChain()
    val blocks = chainGenOf(2, genesis).sample.get
    addBlocks(chain, blocks)
  }

  it should "test chainBack" in new UnforkedFixture {
    chain.chainBackUntil(genesis.hash, ALPH.GenesisHeight) isE AVector.empty[BlockHash]
    chain.chainBackUntil(blocks.last.hash, ALPH.GenesisHeight) isE blocks.map(_.hash)
    chain.chainBackUntil(blocks.last.hash, ALPH.GenesisHeight + 1) isE blocks.tail.map(_.hash)
    chain.chainBackUntil(blocks.init.last.hash, ALPH.GenesisHeight) isE blocks.init.map(_.hash)
  }

  it should "test getPredecessor" in new UnforkedFixture {
    blocks.foreach { block =>
      chain.getPredecessor(block.hash, ALPH.GenesisHeight) isE genesis.hash
    }
    chain.getPredecessor(blocks.last.hash, ALPH.GenesisHeight + 1) isE blocks.head.hash
  }

  it should "test getBlockHashSlice" in new UnforkedFixture {
    chain.getBlockHashSlice(blocks.last.hash) isE (genesis.hash +: blocks.map(_.hash))
    chain.getBlockHashSlice(blocks.head.hash) isE AVector(genesis.hash, blocks.head.hash)
  }

  trait ForkedFixture extends Fixture {
    val chain  = buildBlockChain()
    val chain0 = chainGenOf(2, genesis).sample.get
    val chain1 = chainGenOf(2, genesis).sample.get
    addBlocks(chain, chain0)
    addBlocks(chain, chain1)
  }

  it should "test getHashesAfter" in new ForkedFixture {
    val allHashes = (chain0 ++ chain1).map(_.hash).toSet
    chain.getHashesAfter(chain0.head.hash) isE chain0.tail.map(_.hash)
    chain.getHashesAfter(chain1.head.hash) isE chain1.tail.map(_.hash)
    chain.getHashesAfter(genesis.hash).rightValue.toSet is allHashes

    chain.getHashesAfter(blockGen0.sample.get.hash) isE AVector.empty[BlockHash]
  }

  it should "test isBefore" in new ForkedFixture {
    chain0.foreach { block =>
      chain.isBefore(genesis.hash, block.hash) isE true
      chain.isBefore(block.hash, genesis.hash) isE false
      chain.isBefore(block.hash, chain1.last.hash) isE false
    }
    chain1.foreach { block =>
      chain.isBefore(genesis.hash, block.hash) isE true
      chain.isBefore(block.hash, genesis.hash) isE false
      chain.isBefore(block.hash, chain0.last.hash) isE false
    }

    val chain2 = chainGenOf(2, chain0.last).sample.get
    addBlocks(chain, chain2)
    chain2.foreach { block =>
      chain.isBefore(genesis.hash, block.hash) isE true
      chain.isBefore(block.hash, chain2.last.hash) isE true
      chain.isBefore(chain0.last.hash, block.hash) isE true
    }
    chain.isBefore(chain1.last.hash, chain2.last.hash) isE false
  }

  it should "test getBlockHashesBetween" in new ForkedFixture {
    chain.getBlockHashesBetween(genesis.hash, genesis.hash) isE AVector.empty[BlockHash]
    chain.getBlockHashesBetween(chain0.head.hash, chain0.head.hash) isE AVector.empty[BlockHash]
    chain.getBlockHashesBetween(chain1.head.hash, chain1.head.hash) isE AVector.empty[BlockHash]

    chain.getBlockHashesBetween(chain0.last.hash, genesis.hash) isE chain0.map(_.hash)
    chain.getBlockHashesBetween(chain0.last.hash, chain0.head.hash) isE chain0.tail.map(_.hash)
    chain.getBlockHashesBetween(chain1.last.hash, genesis.hash) isE chain1.map(_.hash)
    chain.getBlockHashesBetween(chain1.last.hash, chain1.head.hash) isE chain1.tail.map(_.hash)

    chain.getBlockHashesBetween(genesis.hash, chain0.last.hash).left.value is a[IOError.Other]
    chain.getBlockHashesBetween(genesis.hash, chain1.last.hash).left.value is a[IOError.Other]
    chain.getBlockHashesBetween(chain0.head.hash, chain1.head.hash).left.value is a[IOError.Other]
  }

  it should "test calHashDiff" in new ForkedFixture {
    import BlockHashChain.ChainDiff
    val hashes0 = chain0.map(_.hash)
    val hashes1 = chain1.map(_.hash)
    chain.calHashDiff(chain0.last.hash, genesis.hash) isE ChainDiff(AVector.empty, hashes0)
    chain.calHashDiff(genesis.hash, chain0.last.hash) isE ChainDiff(hashes0.reverse, AVector.empty)
    chain.calHashDiff(chain1.last.hash, genesis.hash) isE ChainDiff(AVector.empty, hashes1)
    chain.calHashDiff(genesis.hash, chain1.last.hash) isE ChainDiff(hashes1.reverse, AVector.empty)

    val expected0 = ChainDiff(hashes1.reverse, hashes0)
    val expected1 = ChainDiff(hashes0.reverse, hashes1)
    chain.calHashDiff(chain0.last.hash, chain1.last.hash) isE expected0
    chain.calHashDiff(chain1.last.hash, chain0.last.hash) isE expected1
  }

  it should "test getHeightedBlocks" in new Fixture {
    val longChain = chainGenOf(9, genesis).sample.get
    val chain     = buildBlockChain()
    addBlocks(chain, longChain)
    val all = chain
      .getHeightedBlocks(TimeStamp.zero, TimeStamp.unsafe(Long.MaxValue))

    val ts      = all.rightValue._2.map { case (header, _) => header.timestamp }
    val heights = all.rightValue._2.map { case (_, heights) => heights }

    heights is AVector(0, 1, 2, 3, 4, 5, 6, 7, 8, 9)

    def subset(from: TimeStamp, to: TimeStamp): AVector[Int] = {
      chain
        .getHeightedBlocks(from, to)
        .rightValue
        ._2
        .map { case (_, heights) => heights }
    }

    subset(ts(0), ts(9)) is heights
    subset(ts(2), ts(8)) is AVector(2, 3, 4, 5, 6, 7, 8)
    subset(ts(0), ts(0)) is AVector(0)
    subset(ts(9), ts(9)) is AVector(9)
    (0 to 8).foreach { i =>
      subset(ts(i), ts(i + 1)) is AVector(i, i + 1)
    }
    (0 to 8).foreach { i =>
      subset(ts(i + 1), ts(i)) is AVector.empty[Int]
    }
    subset(ts(6), ts(9).minusUnsafe(Duration.ofMillisUnsafe(1))) is AVector(6, 7, 8)
    val ten = ts(9).plusMillisUnsafe(1)
    subset(ten, ten) is AVector.empty[Int]
  }

  it should "fix hash indexing" in new Fixture {
    override val configValues = Map(("alephium.broker.broker-num", 1))

    val shortChain = chainGenOf(2, genesis).sample.get
    val longChain  = chainGenOf(4, genesis).sample.get
    val chain      = buildBlockChain()
    addBlocks(chain, shortChain)
    addBlocks(chain, longChain)

    val shortHash = shortChain(1).hash
    val longHash  = longChain(1).hash
    chain.getHashes(2) isE AVector(longHash, shortHash)
    chain.hashesCache.get(2).value is AVector(longHash, shortHash)
    chain.heightIndexStorage.put(2, AVector(shortHash, longHash))
    chain.hashesCache.put(2, AVector(shortHash, longHash))
    chain.getHashes(2) isE AVector(shortHash, longHash)

    chain.checkAndRepairHashIndexingUnsafe(3)
    chain.getHashes(2) isE AVector(longHash, shortHash)
    chain.hashesCache.get(2).value is AVector(longHash, shortHash)
  }

  trait GhostFixture extends Fixture {
    lazy val chainIndex = genesis.chainIndex

    def createBlockChain(length: Int): BlockChain = {
      val chain  = buildBlockChain()
      val blocks = chainGenOf(chainIndex, length, genesis.hash, TimeStamp.now()).sample.get
      addBlocks(chain, blocks)
      chain
    }

    def createBlockChainWithUnusedUncles(length: Int): (BlockChain, Set[BlockHeader]) = {
      val chain = buildBlockChain()
      // generate `length + 1` blocks to make sure this is the canonical chain
      val blocks    = chainGenOf(chainIndex, length + 1, genesis.hash, TimeStamp.now()).sample.get
      val allUncles = ArrayBuffer.empty[BlockHeader]
      addBlocks(chain, blocks)
      blocks.init.foreach { block =>
        val uncleGen = blockGen(block.chainIndex, block.timestamp, block.parentHash)
        val uncles   = AVector.fill(ALPH.MaxUncleSize)(uncleGen.sample.get)
        allUncles ++= uncles.map(_.header)
        addBlocks(chain, uncles)
      }
      (chain, Set.from(allUncles))
    }

    def createBlockChainWithUsedUncles(length: Int): (BlockChain, Set[BlockHeader]) = {
      val chain              = buildBlockChain()
      val allUncles          = ArrayBuffer.empty[BlockHeader]
      val allMainchainBlocks = ArrayBuffer.empty[BlockHash]
      // generate `length + 1` blocks to make sure this is the canonical chain
      (0 until length + 1).foreach { k =>
        val parentHash = allMainchainBlocks.lastOption.getOrElse(genesis.hash)
<<<<<<< HEAD
        val uncleHashes = if (allUncles.size >= 2) {
          AVector.from(allUncles.takeRight(2).map(_.hash))
        } else {
          AVector.empty
        }
        val unclePairs =
          uncleHashes.map(hash =>
            (hash: BlockHash, chain.getBlockUnsafe(hash).minerLockupScript, 1)
          )
        val block     = blockGen(chainIndex, TimeStamp.now(), parentHash, unclePairs).sample.get
=======
        val uncleHashes = if (allUncles.size >= ALPH.MaxUncleSize) {
          AVector.from(allUncles.takeRight(ALPH.MaxUncleSize).map(_.hash))
        } else {
          AVector.empty
        }
        val selectedUncles =
          uncleHashes.map(hash =>
            SelectedUncle(hash, chain.getBlockUnsafe(hash).minerLockupScript, 1)
          )
        val block     = blockGen(chainIndex, TimeStamp.now(), parentHash, selectedUncles).sample.get
>>>>>>> 539c6102
        val uncleGen  = blockGen(block.chainIndex, block.timestamp, block.parentHash)
        val uncleSize = if (k == length) 0 else ALPH.MaxUncleSize // no uncles for the latest block
        val newUncles = AVector.fill(uncleSize)(uncleGen.sample.get)
        allUncles ++= newUncles.map(_.header)
        addBlocks(chain, block +: newUncles)
        allMainchainBlocks += block.hash
      }
      allMainchainBlocks.size is length + 1
      allUncles.size is 2 * length
      (chain, Set.from(allUncles))
    }

    def createBlockWithInvalidUncles(length: Int): BlockChain = {
      val chain = buildBlockChain()
      val now   = TimeStamp.now()
      // generate `length + 1` blocks to make sure this is the canonical chain
      val blocks     = chainGenOf(chainIndex, length + 1, genesis.hash, now).sample.get
      val forkChain0 = chainGenOf(chainIndex, length, genesis.hash, now).sample.get
      val forkChain1 = chainGenOf(chainIndex, length, genesis.hash, now).sample.get
      addBlocks(chain, blocks)
      addBlocks(chain, forkChain0)
      addBlocks(chain, forkChain1)
      chain
    }
  }

  it should "get the right used uncles when no uncles are used" in new GhostFixture {
    val (chain, _) = createBlockChainWithUnusedUncles(1)
    val bestTip    = chain.getBestTipUnsafe()
    val bestHeader = chain.getBlockHeaderUnsafe(bestTip)
    chain.getHeightUnsafe(bestTip) is 2
    chain.getHashes(1).rightValue.length is 3

    val (usedUncleHashes, ancestors) =
      chain.getUsedUnclesAndAncestors(bestHeader).rightValue
    usedUncleHashes.isEmpty is true
    ancestors.map(chain.getHeightUnsafe) is AVector(1, 0)
<<<<<<< HEAD
=======
    ancestors.contains(bestHeader.hash) is false
>>>>>>> 539c6102
  }

  it should "get the right used uncles all uncles are used" in new GhostFixture {
    val (chain, allUncles) = createBlockChainWithUsedUncles(1)
    val bestTip            = chain.getBestTipUnsafe()
    val bestHeader         = chain.getBlockHeaderUnsafe(bestTip)
    chain.getHeightUnsafe(bestTip) is 2
    chain.getHashes(1).rightValue.length is 3

    val (usedUncleHashes, ancestors) =
      chain.getUsedUnclesAndAncestors(bestHeader).rightValue
    usedUncleHashes.toSet is allUncles.map(_.hash)
    ancestors.map(chain.getHeightUnsafe) is AVector(1, 0)
<<<<<<< HEAD
=======
    ancestors.contains(bestHeader.hash) is false
>>>>>>> 539c6102
  }

  it should "select recent available uncles" in new GhostFixture {
    private def test(chainLength: Int) = {
      val (chain, _) = createBlockChainWithUnusedUncles(chainLength)
      (1 to chainLength).reverse.foreach(height => {
        val currentBlock = chain.getMainChainBlockByHeight(height).rightValue.get
        val (usedUncleHashes, ancestors) =
          chain.getUsedUnclesAndAncestors(currentBlock.header).rightValue
        usedUncleHashes.isEmpty is true
        val fromHeight = if (height > ALPH.MaxUncleAge) height - ALPH.MaxUncleAge else 0
        ancestors is AVector.from(
          (fromHeight until height).view
            .map(chain.getMainChainBlockByHeight(_).rightValue.get.hash)
            .reverse
        )
        ancestors.length is math.min(height, ALPH.MaxUncleAge)

        chain.selectUncles(currentBlock.header, _ => false).rightValue.isEmpty is true
        val selectedUncles = chain.selectUncles(currentBlock.header, _ => true).rightValue
        selectedUncles.length is ALPH.MaxUncleSize
<<<<<<< HEAD
        selectedUncles.foreach { case (hash, miner, heightDiff) =>
          miner is chain.getBlockUnsafe(hash).coinbase.unsigned.fixedOutputs(0).lockupScript
          chain.getHeightUnsafe(hash) is height
          heightDiff is 1
=======
        selectedUncles.foreach { uncle =>
          uncle.lockupScript is chain
            .getBlockUnsafe(uncle.blockHash)
            .coinbase
            .unsigned
            .fixedOutputs(0)
            .lockupScript
          chain.getHeightUnsafe(uncle.blockHash) is height
          uncle.heightDiff is 1
>>>>>>> 539c6102
        }
      })
    }

    test(ALPH.MaxUncleAge - 2)
    test(ALPH.MaxUncleAge)
    test(ALPH.MaxUncleAge + 2)
  }

  it should "select uncles from unused uncles set" in new GhostFixture {
    val (chain, _)    = createBlockChainWithUnusedUncles(ALPH.MaxUncleAge)
    val currentHeight = ALPH.MaxUncleAge + 1
    var currentBlock  = chain.getMainChainBlockByHeight(currentHeight).rightValue.get
    chain.getHashes(currentHeight).rightValue.length is 1
    (1 to ALPH.MaxUncleAge).foreach(index => {
      chain.selectUncles(currentBlock.header, _ => false).rightValue.isEmpty is true
      val uncles = chain.selectUncles(currentBlock.header, _ => true).rightValue
      val block =
        blockGen(
          currentBlock.chainIndex,
          currentBlock.timestamp,
          currentBlock.hash,
          uncles
        ).sample.get
      addBlock(chain, block)
      chain.getHeight(block.hash).isE(currentHeight + index)
      if (index >= ALPH.MaxUncleAge + 1 - index) {
        uncles.isEmpty is true
      } else {
<<<<<<< HEAD
        uncles.map { case (hash, _, _) => chain.getHeightUnsafe(hash) } is AVector.fill(2)(
=======
        uncles.map { uncle => chain.getHeightUnsafe(uncle.blockHash) } is AVector.fill(2)(
>>>>>>> 539c6102
          ALPH.MaxUncleAge + 1 - index
        )
      }

      val (usedUncles, ancestors) = chain.getUsedUnclesAndAncestors(block.header).rightValue
<<<<<<< HEAD
      uncles.foreach(uncle => usedUncles.exists(_ == uncle._1) is true)
=======
      uncles.foreach(uncle => usedUncles.exists(_ == uncle.blockHash) is true)
>>>>>>> 539c6102
      ancestors.length is ALPH.MaxUncleAge
      currentBlock = block
    })

    (1 to ALPH.MaxUncleSize).foreach(_ => {
      chain.selectUncles(currentBlock.header, _ => true).rightValue.isEmpty is true
      val block =
        blockGen(currentBlock.chainIndex, currentBlock.timestamp, currentBlock.hash).sample.get
      addBlock(chain, block)
      currentBlock = block
    })
  }

  it should "select empty uncles if uncles is invalid" in new GhostFixture {
    val chain      = createBlockWithInvalidUncles(ALPH.MaxUncleAge)
    val fromHeight = ALPH.MaxUncleAge + 1
    (fromHeight to ALPH.MaxUncleAge * 2).foreach(height => {
      val header = chain.getMainChainBlockByHeight(height).rightValue.get.header
      chain.selectUncles(header, _ => true).rightValue.isEmpty is true
      val block = blockGen(header.chainIndex, header.timestamp, header.hash).sample.get
      addBlock(chain, block)
      chain.getHeight(block.hash).isE(height + 1)
    })
  }

  it should "select uncles and calc the block diff" in new GhostFixture {
    val length = ALPH.MaxUncleAge + 1
    val chain  = createBlockChain(length)
    chain.maxHeightUnsafe is length
    val parentHeight = Random.between(1, length - 2)
    val parentHash   = chain.getHashesUnsafe(parentHeight).head
    val uncle        = blockGen(chainIndex, TimeStamp.now(), parentHash).sample.get
    addBlock(chain, uncle)
    val bestTip        = chain.getBestTipUnsafe()
    val selectedUncles = chain.selectUnclesUnsafe(chain.getBlockHeaderUnsafe(bestTip), _ => true)
<<<<<<< HEAD
    selectedUncles is AVector((uncle.hash, uncle.minerLockupScript, length - parentHeight))
=======
    selectedUncles is AVector(
      SelectedUncle(uncle.hash, uncle.minerLockupScript, length - parentHeight)
    )
>>>>>>> 539c6102
  }

  trait GetSyncDataFixture extends Fixture {
    val chainIndex   = genesis.chainIndex
    val lockupScript = assetLockupGen(chainIndex.to).sample.get
    val blockChain   = buildBlockChain()

    var main  = AVector.empty[Block]
    var fork0 = AVector.empty[Block]
    var fork1 = AVector.empty[Block]

    def createBlockChain(length: Int): Unit = {
      (0 until length).foreach { _ =>
        val now = TimeStamp.now()
        val block = blockGen(
          chainIndex,
          now,
          main.lastOption.getOrElse(genesis).hash,
          fork0.lastOption
<<<<<<< HEAD
            .map(block => AVector((block.hash, lockupScript, 1)))
=======
            .map(block => AVector(SelectedUncle(block.hash, lockupScript, 1)))
>>>>>>> 539c6102
            .getOrElse(AVector.empty)
        ).sample.get
        val fork0Block = blockGen(
          chainIndex,
          now,
          fork0.lastOption.getOrElse(genesis).hash,
          fork1.lastOption
<<<<<<< HEAD
            .map(block => AVector((block.hash, lockupScript, 1)))
=======
            .map(block => AVector(SelectedUncle(block.hash, lockupScript, 1)))
>>>>>>> 539c6102
            .getOrElse(AVector.empty)
        ).sample.get
        val fork1Block =
          blockGen(chainIndex, now, fork1.lastOption.getOrElse(genesis).hash).sample.get
        main = main :+ block
        fork0 = fork0 :+ fork0Block
        fork1 = fork1 :+ fork1Block
      }
    }

    def getHashesAtHeight(height: Int): AVector[BlockHash] = {
      assume(height <= main.length)
      val index = height - 1
      AVector(main(index).hash, fork0(index).hash, fork1(index).hash)
    }
  }

  it should "get sync data" in new GetSyncDataFixture {
    val length = ALPH.MaxUncleAge + 1
    createBlockChain(length)

<<<<<<< HEAD
    val uncles = AVector((fork1(length - 2).hash, lockupScript, 1))
    val block  = blockGen(chainIndex, TimeStamp.now(), main.last.hash, uncles).sample.get
    block.uncleHashes.rightValue is fork0.last.uncleHashes.rightValue
=======
    val uncles = AVector(SelectedUncle(fork1.last.hash, lockupScript, 1))
    val block  = blockGen(chainIndex, TimeStamp.now(), main.last.hash, uncles).sample.get
>>>>>>> 539c6102
    // make sure `main` is the canonical chain
    addBlocks(blockChain, (main :+ block) ++ fork0 ++ fork1)

    val result0 = blockChain.getSyncDataUnsafe(ALPH.GenesisHeight + 1, length)
    result0.length is 21
    val expected =
      (AVector(main.head, fork0.head, main(1)) ++ AVector.from(2 until length).flatMap { index =>
        AVector(fork1(index - 2), fork0(index - 1), main(index))
      }).map(_.hash)
    result0 is expected

    val result1 = blockChain.getSyncDataUnsafe(ALPH.GenesisHeight + 1, length + 1)
<<<<<<< HEAD
    result1 is (result0 ++ AVector(uncles.head._1, block.hash))
=======
    result1 is (result0 ++ AVector(uncles.head.blockHash, block.hash))
>>>>>>> 539c6102

    val hashes = (0 until ALPH.MaxUncleAge).map { _ =>
      val parentHash = blockChain.getBestTipUnsafe()
      val block      = blockGen(chainIndex, TimeStamp.now(), parentHash).sample.get
      addBlock(blockChain, block)
      block.hash
    }
    val result2 =
      blockChain.getSyncDataUnsafe(ALPH.GenesisHeight + 1, blockChain.maxHeight.rightValue)
    result2 is (result1 ++ AVector.from(hashes))
  }

  it should "get recent data" in new GetSyncDataFixture {
    val length = ALPH.MaxUncleAge + 1
    createBlockChain(length)

<<<<<<< HEAD
    val uncles = AVector((fork1.last.hash, lockupScript, 1))
=======
    val uncles = AVector(SelectedUncle(fork1.last.hash, lockupScript, 1))
>>>>>>> 539c6102
    val block0 = blockGen(chainIndex, TimeStamp.now(), main.last.hash, uncles).sample.get
    addBlocks(blockChain, (main :+ block0) ++ fork0 ++ fork1)

    blockChain.getRecentDataUnsafe(length - 1, length) is
      AVector(main(length - 2).hash, fork0(length - 3).hash, fork1(length - 4).hash) ++
      AVector(fork0(length - 2).hash, fork1(length - 3).hash, fork1(length - 2).hash) ++
      getHashesAtHeight(length)

    val result0 = blockChain.getRecentDataUnsafe(ALPH.GenesisHeight + 1, length - 1)
    result0 is AVector.from(1 to (length - 1)).flatMap(getHashesAtHeight)

    val result1 = blockChain.getRecentDataUnsafe(ALPH.GenesisHeight + 1, length)
    result1 is AVector.from(1 to length).flatMap(getHashesAtHeight)

    val result2 = blockChain.getRecentDataUnsafe(ALPH.GenesisHeight + 1, length + 1)
    result2 is (result1 :+ block0.hash)

    // `main` and `fork0` has same uncles at height `length + 1`
    val block2 = blockGen(chainIndex, TimeStamp.now(), fork0.last.hash, uncles).sample.get
    val block3 = blockGen(chainIndex, TimeStamp.now(), block0.hash).sample.get
    addBlocks(blockChain, AVector(block3, block2))

    val result3 = blockChain.getRecentDataUnsafe(ALPH.GenesisHeight + 1, length + 1)
    result3 is (result1 ++ AVector(block0.hash, block2.hash))

    val hashes = (0 until ALPH.MaxUncleAge).map { _ =>
      val parentHash = blockChain.getBestTipUnsafe()
      val block      = blockGen(chainIndex, TimeStamp.now(), parentHash).sample.get
      addBlock(blockChain, block)
      block.hash
    }
    val result4 =
      blockChain.getRecentDataUnsafe(ALPH.GenesisHeight + 1, blockChain.maxHeight.rightValue)
    result4 is (result1 ++ AVector(block0.hash, block2.hash, block3.hash) ++ AVector.from(hashes))
<<<<<<< HEAD
=======
  }

  it should "not include duplicate hashes" in new Fixture {
    val chainIndex   = genesis.chainIndex
    val lockupScript = assetLockupGen(chainIndex.to).sample.get
    val blockChain   = buildBlockChain()

    //                /<--- uncle1
    //               /
    // genesis <- block0 <- block1 <- block2 <- block3 <- block4
    //                        \
    //                         \<---- uncle2

    val blocks = (0 until 3).map { _ =>
      val parentHash = blockChain.getBestTipUnsafe()
      val block      = blockGen(chainIndex, TimeStamp.now(), parentHash).sample.get
      addBlock(blockChain, block)
      block
    }
    blockChain.maxHeightUnsafe is 3
    val Seq(block0, block1, block2) = blocks
    val uncle1                      = blockGen(chainIndex, TimeStamp.now(), block0.hash).sample.get
    addBlock(blockChain, uncle1)

    val selectedUncle1 = AVector(SelectedUncle(uncle1.hash, lockupScript, 1))
    val block3 = blockGen(chainIndex, TimeStamp.now(), block2.hash, selectedUncle1).sample.get
    addBlock(blockChain, block3)
    blockChain.maxHeightUnsafe is 4

    val uncle2 = blockGen(chainIndex, TimeStamp.now(), block1.hash, selectedUncle1).sample.get
    addBlock(blockChain, uncle2)

    val selectedUncle2 = AVector(SelectedUncle(uncle2.hash, lockupScript, 1))
    val block4 = blockGen(chainIndex, TimeStamp.now(), block3.hash, selectedUncle2).sample.get
    addBlock(blockChain, block4)
    blockChain.maxHeightUnsafe is 5

    val hashes = blockChain.getSyncDataUnsafe(ALPH.GenesisHeight + 1, blockChain.maxHeightUnsafe)
    hashes is AVector(
      block4.hash,
      uncle2.hash,
      uncle1.hash,
      block3.hash,
      block2.hash,
      block1.hash,
      block0.hash
    ).reverse
>>>>>>> 539c6102
  }
}<|MERGE_RESOLUTION|>--- conflicted
+++ resolved
@@ -678,18 +678,6 @@
       // generate `length + 1` blocks to make sure this is the canonical chain
       (0 until length + 1).foreach { k =>
         val parentHash = allMainchainBlocks.lastOption.getOrElse(genesis.hash)
-<<<<<<< HEAD
-        val uncleHashes = if (allUncles.size >= 2) {
-          AVector.from(allUncles.takeRight(2).map(_.hash))
-        } else {
-          AVector.empty
-        }
-        val unclePairs =
-          uncleHashes.map(hash =>
-            (hash: BlockHash, chain.getBlockUnsafe(hash).minerLockupScript, 1)
-          )
-        val block     = blockGen(chainIndex, TimeStamp.now(), parentHash, unclePairs).sample.get
-=======
         val uncleHashes = if (allUncles.size >= ALPH.MaxUncleSize) {
           AVector.from(allUncles.takeRight(ALPH.MaxUncleSize).map(_.hash))
         } else {
@@ -700,7 +688,6 @@
             SelectedUncle(hash, chain.getBlockUnsafe(hash).minerLockupScript, 1)
           )
         val block     = blockGen(chainIndex, TimeStamp.now(), parentHash, selectedUncles).sample.get
->>>>>>> 539c6102
         val uncleGen  = blockGen(block.chainIndex, block.timestamp, block.parentHash)
         val uncleSize = if (k == length) 0 else ALPH.MaxUncleSize // no uncles for the latest block
         val newUncles = AVector.fill(uncleSize)(uncleGen.sample.get)
@@ -738,10 +725,7 @@
       chain.getUsedUnclesAndAncestors(bestHeader).rightValue
     usedUncleHashes.isEmpty is true
     ancestors.map(chain.getHeightUnsafe) is AVector(1, 0)
-<<<<<<< HEAD
-=======
     ancestors.contains(bestHeader.hash) is false
->>>>>>> 539c6102
   }
 
   it should "get the right used uncles all uncles are used" in new GhostFixture {
@@ -755,10 +739,7 @@
       chain.getUsedUnclesAndAncestors(bestHeader).rightValue
     usedUncleHashes.toSet is allUncles.map(_.hash)
     ancestors.map(chain.getHeightUnsafe) is AVector(1, 0)
-<<<<<<< HEAD
-=======
     ancestors.contains(bestHeader.hash) is false
->>>>>>> 539c6102
   }
 
   it should "select recent available uncles" in new GhostFixture {
@@ -780,12 +761,6 @@
         chain.selectUncles(currentBlock.header, _ => false).rightValue.isEmpty is true
         val selectedUncles = chain.selectUncles(currentBlock.header, _ => true).rightValue
         selectedUncles.length is ALPH.MaxUncleSize
-<<<<<<< HEAD
-        selectedUncles.foreach { case (hash, miner, heightDiff) =>
-          miner is chain.getBlockUnsafe(hash).coinbase.unsigned.fixedOutputs(0).lockupScript
-          chain.getHeightUnsafe(hash) is height
-          heightDiff is 1
-=======
         selectedUncles.foreach { uncle =>
           uncle.lockupScript is chain
             .getBlockUnsafe(uncle.blockHash)
@@ -795,7 +770,6 @@
             .lockupScript
           chain.getHeightUnsafe(uncle.blockHash) is height
           uncle.heightDiff is 1
->>>>>>> 539c6102
         }
       })
     }
@@ -825,21 +799,13 @@
       if (index >= ALPH.MaxUncleAge + 1 - index) {
         uncles.isEmpty is true
       } else {
-<<<<<<< HEAD
-        uncles.map { case (hash, _, _) => chain.getHeightUnsafe(hash) } is AVector.fill(2)(
-=======
         uncles.map { uncle => chain.getHeightUnsafe(uncle.blockHash) } is AVector.fill(2)(
->>>>>>> 539c6102
           ALPH.MaxUncleAge + 1 - index
         )
       }
 
       val (usedUncles, ancestors) = chain.getUsedUnclesAndAncestors(block.header).rightValue
-<<<<<<< HEAD
-      uncles.foreach(uncle => usedUncles.exists(_ == uncle._1) is true)
-=======
       uncles.foreach(uncle => usedUncles.exists(_ == uncle.blockHash) is true)
->>>>>>> 539c6102
       ancestors.length is ALPH.MaxUncleAge
       currentBlock = block
     })
@@ -875,13 +841,9 @@
     addBlock(chain, uncle)
     val bestTip        = chain.getBestTipUnsafe()
     val selectedUncles = chain.selectUnclesUnsafe(chain.getBlockHeaderUnsafe(bestTip), _ => true)
-<<<<<<< HEAD
-    selectedUncles is AVector((uncle.hash, uncle.minerLockupScript, length - parentHeight))
-=======
     selectedUncles is AVector(
       SelectedUncle(uncle.hash, uncle.minerLockupScript, length - parentHeight)
     )
->>>>>>> 539c6102
   }
 
   trait GetSyncDataFixture extends Fixture {
@@ -901,11 +863,7 @@
           now,
           main.lastOption.getOrElse(genesis).hash,
           fork0.lastOption
-<<<<<<< HEAD
-            .map(block => AVector((block.hash, lockupScript, 1)))
-=======
             .map(block => AVector(SelectedUncle(block.hash, lockupScript, 1)))
->>>>>>> 539c6102
             .getOrElse(AVector.empty)
         ).sample.get
         val fork0Block = blockGen(
@@ -913,11 +871,7 @@
           now,
           fork0.lastOption.getOrElse(genesis).hash,
           fork1.lastOption
-<<<<<<< HEAD
-            .map(block => AVector((block.hash, lockupScript, 1)))
-=======
             .map(block => AVector(SelectedUncle(block.hash, lockupScript, 1)))
->>>>>>> 539c6102
             .getOrElse(AVector.empty)
         ).sample.get
         val fork1Block =
@@ -939,14 +893,8 @@
     val length = ALPH.MaxUncleAge + 1
     createBlockChain(length)
 
-<<<<<<< HEAD
-    val uncles = AVector((fork1(length - 2).hash, lockupScript, 1))
-    val block  = blockGen(chainIndex, TimeStamp.now(), main.last.hash, uncles).sample.get
-    block.uncleHashes.rightValue is fork0.last.uncleHashes.rightValue
-=======
     val uncles = AVector(SelectedUncle(fork1.last.hash, lockupScript, 1))
     val block  = blockGen(chainIndex, TimeStamp.now(), main.last.hash, uncles).sample.get
->>>>>>> 539c6102
     // make sure `main` is the canonical chain
     addBlocks(blockChain, (main :+ block) ++ fork0 ++ fork1)
 
@@ -959,11 +907,7 @@
     result0 is expected
 
     val result1 = blockChain.getSyncDataUnsafe(ALPH.GenesisHeight + 1, length + 1)
-<<<<<<< HEAD
-    result1 is (result0 ++ AVector(uncles.head._1, block.hash))
-=======
     result1 is (result0 ++ AVector(uncles.head.blockHash, block.hash))
->>>>>>> 539c6102
 
     val hashes = (0 until ALPH.MaxUncleAge).map { _ =>
       val parentHash = blockChain.getBestTipUnsafe()
@@ -980,11 +924,7 @@
     val length = ALPH.MaxUncleAge + 1
     createBlockChain(length)
 
-<<<<<<< HEAD
-    val uncles = AVector((fork1.last.hash, lockupScript, 1))
-=======
     val uncles = AVector(SelectedUncle(fork1.last.hash, lockupScript, 1))
->>>>>>> 539c6102
     val block0 = blockGen(chainIndex, TimeStamp.now(), main.last.hash, uncles).sample.get
     addBlocks(blockChain, (main :+ block0) ++ fork0 ++ fork1)
 
@@ -1019,8 +959,6 @@
     val result4 =
       blockChain.getRecentDataUnsafe(ALPH.GenesisHeight + 1, blockChain.maxHeight.rightValue)
     result4 is (result1 ++ AVector(block0.hash, block2.hash, block3.hash) ++ AVector.from(hashes))
-<<<<<<< HEAD
-=======
   }
 
   it should "not include duplicate hashes" in new Fixture {
@@ -1068,6 +1006,5 @@
       block1.hash,
       block0.hash
     ).reverse
->>>>>>> 539c6102
   }
 }