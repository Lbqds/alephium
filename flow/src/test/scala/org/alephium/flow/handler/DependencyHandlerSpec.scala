--- conflicted
+++ resolved
@@ -26,11 +26,7 @@
 import org.alephium.flow.core.{maxSyncBlocksPerChain, BlockFlow}
 import org.alephium.flow.model.DataOrigin
 import org.alephium.flow.setting.NetworkSetting
-<<<<<<< HEAD
-import org.alephium.protocol.model.{Block, BlockDeps, BlockHash, ChainIndex, FlowData, Nonce}
-=======
 import org.alephium.protocol.model._
->>>>>>> 539c6102
 import org.alephium.util.{ActorRefT, AlephiumActorSpec, AVector, Duration}
 
 class DependencyHandlerSpec extends AlephiumActorSpec {
@@ -318,13 +314,9 @@
       val parentIndex = brokerConfig.groups - 1 + chainIndex.to.value
       val newDeps     = template0.deps.replace(parentIndex, parentHash)
       val uncles =
-<<<<<<< HEAD
-        uncleHashes.map(hash => (hash, blockFlow0.getBlockUnsafe(hash).minerLockupScript, 1))
-=======
         uncleHashes.map(hash =>
           SelectedUncle(hash, blockFlow0.getBlockUnsafe(hash).minerLockupScript, 1)
         )
->>>>>>> 539c6102
       val template1 = template0
         .rebuild(template0.transactions.init, uncles, lockupScript)
         .copy(
