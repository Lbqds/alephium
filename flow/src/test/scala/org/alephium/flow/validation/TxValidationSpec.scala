--- conflicted
+++ resolved
@@ -23,11 +23,7 @@
 import org.scalatest.Assertion
 import org.scalatest.EitherValues._
 
-<<<<<<< HEAD
-import org.alephium.crypto.SecP256R1
-=======
 import org.alephium.crypto.{Byte64, ED25519, SecP256R1}
->>>>>>> 1556734f
 import org.alephium.flow.{AlephiumFlowSpec, FlowFixture}
 import org.alephium.flow.core.ExtraUtxosInfo
 import org.alephium.flow.validation.ValidationStatus.{invalidTx, validTx}
@@ -146,11 +142,7 @@
     }
 
     def sign(unsigned: UnsignedTransaction, privateKeys: PrivateKey*): Transaction = {
-<<<<<<< HEAD
-      val signatures = privateKeys.map(key => Bytes64.from(SignatureSchema.sign(unsigned.id, key)))
-=======
       val signatures = privateKeys.map(key => Byte64.from(SignatureSchema.sign(unsigned.id, key)))
->>>>>>> 1556734f
       Transaction.from(unsigned, AVector.from(signatures))
     }
 
@@ -989,11 +981,7 @@
       tx.updateInput(0, _.copy(unlockScript = unlock)).fail(InvalidPublicKeyHash)
 
       val (sampleIndex, _) = tx.inputSignatures.sampleWithIndex()
-<<<<<<< HEAD
-      val signaturesNew = tx.inputSignatures.replace(sampleIndex, Bytes64.from(Signature.generate))
-=======
       val signaturesNew = tx.inputSignatures.replace(sampleIndex, Byte64.from(Signature.generate))
->>>>>>> 1556734f
       tx.copy(inputSignatures = signaturesNew).fail(InvalidSignature)
       tx.copy(inputSignatures = tx.inputSignatures ++ tx.inputSignatures)
         .fail(TooManyInputSignatures)
@@ -1104,11 +1092,7 @@
     val unlock: UnlockScript       = UnlockScript.p2sh(script, AVector.empty)
 
     def toSignedTx(unsignedTx: UnsignedTransaction): Transaction = {
-<<<<<<< HEAD
-      Transaction.from(unsignedTx, AVector.empty[Bytes64])
-=======
       Transaction.from(unsignedTx, AVector.empty[Byte64])
->>>>>>> 1556734f
     }
 
     validate()
@@ -1158,11 +1142,7 @@
 
       tx.pass()
       tx.replaceUnlock(UnlockScript.p2pkh(PublicKey.generate)).fail(InvalidPublicKeyHash)
-<<<<<<< HEAD
-      tx.copy(inputSignatures = AVector(Bytes64.from(Signature.generate))).fail(InvalidSignature)
-=======
       tx.copy(inputSignatures = AVector(Byte64.from(Signature.generate))).fail(InvalidSignature)
->>>>>>> 1556734f
     }
   }
 
@@ -1213,11 +1193,7 @@
     implicit val validator: (Transaction) => TxValidationResult[Unit] =
       validateTxOnlyForTest(_, blockFlow, None)
 
-<<<<<<< HEAD
-    val tx0 = Transaction.from(unsigned, AVector.empty[Bytes64])
-=======
     val tx0 = Transaction.from(unsigned, AVector.empty[Byte64])
->>>>>>> 1556734f
     tx0.pass()
 
     val tx1 = tx0.replaceUnlock(UnlockScript.p2sh(script, AVector(Val.U256(50))))
@@ -1251,19 +1227,11 @@
     val inputs0   = unsignedTx.inputs.map(i => i.copy(unlockScript = UnlockScript.polw(pubKey)))
     val unsigned0 = unsignedTx.copy(inputs = inputs0)
     val preImage  = UnlockScript.PoLW.buildPreImage(lockup, lockup)
-<<<<<<< HEAD
-    val signature = Bytes64.from(SignatureSchema.sign(preImage, priKey))
-    val tx0       = Transaction.from(unsigned0, AVector(signature))
-    tx0.pass()
-
-    val tx1 = Transaction.from(unsigned0, AVector(Bytes64.from(Signature.generate)))
-=======
     val signature = Byte64.from(SignatureSchema.sign(preImage, priKey))
     val tx0       = Transaction.from(unsigned0, AVector(signature))
     tx0.pass()
 
     val tx1 = Transaction.from(unsigned0, AVector(Byte64.from(Signature.generate)))
->>>>>>> 1556734f
     tx1.fail(InvalidSignature)
 
     val invalidPubKey = keypairGen.sample.value._2
@@ -1294,11 +1262,7 @@
     val inputs    = unsigned0.inputs.map(i => i.copy(unlockScript = UnlockScript.polw(pubKey)))
     val unsigned1 = unsigned0.copy(inputs = inputs)
     val preImage  = UnlockScript.PoLW.buildPreImage(lockup, lockup)
-<<<<<<< HEAD
-    val signature = Bytes64.from(SignatureSchema.sign(preImage, priKey))
-=======
     val signature = Byte64.from(SignatureSchema.sign(preImage, priKey))
->>>>>>> 1556734f
     val tx1       = Transaction.from(unsigned1, AVector(signature))
     tx1.fail(InvalidUnlockScriptType)
   }
@@ -1323,11 +1287,7 @@
       .getPreOutputs(tx)
       .rightValue
       .asUnsafe[AssetOutput]
-<<<<<<< HEAD
-    lazy val txEnv = TxEnv.dryrun(tx, prevOutputs, Stack.ofCapacity[Bytes64](0))
-=======
     lazy val txEnv = TxEnv.dryrun(tx, prevOutputs, Stack.ofCapacity[Byte64](0))
->>>>>>> 1556734f
   }
 
   it should "charge gas for asset script size" in new GasFixture {
@@ -1344,11 +1304,7 @@
     val lockup   = LockupScript.p2sh(script)
     val unlock   = UnlockScript.p2sh(script, AVector.empty)
     val unsigned = prepareOutput(lockup, unlock)
-<<<<<<< HEAD
-    val tx       = Transaction.from(unsigned, AVector.empty[Bytes64])
-=======
     val tx       = Transaction.from(unsigned, AVector.empty[Byte64])
->>>>>>> 1556734f
 
     val groupIndex = lockup.groupIndex
     val gasRemaining =
@@ -1540,10 +1496,7 @@
 
     def lockup: LockupScript.P2PK
     def sign(unsignedTx: UnsignedTransaction): Transaction
-<<<<<<< HEAD
-=======
     def unlockGas: GasBox
->>>>>>> 1556734f
 
     def prepare(): Unit = {
       val block =
@@ -1551,20 +1504,12 @@
       addAndCheck(blockFlow, block)
     }
 
-<<<<<<< HEAD
-    def createTx(unlock: UnlockScript.P2PK): Transaction = {
-=======
     def createTx(): Transaction = {
->>>>>>> 1556734f
       val utxos = blockFlow.getUsableUtxos(None, lockup, Int.MaxValue).rightValue
       utxos.length is 1
 
       val unsignedTx = UnsignedTransaction(
-<<<<<<< HEAD
-        utxos.map(utxo => TxInput(utxo.ref, unlock)),
-=======
         utxos.map(utxo => TxInput(utxo.ref, UnlockScript.P2PK)),
->>>>>>> 1556734f
         AVector(
           AssetOutput(
             ALPH.oneAlph.subUnsafe(nonCoinbaseMinGasFee),
@@ -1578,10 +1523,6 @@
       sign(unsignedTx)
     }
 
-<<<<<<< HEAD
-    def checkValidTx(tx: Transaction) = {
-      tx.pass()(validateTxOnlyForTest(_, blockFlow, Some(HardFork.Danube)))
-=======
     private def checkUnlockGas(tx: Transaction) = {
       import GasSchedule._
       val blockEnv =
@@ -1597,10 +1538,9 @@
     def checkValidTx(tx: Transaction) = {
       tx.pass()(validateTxOnlyForTest(_, blockFlow, Some(HardFork.Danube)))
       checkUnlockGas(tx)
->>>>>>> 1556734f
-      tx.fail(InvalidUnlockScriptType)(validateTxOnlyForTest(_, blockFlow, Some(HardFork.Rhone)))
-      tx.fail(InvalidUnlockScriptType)(validateTxOnlyForTest(_, blockFlow, Some(HardFork.Leman)))
-      tx.fail(InvalidUnlockScriptType)(validateTxOnlyForTest(_, blockFlow, Some(HardFork.Mainnet)))
+      tx.fail(NonExistInput)(validateTxOnlyForTest(_, blockFlow, Some(HardFork.Rhone)))
+      tx.fail(NonExistInput)(validateTxOnlyForTest(_, blockFlow, Some(HardFork.Leman)))
+      tx.fail(NonExistInput)(validateTxOnlyForTest(_, blockFlow, Some(HardFork.Mainnet)))
     }
 
     def checkInvalidTx(invalidTx: Transaction) = {
@@ -1612,26 +1552,6 @@
 
   it should "validate p2pk(secp256k1) unlock script" in new P2PKUnlockScriptFixture {
     val (priKey, pubKey) = keypairGen.sample.value
-<<<<<<< HEAD
-    val lockup           = LockupScript.p2pk(PublicKeyLike.SecP256K1(pubKey), Some(groupIndex))
-
-    def sign(unsignedTx: UnsignedTransaction): Transaction = Transaction.from(unsignedTx, priKey)
-
-    prepare()
-    checkValidTx(createTx(UnlockScript.P2PK(PublicKeyLike.SecP256K1)))
-    checkInvalidTx(createTx(UnlockScript.P2PK(PublicKeyLike.Passkey)))
-  }
-
-  it should "validate p2pk(passkey) unlock script" in new P2PKUnlockScriptFixture {
-    val (priKey, pubKey) = SecP256R1.generatePriPub()
-    val lockup           = LockupScript.p2pk(PublicKeyLike.Passkey(pubKey), Some(groupIndex))
-
-    def sign(unsignedTx: UnsignedTransaction): Transaction = signWithPasskey(unsignedTx, priKey)
-
-    prepare()
-    checkValidTx(createTx(UnlockScript.P2PK(PublicKeyLike.Passkey)))
-    checkInvalidTx(createTx(UnlockScript.P2PK(PublicKeyLike.SecP256K1)))
-=======
     val lockup           = LockupScript.p2pk(PublicKeyLike.SecP256K1(pubKey), groupIndex)
 
     def sign(unsignedTx: UnsignedTransaction): Transaction = Transaction.from(unsignedTx, priKey)
@@ -1677,6 +1597,5 @@
 
     prepare()
     checkValidTx(createTx())
->>>>>>> 1556734f
   }
 }