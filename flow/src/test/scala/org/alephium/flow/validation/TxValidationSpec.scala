--- conflicted
+++ resolved
@@ -77,12 +77,8 @@
           cachedWorldState,
           preOutputs.map(_.referredOutput),
           None,
-<<<<<<< HEAD
-          blockEnv
-=======
-          BlockEnv(chainIndex, networkConfig.networkId, headerTs, Target.Max, None),
+          blockEnv,
           0
->>>>>>> 4eb59dd7
         )
       } yield ()
     }
