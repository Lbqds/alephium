--- conflicted
+++ resolved
@@ -1282,12 +1282,7 @@
       .getPreOutputs(tx)
       .rightValue
       .asUnsafe[AssetOutput]
-<<<<<<< HEAD
-    lazy val txEnv = TxEnv(tx, prevOutputs, Stack.ofCapacity[Bytes64](0))
-=======
-    lazy val txEnv =
-      TxEnv.dryrun(tx, prevOutputs, Stack.ofCapacity[Signature](0))
->>>>>>> 09f7b353
+    lazy val txEnv = TxEnv.dryrun(tx, prevOutputs, Stack.ofCapacity[Bytes64](0))
   }
 
   it should "charge gas for asset script size" in new GasFixture {
@@ -1467,16 +1462,9 @@
   }
 
   it should "validate p2pk lockup script" in new Fixture {
-<<<<<<< HEAD
     val groupIndex = GroupIndex.unsafe(0)
     val lockup     = p2pkLockupGen(groupIndex).sample.get
     val fromPriKey = genesisKeys(groupIndex.value)._1
-=======
-    val (_, pubKey) = keypairGen.sample.value
-    val groupIndex  = GroupIndex.unsafe(0)
-    val lockup      = LockupScript.p2pk(PublicKeyType.SecP256K1(pubKey), groupIndex)
-    val fromPriKey  = genesisKeys(groupIndex.value)._1
->>>>>>> 09f7b353
     val unsignedTx = blockFlow
       .transfer(
         fromPriKey.publicKey,
@@ -1497,7 +1485,6 @@
     )
   }
 
-<<<<<<< HEAD
   trait P2PKUnlockScriptFixture extends Fixture {
     val groupIndex    = GroupIndex.unsafe(0)
     val genesisPriKey = genesisKeys(groupIndex.value)._1
@@ -1525,30 +1512,6 @@
             AVector.empty,
             ByteString.empty
           )
-=======
-  it should "validate p2pk unlock script" in new Fixture {
-    val (priKey, pubKey) = keypairGen.sample.value
-    val groupIndex       = GroupIndex.unsafe(0)
-    val lockup           = LockupScript.p2pk(PublicKeyType.SecP256K1(pubKey), groupIndex)
-    val unlock           = UnlockScript.P2PK
-    val fromPriKey       = genesisKeys(groupIndex.value)._1
-    val block =
-      transfer(blockFlow, fromPriKey, lockup, AVector.empty[(TokenId, U256)], ALPH.oneAlph)
-    addAndCheck(blockFlow, block)
-
-    val utxos = blockFlow.getUsableUtxos(None, lockup, Int.MaxValue).rightValue
-    utxos.length is 1
-    val gasFee = nonCoinbaseMinGasFee
-    val unsignedTx = UnsignedTransaction(
-      utxos.map(utxo => TxInput(utxo.ref, unlock)),
-      AVector(
-        AssetOutput(
-          ALPH.oneAlph.subUnsafe(gasFee),
-          LockupScript.p2pkh(fromPriKey.publicKey),
-          TimeStamp.zero,
-          AVector.empty,
-          ByteString.empty
->>>>>>> 09f7b353
         )
       )
       sign(unsignedTx)
@@ -1570,7 +1533,7 @@
 
   it should "validate p2pk(secp256k1) unlock script" in new P2PKUnlockScriptFixture {
     val (priKey, pubKey) = keypairGen.sample.value
-    val lockup           = LockupScript.p2pk(PublicKeyLike.SecP256K1(pubKey), Some(groupIndex))
+    val lockup           = LockupScript.p2pk(PublicKeyLike.SecP256K1(pubKey), groupIndex)
 
     def sign(unsignedTx: UnsignedTransaction): Transaction = Transaction.from(unsignedTx, priKey)
 
@@ -1581,7 +1544,7 @@
 
   it should "validate p2pk(passkey) unlock script" in new P2PKUnlockScriptFixture {
     val (priKey, pubKey) = SecP256R1.generatePriPub()
-    val lockup           = LockupScript.p2pk(PublicKeyLike.Passkey(pubKey), Some(groupIndex))
+    val lockup           = LockupScript.p2pk(PublicKeyLike.Passkey(pubKey), groupIndex)
 
     def sign(unsignedTx: UnsignedTransaction): Transaction = signWithPasskey(unsignedTx, priKey)
 
