// Copyright 2018 The Alephium Authors
// This file is part of the alephium project.
//
// The library is free software: you can redistribute it and/or modify
// it under the terms of the GNU Lesser General Public License as published by
// the Free Software Foundation, either version 3 of the License, or
// (at your option) any later version.
//
// The library is distributed in the hope that it will be useful,
// but WITHOUT ANY WARRANTY; without even the implied warranty of
// MERCHANTABILITY or FITNESS FOR A PARTICULAR PURPOSE. See the
// GNU Lesser General Public License for more details.
//
// You should have received a copy of the GNU Lesser General Public License
// along with the library. If not, see <http://www.gnu.org/licenses/>.

package org.alephium.flow.validation

import java.math.BigInteger

import scala.util.Random

import akka.util.ByteString
import org.scalatest.Assertion
import org.scalatest.EitherValues._

import org.alephium.crypto.Byte64
import org.alephium.flow.{FlowFixture, GhostUncleFixture}
import org.alephium.flow.core.{BlockFlow, FlowUtils}
import org.alephium.flow.gasestimation.GasEstimation
import org.alephium.flow.io.StoragesFixture
import org.alephium.protocol.{ALPH, Hash, PrivateKey, PublicKey, Signature, SignatureSchema}
import org.alephium.protocol.config._
import org.alephium.protocol.mining.{Emission, HashRate}
import org.alephium.protocol.model._
import org.alephium.protocol.vm
import org.alephium.protocol.vm.{BlockHash => _, NetworkId => _, _}
import org.alephium.serde.serialize
import org.alephium.util.{AlephiumSpec, AVector, Bytes, Duration, TimeStamp, U256}

// scalastyle:off file.size.limit
class BlockValidationSpec extends AlephiumSpec {

  trait Fixture extends BlockValidation with FlowFixture with NoIndexModelGeneratorsLike {
    lazy val chainIndex = chainIndexGenForBroker(brokerConfig).sample.value
    override def headerValidation: HeaderValidation  = HeaderValidation.build
    override def nonCoinbaseValidation: TxValidation = TxValidation.build

    implicit class RichBlock(block: Block) {
      object Coinbase {
        def unsignedTx(f: UnsignedTransaction => UnsignedTransaction): Block = {
          val updated = block.coinbase.copy(unsigned = f(block.coinbase.unsigned))
          block.copy(transactions = block.nonCoinbase :+ updated)
        }

        def tx(f: Transaction => Transaction): Block = {
          block.copy(transactions = block.nonCoinbase :+ f(block.coinbase))
        }

        def output(f: AssetOutput => AssetOutput, index: Int = 0): Block = {
          val outputs = block.coinbase.unsigned.fixedOutputs
          unsignedTx(_.copy(fixedOutputs = outputs.replace(index, f(outputs(index)))))
        }

        def input(f: TxInput => TxInput, index: Int): Block = {
          val inputs = block.coinbase.unsigned.inputs
          unsignedTx(_.copy(inputs = inputs.replace(index, f(inputs(index)))))
        }

        def gasAmount(f: GasBox => GasBox): Block = {
          tx(tx => tx.copy(unsigned = tx.unsigned.copy(gasAmount = f(tx.unsigned.gasAmount))))
        }
      }

      def pass()(implicit validator: (Block) => BlockValidationResult[Unit]) = {
        validator(block).isRight is true
      }

      def replaceTxGas(gas: U256): Block = {
        assert(block.transactions.length >= 2) // at least 1 non-coinbase tx
        val tx        = block.nonCoinbase.head
        val gasAmount = tx.unsigned.gasAmount
        val gasPrice  = gas.divUnsafe(gasAmount.value)
        val newTx     = tx.copy(unsigned = tx.unsigned.copy(gasPrice = GasPrice(gasPrice)))
        block.copy(transactions = newTx +: block.transactions.tail)
      }

      def fail(error: InvalidBlockStatus)(implicit
          validator: (Block) => BlockValidationResult[Unit]
      ): Assertion = {
        validator(block).left.value isE error
      }

      def fail()(implicit
          validator: (Block) => BlockValidationResult[Unit],
          error: InvalidBlockStatus
      ): Assertion = {
        fail(error)
      }
    }

    def checkBlockUnit(block: Block, flow: BlockFlow): BlockValidationResult[Unit] = {
      checkBlock(block, flow).map(_ => ())
    }

    def sortGhostUncleHashes(hashes: AVector[BlockHash]): AVector[BlockHash] = {
      hashes.sortBy(_.bytes)(Bytes.byteStringOrdering)
    }
  }

  trait GenesisForkFixture extends Fixture {
    setHardFork(HardFork.Mainnet)
  }

  it should "validate group for block" in new Fixture {
    implicit val validator: (Block) => BlockValidationResult[Unit] = checkGroup _

    forAll(blockGenOf(brokerConfig))(_.pass())
    forAll(blockGenNotOf(brokerConfig))(_.fail(InvalidGroup))
  }

  it should "validate nonEmpty transaction list" in new Fixture {
    implicit val validator: (Block) => BlockValidationResult[Unit] = checkNonEmptyTransactions _

    forAll(blockGen) { block =>
      if (block.transactions.nonEmpty) {
        block.pass()
      }

      val withoutTx = block.copy(transactions = AVector.empty)
      withoutTx.fail(EmptyTransactionList)
    }
  }

  trait CoinbaseFormatFixture extends Fixture {
    val output0         = assetOutputGen.sample.get
    val emptyOutputs    = AVector.empty[AssetOutput]
    val emptySignatures = AVector.empty[Byte64]
    val script          = StatefulScript.alwaysFail
    val testSignatures  = AVector(Byte64.from(Signature.generate))
    val block           = emptyBlock(blockFlow, chainIndex)

    def commonTest(block: Block = block)(implicit
        validator: Block => BlockValidationResult[Unit],
        error: InvalidBlockStatus
    ) = {
      info("script")
      block.Coinbase.unsignedTx(_.copy(scriptOpt = None)).pass()
      block.Coinbase.unsignedTx(_.copy(scriptOpt = Some(script))).fail()

      info("gasPrice")
      block.Coinbase.unsignedTx(_.copy(gasPrice = coinbaseGasPrice)).pass()
      block.Coinbase.unsignedTx(_.copy(gasPrice = GasPrice(U256.Zero))).fail()

      info("output token")
      block.Coinbase.unsignedTx(_.copy(fixedOutputs = AVector(output0))).pass()
      val outputsWithTokens = AVector(output0.copy(tokens = AVector(TokenId.zero -> 10)))
      block.Coinbase.unsignedTx(_.copy(fixedOutputs = outputsWithTokens)).fail()

      info("contract input")
      block.Coinbase.tx(_.copy(contractInputs = AVector.empty)).pass()
      val invalidContractInputs = AVector(contractOutputRefGen(GroupIndex.unsafe(0)).sample.get)
      block.Coinbase.tx(_.copy(contractInputs = invalidContractInputs)).fail()

      info("generated output")
      block.Coinbase.tx(_.copy(generatedOutputs = emptyOutputs.as[TxOutput])).pass()
      block.Coinbase.tx(_.copy(generatedOutputs = AVector(output0))).fail()

      info("contract signature")
      block.Coinbase.tx(_.copy(scriptSignatures = emptySignatures)).pass()
      block.Coinbase.tx(_.copy(scriptSignatures = testSignatures)).fail()
    }
  }

  it should "validate coinbase transaction simple format" in new CoinbaseFormatFixture {
    implicit val validator: (Block) => BlockValidationResult[Unit] =
      (blk: Block) => checkCoinbaseEasy(blk, 0, false)
    implicit val error: InvalidBlockStatus = InvalidCoinbaseFormat

    commonTest(block)

    info("gasAmount")
    block.Coinbase.unsignedTx(_.copy(gasAmount = minimalGas)).pass()
    block.Coinbase.unsignedTx(_.copy(gasAmount = GasBox.from(0).value)).fail()

    info("output length")
    block.Coinbase.unsignedTx(_.copy(fixedOutputs = AVector(output0))).pass()
    block.Coinbase.unsignedTx(_.copy(fixedOutputs = emptyOutputs)).fail()

    info("input signature")
    block.Coinbase.tx(_.copy(inputSignatures = emptySignatures)).pass()
    block.Coinbase.tx(_.copy(inputSignatures = testSignatures)).fail()
  }

  it should "validate PoLW coinbase transaction simple format" in new CoinbaseFormatFixture {
    implicit val validator: (Block) => BlockValidationResult[Unit] =
      (blk: Block) => checkCoinbaseEasy(blk, 0, isPoLW = true)
    implicit val error: InvalidBlockStatus = InvalidPoLWCoinbaseFormat
    val inputs                             = AVector(txInputGen.sample.get)
    override val block = emptyBlock(blockFlow, chainIndex).Coinbase
      .tx(_.copy(inputSignatures = testSignatures))
      .Coinbase
      .unsignedTx(_.copy(inputs = inputs))

    commonTest(block)

    info("gasAmount")
    block.Coinbase.unsignedTx(_.copy(gasAmount = minimalGas)).pass()
    block.Coinbase.unsignedTx(_.copy(gasAmount = minimalGas.subUnsafe(GasBox.unsafe(1)))).fail()
    block.Coinbase.unsignedTx(_.copy(gasAmount = minimalGas.addUnsafe(GasBox.unsafe(1)))).pass()

    info("output length")
    block.Coinbase.unsignedTx(_.copy(fixedOutputs = AVector(output0))).pass()
    block.Coinbase.unsignedTx(_.copy(fixedOutputs = AVector(output0, output0))).pass()
    block.Coinbase.unsignedTx(_.copy(fixedOutputs = emptyOutputs)).fail()

    info("input size")
    block.Coinbase.unsignedTx(_.copy(inputs = AVector.empty)).fail()
    block.Coinbase.unsignedTx(_.copy(inputs = inputs ++ inputs)).pass()

    info("input signature")
    block.Coinbase.tx(_.copy(inputSignatures = emptySignatures)).fail()
    block.Coinbase.tx(_.copy(inputSignatures = testSignatures)).pass()
    block.Coinbase.tx(_.copy(inputSignatures = testSignatures ++ testSignatures)).fail()
  }

  trait PreRhoneForkFixture extends Fixture {
    setHardForkBefore(HardFork.Rhone)
  }

  trait CoinbaseDataFixture extends Fixture {
    def block: Block
    def selectedUncles: AVector[SelectedGhostUncle]
    lazy val coinbaseData: CoinbaseData =
      CoinbaseData.from(chainIndex, block.timestamp, selectedUncles, ByteString.empty)

    def wrongTimeStamp(ts: TimeStamp): ByteString = {
      serialize(CoinbaseData.from(chainIndex, ts, selectedUncles, ByteString.empty))
    }

    def wrongChainIndex(chainIndex: ChainIndex): ByteString = {
      serialize(
        CoinbaseData.from(
          chainIndex,
          block.header.timestamp,
          selectedUncles,
          ByteString.empty
        )
      )
    }

    implicit val validator: Block => BlockValidationResult[Unit] =
      (blk: Block) => {
        val hardFork = networkConfig.getHardFork(blk.timestamp)
        checkCoinbaseData(blk.chainIndex, blk, hardFork).map(_ => ())
      }

    def testWrongBlockTimeStamp() = {
      info("wrong block timestamp")
      val data = wrongTimeStamp(block.timestamp.plusSecondsUnsafe(5))
      block.Coinbase.output(_.copy(additionalData = data)).fail(InvalidCoinbaseData)
    }

    def testWrongChainIndex() = {
      info("wrong chain index")
      val data = wrongChainIndex(chainIndexGen.retryUntil(_ != chainIndex).sample.get)
      block.Coinbase.output(_.copy(additionalData = data)).fail(InvalidCoinbaseData)
    }

    def testWrongFormat() = {
      info("wrong format")
      val wrongFormat = ByteString("wrong-coinbase-data-format")
      block.Coinbase.output(_.copy(additionalData = wrongFormat)).fail(InvalidCoinbaseData)
    }

    def testEmptyFixedOutputs() = {
      info("empty fixed outputs")
      block.Coinbase
        .unsignedTx(unsigned => unsigned.copy(fixedOutputs = AVector.empty))
        .fail(InvalidCoinbaseFormat)
    }
  }

  it should "check coinbase data for pre-rhone hardfork" in new CoinbaseDataFixture {
    setHardForkBefore(HardFork.Rhone)
    val block          = emptyBlock(blockFlow, chainIndex)
    val selectedUncles = AVector.empty

    coinbaseData is a[CoinbaseDataV1]
    block.coinbase.unsigned.fixedOutputs.head.additionalData is serialize(coinbaseData)
    block.pass()

    testWrongBlockTimeStamp()
    testWrongChainIndex()
    testWrongFormat()
    testEmptyFixedOutputs()
  }

  it should "check uncles for pre-rhone hardfork" in new Fixture {
    setHardForkBefore(HardFork.Rhone)
    val ghostUncles = AVector.fill(ALPH.MaxGhostUncleSize)(
      GhostUncleData(BlockHash.random, assetLockupGen(chainIndex.to).sample.get)
    )

    implicit val validator: (Block) => BlockValidationResult[Unit] = (blk: Block) => {
      checkGhostUncles(blockFlow, blk.chainIndex, blk, ghostUncles).map(_ => ())
    }

    val block = emptyBlock(blockFlow, chainIndex)
    block.fail(InvalidGhostUnclesBeforeRhoneHardFork)
  }

  trait CoinbaseDataWithGhostUnclesFixture extends CoinbaseDataFixture {
    lazy val uncleBlock     = blockGen(chainIndex).sample.get
    lazy val uncleMiner     = assetLockupGen(chainIndex.to).sample.get
    lazy val selectedUncles = AVector(SelectedGhostUncle(uncleBlock.hash, uncleMiner, 1))
    lazy val block = mineWithoutCoinbase(
      blockFlow,
      chainIndex,
      AVector.empty,
      TimeStamp.now(),
      selectedUncles
    )

    def testEmptyUncles() = {
      info("empty uncles")
      val block = emptyBlock(blockFlow, chainIndex)
      block.ghostUncleHashes.rightValue.isEmpty is true
      block.pass()
    }
  }

  it should "check coinbase data for rhone hardfork" in new CoinbaseDataWithGhostUnclesFixture {
    setHardFork(HardFork.Rhone)
    coinbaseData is a[CoinbaseDataV2]
    block.coinbase.unsigned.fixedOutputs.head.additionalData is serialize(coinbaseData)
    block.pass()

    testEmptyUncles()
    testWrongBlockTimeStamp()
    testWrongChainIndex()
    testWrongFormat()
    testEmptyFixedOutputs()
  }

  it should "check coinbase data for since-danube hardfork" in new CoinbaseDataWithGhostUnclesFixture {
    override val configValues: Map[String, Any] = Map(
      (
        "alephium.network.danube-hard-fork-timestamp",
        NetworkConfigFixture.SinceDanube.danubeHardForkTimestamp.millis
      )
    )
    networkConfig.getHardFork(TimeStamp.now()) is HardFork.Danube

    coinbaseData is a[CoinbaseDataV3]
    block.coinbase.unsigned.fixedOutputs.head.additionalData is serialize(coinbaseData)
    block.pass()

    testEmptyUncles()
    testWrongChainIndex()
    testWrongFormat()
    testEmptyFixedOutputs()

    info("wrong block timestamp")
    val data0 = wrongTimeStamp(block.timestamp.plusSecondsUnsafe(5))
    block.Coinbase.output(_.copy(additionalData = data0)).pass()
  }

  it should "check coinbase locked amount pre-rhone" in new Fixture {
    setHardForkBefore(HardFork.Rhone)
    val block           = emptyBlock(blockFlow, chainIndex)
    val consensusConfig = consensusConfigs.getConsensusConfig(block.timestamp)
    val miningReward    = consensusConfig.emission.reward(block.header).miningReward
    val lockedAmount    = miningReward
    implicit val validator: (Block) => BlockValidationResult[Unit] =
      (blk: Block) => checkLockedReward(blk, AVector(lockedAmount))

    info("valid")
    block.pass()

    info("invalid locked amount")
    block.Coinbase.output(_.copy(amount = U256.One)).fail(InvalidCoinbaseLockedAmount)

    info("invalid lockup period")
    block.Coinbase.output(_.copy(lockTime = TimeStamp.now())).fail(InvalidCoinbaseLockupPeriod)
  }

  it should "check coinbase reward pre-rhone" in new Fixture {
    setHardForkBefore(HardFork.Rhone)
    val block = emptyBlock(blockFlow, chainIndex)
    implicit val validator: (Block) => BlockValidationResult[Unit] = (blk: Block) => {
      val groupView = blockFlow.getMutableGroupViewPreDanube(blk).rightValue
      checkCoinbase(blockFlow, blk.chainIndex, blk, groupView, HardFork.Leman)
    }

    val consensusConfig = consensusConfigs.getConsensusConfig(block.timestamp)
    val miningReward    = consensusConfig.emission.reward(block.header).miningReward
    block.Coinbase.output(_.copy(amount = miningReward)).pass()

    val invalidMiningReward = miningReward.subUnsafe(1)
    block.Coinbase.output(_.copy(amount = invalidMiningReward)).fail(InvalidCoinbaseReward)
  }

  it should "check gas reward cap for Genesis fork" in new GenesisForkFixture {

    implicit val validator: (Block) => BlockValidationResult[Unit] = (blk: Block) => {
      val groupView = blockFlow.getMutableGroupViewPreDanube(blk).rightValue
      checkCoinbase(blockFlow, blk.chainIndex, blk, groupView, HardFork.Mainnet)
    }

    val block0 = transfer(blockFlow, chainIndex)
    block0.pass()

    info("gas reward is set to 1/2 of miningReward, miningReward not enough")
    val consensusConfig = consensusConfigs.getConsensusConfig(block0.timestamp)
    val miningReward    = consensusConfig.emission.reward(block0.header).miningReward
    val block1          = block0.replaceTxGas(miningReward)
    block1.fail(InvalidCoinbaseReward)

    info("adjust the miningReward to account for the adjusted gas reward")
    block1.Coinbase.output(_.copy(amount = miningReward + (block1.gasFee / 2))).pass()

    info("gas reward is set to the max: the same as miningReward, miningReward not enough")
    val block2 = block0.replaceTxGas(miningReward * 3)
    block2.fail(InvalidCoinbaseReward)

    info("adjust the miningReward to account for the adjusted gas reward")
    block2.Coinbase.output(_.copy(amount = miningReward * 2)).pass()
  }

  it should "check gas reward for Leman fork" in new Fixture {
    setHardFork(HardFork.Leman)
    implicit val validator: (Block) => BlockValidationResult[Unit] = (blk: Block) => {
      val groupView = blockFlow.getMutableGroupViewPreDanube(blk).rightValue
      checkCoinbase(blockFlow, blk.chainIndex, blk, groupView, HardFork.Leman)
    }

    val block = transfer(blockFlow, chainIndex)
    block.pass()

    val consensusConfig = consensusConfigs.getConsensusConfig(block.timestamp)
    val miningReward    = consensusConfig.emission.reward(block.header).miningReward
    block.coinbase.unsigned.fixedOutputs.head.amount is miningReward
  }

  it should "check non-empty txs" in new Fixture {
    val block = emptyBlock(blockFlow, chainIndex)
    block.copy(transactions = AVector.empty).fail(EmptyTransactionList)(checkNonEmptyTransactions)
  }

  it should "check the number of txs" in new Fixture {
    implicit val validator: (Block) => BlockValidationResult[Unit] = checkTxNumber _

    val block   = transfer(blockFlow, chainIndex)
    val maxTxs  = AVector.fill(maximalTxsInOneBlock)(block.nonCoinbase.head)
    val moreTxs = block.nonCoinbase.head +: maxTxs

    block.copy(transactions = maxTxs).pass()
    block.copy(transactions = moreTxs).fail(TooManyTransactions)
    block.copy(transactions = moreTxs).fail(TooManyTransactions)(checkBlockUnit(_, blockFlow))
  }

  it should "check the gas price decreasing" in new Fixture {
    implicit val validator: (Block) => BlockValidationResult[Unit] = checkGasPriceDecreasing _

    val block = transfer(blockFlow, chainIndex)
    val low   = block.nonCoinbase.head
    low.unsigned.gasPrice is nonCoinbaseMinGasPrice

    val higherGas = GasPrice(nonCoinbaseMinGasPrice.value + 1)
    val high      = low.copy(unsigned = low.unsigned.copy(gasPrice = higherGas))

    block.copy(transactions = AVector(high, low, low)).pass()
    block.copy(transactions = AVector(low, low, low)).pass()
    block.copy(transactions = AVector(low, high, low)).fail(TxGasPriceNonDecreasing)

    block
      .copy(transactions = AVector(low, high, low))
      .fail(TxGasPriceNonDecreasing)(checkBlockUnit(_, blockFlow))
  }

  it should "check the amount of gas" in new Fixture {
    val block = transfer(blockFlow, chainIndex)
    val tx    = block.nonCoinbase.head
    tx.unsigned.gasAmount is minimalGas

    def test(txsNum: Int)(implicit validator: Block => BlockValidationResult[Unit]) = {
      val higherGas   = GasBox.unsafe(minimalGas.value + 1)
      val higherGasTx = tx.copy(unsigned = tx.unsigned.copy(gasAmount = higherGas))

      val maxTxs = AVector.fill(txsNum)(tx)

      block.pass()
      block.copy(transactions = maxTxs).pass()
      block.copy(transactions = higherGasTx +: maxTxs.tail).fail(TooMuchGasUsed)

      block
        .copy(transactions = higherGasTx +: maxTxs.tail)
        .fail(TooMuchGasUsed)(checkBlockUnit(_, blockFlow))
    }

    val preRhoneValidator = checkTotalGas(_, HardFork.PreRhoneForTest)
    test(maximalTxsInOneBlock)(preRhoneValidator)
    val rhoneValidator = checkTotalGas(_, HardFork.Rhone)
    test(maximalTxsInOneBlock / 4)(rhoneValidator)
  }

  it should "check double spending in a same tx" in new Fixture {
    val invalidTx = doubleSpendingTx(blockFlow, chainIndex)
    val block     = mineWithTxs(blockFlow, chainIndex)((_, _) => AVector(invalidTx))

    block.fail(BlockDoubleSpending)(checkBlockDoubleSpending)
    block.fail(BlockDoubleSpending)(checkBlockUnit(_, blockFlow))
  }

  it should "check double spending in a same block" in new Fixture {
    implicit val validator: (Block) => BlockValidationResult[Unit] = checkBlockDoubleSpending _
    val intraChainIndex                                            = ChainIndex.unsafe(0, 0)

    val block0 = transferOnlyForIntraGroup(blockFlow, intraChainIndex)
    block0.nonCoinbase.length is 1
    block0.pass()

    val block1 =
      mineWithTxs(blockFlow, intraChainIndex)((_, _) => block0.nonCoinbase ++ block0.nonCoinbase)
    block1.nonCoinbase.length is 2
    block1.fail(BlockDoubleSpending)
    block1.fail(BlockDoubleSpending)(checkBlockUnit(_, blockFlow))
  }

  it should "check double spending when UTXOs are directly spent again" in new Fixture {
    setHardForkBefore(HardFork.Danube)
    forAll(chainIndexGenForBroker(brokerConfig)) { index =>
      val block0 = transfer(blockFlow, index)
      addAndCheck(blockFlow, block0)

      for (to <- 0 until brokerConfig.groups) {
        // UTXOs spent by `block0.nonCoinbase` can not be spent again
        val from = block0.chainIndex.from.value
        val block =
          mineWithTxs(blockFlow, ChainIndex.unsafe(from, to))((_, _) => block0.nonCoinbase)
        block.nonCoinbaseLength is 1
        checkFlow(block, blockFlow, HardFork.Rhone) is Left(Right(InvalidFlowTxs))
      }
    }
  }

  it should "check double spending in block dependencies" in new Fixture {
    val mainGroup = GroupIndex.unsafe(0)
    val block0    = transfer(blockFlow, ChainIndex.unsafe(mainGroup.value, 0))
    val block1    = transfer(blockFlow, ChainIndex.unsafe(mainGroup.value, 1))

    addAndCheck(blockFlow, block0, 1)
    addAndCheck(blockFlow, block1, 1)

    // block1 and block2 conflict with each other
    blockFlow.isConflicted(AVector(block1.hash, block0.hash), blockFlow.getBlockUnsafe) is true

    for (to <- 0 until brokerConfig.groups) {
      val index = ChainIndex.unsafe(mainGroup.value, to)
      val block = transfer(blockFlow, index)

      // Update outDeps to contain conflicting blocks: block1 and block2
      val newDeps = block.header.blockDeps.deps
        .replace(brokerConfig.groups - 1, block0.hash)
        .replace(brokerConfig.groups, block1.hash)

      val newBlock = mine(
        blockFlow,
        index,
        newDeps,
        block.transactions,
        block.header.timestamp
      )

      blockFlow.isConflicted(newBlock.header.outDeps, blockFlow.getBlockUnsafe) is true
      blockFlow.getHashesForDoubleSpendingCheckUnsafe(mainGroup, newBlock.blockDeps).toSet is
        Set(block0.hash, block1.hash)

      checkFlow(newBlock, blockFlow, HardFork.Rhone) is Left(Right(InvalidFlowTxs))
    }
  }

  it should "calculate all the hashes for double spending check when there are genesis deps" in new Fixture {
    setHardForkBefore(HardFork.Danube)
    val blockFlow1 = isolatedBlockFlow()

    val block1 = emptyBlock(blockFlow1, ChainIndex.unsafe(0, 0))
    addAndCheck(blockFlow1, block1)
    val block2 = emptyBlock(blockFlow1, ChainIndex.unsafe(0, 0))
    addAndCheck(blockFlow1, block2)
    val block3 = emptyBlock(blockFlow1, ChainIndex.unsafe(0, 2))
    addAndCheck(blockFlow1, block3)

    val block0 = emptyBlock(blockFlow, ChainIndex.unsafe(0, 1))
    addAndCheck(blockFlow, block0, block1, block2, block3)

    val mainGroup = GroupIndex.unsafe(0)
    val bestDeps  = blockFlow.getBestDepsPreDanube(mainGroup)
    blockFlow.getHashesForDoubleSpendingCheckUnsafe(mainGroup, bestDeps).toSet is
      Set(block0.hash, block1.hash, block2.hash, block3.hash)

    val bestDeps1 = blockFlow1.getBestDepsPreDanube(mainGroup)
    blockFlow1.getHashesForDoubleSpendingCheckUnsafe(mainGroup, bestDeps1).toSet is
      Set(block1.hash, block2.hash, block3.hash)
  }

  it should "calculate all the hashes for double spending check when there are no genesis deps" in new Fixture {
    setHardForkBefore(HardFork.Danube)
    val blockFlow1 = isolatedBlockFlow()
    val mainGroup  = GroupIndex.unsafe(0)
    (0 until groups0).reverse.foreach { toGroup =>
      val chainIndex = ChainIndex.unsafe(mainGroup.value, toGroup)
      val block      = emptyBlock(blockFlow, chainIndex)
      addAndCheck(blockFlow, block)
      addAndCheck(blockFlow1, block)
    }

    val block0 = emptyBlock(blockFlow, ChainIndex.unsafe(0, 1))
    val block1 = emptyBlock(blockFlow1, ChainIndex.unsafe(0, 0))
    val block2 = emptyBlock(blockFlow1, ChainIndex.unsafe(0, 2))

    addAndCheck(blockFlow, block0, block1, block2)

    val bestDeps = blockFlow.getBestDepsPreDanube(mainGroup)

    blockFlow.getHashesForDoubleSpendingCheckUnsafe(mainGroup, bestDeps).toSet is
      Set(block0.hash, block1.hash, block2.hash)
  }

  it should "validate old blocks" in new GenesisForkFixture {
    val block0     = transfer(blockFlow, chainIndex)
    val newBlockTs = ALPH.LaunchTimestamp.plusSecondsUnsafe(10)
    val block1     = mineWithoutCoinbase(blockFlow, chainIndex, block0.nonCoinbase, newBlockTs)
    checkBlockUnit(block1, blockFlow) isE ()
  }

  it should "invalidate blocks with breaking instrs" in new Fixture {
    setHardFork(HardFork.Leman)
    override lazy val chainIndex: ChainIndex = ChainIndex.unsafe(0, 0)
    val newStorages = StoragesFixture.buildStorages(rootPath.resolve(Hash.generate.toHexString))
    val genesisNetworkConfig = new NetworkConfigFixture.Default {
      override def lemanHardForkTimestamp: TimeStamp  = TimeStamp.now().plusHoursUnsafe(1)
      override def rhoneHardForkTimestamp: TimeStamp  = TimeStamp.Max
      override def danubeHardForkTimestamp: TimeStamp = TimeStamp.Max
    }.networkConfig
    val lemanNetworkConfig = new NetworkConfigFixture.Default {
      override def rhoneHardForkTimestamp: TimeStamp  = TimeStamp.Max
      override def danubeHardForkTimestamp: TimeStamp = TimeStamp.Max
    }.networkConfig

    genesisNetworkConfig.getHardFork(TimeStamp.now()) is HardFork.Mainnet
    lemanNetworkConfig.getHardFork(TimeStamp.now()) is HardFork.Leman
    val blockflowGenesis = BlockFlow.fromGenesisUnsafe(newStorages, config.genesisBlocks)(
      implicitly,
      genesisNetworkConfig,
      blockFlow.consensusConfigs,
      implicitly,
      implicitly
    )
    val blockflowLeman = BlockFlow.fromGenesisUnsafe(newStorages, config.genesisBlocks)(
      implicitly,
      lemanNetworkConfig,
      blockFlow.consensusConfigs,
      implicitly,
      implicitly
    )
    val script =
      StatefulScript.unsafe(
        AVector(Method(true, false, false, false, 0, 0, 0, AVector(vm.TxGasFee)))
      )
    val block = simpleScript(blockflowLeman, chainIndex, script)
    intercept[AssertionError](simpleScript(blockflowGenesis, chainIndex, script)).getMessage is
      s"Right(TxScriptExeFailed(${vm.InactiveInstr(vm.TxGasFee)}))"

    val validatorGenesis = BlockValidation.build(blockflowGenesis)
    val validatorLeman   = BlockValidation.build(blockflowLeman)
    validatorGenesis.validate(block, blockflowGenesis).leftValue isE ExistInvalidTx(
      block.nonCoinbase.head,
      UsingBreakingInstrs
    )
    validatorLeman.validate(block, blockflowLeman).isRight is true
  }

<<<<<<< HEAD
  trait SinceRhoneCoinbaseFixture extends Fixture {
    setHardForkSince(HardFork.Rhone)
    val hardFork = networkConfig.getHardFork(TimeStamp.now())

=======
  trait RhoneCoinbaseFixture extends Fixture {
    setHardFork(HardFork.Rhone)
>>>>>>> 1556734f
    def randomLockupScript: LockupScript.Asset = {
      val (_, toPublicKey) = chainIndex.to.generateKey
      LockupScript.p2pkh(toPublicKey)
    }

    def getMiningReward(block: Block): U256 = {
      val consensusConfig = consensusConfigs.getConsensusConfig(block.timestamp)
      consensusConfig.emission.reward(block.header).miningReward
    }

    def mineBlock(parentHash: BlockHash): Block = {
      val miner       = randomLockupScript
      val template0   = blockFlow.prepareBlockFlowUnsafe(chainIndex, miner)
      val parentIndex = brokerConfig.groups - 1 + chainIndex.to.value
      val newDeps     = template0.deps.replace(parentIndex, parentHash)
      val template1 = blockFlow
        .rebuild(template0, template0.transactions.init, AVector.empty, miner)
        .copy(
          deps = newDeps,
          depStateHash =
            blockFlow.getDepStateHash(BlockDeps.unsafe(newDeps), chainIndex.from).rightValue
        )
      mine(blockFlow, template1)
    }

    def mineBlockWith1Uncle(heightDiff: Int): Block = {
      (0 until heightDiff).foreach(_ => addAndCheck(blockFlow, emptyBlock(blockFlow, chainIndex)))
      val maxHeight  = blockFlow.getMaxHeightByWeight(chainIndex).rightValue
      val parentHash = blockFlow.getHashes(chainIndex, maxHeight - heightDiff).rightValue.head
      addAndCheck(blockFlow, mineBlock(parentHash))
      val block            = mineBlockTemplate(blockFlow, chainIndex)
      val ghostUncleHashes = block.ghostUncleHashes.rightValue
      ghostUncleHashes.length is 1
      val blockHeight = maxHeight + 1
      (blockHeight - blockFlow.getHeight(ghostUncleHashes.head).rightValue) is heightDiff
      block
    }

    def mineBlockWith2Uncle(heightDiff0: Int, heightDiff1: Int): (Block, Int, Int) = {
      assume(heightDiff0 <= heightDiff1)
      (0 until ALPH.MaxGhostUncleAge).foreach(_ =>
        addAndCheck(blockFlow, emptyBlock(blockFlow, chainIndex))
      )
      val maxHeight   = blockFlow.getMaxHeightByWeight(chainIndex).rightValue
      val parentHash0 = blockFlow.getHashes(chainIndex, maxHeight - heightDiff0).rightValue.head
      addAndCheck(blockFlow, mineBlock(parentHash0))
      val parentHash1 = blockFlow.getHashes(chainIndex, maxHeight - heightDiff1).rightValue.head
      addAndCheck(blockFlow, mineBlock(parentHash1))

      val block            = mineBlockTemplate(blockFlow, chainIndex)
      val ghostUncleHashes = block.ghostUncleHashes.rightValue
      ghostUncleHashes.length is 2
      val blockHeight = maxHeight + 1
      val diffs = ghostUncleHashes.map(hash => blockHeight - blockFlow.getHeight(hash).rightValue)
      ((diffs == AVector(heightDiff0, heightDiff1)) ||
        (diffs == AVector(heightDiff1, heightDiff0))) is true
      (block, diffs(0), diffs(1))
    }
  }

  it should "check coinbase locked amount since rhone" in new SinceRhoneCoinbaseFixture {
    {
      info("block has no uncle")
      val block           = emptyBlock(blockFlow, chainIndex)
      val miningReward    = getMiningReward(block)
      val mainChainReward = Coinbase.calcMainChainRewardSinceRhone(hardFork, miningReward)
      val lockedReward    = mainChainReward
      implicit val validator: (Block) => BlockValidationResult[Unit] =
        (blk: Block) => checkLockedReward(blk, AVector(lockedReward))

      info("valid")
      block.pass()

      info("invalid locked amount")
      block.Coinbase.output(_.copy(amount = U256.One)).fail(InvalidCoinbaseLockedAmount)
      block.Coinbase.output(_.copy(amount = miningReward)).fail(InvalidCoinbaseLockedAmount)

      info("invalid lockup period")
      block.Coinbase.output(_.copy(lockTime = TimeStamp.now())).fail(InvalidCoinbaseLockupPeriod)
    }

    {
      info("block has 1 uncle")
      val heightDiff      = Random.between(1, ALPH.MaxGhostUncleAge)
      val block           = mineBlockWith1Uncle(heightDiff)
      val miningReward    = getMiningReward(block)
      val mainChainReward = Coinbase.calcMainChainRewardSinceRhone(hardFork, miningReward)
      val uncleReward     = Coinbase.calcGhostUncleReward(mainChainReward, heightDiff)
      val blockReward     = mainChainReward.addUnsafe(uncleReward.divUnsafe(32))
      implicit val validator: (Block) => BlockValidationResult[Unit] =
        (blk: Block) => checkLockedReward(blk, AVector(blockReward, uncleReward))

      info("valid")
      block.pass()

      info("invalid locked amount")
      block.Coinbase
        .output(_.copy(amount = blockReward.addOneUnsafe()))
        .fail(InvalidCoinbaseLockedAmount)
      block.Coinbase
        .output(_.copy(amount = uncleReward.addOneUnsafe()), 1)
        .fail(InvalidCoinbaseLockedAmount)

      info("invalid lockup period")
      block.Coinbase.output(_.copy(lockTime = TimeStamp.now())).fail(InvalidCoinbaseLockupPeriod)
      block.Coinbase.output(_.copy(lockTime = TimeStamp.now()), 1).fail(InvalidCoinbaseLockupPeriod)
    }

    {
      info("block has 2 uncles")
      val diffs = (0 until 2).map(_ => Random.between(1, ALPH.MaxGhostUncleAge)).sorted
      val (block, diff0, diff1) = mineBlockWith2Uncle(diffs(0), diffs(1))
      val miningReward          = getMiningReward(block)
      val mainChainReward       = Coinbase.calcMainChainRewardSinceRhone(hardFork, miningReward)
      val uncleReward0          = Coinbase.calcGhostUncleReward(mainChainReward, diff0)
      val uncleReward1          = Coinbase.calcGhostUncleReward(mainChainReward, diff1)
      val blockReward =
        mainChainReward.addUnsafe(uncleReward0.addUnsafe(uncleReward1).divUnsafe(32))
      implicit val validator =
        (blk: Block) => checkLockedReward(blk, AVector(blockReward, uncleReward0, uncleReward1))

      info("valid")
      block.pass()

      info("invalid locked amount")
      block.Coinbase
        .output(_.copy(amount = blockReward.addOneUnsafe()))
        .fail(InvalidCoinbaseLockedAmount)
      block.Coinbase
        .output(_.copy(amount = uncleReward0.addOneUnsafe()), 1)
        .fail(InvalidCoinbaseLockedAmount)
      block.Coinbase
        .output(_.copy(amount = uncleReward1.addOneUnsafe()), 2)
        .fail(InvalidCoinbaseLockedAmount)

      info("invalid lockup period")
      block.Coinbase.output(_.copy(lockTime = TimeStamp.now())).fail(InvalidCoinbaseLockupPeriod)
      block.Coinbase.output(_.copy(lockTime = TimeStamp.now()), 1).fail(InvalidCoinbaseLockupPeriod)
      block.Coinbase.output(_.copy(lockTime = TimeStamp.now()), 2).fail(InvalidCoinbaseLockupPeriod)
    }
  }

  it should "check coinbase reward since rhone" in new SinceRhoneCoinbaseFixture {
    implicit val validator: (Block) => BlockValidationResult[Unit] = (blk: Block) => {
      val groupView = blockFlow.getMutableGroupView(blk.chainIndex.from).rightValue
<<<<<<< HEAD
      checkCoinbase(blockFlow, blk.chainIndex, blk, groupView, hardFork)
=======
      checkCoinbase(blockFlow, blk.chainIndex, blk, groupView, HardFork.Rhone)
>>>>>>> 1556734f
    }

    {
      info("block has no uncle")
      val block = emptyBlock(blockFlow, chainIndex)

      info("valid")
      block.pass()

      val miningReward    = getMiningReward(block)
      val mainChainReward = Coinbase.calcMainChainRewardSinceRhone(hardFork, miningReward)

      info("invalid block reward")
      block.Coinbase.output(_.copy(amount = miningReward)).fail(InvalidCoinbaseReward)
      block.Coinbase
        .output(_.copy(amount = mainChainReward.subOneUnsafe()))
        .fail(InvalidCoinbaseReward)
    }

    {
      info("block has 1 uncle")
      val heightDiff      = Random.between(1, ALPH.MaxGhostUncleAge)
      val block           = mineBlockWith1Uncle(heightDiff)
      val miningReward    = getMiningReward(block)
      val mainChainReward = Coinbase.calcMainChainRewardSinceRhone(hardFork, miningReward)
      val uncleReward     = Coinbase.calcGhostUncleReward(mainChainReward, heightDiff)

      info("valid")
      block.pass()

      info("invalid reward amount")
      block.Coinbase.output(_.copy(amount = miningReward)).fail(InvalidCoinbaseReward)
      block.Coinbase.output(_.copy(amount = uncleReward)).fail(InvalidCoinbaseReward)
      block.Coinbase
        .output(_.copy(amount = uncleReward.subOneUnsafe()), 1)
        .fail(InvalidCoinbaseReward)

      info("invalid uncle miner lockup script")
      block.Coinbase
        .output(_.copy(lockupScript = randomLockupScript), 1)
        .fail(InvalidGhostUncleMiner)
    }

    {
      info("block has 2 uncles")
      val diffs = (0 until 2).map(_ => Random.between(1, ALPH.MaxGhostUncleAge)).sorted
      val (block, diff0, diff1) = mineBlockWith2Uncle(diffs(0), diffs(1))
      val miningReward          = getMiningReward(block)
      val mainChainReward       = Coinbase.calcMainChainRewardSinceRhone(hardFork, miningReward)
      val uncleReward0          = Coinbase.calcGhostUncleReward(mainChainReward, diff0)
      val uncleReward1          = Coinbase.calcGhostUncleReward(mainChainReward, diff1)

      info("valid")
      block.pass()

      info("invalid reward amount")
      block.Coinbase
        .output(_.copy(amount = miningReward))
        .fail(InvalidCoinbaseReward)
      block.Coinbase
        .output(_.copy(amount = uncleReward0.addOneUnsafe()), 1)
        .fail(InvalidCoinbaseReward)
      block.Coinbase
        .output(_.copy(amount = uncleReward1.addOneUnsafe()), 2)
        .fail(InvalidCoinbaseReward)

      info("invalid uncle miner lockup script")
      block.Coinbase
        .output(_.copy(lockupScript = randomLockupScript), 1)
        .fail(InvalidGhostUncleMiner)
      block.Coinbase
        .output(_.copy(lockupScript = randomLockupScript), 2)
        .fail(InvalidGhostUncleMiner)
    }
  }

  trait SinceRhoneFixture extends Fixture {
    setHardForkSince(HardFork.Rhone)
    lazy val miner = getGenesisLockupScript(chainIndex.to)

    private def randomMiner = LockupScript.p2pkh(chainIndex.to.generateKey._2)

    def minerOf(hash: BlockHash) = blockFlow.getBlockUnsafe(hash).minerLockupScript

    def mineBlocks(size: Int): AVector[BlockHash] = {
      val blocks = (0 to size).map(_ => emptyBlockWithMiner(blockFlow, chainIndex, randomMiner))
      addAndCheck(blockFlow, blocks: _*)
      val hashes = blockFlow.getHashes(chainIndex, 1).rightValue
      hashes.length is size + 1
      hashes
    }

    def mineChain(size: Int): AVector[Block] = {
      val blockFlow = isolatedBlockFlow()
      val blocks = (0 until size).map(_ => {
        val block = emptyBlockWithMiner(blockFlow, chainIndex, randomMiner)
        addAndCheck(blockFlow, block)
        block
      })
      AVector.from(blocks)
    }
  }

  it should "invalidate block with invalid uncles size" in new SinceRhoneFixture {
    val hashes        = mineBlocks(ALPH.MaxGhostUncleSize + 1)
    val blockTemplate = blockFlow.prepareBlockFlowUnsafe(chainIndex, miner)
    blockTemplate.ghostUncleHashes.length is ALPH.MaxGhostUncleSize
    val ghostUncleHashes = hashes.tail
    ghostUncleHashes.length is ALPH.MaxGhostUncleSize + 1
    val block = mine(
      blockFlow,
      blockTemplate.setGhostUncles(
        ghostUncleHashes.map(hash => SelectedGhostUncle(hash, miner, 1))
      )
    )
    checkBlock(block, blockFlow).left.value isE InvalidGhostUncleSize
  }

  it should "invalidate block with unsorted uncles" in new SinceRhoneFixture {
    mineBlocks(ALPH.MaxGhostUncleSize)
    val blockTemplate = blockFlow.prepareBlockFlowUnsafe(chainIndex, miner)
    blockTemplate.ghostUncleHashes.length is 2

    def rebuildTemplate(uncles: AVector[SelectedGhostUncle]) = {
      val newTemplate = blockTemplate.setGhostUncles(uncles)
      val coinbaseData =
        CoinbaseData.from(chainIndex, newTemplate.templateTs, uncles, ByteString.empty)
      val coinbase = newTemplate.transactions.last
      val assetOutput =
        coinbase.unsigned.fixedOutputs.head.copy(additionalData = serialize(coinbaseData))
      val unsigned = coinbase.unsigned.copy(
        fixedOutputs = coinbase.unsigned.fixedOutputs.replace(0, assetOutput)
      )
      newTemplate.copy(transactions = AVector(coinbase.copy(unsigned = unsigned)))
    }

    val block0 = mine(blockFlow, blockTemplate)
    checkBlock(block0, blockFlow).isRight is true

    val uncleBlock      = blockFlow.getBlockUnsafe(blockTemplate.ghostUncleHashes.head)
    val uncleBlockMiner = uncleBlock.coinbase.unsigned.fixedOutputs.head.lockupScript
    val block1 =
      mine(
        blockFlow,
        rebuildTemplate(
          AVector(SelectedGhostUncle(blockTemplate.ghostUncleHashes.head, uncleBlockMiner, 1))
        )
      )
    checkBlock(block1, blockFlow).isRight is true

    val block2 =
      mine(
        blockFlow,
        rebuildTemplate(
          AVector.fill(2)(SelectedGhostUncle(blockTemplate.ghostUncleHashes.head, miner, 1))
        )
      )
    checkBlock(block2, blockFlow).left.value isE UnsortedGhostUncles

    val block3 =
      mine(
        blockFlow,
        rebuildTemplate(
          blockTemplate.ghostUncleHashes.reverse.map(hash => SelectedGhostUncle(hash, miner, 1))
        )
      )
    checkBlock(block3, blockFlow).left.value isE UnsortedGhostUncles
  }

  it should "invalidate block if the uncle miner is invalid" in new SinceRhoneFixture {
    mineBlocks(ALPH.MaxGhostUncleSize)
    val blockTemplate = blockFlow.prepareBlockFlowUnsafe(chainIndex, miner)
    blockTemplate.ghostUncleHashes.length is 2

    val index = Random.nextInt(2)
    val ghostUncles = blockTemplate.ghostUncleHashes.mapWithIndex { case (hash, i) =>
      val uncleMiner = if (index == i) assetLockupGen(chainIndex.to).sample.get else miner
      SelectedGhostUncle(hash, uncleMiner, 1)
    }
    val block = mine(blockFlow, blockTemplate.setGhostUncles(ghostUncles))
    checkBlock(block, blockFlow).left.value isE InvalidGhostUncleMiner
  }

  it should "invalidate block with used uncles" in new SinceRhoneFixture {
    mineBlocks(ALPH.MaxGhostUncleSize)
    val block0 = mineBlockTemplate(blockFlow, chainIndex)
    addAndCheck(blockFlow, block0)

    val block1Template = blockFlow.prepareBlockFlowUnsafe(chainIndex, miner)
    block1Template.ghostUncleHashes.isEmpty is true
    val usedGhostUncleHash = block0.ghostUncleHashes.rightValue.head
    val block1 = mine(
      blockFlow,
      block1Template.setGhostUncles(
        AVector(SelectedGhostUncle(usedGhostUncleHash, minerOf(usedGhostUncleHash), 1))
      )
    )
    checkBlock(block1, blockFlow).left.value isE GhostUnclesAlreadyUsed
  }

  it should "invalidate block if uncle is sibling" in new SinceRhoneFixture {
    val block0 = emptyBlockWithMiner(blockFlow, chainIndex, miner)
    addAndCheck(blockFlow, block0)
    val block10 = emptyBlockWithMiner(blockFlow, chainIndex, miner)
    block10.parentHash is block0.hash

    val blockTemplate = blockFlow.prepareBlockFlowUnsafe(chainIndex, miner)
    val block11 =
      mine(
        blockFlow,
        blockTemplate.setGhostUncles(AVector(SelectedGhostUncle(block10.hash, miner, 1)))
      )
    block11.parentHash is block0.hash
    checkBlock(block11, blockFlow).left.value isE GhostUncleDoesNotExist

    addAndCheck(blockFlow, block10)
    checkBlock(block11, blockFlow).left.value isE GhostUncleHashConflictWithParentHash
  }

  it should "invalidate block if uncle is ancestor" in new SinceRhoneFixture {
    val block0 = emptyBlockWithMiner(blockFlow, chainIndex, miner)
    addAndCheck(blockFlow, block0)

    var parentBlock = block0
    (0 until ALPH.MaxGhostUncleAge).foreach { _ =>
      val blockTemplate = blockFlow.prepareBlockFlowUnsafe(chainIndex, miner)
      val invalidBlock =
        mine(
          blockFlow,
          blockTemplate.setGhostUncles(AVector(SelectedGhostUncle(block0.hash, miner, 1)))
        )
      invalidBlock.parentHash is parentBlock.hash
      checkBlock(invalidBlock, blockFlow).left.value isE NotGhostUnclesForTheBlock

      parentBlock = emptyBlockWithMiner(blockFlow, chainIndex, miner)
      addAndCheck(blockFlow, parentBlock)
    }

    addAndCheck(blockFlow, emptyBlockWithMiner(blockFlow, chainIndex, miner))
    (blockFlow.getMaxHeightByWeight(chainIndex).rightValue -
      blockFlow.getHeightUnsafe(block0.hash)) > ALPH.MaxGhostUncleAge is true
    val blockTemplate = blockFlow.prepareBlockFlowUnsafe(chainIndex, miner)
    val invalidBlock =
      mine(
        blockFlow,
        blockTemplate.setGhostUncles(AVector(SelectedGhostUncle(block0.hash, miner, 1)))
      )
    checkBlock(invalidBlock, blockFlow).left.value isE GhostUncleHashConflictWithParentHash
  }

  it should "invalidate block if uncles' parent is not from mainchain" in new SinceRhoneFixture {
    val (blocks0, blocks1) = (mineChain(4), mineChain(4))
    addAndCheck(blockFlow, blocks0.toSeq: _*)
    addAndCheck(blockFlow, blocks1.toSeq: _*)
    val hashes = blockFlow.getHashes(chainIndex, 3).rightValue
    hashes.length is 2

    val blockTemplate = blockFlow.prepareBlockFlowUnsafe(chainIndex, miner)
    blockTemplate.ghostUncleHashes.length is 1
    blockTemplate.height is 5
    val ghostUncleHashes = blockTemplate.ghostUncleHashes ++ hashes.tail
    val ghostUncles      = ghostUncleHashes.map(hash => SelectedGhostUncle(hash, minerOf(hash), 1))
    val block            = mine(blockFlow, blockTemplate.setGhostUncles(ghostUncles))
    checkBlock(block, blockFlow).left.value isE GhostUncleHashConflictWithParentHash
  }

  it should "allow duplicate ghost uncles before danube" in new Fixture with GhostUncleFixture {
    setHardFork(HardFork.Rhone)
    mineBlocks(blockFlow, chainIndex, ALPH.MaxGhostUncleAge)

    val miner                      = getGenesisLockupScript(chainIndex.to)
    val uncleHeight                = nextInt(1, ALPH.MaxGhostUncleAge - 1)
    val (ghostUncle0, ghostUncle1) = mineTwoGhostUnclesAt(blockFlow, chainIndex, uncleHeight)
    val template0                  = blockFlow.prepareBlockFlowUnsafe(chainIndex, miner)
    template0.ghostUncleHashes.contains(ghostUncle0.hash) is true
    template0.ghostUncleHashes.contains(ghostUncle1.hash) is true
    val block0 = mine(blockFlow, template0)
    checkBlock(block0, blockFlow).isRight is true

    val ghostUncle2 = mineDuplicateGhostUncleBlockAt(blockFlow, chainIndex, uncleHeight)
    BlockHeader.fromSameTemplate(ghostUncle0.header, ghostUncle2.header) is true
    val uncleHashes = sortGhostUncleHashes(AVector(ghostUncle0.hash, ghostUncle2.hash))
    val template1   = template0.setGhostUncles(blockFlow, uncleHashes)
    val block1      = mine(blockFlow, template1)
    checkBlock(block0, blockFlow).isRight is true

    addAndCheck(blockFlow, block0, block1)
  }

  it should "invalidate block if there are duplicate ghost uncles since danube" in new Fixture
    with GhostUncleFixture {
    setHardForkSince(HardFork.Danube)
    mineBlocks(blockFlow, chainIndex, ALPH.MaxGhostUncleAge)

    val uncleHeight0               = nextInt(1, ALPH.MaxGhostUncleAge - 1)
    val (ghostUncle0, ghostUncle1) = mineTwoGhostUnclesAt(blockFlow, chainIndex, uncleHeight0)
    val miner                      = getGenesisLockupScript(chainIndex.to)
    val blockTemplate0             = blockFlow.prepareBlockFlowUnsafe(chainIndex, miner)
    blockTemplate0.ghostUncleHashes.contains(ghostUncle0.hash) is false
    blockTemplate0.ghostUncleHashes.contains(ghostUncle1.hash) is true
    val block0 = mine(blockFlow, blockTemplate0)
    checkBlock(block0, blockFlow).isRight is true

    val blockTemplate1 = blockTemplate0.setGhostUncles(blockFlow, AVector(ghostUncle1.hash))
    val block1         = mine(blockFlow, blockTemplate1)
    checkBlock(block1, blockFlow).isRight is true

    val ghostUncleHashes1 = sortGhostUncleHashes(AVector(ghostUncle0.hash, ghostUncle1.hash))
    val blockTemplate2    = blockTemplate0.setGhostUncles(blockFlow, ghostUncleHashes1)
    val block2            = mine(blockFlow, blockTemplate2)
    checkBlock(block2, blockFlow).leftValue isE DuplicateGhostUncleSinceDanube(ghostUncle0.hash)

    val ghostUncle2 = mineDuplicateGhostUncleBlock(blockFlow, ghostUncle1)
    BlockHeader.fromSameTemplate(ghostUncle1.header, ghostUncle2.header) is true
    val ghostUncleHashes2 = sortGhostUncleHashes(AVector(ghostUncle1.hash, ghostUncle2.hash))
    val blockTemplate3    = blockTemplate0.setGhostUncles(blockFlow, ghostUncleHashes2)
    val block3            = mine(blockFlow, blockTemplate3)
    checkBlock(block3, blockFlow).leftValue isE DuplicateGhostUncleSinceDanube(
      ghostUncleHashes2.last
    )

    val uncleHeight1      = ALPH.MaxGhostUncleAge
    val ghostUncle3       = mineDuplicateGhostUncleBlockAt(blockFlow, chainIndex, uncleHeight1)
    val ghostUncleHashes3 = sortGhostUncleHashes(AVector(ghostUncle1.hash, ghostUncle3.hash))
    val blockTemplate4    = blockTemplate0.setGhostUncles(blockFlow, ghostUncleHashes3)
    val block4            = mine(blockFlow, blockTemplate4)
    checkBlock(block4, blockFlow).leftValue isE DuplicateGhostUncleSinceDanube(ghostUncle3.hash)

    addAndCheck(blockFlow, block0, block1)
  }

  it should "invalidate block if a ghost uncle is a duplicate of used uncles" in new Fixture
    with GhostUncleFixture {
    setHardForkSince(HardFork.Danube)
    mineBlocks(blockFlow, chainIndex, ALPH.MaxGhostUncleAge)

    val uncleHeight = nextInt(2, ALPH.MaxGhostUncleAge - 1)
    val ghostUncle0 = mineValidGhostUncleBlockAt(blockFlow, chainIndex, uncleHeight)
    val miner       = getGenesisLockupScript(chainIndex.to)
    val template0   = blockFlow.prepareBlockFlowUnsafe(chainIndex, miner)
    template0.ghostUncleHashes is AVector(ghostUncle0.hash)
    val block0 = mine(blockFlow, template0)
    checkBlock(block0, blockFlow).isRight is true
    addAndCheck(blockFlow, block0)

    val ghostUncle1 = mineDuplicateGhostUncleBlock(blockFlow, ghostUncle0)
    BlockHeader.fromSameTemplate(ghostUncle0.header, ghostUncle1.header) is true
    val template1 = blockFlow.prepareBlockFlowUnsafe(chainIndex, miner)
    template1.ghostUncleHashes.isEmpty is true
    val template2 = template1.setGhostUncles(blockFlow, AVector(ghostUncle1.hash))
    val block1    = mine(blockFlow, template2)
    checkBlock(block1, blockFlow).leftValue isE DuplicateGhostUncleSinceDanube(ghostUncle1.hash)
  }

  it should "invalidate block with invalid uncle intra deps: since-rhone" in new Fixture {
    override val configValues: Map[String, Any] = Map(("alephium.broker.broker-num", 1))
    setHardForkSince(HardFork.Rhone)
    override lazy val chainIndex: ChainIndex = ChainIndex.unsafe(1, 2)
    val chain00                              = ChainIndex.unsafe(0, 0)
    val depBlock0                            = emptyBlock(blockFlow, chain00)
    val depBlock1                            = emptyBlock(blockFlow, chain00)
    addAndCheck(blockFlow, depBlock0, depBlock1)

    val miner              = getGenesisLockupScript(chainIndex.to)
    val uncleBlockTemplate = blockFlow.prepareBlockFlowUnsafe(chainIndex, miner)
    addAndCheck(blockFlow, emptyBlock(blockFlow, chainIndex))
    val parent = emptyBlock(blockFlow, chainIndex)
    addAndCheck(blockFlow, parent)

    val uncle0 = mine(
      blockFlow,
      uncleBlockTemplate.copy(deps = uncleBlockTemplate.deps.replace(0, depBlock0.hash))
    )
    val uncle1 = mine(
      blockFlow,
      uncleBlockTemplate.copy(deps = uncleBlockTemplate.deps.replace(0, depBlock1.hash))
    )
    val blockTemplate = blockFlow.prepareBlockFlowUnsafe(chainIndex, miner)
    val (validUncle, invalidUncle) =
      if (parent.blockDeps.inDeps(0) == depBlock0.hash) {
        (uncle0, uncle1)
      } else {
        (uncle1, uncle0)
      }
    val ghostUncleHashes = AVector(validUncle.hash, invalidUncle.hash)
    val block0 =
      mine(
        blockFlow,
        blockTemplate.setGhostUncles(
          ghostUncleHashes.map(hash => SelectedGhostUncle(hash, miner, 1))
        )
      )
    addAndCheck(blockFlow, uncle0, uncle1)
    checkBlock(block0, blockFlow).leftValue is Right(InvalidGhostUncleDeps)

    val block1 =
      mine(
        blockFlow,
        blockTemplate.setGhostUncles(AVector(SelectedGhostUncle(validUncle.hash, miner, 2)))
      )
    checkBlock(block1, blockFlow).isRight is true

    val block2 =
      mine(
        blockFlow,
        blockTemplate.setGhostUncles(AVector(SelectedGhostUncle(invalidUncle.hash, miner, 1)))
      )
    checkBlock(block2, blockFlow).leftValue is Right(InvalidGhostUncleDeps)
  }

  it should "validate block with valid uncles" in new SinceRhoneFixture {
    mineBlocks(ALPH.MaxGhostUncleSize)
    val blockTemplate = blockFlow.prepareBlockFlowUnsafe(chainIndex, miner)
    blockTemplate.ghostUncleHashes.length is ALPH.MaxGhostUncleSize
    (0 until blockTemplate.ghostUncleHashes.length).foreach { size =>
      val selectedUncles = blockTemplate.ghostUncleHashes.take(size).map { hash =>
        val lockupScript = blockFlow.getBlockUnsafe(hash).minerLockupScript
        SelectedGhostUncle(hash, lockupScript, 1)
      }
      val block = mine(blockFlow, blockTemplate.setGhostUncles(selectedUncles))
      checkBlock(block, blockFlow).isRight is true
    }
  }

  it should "validate block if uncle header used by another uncle block" in new SinceRhoneFixture {
    val block10 = emptyBlock(blockFlow, chainIndex)
    val block11 = emptyBlock(blockFlow, chainIndex)
    addAndCheck(blockFlow, block10, block11)
    val hashesAtHeight1 = blockFlow.getHashes(chainIndex, 1).rightValue
    hashesAtHeight1.length is 2

    val block20 = emptyBlock(blockFlow, chainIndex)
    block20.parentHash is hashesAtHeight1.head
    block20.ghostUncleHashes.value.length is 0
    val block21Template = blockFlow.prepareBlockFlowUnsafe(chainIndex, miner)
    block21Template.ghostUncleHashes is hashesAtHeight1.tail
    val block21 = mine(blockFlow, block21Template)

    addAndCheck(blockFlow, block20)
    addAndCheck(blockFlow, emptyBlock(blockFlow, chainIndex))
    addAndCheck(blockFlow, block21)

    val blockTemplate = blockFlow.prepareBlockFlowUnsafe(chainIndex, miner)
    blockTemplate.ghostUncleHashes is sortGhostUncleHashes(block21.hash +: hashesAtHeight1.tail)
    addAndCheck(blockFlow, mine(blockFlow, blockTemplate))
  }

  it should "invalidate blocks with sequential txs for pre-rhone hardfork" in new Fixture {
    setHardForkBefore(HardFork.Rhone)
    override lazy val chainIndex = ChainIndex.unsafe(0, 0)

    val genesisKey              = genesisKeys(chainIndex.from.value)._1
    val (privateKey, publicKey) = chainIndex.from.generateKey
    val lockupScript            = LockupScript.p2pkh(publicKey)
    keyManager.addOne(lockupScript -> privateKey)

    val tx0 = transfer(blockFlow, genesisKey, publicKey, ALPH.alph(20)).nonCoinbase.head
    blockFlow.grandPool.add(chainIndex, tx0.toTemplate, TimeStamp.now())

    val tx1   = transferTx(blockFlow, chainIndex, lockupScript, ALPH.alph(10), None)
    val block = mineWithTxs(blockFlow, chainIndex, AVector(tx0, tx1))
    checkBlock(block, blockFlow).leftValue isE ExistInvalidTx(tx1, NonExistInput)
  }

  trait SequentialTxsFixture extends Fixture {
    setHardForkSince(HardFork.Rhone)
    val genesisKey = genesisKeys(chainIndex.from.value)._1
    val privateKey = {
      val (privateKey, publicKey) = chainIndex.from.generateKey
      addAndCheck(blockFlow, transfer(blockFlow, genesisKey, publicKey, ALPH.alph(20)))
      privateKey
    }

    def transferTx(
        from: PrivateKey,
        to: PublicKey,
        amount: U256,
        gasPrice: GasPrice
    ): Transaction = {
      transferWithGas(blockFlow, from, to, amount, gasPrice).nonCoinbase.head
    }
  }

  it should "validate sequential txs" in new SequentialTxsFixture {
    override lazy val chainIndex =
      chainIndexGenForBroker(brokerConfig).retryUntil(_.isIntraGroup).sample.get
    val (_, toPublicKey0) = chainIndex.to.generateKey
    val tx0 = transfer(blockFlow, privateKey, toPublicKey0, ALPH.alph(5)).nonCoinbase.head
    blockFlow.grandPool.add(chainIndex, tx0.toTemplate, TimeStamp.now())

    val (_, toPublicKey1) = chainIndex.to.generateKey
    val tx1 = transfer(blockFlow, privateKey, toPublicKey1, ALPH.alph(5)).nonCoinbase.head
    tx1.unsigned.inputs.head.outputRef is tx0.fixedOutputRefs(1)

    val block = mineWithTxs(blockFlow, chainIndex, AVector(tx0, tx1))
    block.pass()(checkBlockUnit(_, blockFlow))
  }

  it should "invalidate sequential txs if the input does not exist" in new SequentialTxsFixture {
    override lazy val chainIndex =
      chainIndexGenForBroker(brokerConfig).retryUntil(_.isIntraGroup).sample.get
    val (_, toPublicKey0) = chainIndex.to.generateKey
    val now               = TimeStamp.now()
    val tx0 = transfer(blockFlow, privateKey, toPublicKey0, ALPH.oneAlph).nonCoinbase.head
    blockFlow.grandPool.add(chainIndex, tx0.toTemplate, now)
    val tx1 = transfer(blockFlow, privateKey, toPublicKey0, ALPH.oneAlph).nonCoinbase.head
    tx1.unsigned.inputs.forall(input =>
      tx0.unsigned.fixedOutputRefs.contains(input.outputRef)
    ) is true
    blockFlow.grandPool.add(chainIndex, tx1.toTemplate, now.plusMillisUnsafe(1))
    val tx2 = transfer(blockFlow, privateKey, toPublicKey0, ALPH.oneAlph).nonCoinbase.head
    tx2.unsigned.inputs.forall(input =>
      tx1.unsigned.fixedOutputRefs.contains(input.outputRef)
    ) is true
    blockFlow.grandPool.add(chainIndex, tx2.toTemplate, now.plusMillisUnsafe(2))

    val block0 = mineWithTxs(blockFlow, chainIndex, AVector(tx0, tx2))
    checkBlock(block0, blockFlow).leftValue isE ExistInvalidTx(tx2, NonExistInput)

    val block1 = mineWithTxs(blockFlow, chainIndex, AVector(tx0, tx1, tx2))
    block1.pass()(checkBlockUnit(_, blockFlow))
  }

  it should "check double spending for sequential txs" in new SequentialTxsFixture {
    override lazy val chainIndex =
      chainIndexGenForBroker(brokerConfig).retryUntil(_.isIntraGroup).sample.get
    val (_, toPublicKey0) = chainIndex.to.generateKey
    val tx0 = transfer(blockFlow, privateKey, toPublicKey0, ALPH.alph(5)).nonCoinbase.head
    blockFlow.grandPool.add(chainIndex, tx0.toTemplate, TimeStamp.now())

    val (_, toPublicKey1) = chainIndex.to.generateKey
    val (_, toPublicKey2) = chainIndex.to.generateKey
    val tx1 = transfer(blockFlow, privateKey, toPublicKey1, ALPH.alph(5)).nonCoinbase.head
    val tx2 = transfer(blockFlow, privateKey, toPublicKey2, ALPH.alph(5)).nonCoinbase.head
    tx1.unsigned.inputs.length is 1
    tx1.unsigned.inputs.head.outputRef is tx0.fixedOutputRefs(1)
    tx1.unsigned.inputs is tx2.unsigned.inputs
    tx2.unsigned.inputs.head.outputRef is tx0.fixedOutputRefs(1)

    val block = mineWithTxs(blockFlow, chainIndex, AVector(tx0, tx1, tx2))
    block.fail(BlockDoubleSpending)(checkBlockDoubleSpending)
  }

  it should "invalidate inter group blocks with sequential txs" in new SequentialTxsFixture {
    override lazy val chainIndex =
      chainIndexGenForBroker(brokerConfig).retryUntil(!_.isIntraGroup).sample.get

    val (_, toPublicKey0) = chainIndex.to.generateKey
    val tx0 = transfer(blockFlow, privateKey, toPublicKey0, ALPH.alph(5)).nonCoinbase.head
    blockFlow.grandPool.add(chainIndex, tx0.toTemplate, TimeStamp.now())

    val (_, toPublicKey1) = chainIndex.to.generateKey
    val tx1   = transfer(blockFlow, privateKey, toPublicKey1, ALPH.alph(5)).nonCoinbase.head
    val block = mineWithTxs(blockFlow, chainIndex, AVector(tx0, tx1))
    checkBlock(block, blockFlow).leftValue isE ExistInvalidTx(tx1, NonExistInput)
  }

  trait PoLWCoinbaseFixture extends Fixture {
    lazy val (minerPrivateKey, minerPublicKey) = chainIndex.to.generateKey
    lazy val minerLockupScript                 = LockupScript.p2pkh(minerPublicKey)
    lazy val (genesisPrivateKey, _, _)         = genesisKeys(chainIndex.from.value)

    private def prepareUtxos() = {
      val (privateKey, publicKey) = chainIndex.from.generateKey
      val utxoLength              = 2
      (0 until utxoLength).foreach { _ =>
        val block = transfer(blockFlow, genesisPrivateKey, publicKey, ALPH.alph(1))
        addAndCheck(blockFlow, block)
      }
      val lockupScript = LockupScript.p2pkh(publicKey)
      val utxos        = blockFlow.getUsableUtxos(None, lockupScript, Int.MaxValue).rightValue
      utxos.length is utxoLength
      (utxos, privateKey)
    }

    def buildPoLWCoinbaseTx(
        header: BlockHeader,
        uncles: AVector[SelectedGhostUncle],
        utxos: AVector[FlowUtils.AssetOutputInfo],
        privateKey: PrivateKey
    ): Transaction = {
      val emission = consensusConfigs.getConsensusConfig(header.timestamp).emission
      val reward   = emission.reward(header).asInstanceOf[Emission.PoLW]
      val rewardOutputs = Coinbase.calcPoLWCoinbaseRewardOutputs(
        chainIndex,
        minerLockupScript,
        uncles,
        reward,
        U256.Zero,
        header.timestamp,
        ByteString.empty
      )
      val publicKey    = privateKey.publicKey
      val lockupScript = LockupScript.p2pkh(publicKey)
      val unlockScript = UnlockScript.polw(publicKey)
      val gas = GasEstimation.estimateWithSameP2PKHInputs(utxos.length, rewardOutputs.length + 1)
      val unsignedTx =
        blockFlow
          .polwCoinbase(lockupScript, unlockScript, rewardOutputs, reward.burntAmount, utxos, gas)
          .rightValue
      val preImage  = UnlockScript.PoLW.buildPreImage(lockupScript, minerLockupScript)
      val signature = Byte64.from(SignatureSchema.sign(preImage, privateKey))
      Transaction.from(unsignedTx, AVector(signature))
    }

    private def randomPoLWTarget(blockTargetTime: Duration): Target = {
      val from = Target.from(HashRate.unsafe(BigInteger.ONE.shiftLeft(62)), blockTargetTime)
      val to   = Target.from(HashRate.unsafe(BigInteger.ONE.shiftLeft(61)), blockTargetTime)
      Target.unsafe(nextU256(U256.unsafe(from.value), U256.unsafe(to.value)).v)
    }

    def emptyPoLWBlock(uncleSize: Int): Block = {
      val (utxos, privateKey) = prepareUtxos()
      val blocks = (0 until (uncleSize + 1)).map(_ => emptyBlock(blockFlow, chainIndex))
      blocks.foreach(addAndCheck(blockFlow, _))
      val block           = mineBlockTemplate(blockFlow, chainIndex)
      val consensusConfig = consensusConfigs.getConsensusConfig(block.timestamp)
      val polwTarget      = randomPoLWTarget(consensusConfig.blockTargetTime)
      assume(consensusConfig.emission.shouldEnablePoLW(polwTarget))
      val header      = block.header.copy(target = polwTarget)
      val blockHeight = blockFlow.getMaxHeightByWeight(chainIndex).rightValue + 1
      val uncles = block.ghostUncleHashes.rightValue.take(uncleSize).map { hash =>
        val uncleMiner  = blockFlow.getBlockUnsafe(hash).minerLockupScript
        val uncleHeight = blockFlow.getHeightUnsafe(hash)
        SelectedGhostUncle(hash, uncleMiner, blockHeight - uncleHeight)
      }
      uncles.length is uncleSize
      val coinbaseTx = buildPoLWCoinbaseTx(header, uncles, utxos, privateKey)
      block.copy(header = header, transactions = AVector(coinbaseTx))
    }

    def emptyPoLWBlock(): Block = {
      emptyPoLWBlock(nextInt(0, ALPH.MaxGhostUncleSize))
    }
  }

  it should "check PoLW coinbase tx since rhone" in new PoLWCoinbaseFixture {
    setHardForkSince(HardFork.Rhone)
    implicit val validator: (Block) => BlockValidationResult[Unit] = (block: Block) => {
      val hardFork  = networkConfig.getHardFork(block.timestamp)
      val groupView = blockFlow.getMutableGroupView(chainIndex.from).rightValue
      checkCoinbase(blockFlow, chainIndex, block, groupView, hardFork)
    }

    val block = emptyPoLWBlock()
    block.pass()

    info("invalid input unlock script")
    val invalidUnlockScript = p2pkhUnlockGen(chainIndex.from).sample.get
    (block.coinbase.unsigned.inputs.length > 1) is true
    block.Coinbase
      .input(_.copy(unlockScript = invalidUnlockScript), 0)
      .fail(InvalidPoLWInputUnlockScript)
    block.Coinbase
      .input(_.copy(unlockScript = invalidUnlockScript), 1)
      .fail(PoLWUnlockScriptNotTheSame)

    info("invalid output lockup script")
    val invalidLockupScript = assetLockupGen(chainIndex.from).sample.get
    val changeOutputIndex   = block.coinbase.unsigned.fixedOutputs.length - 1
    block.Coinbase
      .output(_.copy(lockupScript = invalidLockupScript), changeOutputIndex)
      .fail(InvalidPoLWChangeOutputLockupScript)

    info("invalid block reward")
    block.Coinbase
      .output(o => o.copy(amount = o.amount.subUnsafe(U256.One)))
      .fail(InvalidCoinbaseReward)
    block.Coinbase
      .output(o => o.copy(lockTime = o.lockTime.plusSecondsUnsafe(1)))
      .fail(InvalidCoinbaseLockupPeriod)
    block.Coinbase
      .output(o => o.copy(amount = o.amount.subUnsafe(U256.One)))
      .Coinbase
      .output(o => o.copy(amount = o.amount.addUnsafe(U256.One)), 1)
      .fail(InvalidCoinbaseLockedAmount)

    info("invalid uncle reward")
    val block1 = emptyPoLWBlock(1)
    block1.pass()
    block1.Coinbase
      .output(o => o.copy(amount = o.amount.subUnsafe(U256.One)), 1)
      .fail(InvalidCoinbaseReward)
    block1.Coinbase
      .output(o => o.copy(lockupScript = invalidLockupScript), 1)
      .fail(InvalidGhostUncleMiner)
    block1.Coinbase
      .output(o => o.copy(lockTime = o.lockTime.plusSecondsUnsafe(1)), 1)
      .fail(InvalidCoinbaseLockupPeriod)
    block1.Coinbase
      .output(o => o.copy(amount = o.amount.subUnsafe(U256.One)), 1)
      .Coinbase
      .output(o => o.copy(amount = o.amount.addUnsafe(U256.One)), 2)
      .fail(InvalidCoinbaseLockedAmount)

    val block2 = emptyPoLWBlock(2)
    block2.pass()
    block2.Coinbase
      .output(o => o.copy(amount = o.amount.subUnsafe(U256.One)), 1)
      .fail(InvalidCoinbaseReward)
    block2.Coinbase
      .output(o => o.copy(lockupScript = invalidLockupScript), 1)
      .fail(InvalidGhostUncleMiner)
    block2.Coinbase
      .output(o => o.copy(lockTime = o.lockTime.plusSecondsUnsafe(1)), 1)
      .fail(InvalidCoinbaseLockupPeriod)
    block2.Coinbase
      .output(o => o.copy(amount = o.amount.subUnsafe(U256.One)), 1)
      .Coinbase
      .output(o => o.copy(amount = o.amount.addUnsafe(U256.One)), 2)
      .fail(InvalidCoinbaseLockedAmount)

    block2.Coinbase
      .output(o => o.copy(amount = o.amount.subUnsafe(U256.One)), 2)
      .fail(InvalidCoinbaseReward)
    block2.Coinbase
      .output(o => o.copy(lockTime = o.lockTime.plusSecondsUnsafe(1)), 2)
      .fail(InvalidCoinbaseLockupPeriod)
    block2.Coinbase
      .output(o => o.copy(lockupScript = invalidLockupScript), 2)
      .fail(InvalidGhostUncleMiner)
    block2.Coinbase
      .output(o => o.copy(amount = o.amount.subUnsafe(U256.One)), 2)
      .Coinbase
      .output(o => o.copy(amount = o.amount.addUnsafe(U256.One)), 3)
      .fail(InvalidCoinbaseLockedAmount)

    block2.Coinbase
      .output(o => o.copy(amount = o.amount.subUnsafe(U256.One)), 3)
      .fail(InvalidCoinbaseReward)

    block2.Coinbase.gasAmount(_.subUnsafe(1)).fail(InvalidCoinbaseReward)
    block2.Coinbase.gasAmount(_.addUnsafe(1)).fail(InvalidCoinbaseReward)
  }

  it should "check PoLW coinbase tx pre-rhone" in new PoLWCoinbaseFixture {
    setHardForkBefore(HardFork.Rhone)
    implicit val validator: (Block) => BlockValidationResult[Unit] = (block: Block) => {
      val hardFork = networkConfig.getHardFork(block.timestamp)
      val groupView =
        blockFlow.getMutableGroupViewPreDanube(chainIndex.from, block.blockDeps).rightValue
      checkCoinbase(blockFlow, chainIndex, block, groupView, hardFork)
    }

    val block = emptyPoLWBlock(0)
    block.fail(InvalidPoLWBeforeRhoneHardFork)
  }

  trait TestnetFixture extends Fixture {
    override lazy val chainIndex = ChainIndex.unsafe(0, 0)
    lazy val whitelistedMiner =
      ALPH.testnetWhitelistedMiners
        .filter(_.groupIndex == chainIndex.to)
        .head
        .asInstanceOf[LockupScript.Asset]
    lazy val randomMiner = preDanubeLockupGen(chainIndex.from).sample.get

    def newBlock(miner: LockupScript.Asset): Block = {
      val template   = blockFlow.prepareBlockFlowUnsafe(chainIndex, miner)
      val emptyBlock = Block(template.dummyHeader(), template.transactions)
      emptyBlock.Coinbase.output(o => o.copy(lockupScript = miner))
    }

    implicit lazy val validator: (Block) => BlockValidationResult[Unit] = (block: Block) => {
      val hardFork = networkConfig.getHardFork(block.timestamp)
      checkTestnetMiner(block, hardFork)
    }
  }

  it should "check miner for tesnet: since-rhone" in new TestnetFixture {
    override val configValues: Map[String, Any] = Map(("alephium.network.network-id", 1))
    setHardForkSince(HardFork.Rhone)
    networkConfig.networkId is NetworkId.AlephiumTestNet

    newBlock(whitelistedMiner).pass()
    newBlock(randomMiner).fail(InvalidTestnetMiner)
  }

  it should "not check miner for testnet pre-Rhone" in new TestnetFixture {
    override val configValues: Map[String, Any] = Map(("alephium.network.network-id", 1))
    setHardForkBefore(HardFork.Rhone)
    networkConfig.networkId is NetworkId.AlephiumTestNet

    newBlock(whitelistedMiner).pass()
    newBlock(randomMiner).pass()
  }

  it should "not check miner for devnet" in new TestnetFixture {
    setHardForkBefore(HardFork.Rhone)
    networkConfig.networkId is NetworkId.AlephiumDevNet

    newBlock(whitelistedMiner).pass()
    newBlock(randomMiner).pass()
  }

  trait ConflictedTxsFixture extends Fixture {
    lazy val fromGroup = brokerConfig.randomGroupIndex()
    lazy val toGroup0  = GroupIndex.unsafe((fromGroup.value + 1) % brokerConfig.groups)
    lazy val toGroup1  = GroupIndex.unsafe((toGroup0.value + 1) % brokerConfig.groups)
    lazy val block0    = transfer(blockFlow, ChainIndex(fromGroup, toGroup0))
    lazy val block1 = {
      val block = transfer(blockFlow, ChainIndex(fromGroup, toGroup1))
      addAndCheck(blockFlow, block0)
      mineWithTxs(blockFlow, ChainIndex(fromGroup, toGroup1), block.nonCoinbase)
    }
  }

  it should "disallow conflicted txs before danube" in new ConflictedTxsFixture {
    setHardForkBefore(HardFork.Danube)
    validate(block0, blockFlow).isRight is true
    blockFlow.getCache(block0).blockCache.contains(block0.hash) is true
    validate(block1, blockFlow).leftValue is Right(InvalidFlowTxs)
  }

  it should "allow conflicted txs since danube" in new ConflictedTxsFixture {
    setHardForkSince(HardFork.Danube)
    validate(block0, blockFlow).isRight is true
    blockFlow.getCache(block0).blockCache.contains(block0.hash) is false
    blockFlow.getCache(block0).add(block0)
    validate(block1, blockFlow).isRight is true
  }
}<|MERGE_RESOLUTION|>--- conflicted
+++ resolved
@@ -682,15 +682,10 @@
     validatorLeman.validate(block, blockflowLeman).isRight is true
   }
 
-<<<<<<< HEAD
   trait SinceRhoneCoinbaseFixture extends Fixture {
     setHardForkSince(HardFork.Rhone)
     val hardFork = networkConfig.getHardFork(TimeStamp.now())
 
-=======
-  trait RhoneCoinbaseFixture extends Fixture {
-    setHardFork(HardFork.Rhone)
->>>>>>> 1556734f
     def randomLockupScript: LockupScript.Asset = {
       val (_, toPublicKey) = chainIndex.to.generateKey
       LockupScript.p2pkh(toPublicKey)
@@ -836,11 +831,7 @@
   it should "check coinbase reward since rhone" in new SinceRhoneCoinbaseFixture {
     implicit val validator: (Block) => BlockValidationResult[Unit] = (blk: Block) => {
       val groupView = blockFlow.getMutableGroupView(blk.chainIndex.from).rightValue
-<<<<<<< HEAD
       checkCoinbase(blockFlow, blk.chainIndex, blk, groupView, hardFork)
-=======
-      checkCoinbase(blockFlow, blk.chainIndex, blk, groupView, HardFork.Rhone)
->>>>>>> 1556734f
     }
 
     {
