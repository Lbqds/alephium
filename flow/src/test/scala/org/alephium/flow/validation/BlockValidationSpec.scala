// Copyright 2018 The Alephium Authors
// This file is part of the alephium project.
//
// The library is free software: you can redistribute it and/or modify
// it under the terms of the GNU Lesser General Public License as published by
// the Free Software Foundation, either version 3 of the License, or
// (at your option) any later version.
//
// The library is distributed in the hope that it will be useful,
// but WITHOUT ANY WARRANTY; without even the implied warranty of
// MERCHANTABILITY or FITNESS FOR A PARTICULAR PURPOSE. See the
// GNU Lesser General Public License for more details.
//
// You should have received a copy of the GNU Lesser General Public License
// along with the library. If not, see <http://www.gnu.org/licenses/>.

package org.alephium.flow.validation

import java.math.BigInteger

import scala.util.Random

import akka.util.ByteString
import org.scalatest.Assertion
import org.scalatest.EitherValues._

import org.alephium.crypto.Byte64
import org.alephium.flow.{FlowFixture, GhostUncleFixture}
import org.alephium.flow.core.{BlockFlow, FlowUtils}
import org.alephium.flow.gasestimation.GasEstimation
import org.alephium.flow.io.StoragesFixture
import org.alephium.protocol.{ALPH, Hash, PrivateKey, PublicKey, Signature, SignatureSchema}
import org.alephium.protocol.config._
import org.alephium.protocol.mining.{Emission, HashRate}
import org.alephium.protocol.model._
import org.alephium.protocol.vm
import org.alephium.protocol.vm.{BlockHash => _, NetworkId => _, _}
import org.alephium.serde.serialize
import org.alephium.util.{AlephiumSpec, AVector, Bytes, Duration, TimeStamp, U256}

// scalastyle:off file.size.limit
class BlockValidationSpec extends AlephiumSpec {

  trait Fixture extends BlockValidation with FlowFixture with NoIndexModelGeneratorsLike {
    lazy val chainIndex = chainIndexGenForBroker(brokerConfig).sample.value
    override def headerValidation: HeaderValidation  = HeaderValidation.build
    override def nonCoinbaseValidation: TxValidation = TxValidation.build

    implicit class RichBlock(block: Block) {
      object Coinbase {
        def unsignedTx(f: UnsignedTransaction => UnsignedTransaction): Block = {
          val updated = block.coinbase.copy(unsigned = f(block.coinbase.unsigned))
          block.copy(transactions = block.nonCoinbase :+ updated)
        }

        def tx(f: Transaction => Transaction): Block = {
          block.copy(transactions = block.nonCoinbase :+ f(block.coinbase))
        }

        def output(f: AssetOutput => AssetOutput, index: Int = 0): Block = {
          val outputs = block.coinbase.unsigned.fixedOutputs
          unsignedTx(_.copy(fixedOutputs = outputs.replace(index, f(outputs(index)))))
        }

        def input(f: TxInput => TxInput, index: Int): Block = {
          val inputs = block.coinbase.unsigned.inputs
          unsignedTx(_.copy(inputs = inputs.replace(index, f(inputs(index)))))
        }

        def gasAmount(f: GasBox => GasBox): Block = {
          tx(tx => tx.copy(unsigned = tx.unsigned.copy(gasAmount = f(tx.unsigned.gasAmount))))
        }
      }

      def pass()(implicit validator: (Block) => BlockValidationResult[Unit]) = {
        validator(block).isRight is true
      }

      def replaceTxGas(gas: U256): Block = {
        assert(block.transactions.length >= 2) // at least 1 non-coinbase tx
        val tx        = block.nonCoinbase.head
        val gasAmount = tx.unsigned.gasAmount
        val gasPrice  = gas.divUnsafe(gasAmount.value)
        val newTx     = tx.copy(unsigned = tx.unsigned.copy(gasPrice = GasPrice(gasPrice)))
        block.copy(transactions = newTx +: block.transactions.tail)
      }

      def fail(error: InvalidBlockStatus)(implicit
          validator: (Block) => BlockValidationResult[Unit]
      ): Assertion = {
        validator(block).left.value isE error
      }

      def fail()(implicit
          validator: (Block) => BlockValidationResult[Unit],
          error: InvalidBlockStatus
      ): Assertion = {
        fail(error)
      }
    }

    def checkBlockUnit(block: Block, flow: BlockFlow): BlockValidationResult[Unit] = {
      checkBlock(block, flow).map(_ => ())
    }

    def sortGhostUncleHashes(hashes: AVector[BlockHash]): AVector[BlockHash] = {
      hashes.sortBy(_.bytes)(Bytes.byteStringOrdering)
    }
  }

  trait GenesisForkFixture extends Fixture {
    setHardFork(HardFork.Mainnet)
  }

  it should "validate group for block" in new Fixture {
    implicit val validator: (Block) => BlockValidationResult[Unit] = checkGroup _

    forAll(blockGenOf(brokerConfig))(_.pass())
    forAll(blockGenNotOf(brokerConfig))(_.fail(InvalidGroup))
  }

  it should "validate nonEmpty transaction list" in new Fixture {
    implicit val validator: (Block) => BlockValidationResult[Unit] = checkNonEmptyTransactions _

    forAll(blockGen) { block =>
      if (block.transactions.nonEmpty) {
        block.pass()
      }

      val withoutTx = block.copy(transactions = AVector.empty)
      withoutTx.fail(EmptyTransactionList)
    }
  }

  trait CoinbaseFormatFixture extends Fixture {
    val output0         = assetOutputGen.sample.get
    val emptyOutputs    = AVector.empty[AssetOutput]
    val emptySignatures = AVector.empty[Byte64]
    val script          = StatefulScript.alwaysFail
    val testSignatures  = AVector(Byte64.from(Signature.generate))
    val block           = emptyBlock(blockFlow, chainIndex)

    def commonTest(block: Block = block)(implicit
        validator: Block => BlockValidationResult[Unit],
        error: InvalidBlockStatus
    ) = {
      info("script")
      block.Coinbase.unsignedTx(_.copy(scriptOpt = None)).pass()
      block.Coinbase.unsignedTx(_.copy(scriptOpt = Some(script))).fail()

      info("gasPrice")
      block.Coinbase.unsignedTx(_.copy(gasPrice = coinbaseGasPrice)).pass()
      block.Coinbase.unsignedTx(_.copy(gasPrice = GasPrice(U256.Zero))).fail()

      info("output token")
      block.Coinbase.unsignedTx(_.copy(fixedOutputs = AVector(output0))).pass()
      val outputsWithTokens = AVector(output0.copy(tokens = AVector(TokenId.zero -> 10)))
      block.Coinbase.unsignedTx(_.copy(fixedOutputs = outputsWithTokens)).fail()

      info("contract input")
      block.Coinbase.tx(_.copy(contractInputs = AVector.empty)).pass()
      val invalidContractInputs = AVector(contractOutputRefGen(GroupIndex.unsafe(0)).sample.get)
      block.Coinbase.tx(_.copy(contractInputs = invalidContractInputs)).fail()

      info("generated output")
      block.Coinbase.tx(_.copy(generatedOutputs = emptyOutputs.as[TxOutput])).pass()
      block.Coinbase.tx(_.copy(generatedOutputs = AVector(output0))).fail()

      info("contract signature")
      block.Coinbase.tx(_.copy(scriptSignatures = emptySignatures)).pass()
      block.Coinbase.tx(_.copy(scriptSignatures = testSignatures)).fail()
    }
  }

  it should "validate coinbase transaction simple format" in new CoinbaseFormatFixture {
    implicit val validator: (Block) => BlockValidationResult[Unit] =
      (blk: Block) => checkCoinbaseEasy(blk, 0, false)
    implicit val error: InvalidBlockStatus = InvalidCoinbaseFormat

    commonTest(block)

    info("gasAmount")
    block.Coinbase.unsignedTx(_.copy(gasAmount = minimalGas)).pass()
    block.Coinbase.unsignedTx(_.copy(gasAmount = GasBox.from(0).value)).fail()

    info("output length")
    block.Coinbase.unsignedTx(_.copy(fixedOutputs = AVector(output0))).pass()
    block.Coinbase.unsignedTx(_.copy(fixedOutputs = emptyOutputs)).fail()

    info("input signature")
    block.Coinbase.tx(_.copy(inputSignatures = emptySignatures)).pass()
    block.Coinbase.tx(_.copy(inputSignatures = testSignatures)).fail()
  }

  it should "validate PoLW coinbase transaction simple format" in new CoinbaseFormatFixture {
    implicit val validator: (Block) => BlockValidationResult[Unit] =
      (blk: Block) => checkCoinbaseEasy(blk, 0, isPoLW = true)
    implicit val error: InvalidBlockStatus = InvalidPoLWCoinbaseFormat
    val inputs                             = AVector(txInputGen.sample.get)
    override val block = emptyBlock(blockFlow, chainIndex).Coinbase
      .tx(_.copy(inputSignatures = testSignatures))
      .Coinbase
      .unsignedTx(_.copy(inputs = inputs))

    commonTest(block)

    info("gasAmount")
    block.Coinbase.unsignedTx(_.copy(gasAmount = minimalGas)).pass()
    block.Coinbase.unsignedTx(_.copy(gasAmount = minimalGas.subUnsafe(GasBox.unsafe(1)))).fail()
    block.Coinbase.unsignedTx(_.copy(gasAmount = minimalGas.addUnsafe(GasBox.unsafe(1)))).pass()

    info("output length")
    block.Coinbase.unsignedTx(_.copy(fixedOutputs = AVector(output0))).pass()
    block.Coinbase.unsignedTx(_.copy(fixedOutputs = AVector(output0, output0))).pass()
    block.Coinbase.unsignedTx(_.copy(fixedOutputs = emptyOutputs)).fail()

    info("input size")
    block.Coinbase.unsignedTx(_.copy(inputs = AVector.empty)).fail()
    block.Coinbase.unsignedTx(_.copy(inputs = inputs ++ inputs)).pass()

    info("input signature")
    block.Coinbase.tx(_.copy(inputSignatures = emptySignatures)).fail()
    block.Coinbase.tx(_.copy(inputSignatures = testSignatures)).pass()
    block.Coinbase.tx(_.copy(inputSignatures = testSignatures ++ testSignatures)).fail()
  }

  trait PreRhoneForkFixture extends Fixture {
    setHardForkBefore(HardFork.Rhone)
  }

  trait CoinbaseDataFixture extends Fixture {
    def block: Block
    def selectedUncles: AVector[SelectedGhostUncle]
    lazy val coinbaseData: CoinbaseData =
      CoinbaseData.from(chainIndex, block.timestamp, selectedUncles, ByteString.empty)

    def wrongTimeStamp(ts: TimeStamp): ByteString = {
      serialize(CoinbaseData.from(chainIndex, ts, selectedUncles, ByteString.empty))
    }

    def wrongChainIndex(chainIndex: ChainIndex): ByteString = {
      serialize(
        CoinbaseData.from(
          chainIndex,
          block.header.timestamp,
          selectedUncles,
          ByteString.empty
        )
      )
    }

    implicit val validator: Block => BlockValidationResult[Unit] =
      (blk: Block) => {
        val hardFork = networkConfig.getHardFork(blk.timestamp)
        checkCoinbaseData(blk.chainIndex, blk, hardFork).map(_ => ())
      }

    def testWrongBlockTimeStamp() = {
      info("wrong block timestamp")
      val data = wrongTimeStamp(block.timestamp.plusSecondsUnsafe(5))
      block.Coinbase.output(_.copy(additionalData = data)).fail(InvalidCoinbaseData)
    }

    def testWrongChainIndex() = {
      info("wrong chain index")
      val data = wrongChainIndex(chainIndexGen.retryUntil(_ != chainIndex).sample.get)
      block.Coinbase.output(_.copy(additionalData = data)).fail(InvalidCoinbaseData)
    }

    def testWrongFormat() = {
      info("wrong format")
      val wrongFormat = ByteString("wrong-coinbase-data-format")
      block.Coinbase.output(_.copy(additionalData = wrongFormat)).fail(InvalidCoinbaseData)
    }

    def testEmptyFixedOutputs() = {
      info("empty fixed outputs")
      block.Coinbase
        .unsignedTx(unsigned => unsigned.copy(fixedOutputs = AVector.empty))
        .fail(InvalidCoinbaseFormat)
    }
  }

  it should "check coinbase data for pre-rhone hardfork" in new CoinbaseDataFixture {
<<<<<<< HEAD
    override val configValues: Map[String, Any] = Map(
      ("alephium.network.rhone-hard-fork-timestamp", TimeStamp.Max.millis),
      ("alephium.network.danube-hard-fork-timestamp", TimeStamp.Max.millis)
    )
    networkConfig.getHardFork(TimeStamp.now()) is HardFork.Leman
=======
    setHardForkBefore(HardFork.Rhone)
    implicit val validator: (Block) => BlockValidationResult[Unit] =
      (blk: Block) => checkCoinbaseData(blk.chainIndex, blk).map(_ => ())
>>>>>>> 3bc31a06

    val block          = emptyBlock(blockFlow, chainIndex)
    val selectedUncles = AVector.empty

    coinbaseData is a[CoinbaseDataV1]
    block.coinbase.unsigned.fixedOutputs.head.additionalData is serialize(coinbaseData)
    block.pass()

    testWrongBlockTimeStamp()
    testWrongChainIndex()
    testWrongFormat()
    testEmptyFixedOutputs()
  }

  it should "check uncles for pre-rhone hardfork" in new Fixture {
    setHardForkBefore(HardFork.Rhone)
    val ghostUncles = AVector.fill(ALPH.MaxGhostUncleSize)(
      GhostUncleData(BlockHash.random, assetLockupGen(chainIndex.to).sample.get)
    )

    implicit val validator: (Block) => BlockValidationResult[Unit] = (blk: Block) => {
      checkGhostUncles(blockFlow, blk.chainIndex, blk, ghostUncles).map(_ => ())
    }

    val block = emptyBlock(blockFlow, chainIndex)
    block.fail(InvalidGhostUnclesBeforeRhoneHardFork)
  }

<<<<<<< HEAD
  trait CoinbaseDataWithGhostUnclesFixture extends CoinbaseDataFixture {
    lazy val uncleBlock     = blockGen(chainIndex).sample.get
    lazy val uncleMiner     = assetLockupGen(chainIndex.to).sample.get
    lazy val selectedUncles = AVector(SelectedGhostUncle(uncleBlock.hash, uncleMiner, 1))
    lazy val block = mineWithoutCoinbase(
      blockFlow,
      chainIndex,
      AVector.empty,
      TimeStamp.now(),
      selectedUncles
    )

    def testEmptyUncles() = {
      info("empty uncles")
      val block = emptyBlock(blockFlow, chainIndex)
      block.ghostUncleHashes.rightValue.isEmpty is true
      block.pass()
    }
  }

  it should "check coinbase data for rhone hardfork" in new CoinbaseDataWithGhostUnclesFixture {
    override val configValues: Map[String, Any] = Map(
      (
        "alephium.network.rhone-hard-fork-timestamp",
        NetworkConfigFixture.Rhone.rhoneHardForkTimestamp.millis
      ),
      ("alephium.network.danube-hard-fork-timestamp", TimeStamp.Max.millis)
    )
    networkConfig.getHardFork(TimeStamp.now()) is HardFork.Rhone

    coinbaseData is a[CoinbaseDataV2]
    block.coinbase.unsigned.fixedOutputs.head.additionalData is serialize(coinbaseData)
    block.pass()

    testEmptyUncles()
    testWrongBlockTimeStamp()
    testWrongChainIndex()
    testWrongFormat()
    testEmptyFixedOutputs()
  }

  it should "check coinbase data for since-danube hardfork" in new CoinbaseDataWithGhostUnclesFixture {
    override val configValues: Map[String, Any] = Map(
      (
        "alephium.network.danube-hard-fork-timestamp",
        NetworkConfigFixture.SinceDanube.danubeHardForkTimestamp.millis
      )
    )
    networkConfig.getHardFork(TimeStamp.now()) is HardFork.Danube
=======
  it should "check coinbase data for since-rhone hardfork" in new CoinbaseDataFixture {
    setHardForkSince(HardFork.Rhone)

    implicit val validator: (Block) => BlockValidationResult[Unit] =
      (blk: Block) => checkCoinbaseData(blk.chainIndex, blk).map(_ => ())
>>>>>>> 3bc31a06

    coinbaseData is a[CoinbaseDataV3]
    block.coinbase.unsigned.fixedOutputs.head.additionalData is serialize(coinbaseData)
    block.pass()

    testEmptyUncles()
    testWrongChainIndex()
    testWrongFormat()
    testEmptyFixedOutputs()

    info("wrong block timestamp")
    val data0 = wrongTimeStamp(block.timestamp.plusSecondsUnsafe(5))
    block.Coinbase.output(_.copy(additionalData = data0)).pass()
  }

  it should "check coinbase locked amount pre-rhone" in new Fixture {
    setHardForkBefore(HardFork.Rhone)
    val block           = emptyBlock(blockFlow, chainIndex)
    val consensusConfig = consensusConfigs.getConsensusConfig(block.timestamp)
    val miningReward    = consensusConfig.emission.reward(block.header).miningReward
    val lockedAmount    = miningReward
    implicit val validator: (Block) => BlockValidationResult[Unit] =
      (blk: Block) => checkLockedReward(blk, AVector(lockedAmount))

    info("valid")
    block.pass()

    info("invalid locked amount")
    block.Coinbase.output(_.copy(amount = U256.One)).fail(InvalidCoinbaseLockedAmount)

    info("invalid lockup period")
    block.Coinbase.output(_.copy(lockTime = TimeStamp.now())).fail(InvalidCoinbaseLockupPeriod)
  }

  it should "check coinbase reward pre-rhone" in new Fixture {
    setHardForkBefore(HardFork.Rhone)
    val block = emptyBlock(blockFlow, chainIndex)
    implicit val validator: (Block) => BlockValidationResult[Unit] = (blk: Block) => {
      val groupView = blockFlow.getMutableGroupViewPreDanube(blk).rightValue
      checkCoinbase(blockFlow, blk.chainIndex, blk, groupView, HardFork.Leman)
    }

    val consensusConfig = consensusConfigs.getConsensusConfig(block.timestamp)
    val miningReward    = consensusConfig.emission.reward(block.header).miningReward
    block.Coinbase.output(_.copy(amount = miningReward)).pass()

    val invalidMiningReward = miningReward.subUnsafe(1)
    block.Coinbase.output(_.copy(amount = invalidMiningReward)).fail(InvalidCoinbaseReward)
  }

  it should "check gas reward cap for Genesis fork" in new GenesisForkFixture {

    implicit val validator: (Block) => BlockValidationResult[Unit] = (blk: Block) => {
      val groupView = blockFlow.getMutableGroupViewPreDanube(blk).rightValue
      checkCoinbase(blockFlow, blk.chainIndex, blk, groupView, HardFork.Mainnet)
    }

    val block0 = transfer(blockFlow, chainIndex)
    block0.pass()

    info("gas reward is set to 1/2 of miningReward, miningReward not enough")
    val consensusConfig = consensusConfigs.getConsensusConfig(block0.timestamp)
    val miningReward    = consensusConfig.emission.reward(block0.header).miningReward
    val block1          = block0.replaceTxGas(miningReward)
    block1.fail(InvalidCoinbaseReward)

    info("adjust the miningReward to account for the adjusted gas reward")
    block1.Coinbase.output(_.copy(amount = miningReward + (block1.gasFee / 2))).pass()

    info("gas reward is set to the max: the same as miningReward, miningReward not enough")
    val block2 = block0.replaceTxGas(miningReward * 3)
    block2.fail(InvalidCoinbaseReward)

    info("adjust the miningReward to account for the adjusted gas reward")
    block2.Coinbase.output(_.copy(amount = miningReward * 2)).pass()
  }

  it should "check gas reward for Leman fork" in new Fixture {
    setHardFork(HardFork.Leman)
    implicit val validator: (Block) => BlockValidationResult[Unit] = (blk: Block) => {
      val groupView = blockFlow.getMutableGroupViewPreDanube(blk).rightValue
      checkCoinbase(blockFlow, blk.chainIndex, blk, groupView, HardFork.Leman)
    }

    val block = transfer(blockFlow, chainIndex)
    block.pass()

    val consensusConfig = consensusConfigs.getConsensusConfig(block.timestamp)
    val miningReward    = consensusConfig.emission.reward(block.header).miningReward
    block.coinbase.unsigned.fixedOutputs.head.amount is miningReward
  }

  it should "check non-empty txs" in new Fixture {
    val block = emptyBlock(blockFlow, chainIndex)
    block.copy(transactions = AVector.empty).fail(EmptyTransactionList)(checkNonEmptyTransactions)
  }

  it should "check the number of txs" in new Fixture {
    implicit val validator: (Block) => BlockValidationResult[Unit] = checkTxNumber _

    val block   = transfer(blockFlow, chainIndex)
    val maxTxs  = AVector.fill(maximalTxsInOneBlock)(block.nonCoinbase.head)
    val moreTxs = block.nonCoinbase.head +: maxTxs

    block.copy(transactions = maxTxs).pass()
    block.copy(transactions = moreTxs).fail(TooManyTransactions)
    block.copy(transactions = moreTxs).fail(TooManyTransactions)(checkBlockUnit(_, blockFlow))
  }

  it should "check the gas price decreasing" in new Fixture {
    implicit val validator: (Block) => BlockValidationResult[Unit] = checkGasPriceDecreasing _

    val block = transfer(blockFlow, chainIndex)
    val low   = block.nonCoinbase.head
    low.unsigned.gasPrice is nonCoinbaseMinGasPrice

    val higherGas = GasPrice(nonCoinbaseMinGasPrice.value + 1)
    val high      = low.copy(unsigned = low.unsigned.copy(gasPrice = higherGas))

    block.copy(transactions = AVector(high, low, low)).pass()
    block.copy(transactions = AVector(low, low, low)).pass()
    block.copy(transactions = AVector(low, high, low)).fail(TxGasPriceNonDecreasing)

    block
      .copy(transactions = AVector(low, high, low))
      .fail(TxGasPriceNonDecreasing)(checkBlockUnit(_, blockFlow))
  }

  it should "check the amount of gas" in new Fixture {
    val block = transfer(blockFlow, chainIndex)
    val tx    = block.nonCoinbase.head
    tx.unsigned.gasAmount is minimalGas

    def test(txsNum: Int)(implicit validator: Block => BlockValidationResult[Unit]) = {
      val higherGas   = GasBox.unsafe(minimalGas.value + 1)
      val higherGasTx = tx.copy(unsigned = tx.unsigned.copy(gasAmount = higherGas))

      val maxTxs = AVector.fill(txsNum)(tx)

      block.pass()
      block.copy(transactions = maxTxs).pass()
      block.copy(transactions = higherGasTx +: maxTxs.tail).fail(TooMuchGasUsed)

      block
        .copy(transactions = higherGasTx +: maxTxs.tail)
        .fail(TooMuchGasUsed)(checkBlockUnit(_, blockFlow))
    }

    val preRhoneValidator = checkTotalGas(_, HardFork.PreRhoneForTest)
    test(maximalTxsInOneBlock)(preRhoneValidator)
    val rhoneValidator = checkTotalGas(_, HardFork.Rhone)
    test(maximalTxsInOneBlock / 4)(rhoneValidator)
  }

  it should "check double spending in a same tx" in new Fixture {
    val invalidTx = doubleSpendingTx(blockFlow, chainIndex)
    val block     = mineWithTxs(blockFlow, chainIndex)((_, _) => AVector(invalidTx))

    block.fail(BlockDoubleSpending)(checkBlockDoubleSpending)
    block.fail(BlockDoubleSpending)(checkBlockUnit(_, blockFlow))
  }

  it should "check double spending in a same block" in new Fixture {
    implicit val validator: (Block) => BlockValidationResult[Unit] = checkBlockDoubleSpending _
    val intraChainIndex                                            = ChainIndex.unsafe(0, 0)

    val block0 = transferOnlyForIntraGroup(blockFlow, intraChainIndex)
    block0.nonCoinbase.length is 1
    block0.pass()

    val block1 =
      mineWithTxs(blockFlow, intraChainIndex)((_, _) => block0.nonCoinbase ++ block0.nonCoinbase)
    block1.nonCoinbase.length is 2
    block1.fail(BlockDoubleSpending)
    block1.fail(BlockDoubleSpending)(checkBlockUnit(_, blockFlow))
  }

  it should "check double spending when UTXOs are directly spent again" in new Fixture {
    setHardForkBefore(HardFork.Danube)
    forAll(chainIndexGenForBroker(brokerConfig)) { index =>
      val block0 = transfer(blockFlow, index)
      addAndCheck(blockFlow, block0)

      for (to <- 0 until brokerConfig.groups) {
        // UTXOs spent by `block0.nonCoinbase` can not be spent again
        val from = block0.chainIndex.from.value
        val block =
          mineWithTxs(blockFlow, ChainIndex.unsafe(from, to))((_, _) => block0.nonCoinbase)
        block.nonCoinbaseLength is 1
        checkFlow(block, blockFlow, HardFork.Rhone) is Left(Right(InvalidFlowTxs))
      }
    }
  }

  it should "check double spending in block dependencies" in new Fixture {
    val mainGroup = GroupIndex.unsafe(0)
    val block0    = transfer(blockFlow, ChainIndex.unsafe(mainGroup.value, 0))
    val block1    = transfer(blockFlow, ChainIndex.unsafe(mainGroup.value, 1))

    addAndCheck(blockFlow, block0, 1)
    addAndCheck(blockFlow, block1, 1)

    // block1 and block2 conflict with each other
    blockFlow.isConflicted(AVector(block1.hash, block0.hash), blockFlow.getBlockUnsafe) is true

    for (to <- 0 until brokerConfig.groups) {
      val index = ChainIndex.unsafe(mainGroup.value, to)
      val block = transfer(blockFlow, index)

      // Update outDeps to contain conflicting blocks: block1 and block2
      val newDeps = block.header.blockDeps.deps
        .replace(brokerConfig.groups - 1, block0.hash)
        .replace(brokerConfig.groups, block1.hash)

      val newBlock = mine(
        blockFlow,
        index,
        newDeps,
        block.transactions,
        block.header.timestamp
      )

      blockFlow.isConflicted(newBlock.header.outDeps, blockFlow.getBlockUnsafe) is true
      blockFlow.getHashesForDoubleSpendingCheckUnsafe(mainGroup, newBlock.blockDeps).toSet is
        Set(block0.hash, block1.hash)

      checkFlow(newBlock, blockFlow, HardFork.Rhone) is Left(Right(InvalidFlowTxs))
    }
  }

  it should "calculate all the hashes for double spending check when there are genesis deps" in new Fixture {
    setHardForkBefore(HardFork.Danube)
    val blockFlow1 = isolatedBlockFlow()

    val block1 = emptyBlock(blockFlow1, ChainIndex.unsafe(0, 0))
    addAndCheck(blockFlow1, block1)
    val block2 = emptyBlock(blockFlow1, ChainIndex.unsafe(0, 0))
    addAndCheck(blockFlow1, block2)
    val block3 = emptyBlock(blockFlow1, ChainIndex.unsafe(0, 2))
    addAndCheck(blockFlow1, block3)

    val block0 = emptyBlock(blockFlow, ChainIndex.unsafe(0, 1))
    addAndCheck(blockFlow, block0, block1, block2, block3)

    val mainGroup = GroupIndex.unsafe(0)
    val bestDeps  = blockFlow.getBestDepsPreDanube(mainGroup)
    blockFlow.getHashesForDoubleSpendingCheckUnsafe(mainGroup, bestDeps).toSet is
      Set(block0.hash, block1.hash, block2.hash, block3.hash)

    val bestDeps1 = blockFlow1.getBestDepsPreDanube(mainGroup)
    blockFlow1.getHashesForDoubleSpendingCheckUnsafe(mainGroup, bestDeps1).toSet is
      Set(block1.hash, block2.hash, block3.hash)
  }

  it should "calculate all the hashes for double spending check when there are no genesis deps" in new Fixture {
    setHardForkBefore(HardFork.Danube)
    val blockFlow1 = isolatedBlockFlow()
    val mainGroup  = GroupIndex.unsafe(0)
    (0 until groups0).reverse.foreach { toGroup =>
      val chainIndex = ChainIndex.unsafe(mainGroup.value, toGroup)
      val block      = emptyBlock(blockFlow, chainIndex)
      addAndCheck(blockFlow, block)
      addAndCheck(blockFlow1, block)
    }

    val block0 = emptyBlock(blockFlow, ChainIndex.unsafe(0, 1))
    val block1 = emptyBlock(blockFlow1, ChainIndex.unsafe(0, 0))
    val block2 = emptyBlock(blockFlow1, ChainIndex.unsafe(0, 2))

    addAndCheck(blockFlow, block0, block1, block2)

    val bestDeps = blockFlow.getBestDepsPreDanube(mainGroup)

    blockFlow.getHashesForDoubleSpendingCheckUnsafe(mainGroup, bestDeps).toSet is
      Set(block0.hash, block1.hash, block2.hash)
  }

  it should "validate old blocks" in new GenesisForkFixture {
    val block0     = transfer(blockFlow, chainIndex)
    val newBlockTs = ALPH.LaunchTimestamp.plusSecondsUnsafe(10)
    val block1     = mineWithoutCoinbase(blockFlow, chainIndex, block0.nonCoinbase, newBlockTs)
    checkBlockUnit(block1, blockFlow) isE ()
  }

  it should "invalidate blocks with breaking instrs" in new Fixture {
    setHardFork(HardFork.Leman)
    override lazy val chainIndex: ChainIndex = ChainIndex.unsafe(0, 0)
    val newStorages = StoragesFixture.buildStorages(rootPath.resolve(Hash.generate.toHexString))
    val genesisNetworkConfig = new NetworkConfigFixture.Default {
      override def lemanHardForkTimestamp: TimeStamp  = TimeStamp.now().plusHoursUnsafe(1)
      override def rhoneHardForkTimestamp: TimeStamp  = TimeStamp.Max
      override def danubeHardForkTimestamp: TimeStamp = TimeStamp.Max
    }.networkConfig
    val lemanNetworkConfig = new NetworkConfigFixture.Default {
      override def rhoneHardForkTimestamp: TimeStamp  = TimeStamp.Max
      override def danubeHardForkTimestamp: TimeStamp = TimeStamp.Max
    }.networkConfig

    genesisNetworkConfig.getHardFork(TimeStamp.now()) is HardFork.Mainnet
    lemanNetworkConfig.getHardFork(TimeStamp.now()) is HardFork.Leman
    val blockflowGenesis = BlockFlow.fromGenesisUnsafe(newStorages, config.genesisBlocks)(
      implicitly,
      genesisNetworkConfig,
      blockFlow.consensusConfigs,
      implicitly,
      implicitly
    )
    val blockflowLeman = BlockFlow.fromGenesisUnsafe(newStorages, config.genesisBlocks)(
      implicitly,
      lemanNetworkConfig,
      blockFlow.consensusConfigs,
      implicitly,
      implicitly
    )
    val script =
      StatefulScript.unsafe(
        AVector(Method(true, false, false, false, 0, 0, 0, AVector(vm.TxGasFee)))
      )
    val block = simpleScript(blockflowLeman, chainIndex, script)
    intercept[AssertionError](simpleScript(blockflowGenesis, chainIndex, script)).getMessage is
      s"Right(TxScriptExeFailed(${vm.InactiveInstr(vm.TxGasFee)}))"

    val validatorGenesis = BlockValidation.build(blockflowGenesis)
    val validatorLeman   = BlockValidation.build(blockflowLeman)
    validatorGenesis.validate(block, blockflowGenesis).leftValue isE ExistInvalidTx(
      block.nonCoinbase.head,
      UsingBreakingInstrs
    )
    validatorLeman.validate(block, blockflowLeman).isRight is true
  }

  trait RhoneCoinbaseFixture extends Fixture {
    def randomLockupScript: LockupScript.Asset = {
      val (_, toPublicKey) = chainIndex.to.generateKey
      LockupScript.p2pkh(toPublicKey)
    }

    def getMiningReward(block: Block): U256 = {
      val consensusConfig = consensusConfigs.getConsensusConfig(block.timestamp)
      consensusConfig.emission.reward(block.header).miningReward
    }

    def mineBlock(parentHash: BlockHash): Block = {
      val miner       = randomLockupScript
      val template0   = blockFlow.prepareBlockFlowUnsafe(chainIndex, miner)
      val parentIndex = brokerConfig.groups - 1 + chainIndex.to.value
      val newDeps     = template0.deps.replace(parentIndex, parentHash)
      val template1 = blockFlow
        .rebuild(template0, template0.transactions.init, AVector.empty, miner)
        .copy(
          deps = newDeps,
          depStateHash =
            blockFlow.getDepStateHash(BlockDeps.unsafe(newDeps), chainIndex.from).rightValue
        )
      mine(blockFlow, template1)
    }

    def mineBlockWith1Uncle(heightDiff: Int): Block = {
      (0 until heightDiff).foreach(_ => addAndCheck(blockFlow, emptyBlock(blockFlow, chainIndex)))
      val maxHeight  = blockFlow.getMaxHeightByWeight(chainIndex).rightValue
      val parentHash = blockFlow.getHashes(chainIndex, maxHeight - heightDiff).rightValue.head
      addAndCheck(blockFlow, mineBlock(parentHash))
      val block            = mineBlockTemplate(blockFlow, chainIndex)
      val ghostUncleHashes = block.ghostUncleHashes.rightValue
      ghostUncleHashes.length is 1
      val blockHeight = maxHeight + 1
      (blockHeight - blockFlow.getHeight(ghostUncleHashes.head).rightValue) is heightDiff
      block
    }

    def mineBlockWith2Uncle(heightDiff0: Int, heightDiff1: Int): (Block, Int, Int) = {
      assume(heightDiff0 <= heightDiff1)
      (0 until ALPH.MaxGhostUncleAge).foreach(_ =>
        addAndCheck(blockFlow, emptyBlock(blockFlow, chainIndex))
      )
      val maxHeight   = blockFlow.getMaxHeightByWeight(chainIndex).rightValue
      val parentHash0 = blockFlow.getHashes(chainIndex, maxHeight - heightDiff0).rightValue.head
      addAndCheck(blockFlow, mineBlock(parentHash0))
      val parentHash1 = blockFlow.getHashes(chainIndex, maxHeight - heightDiff1).rightValue.head
      addAndCheck(blockFlow, mineBlock(parentHash1))

      val block            = mineBlockTemplate(blockFlow, chainIndex)
      val ghostUncleHashes = block.ghostUncleHashes.rightValue
      ghostUncleHashes.length is 2
      val blockHeight = maxHeight + 1
      val diffs = ghostUncleHashes.map(hash => blockHeight - blockFlow.getHeight(hash).rightValue)
      ((diffs == AVector(heightDiff0, heightDiff1)) ||
        (diffs == AVector(heightDiff1, heightDiff0))) is true
      (block, diffs(0), diffs(1))
    }
  }

  it should "check coinbase locked amount rhone" in new RhoneCoinbaseFixture {
    {
      info("block has no uncle")
      val block           = emptyBlock(blockFlow, chainIndex)
      val miningReward    = getMiningReward(block)
      val mainChainReward = Coinbase.calcMainChainReward(miningReward)
      val lockedReward    = mainChainReward
      implicit val validator: (Block) => BlockValidationResult[Unit] =
        (blk: Block) => checkLockedReward(blk, AVector(lockedReward))

      info("valid")
      block.pass()

      info("invalid locked amount")
      block.Coinbase.output(_.copy(amount = U256.One)).fail(InvalidCoinbaseLockedAmount)
      block.Coinbase.output(_.copy(amount = miningReward)).fail(InvalidCoinbaseLockedAmount)

      info("invalid lockup period")
      block.Coinbase.output(_.copy(lockTime = TimeStamp.now())).fail(InvalidCoinbaseLockupPeriod)
    }

    {
      info("block has 1 uncle")
      val heightDiff      = Random.between(1, ALPH.MaxGhostUncleAge)
      val block           = mineBlockWith1Uncle(heightDiff)
      val miningReward    = getMiningReward(block)
      val mainChainReward = Coinbase.calcMainChainReward(miningReward)
      val uncleReward     = Coinbase.calcGhostUncleReward(mainChainReward, heightDiff)
      val blockReward     = mainChainReward.addUnsafe(uncleReward.divUnsafe(32))
      implicit val validator: (Block) => BlockValidationResult[Unit] =
        (blk: Block) => checkLockedReward(blk, AVector(blockReward, uncleReward))

      info("valid")
      block.pass()

      info("invalid locked amount")
      block.Coinbase
        .output(_.copy(amount = blockReward.addOneUnsafe()))
        .fail(InvalidCoinbaseLockedAmount)
      block.Coinbase
        .output(_.copy(amount = uncleReward.addOneUnsafe()), 1)
        .fail(InvalidCoinbaseLockedAmount)

      info("invalid lockup period")
      block.Coinbase.output(_.copy(lockTime = TimeStamp.now())).fail(InvalidCoinbaseLockupPeriod)
      block.Coinbase.output(_.copy(lockTime = TimeStamp.now()), 1).fail(InvalidCoinbaseLockupPeriod)
    }

    {
      info("block has 2 uncles")
      val diffs = (0 until 2).map(_ => Random.between(1, ALPH.MaxGhostUncleAge)).sorted
      val (block, diff0, diff1) = mineBlockWith2Uncle(diffs(0), diffs(1))
      val miningReward          = getMiningReward(block)
      val mainChainReward       = Coinbase.calcMainChainReward(miningReward)
      val uncleReward0          = Coinbase.calcGhostUncleReward(mainChainReward, diff0)
      val uncleReward1          = Coinbase.calcGhostUncleReward(mainChainReward, diff1)
      val blockReward =
        mainChainReward.addUnsafe(uncleReward0.addUnsafe(uncleReward1).divUnsafe(32))
      implicit val validator =
        (blk: Block) => checkLockedReward(blk, AVector(blockReward, uncleReward0, uncleReward1))

      info("valid")
      block.pass()

      info("invalid locked amount")
      block.Coinbase
        .output(_.copy(amount = blockReward.addOneUnsafe()))
        .fail(InvalidCoinbaseLockedAmount)
      block.Coinbase
        .output(_.copy(amount = uncleReward0.addOneUnsafe()), 1)
        .fail(InvalidCoinbaseLockedAmount)
      block.Coinbase
        .output(_.copy(amount = uncleReward1.addOneUnsafe()), 2)
        .fail(InvalidCoinbaseLockedAmount)

      info("invalid lockup period")
      block.Coinbase.output(_.copy(lockTime = TimeStamp.now())).fail(InvalidCoinbaseLockupPeriod)
      block.Coinbase.output(_.copy(lockTime = TimeStamp.now()), 1).fail(InvalidCoinbaseLockupPeriod)
      block.Coinbase.output(_.copy(lockTime = TimeStamp.now()), 2).fail(InvalidCoinbaseLockupPeriod)
    }
  }

  it should "check coinbase reward rhone" in new RhoneCoinbaseFixture {
<<<<<<< HEAD
    implicit val validator: Block => BlockValidationResult[Unit] = (blk: Block) => {
      val groupView = blockFlow.getMutableGroupView(blk).rightValue
      val hardFork  = networkConfig.getHardFork(blk.timestamp)
      checkCoinbase(blockFlow, blk.chainIndex, blk, groupView, hardFork)
=======
    implicit val validator: (Block) => BlockValidationResult[Unit] = (blk: Block) => {
      val groupView = blockFlow.getMutableGroupViewPreDanube(blk).rightValue
      checkCoinbase(blockFlow, blk.chainIndex, blk, groupView, HardFork.Rhone)
>>>>>>> 3bc31a06
    }

    {
      info("block has no uncle")
      val block = emptyBlock(blockFlow, chainIndex)

      info("valid")
      block.pass()

      val miningReward    = getMiningReward(block)
      val mainChainReward = Coinbase.calcMainChainReward(miningReward)

      info("invalid block reward")
      block.Coinbase.output(_.copy(amount = miningReward)).fail(InvalidCoinbaseReward)
      block.Coinbase
        .output(_.copy(amount = mainChainReward.subOneUnsafe()))
        .fail(InvalidCoinbaseReward)
    }

    {
      info("block has 1 uncle")
      val heightDiff      = Random.between(1, ALPH.MaxGhostUncleAge)
      val block           = mineBlockWith1Uncle(heightDiff)
      val miningReward    = getMiningReward(block)
      val mainChainReward = Coinbase.calcMainChainReward(miningReward)
      val uncleReward     = Coinbase.calcGhostUncleReward(mainChainReward, heightDiff)

      info("valid")
      block.pass()

      info("invalid reward amount")
      block.Coinbase.output(_.copy(amount = miningReward)).fail(InvalidCoinbaseReward)
      block.Coinbase.output(_.copy(amount = uncleReward)).fail(InvalidCoinbaseReward)
      block.Coinbase
        .output(_.copy(amount = uncleReward.subOneUnsafe()), 1)
        .fail(InvalidCoinbaseReward)

      info("invalid uncle miner lockup script")
      block.Coinbase
        .output(_.copy(lockupScript = randomLockupScript), 1)
        .fail(InvalidGhostUncleMiner)
    }

    {
      info("block has 2 uncles")
      val diffs = (0 until 2).map(_ => Random.between(1, ALPH.MaxGhostUncleAge)).sorted
      val (block, diff0, diff1) = mineBlockWith2Uncle(diffs(0), diffs(1))
      val miningReward          = getMiningReward(block)
      val mainChainReward       = Coinbase.calcMainChainReward(miningReward)
      val uncleReward0          = Coinbase.calcGhostUncleReward(mainChainReward, diff0)
      val uncleReward1          = Coinbase.calcGhostUncleReward(mainChainReward, diff1)

      info("valid")
      block.pass()

      info("invalid reward amount")
      block.Coinbase
        .output(_.copy(amount = miningReward))
        .fail(InvalidCoinbaseReward)
      block.Coinbase
        .output(_.copy(amount = uncleReward0.addOneUnsafe()), 1)
        .fail(InvalidCoinbaseReward)
      block.Coinbase
        .output(_.copy(amount = uncleReward1.addOneUnsafe()), 2)
        .fail(InvalidCoinbaseReward)

      info("invalid uncle miner lockup script")
      block.Coinbase
        .output(_.copy(lockupScript = randomLockupScript), 1)
        .fail(InvalidGhostUncleMiner)
      block.Coinbase
        .output(_.copy(lockupScript = randomLockupScript), 2)
        .fail(InvalidGhostUncleMiner)
    }
  }

  trait SinceRhoneFixture extends Fixture {
    setHardForkSince(HardFork.Rhone)
    lazy val miner = getGenesisLockupScript(chainIndex.to)

    private def randomMiner = LockupScript.p2pkh(chainIndex.to.generateKey._2)

    def minerOf(hash: BlockHash) = blockFlow.getBlockUnsafe(hash).minerLockupScript

    def mineBlocks(size: Int): AVector[BlockHash] = {
      val blocks = (0 to size).map(_ => emptyBlockWithMiner(blockFlow, chainIndex, randomMiner))
      addAndCheck(blockFlow, blocks: _*)
      val hashes = blockFlow.getHashes(chainIndex, 1).rightValue
      hashes.length is size + 1
      hashes
    }

    def mineChain(size: Int): AVector[Block] = {
      val blockFlow = isolatedBlockFlow()
      val blocks = (0 until size).map(_ => {
        val block = emptyBlockWithMiner(blockFlow, chainIndex, randomMiner)
        addAndCheck(blockFlow, block)
        block
      })
      AVector.from(blocks)
    }
  }

  it should "invalidate block with invalid uncles size" in new SinceRhoneFixture {
    val hashes        = mineBlocks(ALPH.MaxGhostUncleSize + 1)
    val blockTemplate = blockFlow.prepareBlockFlowUnsafe(chainIndex, miner)
    blockTemplate.ghostUncleHashes.length is ALPH.MaxGhostUncleSize
    val ghostUncleHashes = hashes.tail
    ghostUncleHashes.length is ALPH.MaxGhostUncleSize + 1
    val block = mine(
      blockFlow,
      blockTemplate.setGhostUncles(
        ghostUncleHashes.map(hash => SelectedGhostUncle(hash, miner, 1))
      )
    )
    checkBlock(block, blockFlow).left.value isE InvalidGhostUncleSize
  }

  it should "invalidate block with unsorted uncles" in new SinceRhoneFixture {
    mineBlocks(ALPH.MaxGhostUncleSize)
    val blockTemplate = blockFlow.prepareBlockFlowUnsafe(chainIndex, miner)
    blockTemplate.ghostUncleHashes.length is 2

    def rebuildTemplate(uncles: AVector[SelectedGhostUncle]) = {
      val newTemplate = blockTemplate.setGhostUncles(uncles)
      val coinbaseData =
        CoinbaseData.from(chainIndex, newTemplate.templateTs, uncles, ByteString.empty)
      val coinbase = newTemplate.transactions.last
      val assetOutput =
        coinbase.unsigned.fixedOutputs.head.copy(additionalData = serialize(coinbaseData))
      val unsigned = coinbase.unsigned.copy(
        fixedOutputs = coinbase.unsigned.fixedOutputs.replace(0, assetOutput)
      )
      newTemplate.copy(transactions = AVector(coinbase.copy(unsigned = unsigned)))
    }

    val block0 = mine(blockFlow, blockTemplate)
    checkBlock(block0, blockFlow).isRight is true

    val uncleBlock      = blockFlow.getBlockUnsafe(blockTemplate.ghostUncleHashes.head)
    val uncleBlockMiner = uncleBlock.coinbase.unsigned.fixedOutputs.head.lockupScript
    val block1 =
      mine(
        blockFlow,
        rebuildTemplate(
          AVector(SelectedGhostUncle(blockTemplate.ghostUncleHashes.head, uncleBlockMiner, 1))
        )
      )
    checkBlock(block1, blockFlow).isRight is true

    val block2 =
      mine(
        blockFlow,
        rebuildTemplate(
          AVector.fill(2)(SelectedGhostUncle(blockTemplate.ghostUncleHashes.head, miner, 1))
        )
      )
    checkBlock(block2, blockFlow).left.value isE UnsortedGhostUncles

    val block3 =
      mine(
        blockFlow,
        rebuildTemplate(
          blockTemplate.ghostUncleHashes.reverse.map(hash => SelectedGhostUncle(hash, miner, 1))
        )
      )
    checkBlock(block3, blockFlow).left.value isE UnsortedGhostUncles
  }

  it should "invalidate block if the uncle miner is invalid" in new SinceRhoneFixture {
    mineBlocks(ALPH.MaxGhostUncleSize)
    val blockTemplate = blockFlow.prepareBlockFlowUnsafe(chainIndex, miner)
    blockTemplate.ghostUncleHashes.length is 2

    val index = Random.nextInt(2)
    val ghostUncles = blockTemplate.ghostUncleHashes.mapWithIndex { case (hash, i) =>
      val uncleMiner = if (index == i) assetLockupGen(chainIndex.to).sample.get else miner
      SelectedGhostUncle(hash, uncleMiner, 1)
    }
    val block = mine(blockFlow, blockTemplate.setGhostUncles(ghostUncles))
    checkBlock(block, blockFlow).left.value isE InvalidGhostUncleMiner
  }

  it should "invalidate block with used uncles" in new SinceRhoneFixture {
    mineBlocks(ALPH.MaxGhostUncleSize)
    val block0 = mineBlockTemplate(blockFlow, chainIndex)
    addAndCheck(blockFlow, block0)

    val block1Template = blockFlow.prepareBlockFlowUnsafe(chainIndex, miner)
    block1Template.ghostUncleHashes.isEmpty is true
    val usedGhostUncleHash = block0.ghostUncleHashes.rightValue.head
    val block1 = mine(
      blockFlow,
      block1Template.setGhostUncles(
        AVector(SelectedGhostUncle(usedGhostUncleHash, minerOf(usedGhostUncleHash), 1))
      )
    )
    checkBlock(block1, blockFlow).left.value isE GhostUnclesAlreadyUsed
  }

  it should "invalidate block if uncle is sibling" in new SinceRhoneFixture {
    val block0 = emptyBlockWithMiner(blockFlow, chainIndex, miner)
    addAndCheck(blockFlow, block0)
    val block10 = emptyBlockWithMiner(blockFlow, chainIndex, miner)
    block10.parentHash is block0.hash

    val blockTemplate = blockFlow.prepareBlockFlowUnsafe(chainIndex, miner)
    val block11 =
      mine(
        blockFlow,
        blockTemplate.setGhostUncles(AVector(SelectedGhostUncle(block10.hash, miner, 1)))
      )
    block11.parentHash is block0.hash
    checkBlock(block11, blockFlow).left.value isE GhostUncleDoesNotExist

    addAndCheck(blockFlow, block10)
    checkBlock(block11, blockFlow).left.value isE GhostUncleHashConflictWithParentHash
  }

  it should "invalidate block if uncle is ancestor" in new SinceRhoneFixture {
    val block0 = emptyBlockWithMiner(blockFlow, chainIndex, miner)
    addAndCheck(blockFlow, block0)

    var parentBlock = block0
    (0 until ALPH.MaxGhostUncleAge).foreach { _ =>
      val blockTemplate = blockFlow.prepareBlockFlowUnsafe(chainIndex, miner)
      val invalidBlock =
        mine(
          blockFlow,
          blockTemplate.setGhostUncles(AVector(SelectedGhostUncle(block0.hash, miner, 1)))
        )
      invalidBlock.parentHash is parentBlock.hash
      checkBlock(invalidBlock, blockFlow).left.value isE NotGhostUnclesForTheBlock

      parentBlock = emptyBlockWithMiner(blockFlow, chainIndex, miner)
      addAndCheck(blockFlow, parentBlock)
    }

    addAndCheck(blockFlow, emptyBlockWithMiner(blockFlow, chainIndex, miner))
    (blockFlow.getMaxHeightByWeight(chainIndex).rightValue -
      blockFlow.getHeightUnsafe(block0.hash)) > ALPH.MaxGhostUncleAge is true
    val blockTemplate = blockFlow.prepareBlockFlowUnsafe(chainIndex, miner)
    val invalidBlock =
      mine(
        blockFlow,
        blockTemplate.setGhostUncles(AVector(SelectedGhostUncle(block0.hash, miner, 1)))
      )
    checkBlock(invalidBlock, blockFlow).left.value isE GhostUncleHashConflictWithParentHash
  }

  it should "invalidate block if uncles' parent is not from mainchain" in new SinceRhoneFixture {
    val (blocks0, blocks1) = (mineChain(4), mineChain(4))
    addAndCheck(blockFlow, blocks0.toSeq: _*)
    addAndCheck(blockFlow, blocks1.toSeq: _*)
    val hashes = blockFlow.getHashes(chainIndex, 3).rightValue
    hashes.length is 2

    val blockTemplate = blockFlow.prepareBlockFlowUnsafe(chainIndex, miner)
    blockTemplate.ghostUncleHashes.length is 1
    blockTemplate.height is 5
    val ghostUncleHashes = blockTemplate.ghostUncleHashes ++ hashes.tail
    val ghostUncles      = ghostUncleHashes.map(hash => SelectedGhostUncle(hash, minerOf(hash), 1))
    val block            = mine(blockFlow, blockTemplate.setGhostUncles(ghostUncles))
    checkBlock(block, blockFlow).left.value isE GhostUncleHashConflictWithParentHash
  }

  it should "allow duplicate ghost uncles before danube" in new Fixture with GhostUncleFixture {
    setHardFork(HardFork.Rhone)
    mineBlocks(blockFlow, chainIndex, ALPH.MaxGhostUncleAge)

    val miner                      = getGenesisLockupScript(chainIndex.to)
    val uncleHeight                = nextInt(1, ALPH.MaxGhostUncleAge - 1)
    val (ghostUncle0, ghostUncle1) = mineTwoGhostUnclesAt(blockFlow, chainIndex, uncleHeight)
    val template0                  = blockFlow.prepareBlockFlowUnsafe(chainIndex, miner)
    template0.ghostUncleHashes.contains(ghostUncle0.hash) is true
    template0.ghostUncleHashes.contains(ghostUncle1.hash) is true
    val block0 = mine(blockFlow, template0)
    checkBlock(block0, blockFlow).isRight is true

    val ghostUncle2 = mineDuplicateGhostUncleBlockAt(blockFlow, chainIndex, uncleHeight)
    BlockHeader.fromSameTemplate(ghostUncle0.header, ghostUncle2.header) is true
    val uncleHashes = sortGhostUncleHashes(AVector(ghostUncle0.hash, ghostUncle2.hash))
    val template1   = template0.setGhostUncles(blockFlow, uncleHashes)
    val block1      = mine(blockFlow, template1)
    checkBlock(block0, blockFlow).isRight is true

    addAndCheck(blockFlow, block0, block1)
  }

  it should "invalidate block if there are duplicate ghost uncles since danube" in new Fixture
    with GhostUncleFixture {
    setHardForkSince(HardFork.Danube)
    mineBlocks(blockFlow, chainIndex, ALPH.MaxGhostUncleAge)

    val uncleHeight0               = nextInt(1, ALPH.MaxGhostUncleAge - 1)
    val (ghostUncle0, ghostUncle1) = mineTwoGhostUnclesAt(blockFlow, chainIndex, uncleHeight0)
    val miner                      = getGenesisLockupScript(chainIndex.to)
    val blockTemplate0             = blockFlow.prepareBlockFlowUnsafe(chainIndex, miner)
    blockTemplate0.ghostUncleHashes.contains(ghostUncle0.hash) is false
    blockTemplate0.ghostUncleHashes.contains(ghostUncle1.hash) is true
    val block0 = mine(blockFlow, blockTemplate0)
    checkBlock(block0, blockFlow).isRight is true

    val blockTemplate1 = blockTemplate0.setGhostUncles(blockFlow, AVector(ghostUncle1.hash))
    val block1         = mine(blockFlow, blockTemplate1)
    checkBlock(block1, blockFlow).isRight is true

    val ghostUncleHashes1 = sortGhostUncleHashes(AVector(ghostUncle0.hash, ghostUncle1.hash))
    val blockTemplate2    = blockTemplate0.setGhostUncles(blockFlow, ghostUncleHashes1)
    val block2            = mine(blockFlow, blockTemplate2)
    checkBlock(block2, blockFlow).leftValue isE DuplicateGhostUncleSinceDanube(ghostUncle0.hash)

    val ghostUncle2 = mineDuplicateGhostUncleBlock(blockFlow, ghostUncle1)
    BlockHeader.fromSameTemplate(ghostUncle1.header, ghostUncle2.header) is true
    val ghostUncleHashes2 = sortGhostUncleHashes(AVector(ghostUncle1.hash, ghostUncle2.hash))
    val blockTemplate3    = blockTemplate0.setGhostUncles(blockFlow, ghostUncleHashes2)
    val block3            = mine(blockFlow, blockTemplate3)
    checkBlock(block3, blockFlow).leftValue isE DuplicateGhostUncleSinceDanube(
      ghostUncleHashes2.last
    )

    val uncleHeight1      = ALPH.MaxGhostUncleAge
    val ghostUncle3       = mineDuplicateGhostUncleBlockAt(blockFlow, chainIndex, uncleHeight1)
    val ghostUncleHashes3 = sortGhostUncleHashes(AVector(ghostUncle1.hash, ghostUncle3.hash))
    val blockTemplate4    = blockTemplate0.setGhostUncles(blockFlow, ghostUncleHashes3)
    val block4            = mine(blockFlow, blockTemplate4)
    checkBlock(block4, blockFlow).leftValue isE DuplicateGhostUncleSinceDanube(ghostUncle3.hash)

    addAndCheck(blockFlow, block0, block1)
  }

  it should "invalidate block if a ghost uncle is a duplicate of used uncles" in new Fixture
    with GhostUncleFixture {
    setHardForkSince(HardFork.Danube)
    mineBlocks(blockFlow, chainIndex, ALPH.MaxGhostUncleAge)

    val uncleHeight = nextInt(2, ALPH.MaxGhostUncleAge - 1)
    val ghostUncle0 = mineValidGhostUncleBlockAt(blockFlow, chainIndex, uncleHeight)
    val miner       = getGenesisLockupScript(chainIndex.to)
    val template0   = blockFlow.prepareBlockFlowUnsafe(chainIndex, miner)
    template0.ghostUncleHashes is AVector(ghostUncle0.hash)
    val block0 = mine(blockFlow, template0)
    checkBlock(block0, blockFlow).isRight is true
    addAndCheck(blockFlow, block0)

    val ghostUncle1 = mineDuplicateGhostUncleBlock(blockFlow, ghostUncle0)
    BlockHeader.fromSameTemplate(ghostUncle0.header, ghostUncle1.header) is true
    val template1 = blockFlow.prepareBlockFlowUnsafe(chainIndex, miner)
    template1.ghostUncleHashes.isEmpty is true
    val template2 = template1.setGhostUncles(blockFlow, AVector(ghostUncle1.hash))
    val block1    = mine(blockFlow, template2)
    checkBlock(block1, blockFlow).leftValue isE DuplicateGhostUncleSinceDanube(ghostUncle1.hash)
  }

  it should "invalidate block with invalid uncle intra deps: since-rhone" in new Fixture {
    override val configValues: Map[String, Any] = Map(("alephium.broker.broker-num", 1))
    setHardForkSince(HardFork.Rhone)
    override lazy val chainIndex: ChainIndex = ChainIndex.unsafe(1, 2)
    val chain00                              = ChainIndex.unsafe(0, 0)
    val depBlock0                            = emptyBlock(blockFlow, chain00)
    val depBlock1                            = emptyBlock(blockFlow, chain00)
    addAndCheck(blockFlow, depBlock0, depBlock1)

    val miner              = getGenesisLockupScript(chainIndex.to)
    val uncleBlockTemplate = blockFlow.prepareBlockFlowUnsafe(chainIndex, miner)
    addAndCheck(blockFlow, emptyBlock(blockFlow, chainIndex))
    val parent = emptyBlock(blockFlow, chainIndex)
    addAndCheck(blockFlow, parent)

    val uncle0 = mine(
      blockFlow,
      uncleBlockTemplate.copy(deps = uncleBlockTemplate.deps.replace(0, depBlock0.hash))
    )
    val uncle1 = mine(
      blockFlow,
      uncleBlockTemplate.copy(deps = uncleBlockTemplate.deps.replace(0, depBlock1.hash))
    )
    val blockTemplate = blockFlow.prepareBlockFlowUnsafe(chainIndex, miner)
    val (validUncle, invalidUncle) =
      if (parent.blockDeps.inDeps(0) == depBlock0.hash) {
        (uncle0, uncle1)
      } else {
        (uncle1, uncle0)
      }
    val ghostUncleHashes = AVector(validUncle.hash, invalidUncle.hash)
    val block0 =
      mine(
        blockFlow,
        blockTemplate.setGhostUncles(
          ghostUncleHashes.map(hash => SelectedGhostUncle(hash, miner, 1))
        )
      )
    addAndCheck(blockFlow, uncle0, uncle1)
    checkBlock(block0, blockFlow).leftValue is Right(InvalidGhostUncleDeps)

    val block1 =
      mine(
        blockFlow,
        blockTemplate.setGhostUncles(AVector(SelectedGhostUncle(validUncle.hash, miner, 2)))
      )
    checkBlock(block1, blockFlow).isRight is true

    val block2 =
      mine(
        blockFlow,
        blockTemplate.setGhostUncles(AVector(SelectedGhostUncle(invalidUncle.hash, miner, 1)))
      )
    checkBlock(block2, blockFlow).leftValue is Right(InvalidGhostUncleDeps)
  }

  it should "validate block with valid uncles" in new SinceRhoneFixture {
    mineBlocks(ALPH.MaxGhostUncleSize)
    val blockTemplate = blockFlow.prepareBlockFlowUnsafe(chainIndex, miner)
    blockTemplate.ghostUncleHashes.length is ALPH.MaxGhostUncleSize
    (0 until blockTemplate.ghostUncleHashes.length).foreach { size =>
      val selectedUncles = blockTemplate.ghostUncleHashes.take(size).map { hash =>
        val lockupScript = blockFlow.getBlockUnsafe(hash).minerLockupScript
        SelectedGhostUncle(hash, lockupScript, 1)
      }
      val block = mine(blockFlow, blockTemplate.setGhostUncles(selectedUncles))
      checkBlock(block, blockFlow).isRight is true
    }
  }

  it should "validate block if uncle header used by another uncle block" in new SinceRhoneFixture {
    val block10 = emptyBlock(blockFlow, chainIndex)
    val block11 = emptyBlock(blockFlow, chainIndex)
    addAndCheck(blockFlow, block10, block11)
    val hashesAtHeight1 = blockFlow.getHashes(chainIndex, 1).rightValue
    hashesAtHeight1.length is 2

    val block20 = emptyBlock(blockFlow, chainIndex)
    block20.parentHash is hashesAtHeight1.head
    block20.ghostUncleHashes.value.length is 0
    val block21Template = blockFlow.prepareBlockFlowUnsafe(chainIndex, miner)
    block21Template.ghostUncleHashes is hashesAtHeight1.tail
    val block21 = mine(blockFlow, block21Template)

    addAndCheck(blockFlow, block20)
    addAndCheck(blockFlow, emptyBlock(blockFlow, chainIndex))
    addAndCheck(blockFlow, block21)

    val blockTemplate = blockFlow.prepareBlockFlowUnsafe(chainIndex, miner)
    blockTemplate.ghostUncleHashes is sortGhostUncleHashes(block21.hash +: hashesAtHeight1.tail)
    addAndCheck(blockFlow, mine(blockFlow, blockTemplate))
  }

  it should "invalidate blocks with sequential txs for pre-rhone hardfork" in new Fixture {
    setHardForkBefore(HardFork.Rhone)
    override lazy val chainIndex = ChainIndex.unsafe(0, 0)

    val genesisKey              = genesisKeys(chainIndex.from.value)._1
    val (privateKey, publicKey) = chainIndex.from.generateKey
    val lockupScript            = LockupScript.p2pkh(publicKey)
    keyManager.addOne(lockupScript -> privateKey)

    val tx0 = transfer(blockFlow, genesisKey, publicKey, ALPH.alph(20)).nonCoinbase.head
    blockFlow.grandPool.add(chainIndex, tx0.toTemplate, TimeStamp.now())

    val tx1   = transferTx(blockFlow, chainIndex, lockupScript, ALPH.alph(10), None)
    val block = mineWithTxs(blockFlow, chainIndex, AVector(tx0, tx1))
    checkBlock(block, blockFlow).leftValue isE ExistInvalidTx(tx1, NonExistInput)
  }

  trait SequentialTxsFixture extends Fixture {
    setHardForkSince(HardFork.Rhone)
    val genesisKey = genesisKeys(chainIndex.from.value)._1
    val privateKey = {
      val (privateKey, publicKey) = chainIndex.from.generateKey
      addAndCheck(blockFlow, transfer(blockFlow, genesisKey, publicKey, ALPH.alph(20)))
      privateKey
    }

    def transferTx(
        from: PrivateKey,
        to: PublicKey,
        amount: U256,
        gasPrice: GasPrice
    ): Transaction = {
      transferWithGas(blockFlow, from, to, amount, gasPrice).nonCoinbase.head
    }
  }

  it should "validate sequential txs" in new SequentialTxsFixture {
    override lazy val chainIndex =
      chainIndexGenForBroker(brokerConfig).retryUntil(_.isIntraGroup).sample.get
    val (_, toPublicKey0) = chainIndex.to.generateKey
    val tx0 = transfer(blockFlow, privateKey, toPublicKey0, ALPH.alph(5)).nonCoinbase.head
    blockFlow.grandPool.add(chainIndex, tx0.toTemplate, TimeStamp.now())

    val (_, toPublicKey1) = chainIndex.to.generateKey
    val tx1 = transfer(blockFlow, privateKey, toPublicKey1, ALPH.alph(5)).nonCoinbase.head
    tx1.unsigned.inputs.head.outputRef is tx0.fixedOutputRefs(1)

    val block = mineWithTxs(blockFlow, chainIndex, AVector(tx0, tx1))
    block.pass()(checkBlockUnit(_, blockFlow))
  }

  it should "invalidate sequential txs if the input does not exist" in new SequentialTxsFixture {
    override lazy val chainIndex =
      chainIndexGenForBroker(brokerConfig).retryUntil(_.isIntraGroup).sample.get
    val (_, toPublicKey0) = chainIndex.to.generateKey
    val now               = TimeStamp.now()
    val tx0 = transfer(blockFlow, privateKey, toPublicKey0, ALPH.oneAlph).nonCoinbase.head
    blockFlow.grandPool.add(chainIndex, tx0.toTemplate, now)
    val tx1 = transfer(blockFlow, privateKey, toPublicKey0, ALPH.oneAlph).nonCoinbase.head
    tx1.unsigned.inputs.forall(input =>
      tx0.unsigned.fixedOutputRefs.contains(input.outputRef)
    ) is true
    blockFlow.grandPool.add(chainIndex, tx1.toTemplate, now.plusMillisUnsafe(1))
    val tx2 = transfer(blockFlow, privateKey, toPublicKey0, ALPH.oneAlph).nonCoinbase.head
    tx2.unsigned.inputs.forall(input =>
      tx1.unsigned.fixedOutputRefs.contains(input.outputRef)
    ) is true
    blockFlow.grandPool.add(chainIndex, tx2.toTemplate, now.plusMillisUnsafe(2))

    val block0 = mineWithTxs(blockFlow, chainIndex, AVector(tx0, tx2))
    checkBlock(block0, blockFlow).leftValue isE ExistInvalidTx(tx2, NonExistInput)

    val block1 = mineWithTxs(blockFlow, chainIndex, AVector(tx0, tx1, tx2))
    block1.pass()(checkBlockUnit(_, blockFlow))
  }

  it should "check double spending for sequential txs" in new SequentialTxsFixture {
    override lazy val chainIndex =
      chainIndexGenForBroker(brokerConfig).retryUntil(_.isIntraGroup).sample.get
    val (_, toPublicKey0) = chainIndex.to.generateKey
    val tx0 = transfer(blockFlow, privateKey, toPublicKey0, ALPH.alph(5)).nonCoinbase.head
    blockFlow.grandPool.add(chainIndex, tx0.toTemplate, TimeStamp.now())

    val (_, toPublicKey1) = chainIndex.to.generateKey
    val (_, toPublicKey2) = chainIndex.to.generateKey
    val tx1 = transfer(blockFlow, privateKey, toPublicKey1, ALPH.alph(5)).nonCoinbase.head
    val tx2 = transfer(blockFlow, privateKey, toPublicKey2, ALPH.alph(5)).nonCoinbase.head
    tx1.unsigned.inputs.length is 1
    tx1.unsigned.inputs.head.outputRef is tx0.fixedOutputRefs(1)
    tx1.unsigned.inputs is tx2.unsigned.inputs
    tx2.unsigned.inputs.head.outputRef is tx0.fixedOutputRefs(1)

    val block = mineWithTxs(blockFlow, chainIndex, AVector(tx0, tx1, tx2))
    block.fail(BlockDoubleSpending)(checkBlockDoubleSpending)
  }

  it should "invalidate inter group blocks with sequential txs" in new SequentialTxsFixture {
    override lazy val chainIndex =
      chainIndexGenForBroker(brokerConfig).retryUntil(!_.isIntraGroup).sample.get

    val (_, toPublicKey0) = chainIndex.to.generateKey
    val tx0 = transfer(blockFlow, privateKey, toPublicKey0, ALPH.alph(5)).nonCoinbase.head
    blockFlow.grandPool.add(chainIndex, tx0.toTemplate, TimeStamp.now())

    val (_, toPublicKey1) = chainIndex.to.generateKey
    val tx1   = transfer(blockFlow, privateKey, toPublicKey1, ALPH.alph(5)).nonCoinbase.head
    val block = mineWithTxs(blockFlow, chainIndex, AVector(tx0, tx1))
    checkBlock(block, blockFlow).leftValue isE ExistInvalidTx(tx1, NonExistInput)
  }

  trait PoLWCoinbaseFixture extends Fixture {
    lazy val (minerPrivateKey, minerPublicKey) = chainIndex.to.generateKey
    lazy val minerLockupScript                 = LockupScript.p2pkh(minerPublicKey)
    lazy val (genesisPrivateKey, _, _)         = genesisKeys(chainIndex.from.value)

    private def prepareUtxos() = {
      val (privateKey, publicKey) = chainIndex.from.generateKey
      val utxoLength              = 2
      (0 until utxoLength).foreach { _ =>
        val block = transfer(blockFlow, genesisPrivateKey, publicKey, ALPH.alph(1))
        addAndCheck(blockFlow, block)
      }
      val lockupScript = LockupScript.p2pkh(publicKey)
      val utxos        = blockFlow.getUsableUtxos(None, lockupScript, Int.MaxValue).rightValue
      utxos.length is utxoLength
      (utxos, privateKey)
    }

    def buildPoLWCoinbaseTx(
        header: BlockHeader,
        uncles: AVector[SelectedGhostUncle],
        utxos: AVector[FlowUtils.AssetOutputInfo],
        privateKey: PrivateKey
    ): Transaction = {
      val emission = consensusConfigs.getConsensusConfig(header.timestamp).emission
      val reward   = emission.reward(header).asInstanceOf[Emission.PoLW]
      val rewardOutputs = Coinbase.calcPoLWCoinbaseRewardOutputs(
        chainIndex,
        minerLockupScript,
        uncles,
        reward,
        U256.Zero,
        header.timestamp,
        ByteString.empty
      )
      val publicKey    = privateKey.publicKey
      val lockupScript = LockupScript.p2pkh(publicKey)
      val unlockScript = UnlockScript.polw(publicKey)
      val gas = GasEstimation.estimateWithSameP2PKHInputs(utxos.length, rewardOutputs.length + 1)
      val unsignedTx =
        blockFlow
          .polwCoinbase(lockupScript, unlockScript, rewardOutputs, reward.burntAmount, utxos, gas)
          .rightValue
      val preImage  = UnlockScript.PoLW.buildPreImage(lockupScript, minerLockupScript)
      val signature = Byte64.from(SignatureSchema.sign(preImage, privateKey))
      Transaction.from(unsignedTx, AVector(signature))
    }

    private def randomPoLWTarget(blockTargetTime: Duration): Target = {
      val from = Target.from(HashRate.unsafe(BigInteger.ONE.shiftLeft(62)), blockTargetTime)
      val to   = Target.from(HashRate.unsafe(BigInteger.ONE.shiftLeft(61)), blockTargetTime)
      Target.unsafe(nextU256(U256.unsafe(from.value), U256.unsafe(to.value)).v)
    }

    def emptyPoLWBlock(uncleSize: Int): Block = {
      val (utxos, privateKey) = prepareUtxos()
      val blocks = (0 until (uncleSize + 1)).map(_ => emptyBlock(blockFlow, chainIndex))
      blocks.foreach(addAndCheck(blockFlow, _))
      val block           = mineBlockTemplate(blockFlow, chainIndex)
      val consensusConfig = consensusConfigs.getConsensusConfig(block.timestamp)
      val polwTarget      = randomPoLWTarget(consensusConfig.blockTargetTime)
      assume(consensusConfig.emission.shouldEnablePoLW(polwTarget))
      val header      = block.header.copy(target = polwTarget)
      val blockHeight = blockFlow.getMaxHeightByWeight(chainIndex).rightValue + 1
      val uncles = block.ghostUncleHashes.rightValue.take(uncleSize).map { hash =>
        val uncleMiner  = blockFlow.getBlockUnsafe(hash).minerLockupScript
        val uncleHeight = blockFlow.getHeightUnsafe(hash)
        SelectedGhostUncle(hash, uncleMiner, blockHeight - uncleHeight)
      }
      uncles.length is uncleSize
      val coinbaseTx = buildPoLWCoinbaseTx(header, uncles, utxos, privateKey)
      block.copy(header = header, transactions = AVector(coinbaseTx))
    }

    def emptyPoLWBlock(): Block = {
      emptyPoLWBlock(nextInt(0, ALPH.MaxGhostUncleSize))
    }
  }

  it should "check PoLW coinbase tx" in new PoLWCoinbaseFixture {
    implicit val validator: (Block) => BlockValidationResult[Unit] = (block: Block) => {
      val hardFork = networkConfig.getHardFork(block.timestamp)
      val groupView =
        blockFlow.getMutableGroupViewPreDanube(chainIndex.from, block.blockDeps).rightValue
      checkCoinbase(blockFlow, chainIndex, block, groupView, hardFork)
    }

    val block = emptyPoLWBlock()
    block.pass()

    info("invalid input unlock script")
    val invalidUnlockScript = p2pkhUnlockGen(chainIndex.from).sample.get
    (block.coinbase.unsigned.inputs.length > 1) is true
    block.Coinbase
      .input(_.copy(unlockScript = invalidUnlockScript), 0)
      .fail(InvalidPoLWInputUnlockScript)
    block.Coinbase
      .input(_.copy(unlockScript = invalidUnlockScript), 1)
      .fail(PoLWUnlockScriptNotTheSame)

    info("invalid output lockup script")
    val invalidLockupScript = assetLockupGen(chainIndex.from).sample.get
    val changeOutputIndex   = block.coinbase.unsigned.fixedOutputs.length - 1
    block.Coinbase
      .output(_.copy(lockupScript = invalidLockupScript), changeOutputIndex)
      .fail(InvalidPoLWChangeOutputLockupScript)

    info("invalid block reward")
    block.Coinbase
      .output(o => o.copy(amount = o.amount.subUnsafe(U256.One)))
      .fail(InvalidCoinbaseReward)
    block.Coinbase
      .output(o => o.copy(lockTime = o.lockTime.plusSecondsUnsafe(1)))
      .fail(InvalidCoinbaseLockupPeriod)
    block.Coinbase
      .output(o => o.copy(amount = o.amount.subUnsafe(U256.One)))
      .Coinbase
      .output(o => o.copy(amount = o.amount.addUnsafe(U256.One)), 1)
      .fail(InvalidCoinbaseLockedAmount)

    info("invalid uncle reward")
    val block1 = emptyPoLWBlock(1)
    block1.pass()
    block1.Coinbase
      .output(o => o.copy(amount = o.amount.subUnsafe(U256.One)), 1)
      .fail(InvalidCoinbaseReward)
    block1.Coinbase
      .output(o => o.copy(lockupScript = invalidLockupScript), 1)
      .fail(InvalidGhostUncleMiner)
    block1.Coinbase
      .output(o => o.copy(lockTime = o.lockTime.plusSecondsUnsafe(1)), 1)
      .fail(InvalidCoinbaseLockupPeriod)
    block1.Coinbase
      .output(o => o.copy(amount = o.amount.subUnsafe(U256.One)), 1)
      .Coinbase
      .output(o => o.copy(amount = o.amount.addUnsafe(U256.One)), 2)
      .fail(InvalidCoinbaseLockedAmount)

    val block2 = emptyPoLWBlock(2)
    block2.pass()
    block2.Coinbase
      .output(o => o.copy(amount = o.amount.subUnsafe(U256.One)), 1)
      .fail(InvalidCoinbaseReward)
    block2.Coinbase
      .output(o => o.copy(lockupScript = invalidLockupScript), 1)
      .fail(InvalidGhostUncleMiner)
    block2.Coinbase
      .output(o => o.copy(lockTime = o.lockTime.plusSecondsUnsafe(1)), 1)
      .fail(InvalidCoinbaseLockupPeriod)
    block2.Coinbase
      .output(o => o.copy(amount = o.amount.subUnsafe(U256.One)), 1)
      .Coinbase
      .output(o => o.copy(amount = o.amount.addUnsafe(U256.One)), 2)
      .fail(InvalidCoinbaseLockedAmount)

    block2.Coinbase
      .output(o => o.copy(amount = o.amount.subUnsafe(U256.One)), 2)
      .fail(InvalidCoinbaseReward)
    block2.Coinbase
      .output(o => o.copy(lockTime = o.lockTime.plusSecondsUnsafe(1)), 2)
      .fail(InvalidCoinbaseLockupPeriod)
    block2.Coinbase
      .output(o => o.copy(lockupScript = invalidLockupScript), 2)
      .fail(InvalidGhostUncleMiner)
    block2.Coinbase
      .output(o => o.copy(amount = o.amount.subUnsafe(U256.One)), 2)
      .Coinbase
      .output(o => o.copy(amount = o.amount.addUnsafe(U256.One)), 3)
      .fail(InvalidCoinbaseLockedAmount)

    block2.Coinbase
      .output(o => o.copy(amount = o.amount.subUnsafe(U256.One)), 3)
      .fail(InvalidCoinbaseReward)

    block2.Coinbase.gasAmount(_.subUnsafe(1)).fail(InvalidCoinbaseReward)
    block2.Coinbase.gasAmount(_.addUnsafe(1)).fail(InvalidCoinbaseReward)
  }

  it should "check PoLW coinbase tx pre-rhone" in new PoLWCoinbaseFixture {
    setHardForkBefore(HardFork.Rhone)
    implicit val validator: (Block) => BlockValidationResult[Unit] = (block: Block) => {
      val hardFork = networkConfig.getHardFork(block.timestamp)
      val groupView =
        blockFlow.getMutableGroupViewPreDanube(chainIndex.from, block.blockDeps).rightValue
      checkCoinbase(blockFlow, chainIndex, block, groupView, hardFork)
    }

    val block = emptyPoLWBlock(0)
    block.fail(InvalidPoLWBeforeRhoneHardFork)
  }

  trait TestnetFixture extends Fixture {
    override lazy val chainIndex = ChainIndex.unsafe(0, 0)
    lazy val whitelistedMiner =
      ALPH.testnetWhitelistedMiners
        .filter(_.groupIndex == chainIndex.to)
        .head
        .asInstanceOf[LockupScript.Asset]
    lazy val randomMiner = preDanubeLockupGen(chainIndex.from).sample.get

    def newBlock(miner: LockupScript.Asset): Block = {
      val template   = blockFlow.prepareBlockFlowUnsafe(chainIndex, miner)
      val emptyBlock = Block(template.dummyHeader(), template.transactions)
      emptyBlock.Coinbase.output(o => o.copy(lockupScript = miner))
    }

    implicit lazy val validator: (Block) => BlockValidationResult[Unit] = (block: Block) => {
      val hardFork = networkConfig.getHardFork(block.timestamp)
      checkTestnetMiner(block, hardFork)
    }
  }

  it should "check miner for tesnet: since-rhone" in new TestnetFixture {
    override val configValues: Map[String, Any] = Map(("alephium.network.network-id", 1))
    setHardForkSince(HardFork.Rhone)
    networkConfig.networkId is NetworkId.AlephiumTestNet

    newBlock(whitelistedMiner).pass()
    newBlock(randomMiner).fail(InvalidTestnetMiner)
  }

  it should "not check miner for testnet pre-Rhone" in new TestnetFixture {
    override val configValues: Map[String, Any] = Map(("alephium.network.network-id", 1))
    setHardForkBefore(HardFork.Rhone)
    networkConfig.networkId is NetworkId.AlephiumTestNet

    newBlock(whitelistedMiner).pass()
    newBlock(randomMiner).pass()
  }

  it should "not check miner for devnet" in new TestnetFixture {
    setHardForkBefore(HardFork.Rhone)
    networkConfig.networkId is NetworkId.AlephiumDevNet

    newBlock(whitelistedMiner).pass()
    newBlock(randomMiner).pass()
  }

  trait ConflictedTxsFixture extends Fixture {
    lazy val fromGroup = brokerConfig.randomGroupIndex()
    lazy val toGroup0  = GroupIndex.unsafe((fromGroup.value + 1) % brokerConfig.groups)
    lazy val toGroup1  = GroupIndex.unsafe((toGroup0.value + 1) % brokerConfig.groups)
    lazy val block0    = transfer(blockFlow, ChainIndex(fromGroup, toGroup0))
    lazy val block1 = {
      val block = transfer(blockFlow, ChainIndex(fromGroup, toGroup1))
      addAndCheck(blockFlow, block0)
      mineWithTxs(blockFlow, ChainIndex(fromGroup, toGroup1), block.nonCoinbase)
    }
  }

  it should "disallow conflicted txs before danube" in new ConflictedTxsFixture {
    setHardForkBefore(HardFork.Danube)
    validate(block0, blockFlow).isRight is true
    blockFlow.getCache(block0).blockCache.contains(block0.hash) is true
    validate(block1, blockFlow).leftValue is Right(InvalidFlowTxs)
  }

  it should "allow conflicted txs since danube" in new ConflictedTxsFixture {
    setHardForkSince(HardFork.Danube)
    validate(block0, blockFlow).isRight is true
    blockFlow.getCache(block0).blockCache.contains(block0.hash) is false
    blockFlow.getCache(block0).add(block0)
    validate(block1, blockFlow).isRight is true
  }
}<|MERGE_RESOLUTION|>--- conflicted
+++ resolved
@@ -282,18 +282,7 @@
   }
 
   it should "check coinbase data for pre-rhone hardfork" in new CoinbaseDataFixture {
-<<<<<<< HEAD
-    override val configValues: Map[String, Any] = Map(
-      ("alephium.network.rhone-hard-fork-timestamp", TimeStamp.Max.millis),
-      ("alephium.network.danube-hard-fork-timestamp", TimeStamp.Max.millis)
-    )
-    networkConfig.getHardFork(TimeStamp.now()) is HardFork.Leman
-=======
     setHardForkBefore(HardFork.Rhone)
-    implicit val validator: (Block) => BlockValidationResult[Unit] =
-      (blk: Block) => checkCoinbaseData(blk.chainIndex, blk).map(_ => ())
->>>>>>> 3bc31a06
-
     val block          = emptyBlock(blockFlow, chainIndex)
     val selectedUncles = AVector.empty
 
@@ -321,7 +310,6 @@
     block.fail(InvalidGhostUnclesBeforeRhoneHardFork)
   }
 
-<<<<<<< HEAD
   trait CoinbaseDataWithGhostUnclesFixture extends CoinbaseDataFixture {
     lazy val uncleBlock     = blockGen(chainIndex).sample.get
     lazy val uncleMiner     = assetLockupGen(chainIndex.to).sample.get
@@ -343,15 +331,7 @@
   }
 
   it should "check coinbase data for rhone hardfork" in new CoinbaseDataWithGhostUnclesFixture {
-    override val configValues: Map[String, Any] = Map(
-      (
-        "alephium.network.rhone-hard-fork-timestamp",
-        NetworkConfigFixture.Rhone.rhoneHardForkTimestamp.millis
-      ),
-      ("alephium.network.danube-hard-fork-timestamp", TimeStamp.Max.millis)
-    )
-    networkConfig.getHardFork(TimeStamp.now()) is HardFork.Rhone
-
+    setHardFork(HardFork.Rhone)
     coinbaseData is a[CoinbaseDataV2]
     block.coinbase.unsigned.fixedOutputs.head.additionalData is serialize(coinbaseData)
     block.pass()
@@ -371,13 +351,6 @@
       )
     )
     networkConfig.getHardFork(TimeStamp.now()) is HardFork.Danube
-=======
-  it should "check coinbase data for since-rhone hardfork" in new CoinbaseDataFixture {
-    setHardForkSince(HardFork.Rhone)
-
-    implicit val validator: (Block) => BlockValidationResult[Unit] =
-      (blk: Block) => checkCoinbaseData(blk.chainIndex, blk).map(_ => ())
->>>>>>> 3bc31a06
 
     coinbaseData is a[CoinbaseDataV3]
     block.coinbase.unsigned.fixedOutputs.head.additionalData is serialize(coinbaseData)
@@ -710,6 +683,7 @@
   }
 
   trait RhoneCoinbaseFixture extends Fixture {
+    setHardFork(HardFork.Rhone)
     def randomLockupScript: LockupScript.Asset = {
       val (_, toPublicKey) = chainIndex.to.generateKey
       LockupScript.p2pkh(toPublicKey)
@@ -853,16 +827,9 @@
   }
 
   it should "check coinbase reward rhone" in new RhoneCoinbaseFixture {
-<<<<<<< HEAD
-    implicit val validator: Block => BlockValidationResult[Unit] = (blk: Block) => {
-      val groupView = blockFlow.getMutableGroupView(blk).rightValue
-      val hardFork  = networkConfig.getHardFork(blk.timestamp)
-      checkCoinbase(blockFlow, blk.chainIndex, blk, groupView, hardFork)
-=======
     implicit val validator: (Block) => BlockValidationResult[Unit] = (blk: Block) => {
-      val groupView = blockFlow.getMutableGroupViewPreDanube(blk).rightValue
+      val groupView = blockFlow.getMutableGroupView(blk.chainIndex.from).rightValue
       checkCoinbase(blockFlow, blk.chainIndex, blk, groupView, HardFork.Rhone)
->>>>>>> 3bc31a06
     }
 
     {
