// Copyright 2018 The Alephium Authors
// This file is part of the alephium project.
//
// The library is free software: you can redistribute it and/or modify
// it under the terms of the GNU Lesser General Public License as published by
// the Free Software Foundation, either version 3 of the License, or
// (at your option) any later version.
//
// The library is distributed in the hope that it will be useful,
// but WITHOUT ANY WARRANTY; without even the implied warranty of
// MERCHANTABILITY or FITNESS FOR A PARTICULAR PURPOSE. See the
// GNU Lesser General Public License for more details.
//
// You should have received a copy of the GNU Lesser General Public License
// along with the library. If not, see <http://www.gnu.org/licenses/>.

package org.alephium.flow.validation

import scala.util.Random

import akka.util.ByteString
import org.scalatest.Assertion
import org.scalatest.EitherValues._

import org.alephium.flow.FlowFixture
import org.alephium.flow.core.BlockFlow
import org.alephium.flow.io.StoragesFixture
import org.alephium.protocol.{ALPH, Hash, Signature, SignatureSchema}
import org.alephium.protocol.config._
import org.alephium.protocol.model._
import org.alephium.protocol.vm
import org.alephium.protocol.vm.{GasBox, GasPrice, LockupScript, Method, StatefulScript}
import org.alephium.serde.serialize
import org.alephium.util.{AlephiumSpec, AVector, Bytes, TimeStamp, U256}

// scalastyle:off file.size.limit
class BlockValidationSpec extends AlephiumSpec {

  trait Fixture extends BlockValidation with FlowFixture with NoIndexModelGeneratorsLike {
    lazy val chainIndex = chainIndexGenForBroker(brokerConfig).sample.value
    override def headerValidation: HeaderValidation  = HeaderValidation.build
    override def nonCoinbaseValidation: TxValidation = TxValidation.build

    implicit class RichBlock(block: Block) {
      object Coinbase {
        def unsignedTx(f: UnsignedTransaction => UnsignedTransaction): Block = {
          val updated = block.coinbase.copy(unsigned = f(block.coinbase.unsigned))
          block.copy(transactions = block.nonCoinbase :+ updated)
        }

        def tx(f: Transaction => Transaction): Block = {
          block.copy(transactions = block.nonCoinbase :+ f(block.coinbase))
        }

        def output(f: AssetOutput => AssetOutput, index: Int = 0): Block = {
          val outputs = block.coinbase.unsigned.fixedOutputs
          unsignedTx(_.copy(fixedOutputs = outputs.replace(index, f(outputs(index)))))
        }
      }

      def pass()(implicit validator: (Block) => BlockValidationResult[Unit]) = {
        validator(block).isRight is true
      }

      def replaceTxGas(gas: U256): Block = {
        assert(block.transactions.length >= 2) // at least 1 non-coinbase tx
        val tx        = block.nonCoinbase.head
        val gasAmount = tx.unsigned.gasAmount
        val gasPrice  = gas.divUnsafe(gasAmount.value)
        val newTx     = tx.copy(unsigned = tx.unsigned.copy(gasPrice = GasPrice(gasPrice)))
        block.copy(transactions = newTx +: block.transactions.tail)
      }

      def fail(error: InvalidBlockStatus)(implicit
          validator: (Block) => BlockValidationResult[Unit]
      ): Assertion = {
        validator(block).left.value isE error
      }

      def fail()(implicit
          validator: (Block) => BlockValidationResult[Unit],
          error: InvalidBlockStatus
      ): Assertion = {
        fail(error)
      }
    }

    def checkBlockUnit(block: Block, flow: BlockFlow): BlockValidationResult[Unit] = {
      checkBlock(block, flow).map(_ => ())
    }

    def sortUncleHashes(hashes: AVector[BlockHash]): AVector[BlockHash] = {
      hashes.sortBy(_.bytes)(Bytes.byteStringOrdering)
    }
  }

  trait GenesisForkFixture extends Fixture {
    override val configValues = Map(
      ("alephium.network.leman-hard-fork-timestamp", TimeStamp.now().plusHoursUnsafe(1).millis),
      ("alephium.network.ghost-hard-fork-timestamp", TimeStamp.Max.millis)
    )
    networkConfig.getHardFork(TimeStamp.now()) is HardFork.Mainnet
  }

  it should "validate group for block" in new Fixture {
    implicit val validator = checkGroup _

    forAll(blockGenOf(brokerConfig))(_.pass())
    forAll(blockGenNotOf(brokerConfig))(_.fail(InvalidGroup))
  }

  it should "validate nonEmpty transaction list" in new Fixture {
    implicit val validator = checkNonEmptyTransactions _

    forAll(blockGen) { block =>
      if (block.transactions.nonEmpty) {
        block.pass()
      }

      val withoutTx = block.copy(transactions = AVector.empty)
      withoutTx.fail(EmptyTransactionList)
    }
  }

  it should "validate coinbase transaction simple format" in new Fixture {
    val block           = emptyBlock(blockFlow, chainIndex)
    val (privateKey, _) = SignatureSchema.generatePriPub()
    val output0         = assetOutputGen.sample.get
    val emptyOutputs    = AVector.empty[AssetOutput]
    val emptySignatures = AVector.empty[Signature]
    val script          = StatefulScript.alwaysFail
    val testSignatures =
      AVector[Signature](SignatureSchema.sign(block.coinbase.unsigned.id, privateKey))

    implicit val validator                 = (blk: Block) => checkCoinbaseEasy(blk, 1)
    implicit val error: InvalidBlockStatus = InvalidCoinbaseFormat

    info("script")
    block.Coinbase.unsignedTx(_.copy(scriptOpt = None)).pass()
    block.Coinbase.unsignedTx(_.copy(scriptOpt = Some(script))).fail()

    info("gasAmount")
    block.Coinbase.unsignedTx(_.copy(gasAmount = minimalGas)).pass()
    block.Coinbase.unsignedTx(_.copy(gasAmount = GasBox.from(0).value)).fail()

    info("gasPrice")
    block.Coinbase.unsignedTx(_.copy(gasPrice = coinbaseGasPrice)).pass()
    block.Coinbase.unsignedTx(_.copy(gasPrice = GasPrice(U256.Zero))).fail()

    info("output length")
    block.Coinbase.unsignedTx(_.copy(fixedOutputs = AVector(output0))).pass()
    block.Coinbase.unsignedTx(_.copy(fixedOutputs = emptyOutputs)).fail()

    info("output token")
    block.Coinbase.unsignedTx(_.copy(fixedOutputs = AVector(output0))).pass()
    val outputsWithTokens = AVector(output0.copy(tokens = AVector(TokenId.zero -> 10)))
    block.Coinbase.unsignedTx(_.copy(fixedOutputs = outputsWithTokens)).fail()

    info("contract input")
    block.Coinbase.tx(_.copy(contractInputs = AVector.empty)).pass()
    val invalidContractInputs = AVector(contractOutputRefGen(GroupIndex.unsafe(0)).sample.get)
    block.Coinbase.tx(_.copy(contractInputs = invalidContractInputs)).fail()

    info("generated output")
    block.Coinbase.tx(_.copy(generatedOutputs = emptyOutputs.as[TxOutput])).pass()
    block.Coinbase.tx(_.copy(generatedOutputs = AVector(output0))).fail()

    info("input signature")
    block.Coinbase.tx(_.copy(inputSignatures = emptySignatures)).pass()
    block.Coinbase.tx(_.copy(inputSignatures = testSignatures)).fail()

    info("contract signature")
    block.Coinbase.tx(_.copy(scriptSignatures = emptySignatures)).pass()
    block.Coinbase.tx(_.copy(scriptSignatures = testSignatures)).fail()
  }

  trait PreGhostForkFixture extends Fixture {
    override val configValues = Map(
      ("alephium.network.ghost-hard-fork-timestamp", TimeStamp.Max.millis)
    )
  }

  trait CoinbaseDataFixture extends Fixture {
    def block: Block
    def uncles: AVector[BlockHash]
    lazy val coinbaseData: CoinbaseData =
      CoinbaseData.from(chainIndex, block.timestamp, uncles, ByteString.empty)
<<<<<<< HEAD

    def wrongTimeStamp(ts: TimeStamp): ByteString = {
      serialize(CoinbaseData.from(chainIndex, ts, uncles, ByteString.empty))
    }

    def wrongChainIndex(chainIndex: ChainIndex): ByteString = {
      serialize(
        CoinbaseData.from(
          chainIndex,
          block.header.timestamp,
          uncles,
          ByteString.empty
        )
      )
    }
  }

  it should "check coinbase data for pre-ghost hardfork" in new CoinbaseDataFixture {
    override val configValues =
      Map(("alephium.network.ghost-hard-fork-timestamp", TimeStamp.Max.millis))
    networkConfig.getHardFork(TimeStamp.now()) isnot HardFork.Ghost

    implicit val validator = (blk: Block) => checkCoinbaseData(blk.chainIndex, blk).map(_ => ())

=======

    def wrongTimeStamp(ts: TimeStamp): ByteString = {
      serialize(CoinbaseData.from(chainIndex, ts, uncles, ByteString.empty))
    }

    def wrongChainIndex(chainIndex: ChainIndex): ByteString = {
      serialize(
        CoinbaseData.from(
          chainIndex,
          block.header.timestamp,
          uncles,
          ByteString.empty
        )
      )
    }
  }

  it should "check coinbase data for pre-ghost hardfork" in new CoinbaseDataFixture {
    override val configValues =
      Map(("alephium.network.ghost-hard-fork-timestamp", TimeStamp.Max.millis))
    networkConfig.getHardFork(TimeStamp.now()) is HardFork.Leman

    implicit val validator = (blk: Block) => checkCoinbaseData(blk.chainIndex, blk).map(_ => ())

>>>>>>> 539c6102
    val block  = emptyBlock(blockFlow, chainIndex)
    val uncles = AVector.empty
    block.coinbase.unsigned.fixedOutputs.head.additionalData is serialize(coinbaseData)
    block.pass()

    info("wrong block timestamp")
    val data0 = wrongTimeStamp(block.timestamp.plusSecondsUnsafe(5))
    block.Coinbase.output(_.copy(additionalData = data0)).fail(InvalidCoinbaseData)

    info("wrong chain index")
    val data1 = wrongChainIndex(chainIndexGen.retryUntil(_ != chainIndex).sample.get)
    block.Coinbase.output(_.copy(additionalData = data1)).fail(InvalidCoinbaseData)

    info("wrong format")
    val wrongFormat = ByteString("wrong-coinbase-data-format")
    block.Coinbase.output(_.copy(additionalData = wrongFormat)).fail(InvalidCoinbaseData)
<<<<<<< HEAD
=======

    info("empty fixed outputs")
    block.Coinbase
      .unsignedTx(unsigned => unsigned.copy(fixedOutputs = AVector.empty))
      .fail(InvalidCoinbaseFormat)
  }

  it should "check uncles for pre-ghost hardfork" in new Fixture {
    override val configValues =
      Map(("alephium.network.ghost-hard-fork-timestamp", TimeStamp.Max.millis))
    networkConfig.getHardFork(TimeStamp.now()) is HardFork.Leman

    val uncleHashes = AVector.fill(ALPH.MaxUncleSize)(BlockHash.random)

    implicit val validator = (blk: Block) => {
      networkConfig.getHardFork(blk.timestamp) is HardFork.Leman
      checkUncles(blockFlow, blk.chainIndex, blk, uncleHashes).map(_ => ())
    }

    val block = emptyBlock(blockFlow, chainIndex)
    block.fail(InvalidUnclesBeforeGhostHardFork)
>>>>>>> 539c6102
  }

  it should "check coinbase data for ghost hardfork" in new CoinbaseDataFixture {
    override val configValues = Map(("alephium.network.ghost-hard-fork-timestamp", 0))
    networkConfig.getHardFork(TimeStamp.now()) is HardFork.Ghost

    implicit val validator = (blk: Block) => checkCoinbaseData(blk.chainIndex, blk).map(_ => ())

    val uncleBlock = blockGen(chainIndex).sample.get
    val uncles     = AVector(uncleBlock.hash)
    val block = mineWithoutCoinbase(
      blockFlow,
      chainIndex,
      AVector.empty,
      TimeStamp.now(),
<<<<<<< HEAD
      uncles.map(hash => (hash, p2pkScriptGen(chainIndex.to).sample.get.lockup, 1))
=======
      uncles.map(hash => SelectedUncle(hash, p2pkScriptGen(chainIndex.to).sample.get.lockup, 1))
>>>>>>> 539c6102
    )
    block.coinbase.unsigned.fixedOutputs.head.additionalData is serialize(coinbaseData)
    block.pass()

<<<<<<< HEAD
=======
    info("empty uncles")
    val block1 = emptyBlock(blockFlow, chainIndex)
    block1.uncleHashes.rightValue.isEmpty is true
    block1.pass()

>>>>>>> 539c6102
    info("wrong block timestamp")
    val data0 = wrongTimeStamp(block.timestamp.plusSecondsUnsafe(5))
    block.Coinbase.output(_.copy(additionalData = data0)).fail(InvalidCoinbaseData)

    info("wrong chain index")
    val data1 = wrongChainIndex(chainIndexGen.retryUntil(_ != chainIndex).sample.get)
    block.Coinbase.output(_.copy(additionalData = data1)).fail(InvalidCoinbaseData)

    info("wrong format")
    val wrongFormat = ByteString("wrong-coinbase-data-format")
    block.Coinbase.output(_.copy(additionalData = wrongFormat)).fail(InvalidCoinbaseData)

    info("empty fixed outputs")
    block.Coinbase
      .unsignedTx(unsigned => unsigned.copy(fixedOutputs = AVector.empty))
      .fail(InvalidCoinbaseFormat)
  }

  it should "check coinbase locked amount pre-ghost" in new Fixture {
    override val configValues =
      Map(("alephium.network.ghost-hard-fork-timestamp", TimeStamp.Max.millis))
    val block              = emptyBlock(blockFlow, chainIndex)
    val consensusConfig    = consensusConfigs.getConsensusConfig(block.timestamp)
    val miningReward       = consensusConfig.emission.reward(block.header).miningReward
    val lockedAmount       = miningReward
    implicit val validator = (blk: Block) => checkLockedReward(blk, AVector(lockedAmount))

    info("valid")
    block.pass()

    info("invalid locked amount")
    block.Coinbase.output(_.copy(amount = U256.One)).fail(InvalidCoinbaseLockedAmount)

    info("invalid lockup period")
    block.Coinbase.output(_.copy(lockTime = TimeStamp.now())).fail(InvalidCoinbaseLockupPeriod)
  }

  it should "check coinbase reward pre-ghost" in new Fixture {
    override val configValues =
      Map(("alephium.network.ghost-hard-fork-timestamp", TimeStamp.Max.millis))
    val block = emptyBlock(blockFlow, chainIndex)
    implicit val validator = (blk: Block) => {
      val groupView = blockFlow.getMutableGroupView(blk).rightValue
      checkCoinbase(blockFlow, blk.chainIndex, blk, groupView, HardFork.Leman)
    }

    val consensusConfig = consensusConfigs.getConsensusConfig(block.timestamp)
    val miningReward    = consensusConfig.emission.reward(block.header).miningReward
    block.Coinbase.output(_.copy(amount = miningReward)).pass()

    val invalidMiningReward = miningReward.subUnsafe(1)
    block.Coinbase.output(_.copy(amount = invalidMiningReward)).fail(InvalidCoinbaseReward)
  }

  it should "check gas reward cap for Genesis fork" in new GenesisForkFixture {

    implicit val validator = (blk: Block) => {
      val groupView = blockFlow.getMutableGroupView(blk).rightValue
      checkCoinbase(blockFlow, blk.chainIndex, blk, groupView, HardFork.Mainnet)
    }

    val block0 = transfer(blockFlow, chainIndex)
    block0.pass()

    info("gas reward is set to 1/2 of miningReward, miningReward not enough")
    val consensusConfig = consensusConfigs.getConsensusConfig(block0.timestamp)
    val miningReward    = consensusConfig.emission.reward(block0.header).miningReward
    val block1          = block0.replaceTxGas(miningReward)
    block1.fail(InvalidCoinbaseReward)

    info("adjust the miningReward to account for the adjusted gas reward")
    block1.Coinbase.output(_.copy(amount = miningReward + (block1.gasFee / 2))).pass()

    info("gas reward is set to the max: the same as miningReward, miningReward not enough")
    val block2 = block0.replaceTxGas(miningReward * 3)
    block2.fail(InvalidCoinbaseReward)

    info("adjust the miningReward to account for the adjusted gas reward")
    block2.Coinbase.output(_.copy(amount = miningReward * 2)).pass()
  }

  it should "check gas reward for Leman fork" in new Fixture {
    override val configValues =
      Map(("alephium.network.ghost-hard-fork-timestamp", TimeStamp.Max.millis))
    networkConfig.getHardFork(TimeStamp.now()).isLemanEnabled() is true

    implicit val validator = (blk: Block) => {
      val groupView = blockFlow.getMutableGroupView(blk).rightValue
      checkCoinbase(blockFlow, blk.chainIndex, blk, groupView, HardFork.Leman)
    }

    val block = transfer(blockFlow, chainIndex)
    block.pass()

    val consensusConfig = consensusConfigs.getConsensusConfig(block.timestamp)
    val miningReward    = consensusConfig.emission.reward(block.header).miningReward
    block.coinbase.unsigned.fixedOutputs.head.amount is miningReward
  }

  it should "check non-empty txs" in new Fixture {
    val block = emptyBlock(blockFlow, chainIndex)
    block.copy(transactions = AVector.empty).fail(EmptyTransactionList)(checkNonEmptyTransactions)
  }

  it should "check the number of txs" in new Fixture {
    implicit val validator = checkTxNumber _

    val block   = transfer(blockFlow, chainIndex)
    val maxTxs  = AVector.fill(maximalTxsInOneBlock)(block.nonCoinbase.head)
    val moreTxs = block.nonCoinbase.head +: maxTxs

    block.copy(transactions = maxTxs).pass()
    block.copy(transactions = moreTxs).fail(TooManyTransactions)
    block.copy(transactions = moreTxs).fail(TooManyTransactions)(checkBlockUnit(_, blockFlow))
  }

  it should "check the gas price decreasing" in new Fixture {
    implicit val validator = checkGasPriceDecreasing _

    val block = transfer(blockFlow, chainIndex)
    val low   = block.nonCoinbase.head
    low.unsigned.gasPrice is nonCoinbaseMinGasPrice

    val higherGas = GasPrice(nonCoinbaseMinGasPrice.value + 1)
    val high      = low.copy(unsigned = low.unsigned.copy(gasPrice = higherGas))

    block.copy(transactions = AVector(high, low, low)).pass()
    block.copy(transactions = AVector(low, low, low)).pass()
    block.copy(transactions = AVector(low, high, low)).fail(TxGasPriceNonDecreasing)

    block
      .copy(transactions = AVector(low, high, low))
      .fail(TxGasPriceNonDecreasing)(checkBlockUnit(_, blockFlow))
  }

  it should "check the amount of gas" in new Fixture {
    implicit val validator = checkTotalGas _

    val block = transfer(blockFlow, chainIndex)
    val tx    = block.nonCoinbase.head
    tx.unsigned.gasAmount is minimalGas

    val higherGas   = GasBox.unsafe(minimalGas.value + 1)
    val higherGasTx = tx.copy(unsigned = tx.unsigned.copy(gasAmount = higherGas))

    val maxTxs = AVector.fill(maximalTxsInOneBlock)(tx)

    block.pass()
    block.copy(transactions = maxTxs).pass()
    block.copy(transactions = higherGasTx +: maxTxs.tail).fail(TooMuchGasUsed)

    block
      .copy(transactions = higherGasTx +: maxTxs.tail)
      .fail(TooMuchGasUsed)(checkBlockUnit(_, blockFlow))
  }

  it should "check double spending in a same tx" in new Fixture {
    val invalidTx = doubleSpendingTx(blockFlow, chainIndex)
    val block     = mineWithTxs(blockFlow, chainIndex)((_, _) => AVector(invalidTx))

    block.fail(BlockDoubleSpending)(checkBlockDoubleSpending)
    block.fail(BlockDoubleSpending)(checkBlockUnit(_, blockFlow))
  }

  it should "check double spending in a same block" in new Fixture {
    implicit val validator = checkBlockDoubleSpending _
    val intraChainIndex    = ChainIndex.unsafe(0, 0)

    val block0 = transferOnlyForIntraGroup(blockFlow, intraChainIndex)
    block0.nonCoinbase.length is 1
    block0.pass()

    val block1 =
      mineWithTxs(blockFlow, intraChainIndex)((_, _) => block0.nonCoinbase ++ block0.nonCoinbase)
    block1.nonCoinbase.length is 2
    block1.fail(BlockDoubleSpending)
    block1.fail(BlockDoubleSpending)(checkBlockUnit(_, blockFlow))
  }

  it should "check double spending when UTXOs are directly spent again" in new Fixture {
    forAll(chainIndexGenForBroker(brokerConfig)) { index =>
      val block0 = transfer(blockFlow, index)
      addAndCheck(blockFlow, block0)

      for (to <- 0 until brokerConfig.groups) {
        // UTXOs spent by `block0.nonCoinbase` can not be spent again
        val from = block0.chainIndex.from.value
        val block =
          mineWithTxs(blockFlow, ChainIndex.unsafe(from, to))((_, _) => block0.nonCoinbase)
        block.nonCoinbaseLength is 1
        checkFlow(block, blockFlow) is Left(Right(InvalidFlowTxs))
      }
    }
  }

  it should "check double spending in block dependencies" in new Fixture {
    val mainGroup = GroupIndex.unsafe(0)
    val block0    = transfer(blockFlow, ChainIndex.unsafe(mainGroup.value, 0))
    val block1    = transfer(blockFlow, ChainIndex.unsafe(mainGroup.value, 1))

    addAndCheck(blockFlow, block0, 1)
    addAndCheck(blockFlow, block1, 1)

    // block1 and block2 conflict with each other
    blockFlow.isConflicted(AVector(block1.hash, block0.hash), blockFlow.getBlockUnsafe) is true

    for (to <- 0 until brokerConfig.groups) {
      val index = ChainIndex.unsafe(mainGroup.value, to)
      val block = transfer(blockFlow, index)

      // Update outDeps to contain conflicting blocks: block1 and block2
      val newDeps = block.header.blockDeps.deps
        .replace(brokerConfig.groups - 1, block0.hash)
        .replace(brokerConfig.groups, block1.hash)

      val newBlock = mine(
        blockFlow,
        index,
        newDeps,
        block.transactions,
        block.header.timestamp
      )

      blockFlow.isConflicted(newBlock.header.outDeps, blockFlow.getBlockUnsafe) is true
      blockFlow.getHashesForDoubleSpendingCheckUnsafe(mainGroup, newBlock.blockDeps).toSet is
        Set(block0.hash, block1.hash)

      checkFlow(newBlock, blockFlow) is Left(Right(InvalidFlowTxs))
    }
  }

  it should "calculate all the hashes for double spending check when there are genesis deps" in new Fixture {
    val blockFlow1 = isolatedBlockFlow()

    val block1 = emptyBlock(blockFlow1, ChainIndex.unsafe(0, 0))
    addAndCheck(blockFlow1, block1)
    val block2 = emptyBlock(blockFlow1, ChainIndex.unsafe(0, 0))
    addAndCheck(blockFlow1, block2)
    val block3 = emptyBlock(blockFlow1, ChainIndex.unsafe(0, 2))
    addAndCheck(blockFlow1, block3)

    val block0 = emptyBlock(blockFlow, ChainIndex.unsafe(0, 1))
    addAndCheck(blockFlow, block0, block1, block2, block3)

    val mainGroup = GroupIndex.unsafe(0)
    val bestDeps  = blockFlow.getBestDeps(mainGroup)
    blockFlow.getHashesForDoubleSpendingCheckUnsafe(mainGroup, bestDeps).toSet is
      Set(block0.hash, block1.hash, block2.hash, block3.hash)

    val bestDeps1 = blockFlow1.getBestDeps(mainGroup)
    blockFlow1.getHashesForDoubleSpendingCheckUnsafe(mainGroup, bestDeps1).toSet is
      Set(block1.hash, block2.hash, block3.hash)
  }

  it should "calculate all the hashes for double spending check when there are no genesis deps" in new Fixture {
    val blockFlow1 = isolatedBlockFlow()
    val mainGroup  = GroupIndex.unsafe(0)
    (0 until groups0).reverse.foreach { toGroup =>
      val chainIndex = ChainIndex.unsafe(mainGroup.value, toGroup)
      val block      = emptyBlock(blockFlow, chainIndex)
      addAndCheck(blockFlow, block)
      addAndCheck(blockFlow1, block)
    }

    val block0 = emptyBlock(blockFlow, ChainIndex.unsafe(0, 1))
    val block1 = emptyBlock(blockFlow1, ChainIndex.unsafe(0, 0))
    val block2 = emptyBlock(blockFlow1, ChainIndex.unsafe(0, 2))

    addAndCheck(blockFlow, block0, block1, block2)

    val bestDeps = blockFlow.getBestDeps(mainGroup)

    blockFlow.getHashesForDoubleSpendingCheckUnsafe(mainGroup, bestDeps).toSet is
      Set(block0.hash, block1.hash, block2.hash)
  }

  it should "validate old blocks" in new GenesisForkFixture {
    val block0     = transfer(blockFlow, chainIndex)
    val newBlockTs = ALPH.LaunchTimestamp.plusSecondsUnsafe(10)
    val block1     = mineWithoutCoinbase(blockFlow, chainIndex, block0.nonCoinbase, newBlockTs)
    checkBlockUnit(block1, blockFlow) isE ()
  }

  it should "invalidate blocks with breaking instrs" in new Fixture {
    override val configValues =
      Map(("alephium.network.ghost-hard-fork-timestamp", TimeStamp.Max.millis))
    override lazy val chainIndex: ChainIndex = ChainIndex.unsafe(0, 0)
    val newStorages =
      StoragesFixture.buildStorages(rootPath.resolveSibling(Hash.generate.toHexString))
    val genesisNetworkConfig = new NetworkConfigFixture.Default {
      override def lemanHardForkTimestamp: TimeStamp = TimeStamp.now().plusHoursUnsafe(1)
      override def ghostHardForkTimestamp: TimeStamp = TimeStamp.Max
    }.networkConfig
    val lemanNetworkConfig = new NetworkConfigFixture.Default {
      override def ghostHardForkTimestamp: TimeStamp = TimeStamp.Max
    }.networkConfig

    genesisNetworkConfig.getHardFork(TimeStamp.now()) is HardFork.Mainnet
    lemanNetworkConfig.getHardFork(TimeStamp.now()) is HardFork.Leman
    val blockflowGenesis = BlockFlow.fromGenesisUnsafe(newStorages, config.genesisBlocks)(
      implicitly,
      genesisNetworkConfig,
      blockFlow.consensusConfigs,
      implicitly,
      implicitly
    )
    val blockflowLeman = BlockFlow.fromGenesisUnsafe(newStorages, config.genesisBlocks)(
      implicitly,
      lemanNetworkConfig,
      blockFlow.consensusConfigs,
      implicitly,
      implicitly
    )
    val script =
      StatefulScript.unsafe(AVector(Method(true, false, false, 0, 0, 0, AVector(vm.TxGasFee))))
    val block = simpleScript(blockflowLeman, chainIndex, script)
    intercept[AssertionError](simpleScript(blockflowGenesis, chainIndex, script)).getMessage is
      s"Right(TxScriptExeFailed(${vm.InactiveInstr(vm.TxGasFee)}))"

    val validatorGenesis = BlockValidation.build(blockflowGenesis)
    val validatorLeman   = BlockValidation.build(blockflowLeman)
    validatorGenesis.validate(block, blockflowGenesis).leftValue isE ExistInvalidTx(
      block.nonCoinbase.head,
      UsingBreakingInstrs
    )
    validatorLeman.validate(block, blockflowLeman).isRight is true
  }

  trait GhostCoinbaseFixture extends Fixture {
    def randomLockupScript: LockupScript.Asset = {
      val (_, toPublicKey) = chainIndex.to.generateKey
      LockupScript.p2pkh(toPublicKey)
    }

    def getMiningReward(block: Block): U256 = {
      val consensusConfig = consensusConfigs.getConsensusConfig(block.timestamp)
      consensusConfig.emission.reward(block.header).miningReward
    }

    def mineBlock(parentHash: BlockHash): Block = {
      val miner       = randomLockupScript
      val template0   = blockFlow.prepareBlockFlowUnsafe(chainIndex, miner)
      val parentIndex = brokerConfig.groups - 1 + chainIndex.to.value
      val newDeps     = template0.deps.replace(parentIndex, parentHash)
      val template1 = template0
        .rebuild(template0.transactions.init, AVector.empty, miner)
        .copy(
          deps = newDeps,
          depStateHash =
            blockFlow.getDepStateHash(BlockDeps.unsafe(newDeps), chainIndex.from).rightValue
        )
      mine(blockFlow, template1)
    }

    def mineBlockWith1Uncle(heightDiff: Int): Block = {
      (0 until heightDiff).foreach(_ => addAndCheck(blockFlow, emptyBlock(blockFlow, chainIndex)))
      val maxHeight  = blockFlow.getMaxHeight(chainIndex).rightValue
      val parentHash = blockFlow.getHashes(chainIndex, maxHeight - heightDiff).rightValue.head
      addAndCheck(blockFlow, mineBlock(parentHash))
      val block       = mineBlockTemplate(blockFlow, chainIndex)
      val uncleHashes = block.uncleHashes.rightValue
      uncleHashes.length is 1
      val blockHeight = maxHeight + 1
      (blockHeight - blockFlow.getHeight(uncleHashes.head).rightValue) is heightDiff
      block
    }

<<<<<<< HEAD
    def mineBlockWith2Uncle(heightDiff0: Int, heightDiff1: Int): Block = {
=======
    def mineBlockWith2Uncle(heightDiff0: Int, heightDiff1: Int): (Block, Int, Int) = {
>>>>>>> 539c6102
      assume(heightDiff0 <= heightDiff1)
      (0 until ALPH.MaxUncleAge).foreach(_ =>
        addAndCheck(blockFlow, emptyBlock(blockFlow, chainIndex))
      )
      val maxHeight   = blockFlow.getMaxHeight(chainIndex).rightValue
      val parentHash0 = blockFlow.getHashes(chainIndex, maxHeight - heightDiff0).rightValue.head
      addAndCheck(blockFlow, mineBlock(parentHash0))
      val parentHash1 = blockFlow.getHashes(chainIndex, maxHeight - heightDiff1).rightValue.head
      addAndCheck(blockFlow, mineBlock(parentHash1))

      val block       = mineBlockTemplate(blockFlow, chainIndex)
      val uncleHashes = block.uncleHashes.rightValue
      uncleHashes.length is 2
      val blockHeight = maxHeight + 1
<<<<<<< HEAD
      (blockHeight - blockFlow.getHeight(uncleHashes(0)).rightValue) is heightDiff0
      (blockHeight - blockFlow.getHeight(uncleHashes(1)).rightValue) is heightDiff1
      block
=======
      val diffs       = uncleHashes.map(hash => blockHeight - blockFlow.getHeight(hash).rightValue)
      ((diffs == AVector(heightDiff0, heightDiff1)) ||
        (diffs == AVector(heightDiff1, heightDiff0))) is true
      (block, diffs(0), diffs(1))
>>>>>>> 539c6102
    }
  }

  it should "check coinbase locked amount ghost" in new GhostCoinbaseFixture {
    {
      info("block has no uncle")
      val block              = emptyBlock(blockFlow, chainIndex)
      val miningReward       = getMiningReward(block)
      val mainChainReward    = Coinbase.calcMainChainReward(miningReward)
      val lockedReward       = mainChainReward
      implicit val validator = (blk: Block) => checkLockedReward(blk, AVector(lockedReward))

      info("valid")
      block.pass()

      info("invalid locked amount")
      block.Coinbase.output(_.copy(amount = U256.One)).fail(InvalidCoinbaseLockedAmount)
      block.Coinbase.output(_.copy(amount = miningReward)).fail(InvalidCoinbaseLockedAmount)

      info("invalid lockup period")
      block.Coinbase.output(_.copy(lockTime = TimeStamp.now())).fail(InvalidCoinbaseLockupPeriod)
    }

    {
      info("block has 1 uncle")
      val heightDiff      = Random.between(1, ALPH.MaxUncleAge)
      val block           = mineBlockWith1Uncle(heightDiff)
      val miningReward    = getMiningReward(block)
      val mainChainReward = Coinbase.calcMainChainReward(miningReward)
      val uncleReward     = Coinbase.calcUncleReward(mainChainReward, heightDiff)
      val blockReward     = mainChainReward.addUnsafe(uncleReward.divUnsafe(32))
      implicit val validator =
        (blk: Block) => checkLockedReward(blk, AVector(blockReward, uncleReward))

      info("valid")
      block.pass()

      info("invalid locked amount")
      block.Coinbase
        .output(_.copy(amount = blockReward.addOneUnsafe()))
        .fail(InvalidCoinbaseLockedAmount)
      block.Coinbase
        .output(_.copy(amount = uncleReward.addOneUnsafe()), 1)
        .fail(InvalidCoinbaseLockedAmount)

      info("invalid lockup period")
      block.Coinbase.output(_.copy(lockTime = TimeStamp.now())).fail(InvalidCoinbaseLockupPeriod)
      block.Coinbase.output(_.copy(lockTime = TimeStamp.now()), 1).fail(InvalidCoinbaseLockupPeriod)
    }

    {
      info("block has 2 uncles")
<<<<<<< HEAD
      val diffs           = (0 until 2).map(_ => Random.between(1, ALPH.MaxUncleAge)).sorted
      val block           = mineBlockWith2Uncle(diffs(0), diffs(1))
      val miningReward    = getMiningReward(block)
      val mainChainReward = Coinbase.calcMainChainReward(miningReward)
      val uncleReward0    = Coinbase.calcUncleReward(mainChainReward, diffs(0))
      val uncleReward1    = Coinbase.calcUncleReward(mainChainReward, diffs(1))
=======
      val diffs                 = (0 until 2).map(_ => Random.between(1, ALPH.MaxUncleAge)).sorted
      val (block, diff0, diff1) = mineBlockWith2Uncle(diffs(0), diffs(1))
      val miningReward          = getMiningReward(block)
      val mainChainReward       = Coinbase.calcMainChainReward(miningReward)
      val uncleReward0          = Coinbase.calcUncleReward(mainChainReward, diff0)
      val uncleReward1          = Coinbase.calcUncleReward(mainChainReward, diff1)
>>>>>>> 539c6102
      val blockReward =
        mainChainReward.addUnsafe(uncleReward0.addUnsafe(uncleReward1).divUnsafe(32))
      implicit val validator =
        (blk: Block) => checkLockedReward(blk, AVector(blockReward, uncleReward0, uncleReward1))

      info("valid")
      block.pass()

      info("invalid locked amount")
      block.Coinbase
        .output(_.copy(amount = blockReward.addOneUnsafe()))
        .fail(InvalidCoinbaseLockedAmount)
      block.Coinbase
        .output(_.copy(amount = uncleReward0.addOneUnsafe()), 1)
        .fail(InvalidCoinbaseLockedAmount)
      block.Coinbase
        .output(_.copy(amount = uncleReward1.addOneUnsafe()), 2)
        .fail(InvalidCoinbaseLockedAmount)

      info("invalid lockup period")
      block.Coinbase.output(_.copy(lockTime = TimeStamp.now())).fail(InvalidCoinbaseLockupPeriod)
      block.Coinbase.output(_.copy(lockTime = TimeStamp.now()), 1).fail(InvalidCoinbaseLockupPeriod)
      block.Coinbase.output(_.copy(lockTime = TimeStamp.now()), 2).fail(InvalidCoinbaseLockupPeriod)
    }
  }

  it should "check coinbase reward ghost" in new GhostCoinbaseFixture {
    implicit val validator = (blk: Block) => {
      val groupView = blockFlow.getMutableGroupView(blk).rightValue
      checkCoinbase(blockFlow, blk.chainIndex, blk, groupView, HardFork.Ghost)
    }

    {
      info("block has no uncle")
      val block = emptyBlock(blockFlow, chainIndex)

      info("valid")
      block.pass()

      val miningReward    = getMiningReward(block)
      val mainChainReward = Coinbase.calcMainChainReward(miningReward)

      info("invalid block reward")
      block.Coinbase.output(_.copy(amount = miningReward)).fail(InvalidCoinbaseReward)
      block.Coinbase
        .output(_.copy(amount = mainChainReward.subOneUnsafe()))
        .fail(InvalidCoinbaseReward)
    }

    {
      info("block has 1 uncle")
      val heightDiff      = Random.between(1, ALPH.MaxUncleAge)
      val block           = mineBlockWith1Uncle(heightDiff)
      val miningReward    = getMiningReward(block)
      val mainChainReward = Coinbase.calcMainChainReward(miningReward)
      val uncleReward     = Coinbase.calcUncleReward(mainChainReward, heightDiff)

      info("valid")
      block.pass()

      info("invalid reward amount")
      block.Coinbase.output(_.copy(amount = miningReward)).fail(InvalidCoinbaseReward)
      block.Coinbase.output(_.copy(amount = uncleReward)).fail(InvalidCoinbaseReward)
      block.Coinbase
        .output(_.copy(amount = uncleReward.subOneUnsafe()), 1)
        .fail(InvalidCoinbaseReward)

      info("invalid uncle miner lockup script")
      block.Coinbase
        .output(_.copy(lockupScript = randomLockupScript), 1)
        .fail(InvalidCoinbaseReward)
    }

    {
      info("block has 2 uncles")
<<<<<<< HEAD
      val diffs           = (0 until 2).map(_ => Random.between(1, ALPH.MaxUncleAge)).sorted
      val block           = mineBlockWith2Uncle(diffs(0), diffs(1))
      val miningReward    = getMiningReward(block)
      val mainChainReward = Coinbase.calcMainChainReward(miningReward)
      val uncleReward0    = Coinbase.calcUncleReward(mainChainReward, diffs(0))
      val uncleReward1    = Coinbase.calcUncleReward(mainChainReward, diffs(1))
=======
      val diffs                 = (0 until 2).map(_ => Random.between(1, ALPH.MaxUncleAge)).sorted
      val (block, diff0, diff1) = mineBlockWith2Uncle(diffs(0), diffs(1))
      val miningReward          = getMiningReward(block)
      val mainChainReward       = Coinbase.calcMainChainReward(miningReward)
      val uncleReward0          = Coinbase.calcUncleReward(mainChainReward, diff0)
      val uncleReward1          = Coinbase.calcUncleReward(mainChainReward, diff1)
>>>>>>> 539c6102

      info("valid")
      block.pass()

      info("invalid reward amount")
      block.Coinbase
        .output(_.copy(amount = miningReward))
        .fail(InvalidCoinbaseReward)
      block.Coinbase
        .output(_.copy(amount = uncleReward0.addOneUnsafe()), 1)
        .fail(InvalidCoinbaseReward)
      block.Coinbase
        .output(_.copy(amount = uncleReward1.addOneUnsafe()), 2)
        .fail(InvalidCoinbaseReward)

      info("invalid uncle miner lockup script")
      block.Coinbase
        .output(_.copy(lockupScript = randomLockupScript), 1)
        .fail(InvalidCoinbaseReward)
      block.Coinbase
        .output(_.copy(lockupScript = randomLockupScript), 2)
        .fail(InvalidCoinbaseReward)
    }
  }

  trait GhostFixture extends Fixture {
    override val configValues = Map(
      ("alephium.network.ghost-hard-fork-timestamp", TimeStamp.now().millis)
    )
    networkConfig.getHardFork(TimeStamp.now()) is HardFork.Ghost
    lazy val miner = getGenesisLockupScript(chainIndex.to)

    def mineBlocks(size: Int): AVector[BlockHash] = {
      val blocks = (0 to size).map(_ => emptyBlock(blockFlow, chainIndex))
      addAndCheck(blockFlow, blocks: _*)
      val hashes = blockFlow.getHashes(chainIndex, 1).rightValue
      hashes.length is size + 1
      hashes
    }

    def mineChain(size: Int): AVector[Block] = {
      val blockFlow = isolatedBlockFlow()
      val blocks = (0 until size).map(_ => {
        val block = emptyBlock(blockFlow, chainIndex)
        addAndCheck(blockFlow, block)
        block
      })
      AVector.from(blocks)
    }
  }

  it should "invalidate block with invalid uncles size" in new GhostFixture {
    val hashes        = mineBlocks(ALPH.MaxUncleSize + 1)
    val blockTemplate = blockFlow.prepareBlockFlowUnsafe(chainIndex, miner)
    blockTemplate.uncleHashes.length is ALPH.MaxUncleSize
    val uncleHashes = hashes.tail
    uncleHashes.length is ALPH.MaxUncleSize + 1
<<<<<<< HEAD
    val block = mine(blockFlow, blockTemplate.setUncles(uncleHashes.map((_, miner, 1))))
    checkBlock(block, blockFlow).left.value isE InvalidUncleSize
  }

  it should "invalidate block with duplicate uncles" in new GhostFixture {
    mineBlocks(ALPH.MaxUncleSize)
    val blockTemplate = blockFlow.prepareBlockFlowUnsafe(chainIndex, miner)
    val block =
      mine(
        blockFlow,
        blockTemplate.setUncles(AVector.fill(2)((blockTemplate.uncleHashes.head, miner, 1)))
      )
    checkBlock(block, blockFlow).left.value isE DuplicatedUncles
=======
    val block = mine(
      blockFlow,
      blockTemplate.setUncles(
        sortUncleHashes(uncleHashes).map(hash => SelectedUncle(hash, miner, 1))
      )
    )
    checkBlock(block, blockFlow).left.value isE InvalidUncleSize
  }

  it should "invalidate block with unsorted uncles" in new GhostFixture {
    mineBlocks(ALPH.MaxUncleSize)
    val blockTemplate = blockFlow.prepareBlockFlowUnsafe(chainIndex, miner)
    blockTemplate.uncleHashes.length is 2

    val block0 = mine(blockFlow, blockTemplate)
    checkBlock(block0, blockFlow).isRight is true

    val uncleBlock      = blockFlow.getBlockUnsafe(blockTemplate.uncleHashes.head)
    val uncleBlockMiner = uncleBlock.coinbase.unsigned.fixedOutputs.head.lockupScript
    val block1 =
      mine(
        blockFlow,
        blockTemplate.setUncles(
          AVector(SelectedUncle(blockTemplate.uncleHashes.head, uncleBlockMiner, 1))
        )
      )
    checkBlock(block1, blockFlow).isRight is true

    val block2 =
      mine(
        blockFlow,
        blockTemplate.setUncles(
          AVector.fill(2)(SelectedUncle(blockTemplate.uncleHashes.head, miner, 1))
        )
      )
    checkBlock(block2, blockFlow).left.value isE UnsortedUncles

    val block3 =
      mine(
        blockFlow,
        blockTemplate.setUncles(
          blockTemplate.uncleHashes.reverse.map(hash => SelectedUncle(hash, miner, 1))
        )
      )
    checkBlock(block3, blockFlow).left.value isE UnsortedUncles
>>>>>>> 539c6102
  }

  it should "invalidate block with used uncles" in new GhostFixture {
    mineBlocks(ALPH.MaxUncleSize)
    val block0 = mineBlockTemplate(blockFlow, chainIndex)
    addAndCheck(blockFlow, block0)

    val block1Template = blockFlow.prepareBlockFlowUnsafe(chainIndex, miner)
    block1Template.uncleHashes.isEmpty is true
    val block1 = mine(
      blockFlow,
<<<<<<< HEAD
      block1Template.setUncles(AVector((block0.uncleHashes.rightValue.head, miner, 1)))
    )
    checkBlock(block1, blockFlow).left.value isE InvalidUncles
=======
      block1Template.setUncles(AVector(SelectedUncle(block0.uncleHashes.rightValue.head, miner, 1)))
    )
    checkBlock(block1, blockFlow).left.value isE UnclesAlreadyUsed
>>>>>>> 539c6102
  }

  it should "invalidate block if uncle is sibling" in new GhostFixture {
    val block0 = emptyBlock(blockFlow, chainIndex)
    addAndCheck(blockFlow, block0)
    val block10 = emptyBlock(blockFlow, chainIndex)
    block10.parentHash is block0.hash

    val blockTemplate = blockFlow.prepareBlockFlowUnsafe(chainIndex, miner)
<<<<<<< HEAD
    val block11       = mine(blockFlow, blockTemplate.setUncles(AVector((block10.hash, miner, 1))))
=======
    val block11 =
      mine(blockFlow, blockTemplate.setUncles(AVector(SelectedUncle(block10.hash, miner, 1))))
>>>>>>> 539c6102
    block11.parentHash is block0.hash
    checkBlock(block11, blockFlow).left.value isE UncleDoesNotExist

    addAndCheck(blockFlow, block10)
<<<<<<< HEAD
    checkBlock(block11, blockFlow).left.value isE InvalidUncles
=======
    checkBlock(block11, blockFlow).left.value isE UncleHashConflictWithParentHash
>>>>>>> 539c6102
  }

  it should "invalidate block if uncle is ancestor" in new GhostFixture {
    val block0 = emptyBlock(blockFlow, chainIndex)
    addAndCheck(blockFlow, block0)

    var parentBlock = block0
    (0 until ALPH.MaxUncleAge).foreach { _ =>
      val blockTemplate = blockFlow.prepareBlockFlowUnsafe(chainIndex, miner)
<<<<<<< HEAD
      val invalidBlock  = mine(blockFlow, blockTemplate.setUncles(AVector((block0.hash, miner, 1))))
      invalidBlock.parentHash is parentBlock.hash
      checkBlock(invalidBlock, blockFlow).left.value isE InvalidUncles
=======
      val invalidBlock =
        mine(blockFlow, blockTemplate.setUncles(AVector(SelectedUncle(block0.hash, miner, 1))))
      invalidBlock.parentHash is parentBlock.hash
      checkBlock(invalidBlock, blockFlow).left.value isE NotUnclesForTheBlock
>>>>>>> 539c6102

      parentBlock = emptyBlock(blockFlow, chainIndex)
      addAndCheck(blockFlow, parentBlock)
    }
<<<<<<< HEAD
=======

    addAndCheck(blockFlow, emptyBlock(blockFlow, chainIndex))
    (blockFlow.getMaxHeight(chainIndex).rightValue -
      blockFlow.getHeightUnsafe(block0.hash)) > ALPH.MaxUncleAge is true
    val blockTemplate = blockFlow.prepareBlockFlowUnsafe(chainIndex, miner)
    val invalidBlock =
      mine(blockFlow, blockTemplate.setUncles(AVector(SelectedUncle(block0.hash, miner, 1))))
    checkBlock(invalidBlock, blockFlow).left.value isE UncleHashConflictWithParentHash
>>>>>>> 539c6102
  }

  it should "invalidate block if uncles' parent is not from mainchain" in new GhostFixture {
    val (blocks0, blocks1) = (mineChain(4), mineChain(4))
    addAndCheck(blockFlow, blocks0.toSeq: _*)
    addAndCheck(blockFlow, blocks1.toSeq: _*)
    val hashes = blockFlow.getHashes(chainIndex, 3).rightValue
    hashes.length is 2
    val uncleHashes = hashes.tail

    val blockTemplate = blockFlow.prepareBlockFlowUnsafe(chainIndex, miner)
    blockTemplate.uncleHashes.length is 1
<<<<<<< HEAD
    val block = mine(
      blockFlow,
      blockTemplate.setUncles((blockTemplate.uncleHashes ++ uncleHashes).map((_, miner, 1)))
    )
    checkBlock(block, blockFlow).left.value isE InvalidUncles
=======
    val sortedHashes = sortUncleHashes(blockTemplate.uncleHashes ++ uncleHashes)
    val block = mine(
      blockFlow,
      blockTemplate.setUncles(sortedHashes.map(hash => SelectedUncle(hash, miner, 1)))
    )
    checkBlock(block, blockFlow).left.value isE UncleHashConflictWithParentHash
>>>>>>> 539c6102
  }

  it should "invalidate block with invalid uncle intra deps" in new Fixture {
    override val configValues = Map(
      ("alephium.broker.broker-num", 1),
      ("alephium.network.ghost-hard-fork-timestamp", TimeStamp.now().millis)
    )
    override lazy val chainIndex: ChainIndex = ChainIndex.unsafe(1, 2)
    val chain00                              = ChainIndex.unsafe(0, 0)
    val depBlock0                            = emptyBlock(blockFlow, chain00)
    val depBlock1                            = emptyBlock(blockFlow, chain00)
    addAndCheck(blockFlow, depBlock0, depBlock1)

    val miner              = getGenesisLockupScript(chainIndex.to)
    val uncleBlockTemplate = blockFlow.prepareBlockFlowUnsafe(chainIndex, miner)
    addAndCheck(blockFlow, emptyBlock(blockFlow, chainIndex))
    val parent = emptyBlock(blockFlow, chainIndex)
    addAndCheck(blockFlow, parent)

    val uncle0 = mine(
      blockFlow,
      uncleBlockTemplate.copy(deps = uncleBlockTemplate.deps.replace(0, depBlock0.hash))
    )
    val uncle1 = mine(
      blockFlow,
      uncleBlockTemplate.copy(deps = uncleBlockTemplate.deps.replace(0, depBlock1.hash))
    )
    val blockTemplate = blockFlow.prepareBlockFlowUnsafe(chainIndex, miner)
    val (validUncle, invalidUncle) =
      if (parent.blockDeps.inDeps(0) == depBlock0.hash) {
        (uncle0, uncle1)
      } else {
        (uncle1, uncle0)
      }
<<<<<<< HEAD
    val block0 =
      mine(
        blockFlow,
        blockTemplate.setUncles(AVector((validUncle.hash, miner, 1), (invalidUncle.hash, miner, 1)))
=======
    val sortedUncles = sortUncleHashes(AVector(validUncle.hash, invalidUncle.hash))
    val block0 =
      mine(
        blockFlow,
        blockTemplate.setUncles(sortedUncles.map(hash => SelectedUncle(hash, miner, 1)))
>>>>>>> 539c6102
      )
    addAndCheck(blockFlow, uncle0, uncle1)
    checkBlock(block0, blockFlow).leftValue is Right(InvalidUncleDeps)

<<<<<<< HEAD
    val block1 = mine(blockFlow, blockTemplate.setUncles(AVector((validUncle.hash, miner, 2))))
    checkBlock(block1, blockFlow).isRight is true

    val block2 = mine(blockFlow, blockTemplate.setUncles(AVector((invalidUncle.hash, miner, 1))))
=======
    val block1 =
      mine(blockFlow, blockTemplate.setUncles(AVector(SelectedUncle(validUncle.hash, miner, 2))))
    checkBlock(block1, blockFlow).isRight is true

    val block2 =
      mine(blockFlow, blockTemplate.setUncles(AVector(SelectedUncle(invalidUncle.hash, miner, 1))))
>>>>>>> 539c6102
    checkBlock(block2, blockFlow).leftValue is Right(InvalidUncleDeps)
  }

  it should "validate block with valid uncles" in new GhostFixture {
    mineBlocks(ALPH.MaxUncleSize)
    val blockTemplate = blockFlow.prepareBlockFlowUnsafe(chainIndex, miner)
    blockTemplate.uncleHashes.length is ALPH.MaxUncleSize
    (0 until blockTemplate.uncleHashes.length).foreach { size =>
<<<<<<< HEAD
      val uncleHashes = blockTemplate.uncleHashes.take(size)
      val uncleMiners = uncleHashes.map { hash =>
        val lockupScript = blockFlow.getBlockUnsafe(hash).minerLockupScript
        (hash, lockupScript, 1)
=======
      val uncleHashes = sortUncleHashes(blockTemplate.uncleHashes.take(size))
      val uncleMiners = uncleHashes.map { hash =>
        val lockupScript = blockFlow.getBlockUnsafe(hash).minerLockupScript
        SelectedUncle(hash, lockupScript, 1)
>>>>>>> 539c6102
      }
      val block = mine(blockFlow, blockTemplate.setUncles(uncleMiners))
      checkBlock(block, blockFlow).isRight is true
    }
  }

  it should "validate block if uncle header used by another uncle block" in new GhostFixture {
    val block10 = emptyBlock(blockFlow, chainIndex)
    val block11 = emptyBlock(blockFlow, chainIndex)
    addAndCheck(blockFlow, block10, block11)
    val hashesAtHeight1 = blockFlow.getHashes(chainIndex, 1).rightValue
    hashesAtHeight1.length is 2

    val block20 = emptyBlock(blockFlow, chainIndex)
    block20.parentHash is hashesAtHeight1.head
    block20.uncleHashes.value.length is 0
    val block21Template = blockFlow.prepareBlockFlowUnsafe(chainIndex, miner)
    block21Template.uncleHashes is hashesAtHeight1.tail
    val block21 = mine(blockFlow, block21Template)

    addAndCheck(blockFlow, block20)
    addAndCheck(blockFlow, emptyBlock(blockFlow, chainIndex))
    addAndCheck(blockFlow, block21)

    val blockTemplate = blockFlow.prepareBlockFlowUnsafe(chainIndex, miner)
<<<<<<< HEAD
    blockTemplate.uncleHashes is block21.hash +: hashesAtHeight1.tail
=======
    blockTemplate.uncleHashes is sortUncleHashes(block21.hash +: hashesAtHeight1.tail)
>>>>>>> 539c6102
    addAndCheck(blockFlow, mine(blockFlow, blockTemplate))
  }
}<|MERGE_RESOLUTION|>--- conflicted
+++ resolved
@@ -185,7 +185,6 @@
     def uncles: AVector[BlockHash]
     lazy val coinbaseData: CoinbaseData =
       CoinbaseData.from(chainIndex, block.timestamp, uncles, ByteString.empty)
-<<<<<<< HEAD
 
     def wrongTimeStamp(ts: TimeStamp): ByteString = {
       serialize(CoinbaseData.from(chainIndex, ts, uncles, ByteString.empty))
@@ -206,36 +205,10 @@
   it should "check coinbase data for pre-ghost hardfork" in new CoinbaseDataFixture {
     override val configValues =
       Map(("alephium.network.ghost-hard-fork-timestamp", TimeStamp.Max.millis))
-    networkConfig.getHardFork(TimeStamp.now()) isnot HardFork.Ghost
+    networkConfig.getHardFork(TimeStamp.now()) is HardFork.Leman
 
     implicit val validator = (blk: Block) => checkCoinbaseData(blk.chainIndex, blk).map(_ => ())
 
-=======
-
-    def wrongTimeStamp(ts: TimeStamp): ByteString = {
-      serialize(CoinbaseData.from(chainIndex, ts, uncles, ByteString.empty))
-    }
-
-    def wrongChainIndex(chainIndex: ChainIndex): ByteString = {
-      serialize(
-        CoinbaseData.from(
-          chainIndex,
-          block.header.timestamp,
-          uncles,
-          ByteString.empty
-        )
-      )
-    }
-  }
-
-  it should "check coinbase data for pre-ghost hardfork" in new CoinbaseDataFixture {
-    override val configValues =
-      Map(("alephium.network.ghost-hard-fork-timestamp", TimeStamp.Max.millis))
-    networkConfig.getHardFork(TimeStamp.now()) is HardFork.Leman
-
-    implicit val validator = (blk: Block) => checkCoinbaseData(blk.chainIndex, blk).map(_ => ())
-
->>>>>>> 539c6102
     val block  = emptyBlock(blockFlow, chainIndex)
     val uncles = AVector.empty
     block.coinbase.unsigned.fixedOutputs.head.additionalData is serialize(coinbaseData)
@@ -252,8 +225,6 @@
     info("wrong format")
     val wrongFormat = ByteString("wrong-coinbase-data-format")
     block.Coinbase.output(_.copy(additionalData = wrongFormat)).fail(InvalidCoinbaseData)
-<<<<<<< HEAD
-=======
 
     info("empty fixed outputs")
     block.Coinbase
@@ -275,7 +246,6 @@
 
     val block = emptyBlock(blockFlow, chainIndex)
     block.fail(InvalidUnclesBeforeGhostHardFork)
->>>>>>> 539c6102
   }
 
   it should "check coinbase data for ghost hardfork" in new CoinbaseDataFixture {
@@ -291,23 +261,16 @@
       chainIndex,
       AVector.empty,
       TimeStamp.now(),
-<<<<<<< HEAD
-      uncles.map(hash => (hash, p2pkScriptGen(chainIndex.to).sample.get.lockup, 1))
-=======
       uncles.map(hash => SelectedUncle(hash, p2pkScriptGen(chainIndex.to).sample.get.lockup, 1))
->>>>>>> 539c6102
     )
     block.coinbase.unsigned.fixedOutputs.head.additionalData is serialize(coinbaseData)
     block.pass()
 
-<<<<<<< HEAD
-=======
     info("empty uncles")
     val block1 = emptyBlock(blockFlow, chainIndex)
     block1.uncleHashes.rightValue.isEmpty is true
     block1.pass()
 
->>>>>>> 539c6102
     info("wrong block timestamp")
     val data0 = wrongTimeStamp(block.timestamp.plusSecondsUnsafe(5))
     block.Coinbase.output(_.copy(additionalData = data0)).fail(InvalidCoinbaseData)
@@ -675,11 +638,7 @@
       block
     }
 
-<<<<<<< HEAD
-    def mineBlockWith2Uncle(heightDiff0: Int, heightDiff1: Int): Block = {
-=======
     def mineBlockWith2Uncle(heightDiff0: Int, heightDiff1: Int): (Block, Int, Int) = {
->>>>>>> 539c6102
       assume(heightDiff0 <= heightDiff1)
       (0 until ALPH.MaxUncleAge).foreach(_ =>
         addAndCheck(blockFlow, emptyBlock(blockFlow, chainIndex))
@@ -694,16 +653,10 @@
       val uncleHashes = block.uncleHashes.rightValue
       uncleHashes.length is 2
       val blockHeight = maxHeight + 1
-<<<<<<< HEAD
-      (blockHeight - blockFlow.getHeight(uncleHashes(0)).rightValue) is heightDiff0
-      (blockHeight - blockFlow.getHeight(uncleHashes(1)).rightValue) is heightDiff1
-      block
-=======
       val diffs       = uncleHashes.map(hash => blockHeight - blockFlow.getHeight(hash).rightValue)
       ((diffs == AVector(heightDiff0, heightDiff1)) ||
         (diffs == AVector(heightDiff1, heightDiff0))) is true
       (block, diffs(0), diffs(1))
->>>>>>> 539c6102
     }
   }
 
@@ -756,21 +709,12 @@
 
     {
       info("block has 2 uncles")
-<<<<<<< HEAD
-      val diffs           = (0 until 2).map(_ => Random.between(1, ALPH.MaxUncleAge)).sorted
-      val block           = mineBlockWith2Uncle(diffs(0), diffs(1))
-      val miningReward    = getMiningReward(block)
-      val mainChainReward = Coinbase.calcMainChainReward(miningReward)
-      val uncleReward0    = Coinbase.calcUncleReward(mainChainReward, diffs(0))
-      val uncleReward1    = Coinbase.calcUncleReward(mainChainReward, diffs(1))
-=======
       val diffs                 = (0 until 2).map(_ => Random.between(1, ALPH.MaxUncleAge)).sorted
       val (block, diff0, diff1) = mineBlockWith2Uncle(diffs(0), diffs(1))
       val miningReward          = getMiningReward(block)
       val mainChainReward       = Coinbase.calcMainChainReward(miningReward)
       val uncleReward0          = Coinbase.calcUncleReward(mainChainReward, diff0)
       val uncleReward1          = Coinbase.calcUncleReward(mainChainReward, diff1)
->>>>>>> 539c6102
       val blockReward =
         mainChainReward.addUnsafe(uncleReward0.addUnsafe(uncleReward1).divUnsafe(32))
       implicit val validator =
@@ -846,21 +790,12 @@
 
     {
       info("block has 2 uncles")
-<<<<<<< HEAD
-      val diffs           = (0 until 2).map(_ => Random.between(1, ALPH.MaxUncleAge)).sorted
-      val block           = mineBlockWith2Uncle(diffs(0), diffs(1))
-      val miningReward    = getMiningReward(block)
-      val mainChainReward = Coinbase.calcMainChainReward(miningReward)
-      val uncleReward0    = Coinbase.calcUncleReward(mainChainReward, diffs(0))
-      val uncleReward1    = Coinbase.calcUncleReward(mainChainReward, diffs(1))
-=======
       val diffs                 = (0 until 2).map(_ => Random.between(1, ALPH.MaxUncleAge)).sorted
       val (block, diff0, diff1) = mineBlockWith2Uncle(diffs(0), diffs(1))
       val miningReward          = getMiningReward(block)
       val mainChainReward       = Coinbase.calcMainChainReward(miningReward)
       val uncleReward0          = Coinbase.calcUncleReward(mainChainReward, diff0)
       val uncleReward1          = Coinbase.calcUncleReward(mainChainReward, diff1)
->>>>>>> 539c6102
 
       info("valid")
       block.pass()
@@ -918,21 +853,6 @@
     blockTemplate.uncleHashes.length is ALPH.MaxUncleSize
     val uncleHashes = hashes.tail
     uncleHashes.length is ALPH.MaxUncleSize + 1
-<<<<<<< HEAD
-    val block = mine(blockFlow, blockTemplate.setUncles(uncleHashes.map((_, miner, 1))))
-    checkBlock(block, blockFlow).left.value isE InvalidUncleSize
-  }
-
-  it should "invalidate block with duplicate uncles" in new GhostFixture {
-    mineBlocks(ALPH.MaxUncleSize)
-    val blockTemplate = blockFlow.prepareBlockFlowUnsafe(chainIndex, miner)
-    val block =
-      mine(
-        blockFlow,
-        blockTemplate.setUncles(AVector.fill(2)((blockTemplate.uncleHashes.head, miner, 1)))
-      )
-    checkBlock(block, blockFlow).left.value isE DuplicatedUncles
-=======
     val block = mine(
       blockFlow,
       blockTemplate.setUncles(
@@ -978,7 +898,6 @@
         )
       )
     checkBlock(block3, blockFlow).left.value isE UnsortedUncles
->>>>>>> 539c6102
   }
 
   it should "invalidate block with used uncles" in new GhostFixture {
@@ -990,15 +909,9 @@
     block1Template.uncleHashes.isEmpty is true
     val block1 = mine(
       blockFlow,
-<<<<<<< HEAD
-      block1Template.setUncles(AVector((block0.uncleHashes.rightValue.head, miner, 1)))
-    )
-    checkBlock(block1, blockFlow).left.value isE InvalidUncles
-=======
       block1Template.setUncles(AVector(SelectedUncle(block0.uncleHashes.rightValue.head, miner, 1)))
     )
     checkBlock(block1, blockFlow).left.value isE UnclesAlreadyUsed
->>>>>>> 539c6102
   }
 
   it should "invalidate block if uncle is sibling" in new GhostFixture {
@@ -1008,21 +921,13 @@
     block10.parentHash is block0.hash
 
     val blockTemplate = blockFlow.prepareBlockFlowUnsafe(chainIndex, miner)
-<<<<<<< HEAD
-    val block11       = mine(blockFlow, blockTemplate.setUncles(AVector((block10.hash, miner, 1))))
-=======
     val block11 =
       mine(blockFlow, blockTemplate.setUncles(AVector(SelectedUncle(block10.hash, miner, 1))))
->>>>>>> 539c6102
     block11.parentHash is block0.hash
     checkBlock(block11, blockFlow).left.value isE UncleDoesNotExist
 
     addAndCheck(blockFlow, block10)
-<<<<<<< HEAD
-    checkBlock(block11, blockFlow).left.value isE InvalidUncles
-=======
     checkBlock(block11, blockFlow).left.value isE UncleHashConflictWithParentHash
->>>>>>> 539c6102
   }
 
   it should "invalidate block if uncle is ancestor" in new GhostFixture {
@@ -1032,22 +937,14 @@
     var parentBlock = block0
     (0 until ALPH.MaxUncleAge).foreach { _ =>
       val blockTemplate = blockFlow.prepareBlockFlowUnsafe(chainIndex, miner)
-<<<<<<< HEAD
-      val invalidBlock  = mine(blockFlow, blockTemplate.setUncles(AVector((block0.hash, miner, 1))))
-      invalidBlock.parentHash is parentBlock.hash
-      checkBlock(invalidBlock, blockFlow).left.value isE InvalidUncles
-=======
       val invalidBlock =
         mine(blockFlow, blockTemplate.setUncles(AVector(SelectedUncle(block0.hash, miner, 1))))
       invalidBlock.parentHash is parentBlock.hash
       checkBlock(invalidBlock, blockFlow).left.value isE NotUnclesForTheBlock
->>>>>>> 539c6102
 
       parentBlock = emptyBlock(blockFlow, chainIndex)
       addAndCheck(blockFlow, parentBlock)
     }
-<<<<<<< HEAD
-=======
 
     addAndCheck(blockFlow, emptyBlock(blockFlow, chainIndex))
     (blockFlow.getMaxHeight(chainIndex).rightValue -
@@ -1056,7 +953,6 @@
     val invalidBlock =
       mine(blockFlow, blockTemplate.setUncles(AVector(SelectedUncle(block0.hash, miner, 1))))
     checkBlock(invalidBlock, blockFlow).left.value isE UncleHashConflictWithParentHash
->>>>>>> 539c6102
   }
 
   it should "invalidate block if uncles' parent is not from mainchain" in new GhostFixture {
@@ -1069,20 +965,12 @@
 
     val blockTemplate = blockFlow.prepareBlockFlowUnsafe(chainIndex, miner)
     blockTemplate.uncleHashes.length is 1
-<<<<<<< HEAD
-    val block = mine(
-      blockFlow,
-      blockTemplate.setUncles((blockTemplate.uncleHashes ++ uncleHashes).map((_, miner, 1)))
-    )
-    checkBlock(block, blockFlow).left.value isE InvalidUncles
-=======
     val sortedHashes = sortUncleHashes(blockTemplate.uncleHashes ++ uncleHashes)
     val block = mine(
       blockFlow,
       blockTemplate.setUncles(sortedHashes.map(hash => SelectedUncle(hash, miner, 1)))
     )
     checkBlock(block, blockFlow).left.value isE UncleHashConflictWithParentHash
->>>>>>> 539c6102
   }
 
   it should "invalidate block with invalid uncle intra deps" in new Fixture {
@@ -1117,35 +1005,21 @@
       } else {
         (uncle1, uncle0)
       }
-<<<<<<< HEAD
-    val block0 =
-      mine(
-        blockFlow,
-        blockTemplate.setUncles(AVector((validUncle.hash, miner, 1), (invalidUncle.hash, miner, 1)))
-=======
     val sortedUncles = sortUncleHashes(AVector(validUncle.hash, invalidUncle.hash))
     val block0 =
       mine(
         blockFlow,
         blockTemplate.setUncles(sortedUncles.map(hash => SelectedUncle(hash, miner, 1)))
->>>>>>> 539c6102
       )
     addAndCheck(blockFlow, uncle0, uncle1)
     checkBlock(block0, blockFlow).leftValue is Right(InvalidUncleDeps)
 
-<<<<<<< HEAD
-    val block1 = mine(blockFlow, blockTemplate.setUncles(AVector((validUncle.hash, miner, 2))))
-    checkBlock(block1, blockFlow).isRight is true
-
-    val block2 = mine(blockFlow, blockTemplate.setUncles(AVector((invalidUncle.hash, miner, 1))))
-=======
     val block1 =
       mine(blockFlow, blockTemplate.setUncles(AVector(SelectedUncle(validUncle.hash, miner, 2))))
     checkBlock(block1, blockFlow).isRight is true
 
     val block2 =
       mine(blockFlow, blockTemplate.setUncles(AVector(SelectedUncle(invalidUncle.hash, miner, 1))))
->>>>>>> 539c6102
     checkBlock(block2, blockFlow).leftValue is Right(InvalidUncleDeps)
   }
 
@@ -1154,17 +1028,10 @@
     val blockTemplate = blockFlow.prepareBlockFlowUnsafe(chainIndex, miner)
     blockTemplate.uncleHashes.length is ALPH.MaxUncleSize
     (0 until blockTemplate.uncleHashes.length).foreach { size =>
-<<<<<<< HEAD
-      val uncleHashes = blockTemplate.uncleHashes.take(size)
-      val uncleMiners = uncleHashes.map { hash =>
-        val lockupScript = blockFlow.getBlockUnsafe(hash).minerLockupScript
-        (hash, lockupScript, 1)
-=======
       val uncleHashes = sortUncleHashes(blockTemplate.uncleHashes.take(size))
       val uncleMiners = uncleHashes.map { hash =>
         val lockupScript = blockFlow.getBlockUnsafe(hash).minerLockupScript
         SelectedUncle(hash, lockupScript, 1)
->>>>>>> 539c6102
       }
       val block = mine(blockFlow, blockTemplate.setUncles(uncleMiners))
       checkBlock(block, blockFlow).isRight is true
@@ -1190,11 +1057,7 @@
     addAndCheck(blockFlow, block21)
 
     val blockTemplate = blockFlow.prepareBlockFlowUnsafe(chainIndex, miner)
-<<<<<<< HEAD
-    blockTemplate.uncleHashes is block21.hash +: hashesAtHeight1.tail
-=======
     blockTemplate.uncleHashes is sortUncleHashes(block21.hash +: hashesAtHeight1.tail)
->>>>>>> 539c6102
     addAndCheck(blockFlow, mine(blockFlow, blockTemplate))
   }
 }