--- conflicted
+++ resolved
@@ -66,23 +66,14 @@
     }
     tmp.copy(genesis = GenesisSetting(allocations))
   }
-<<<<<<< HEAD
+
   implicit lazy val brokerConfig      = config.broker
   implicit lazy val consensusConfigs  = config.consensus
   implicit lazy val networkConfig     = config.network
   implicit lazy val discoverySetting  = config.discovery
   implicit lazy val memPoolSetting    = config.mempool
   implicit lazy val miningSetting     = config.mining
+  implicit lazy val nodeSetting       = config.node
   implicit lazy val logConfig         = config.node.eventLogConfig
   implicit lazy val nodeIndexesConfig = config.node.indexesConfig
-=======
-  implicit lazy val brokerConfig     = config.broker
-  implicit lazy val consensusConfigs = config.consensus
-  implicit lazy val networkConfig    = config.network
-  implicit lazy val discoverySetting = config.discovery
-  implicit lazy val memPoolSetting   = config.mempool
-  implicit lazy val miningSetting    = config.mining
-  implicit lazy val nodeSetting      = config.node
-  implicit lazy val logConfig        = config.node.eventLogConfig
->>>>>>> 576d6ea1
 }