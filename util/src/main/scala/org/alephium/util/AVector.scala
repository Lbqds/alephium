--- conflicted
+++ resolved
@@ -534,13 +534,8 @@
     cfor(start)(_ < end, _ + 1) { i =>
       val elem = elems(i)
       f(elem) match {
-<<<<<<< HEAD
-        case Left(l)    => return Left(l)
-        case Right(res) => if (res) return Right(Some(elem))
-=======
         case Left(l)  => return Left(l)
         case Right(b) => if (b) return Right(Some(elem))
->>>>>>> 9d959b41
       }
     }
     Right(None)
