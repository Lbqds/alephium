// Copyright 2018 The Alephium Authors
// This file is part of the alephium project.
//
// The library is free software: you can redistribute it and/or modify
// it under the terms of the GNU Lesser General Public License as published by
// the Free Software Foundation, either version 3 of the License, or
// (at your option) any later version.
//
// The library is distributed in the hope that it will be useful,
// but WITHOUT ANY WARRANTY; without even the implied warranty of
// MERCHANTABILITY or FITNESS FOR A PARTICULAR PURPOSE. See the
// GNU Lesser General Public License for more details.
//
// You should have received a copy of the GNU Lesser General Public License
// along with the library. If not, see <http://www.gnu.org/licenses/>.

package org.alephium.util

import scala.{specialized => sp}
import scala.collection.mutable.ArrayBuffer
import scala.math.Ordering.Double.IeeeOrdering
import scala.reflect.ClassTag
import scala.util.Random

import org.scalacheck.{Arbitrary, Gen}
import org.scalatest.Assertion

abstract class AVectorSpec[@sp A: ClassTag](implicit ab: Arbitrary[A], cmp: Ordering[A])
    extends AlephiumSpec {

  behavior of "AVector"

  trait Fixture {
    lazy val sizeGen: Gen[Int]           = Gen.choose(4, 8)
    lazy val arrayGen: Gen[List[A]]      = Gen.nonEmptyListOf(ab.arbitrary)
    lazy val vectorGen0: Gen[AVector[A]] = arrayGen.map(as => AVector.from(as))
    lazy val vectorGen1: Gen[AVector[A]] =
      arrayGen.map(list => AVector.from(list ++ list).take(list.length))
    lazy val vectorGen2: Gen[AVector[A]] =
      arrayGen.map(list => AVector.from(list ++ list).takeRight(list.length))
    lazy val vectorGen3: Gen[AVector[A]] =
      arrayGen.map(list => AVector.from(list ++ list).drop(0).take(list.length))
    lazy val vectorGen: Gen[AVector[A]] =
      Gen.oneOf(vectorGen0, vectorGen1, vectorGen2, vectorGen3)

    def checkState[B](
        vector: AVector[B],
        start: Int,
        end: Int,
        length: Int,
        capacity: Int,
        appendable: Boolean
    ): Assertion = {
      vector.start is start
      vector.end is end
      vector.length is length
      vector.capacity is capacity
      vector.appendable is appendable
    }

    def checkState[B](vector: AVector[B], length: Int): Assertion = {
      checkState(vector, 0, length, length, length, true)
    }

    def checkEq(vc: AVector[A], xs: scala.collection.mutable.Seq[A]): Unit = {
      vc.length is xs.length
      xs.indices.foreach { i => vc(i) should be(xs(i)) }
    }
  }

  it should "create empty vector" in new Fixture {
    val vector = AVector.empty[A]
    checkState(vector, 0, 0, 0, 0, true)
  }

  it should "create vector with ofCapacity" in new Fixture {
    forAll(sizeGen) { n =>
      val vector = AVector.ofCapacity[A](n)
      checkState(vector, 0, 0, 0, n, true)
    }
  }

  it should "create vector using tabulate" in new Fixture {
    forAll(sizeGen) { n =>
      val vector = AVector.tabulate[Int](n)(identity)
      checkState(vector, n)
      vector.foreachWithIndex { (elem, index) => elem is index }
    }
  }

  it should "create vector from Iterable" in new Fixture {
    forAll { (xs: List[A]) =>
      val vector = AVector.from(xs)
      checkState(vector, xs.length)
      xs.indices.foreach { i => vector(i) is xs(i) }
    }
  }

  it should "create vector from Array using unsafe" in new Fixture {
    forAll { (arr: Array[A]) =>
      val vector = AVector.unsafe(arr)
      checkState(vector, arr.length)
      vector.elems is arr
    }
  }

  it should "find the correct next pow of two" in {
    0 until 4 foreach { e =>
      val start = 1 << e
      val end   = 1 << (e + 1)
      (start + 1) until end foreach { n => AVector.nextPowerOfTwo(n) is end }
    }
  }

  it should "check empty" in {
    val vc0 = AVector.empty[A]
    vc0.isEmpty is true
    vc0.nonEmpty is false

    forAll { (xs: Array[A]) =>
      val vc1 = AVector.from(xs)
      vc1.isEmpty is xs.isEmpty
      vc1.nonEmpty is xs.nonEmpty
    }
  }

  it should "deconstruct" in new Fixture {
    forAll { (xs: Array[A]) =>
      whenever(xs.nonEmpty) {
        val vc = AVector.from(xs)
        vc.head is xs.head
        vc.headOption is xs.headOption
        vc.last is xs.last
        vc.lastOption is xs.lastOption
        checkEq(vc.init, xs.init)
        checkEq(vc.tail, xs.tail)
      }
    }
  }

  it should "chain  tail and headOption/lastOption" in new Fixture {
    val vector = AVector(1, 2, 3)
    vector.headOption is Some(1)
    vector.lastOption is Some(3)

    vector.tail is AVector(2, 3)

    vector.tail.headOption is Some(2)
    vector.tail.lastOption is Some(3)
  }

  it should "get element by index" in {
    forAll { (xs: Array[A]) =>
      whenever(xs.length >= 4) {
        val vc0 = AVector.unsafe(xs)
        vc0.get(-1).isEmpty is true
        vc0.get(vc0.length).isEmpty is true
        val vc1 = vc0.take(4)
        0 until 4 foreach { i =>
          vc1(i) is xs(i)
          vc1.get(i) is Some(xs(i))
        }
        val vc2 = vc0.takeRight(4)
        0 until 4 foreach { i =>
          vc2(i) is xs(xs.length - 4 + i)
          vc2.get(i) is Some(xs(xs.length - 4 + i))
        }
      }
    }
  }

  it should "grow size" in {
    val vc0 = AVector.empty[A]
    1 to 3 * AVector.defaultGrowSize foreach { n =>
      vc0.ensureSize(n)
      if (n <= AVector.defaultGrowSize) {
        vc0.capacity is AVector.defaultGrowSize
      } else {
        vc0.capacity is AVector.nextPowerOfTwo(n)
      }
    }
  }

  it should "append element" in new Fixture {
    forAll(vectorGen, ab.arbitrary) { (vc: AVector[A], a: A) =>
      val vc1 = vc :+ a
      checkEq(vc1, vc.toArray :+ a)
    }
  }

  it should "insert element to the head of the vector" in new Fixture {
    forAll(vectorGen, ab.arbitrary) { (vc: AVector[A], a: A) =>
      val vc1 = a +: vc
      checkEq(vc1, a +: vc.toArray)
    }
  }

  it should "append elements" in new Fixture {
    forAll(vectorGen, vectorGen) { (vc0: AVector[A], vc1: AVector[A]) =>
      val vc = vc0 ++ vc1
      checkEq(vc, vc0.toArray ++ vc1.toArray)
    }
  }

  it should "take/drop elements" in new Fixture {
    forAll(vectorGen0) { vc =>
      vc.take(0).isEmpty is true
      vc.take(vc.length) is vc
      vc.takeUpto(vc.length + 1) is vc
      vc.takeRight(0).isEmpty is true
      vc.takeRight(vc.length) is vc
      vc.takeRightUpto(vc.length + 1) is vc
      vc.drop(0) is vc
      vc.drop(vc.length).isEmpty is true
      vc.dropUpto(vc.length + 1).isEmpty is true
      vc.dropRight(0) is vc
      vc.dropRight(vc.length).isEmpty is true
      vc.dropRightUpto(vc.length + 1).isEmpty is true

      val k = Random.nextInt(vc.length)
      checkEq(vc.take(k), vc.toArray.take(k))
      checkEq(vc.takeRight(k), vc.toArray.takeRight(k))
      checkEq(vc.drop(k), vc.toArray.drop(k))
      checkEq(vc.dropRight(k), vc.toArray.dropRight(k))
    }
  }

  it should "contain" in new Fixture {
    forAll(vectorGen, ab.arbitrary) { (vc: AVector[A], a: A) =>
      vc.contains(a) is vc.toArray.contains(a)
      vc.foreach { elem => vc.contains(elem) is true }
    }
  }

  it should "reverse vector" in new Fixture {
    forAll(vectorGen) { vc => checkEq(vc.reverse, vc.toArray.reverse) }
  }

  it should "foreach" in new Fixture {
    forAll(vectorGen) { vc =>
      val buffer = ArrayBuffer.empty[A]
      vc.foreach { elem => buffer.append(elem) }
      checkEq(vc, buffer)

      val arr = new Array[A](vc.length)
      vc.foreachWithIndex { (elem, i) => arr(i) = elem }
      checkEq(vc, arr)
      vc.foreachWithIndexE { (_, i) => Right(require(i >= 0 && i < vc.length)) } isE ()
      vc.foreachWithIndexE { (_, _) => Left(()) }.isLeft is true
    }
  }

  it should "map" in new Fixture {
    forAll(vectorGen) { vc =>
      val vc0 = vc.map(identity)
      vc0.capacity is vc.length
      checkEq(vc0, vc.toArray)

      val vc1 = vc.mapWithIndex { (elem, i) =>
        vc0(i) is vc(i)
        elem
      }
      checkEq(vc1, vc.toArray)

      val vc2 = vc.mapWithIndexE { (elem, _) =>
        Right(elem)
      }
      vc2.rightValue is vc1

      val vc3 = vc.mapWithIndexE { (_, _) =>
        Left(())
      }
      vc3.isLeft is true

      val arr = vc.mapToArray(identity)
      checkEq(vc, arr)
    }
  }

  it should "filter" in new Fixture {
    forAll(vectorGen, ab.arbitrary) { (vc, a) =>
      val arr  = vc.toArray
      val p    = cmp.lt(_: A, a)
      val vc0  = vc.filter(p)
      val arr0 = arr.filter(p)
      checkEq(vc0, arr0)
      val vc1  = vc.filterNot(p)
      val arr1 = arr.filterNot(p)
      checkEq(vc1, arr1)
    }
  }

  it should "filterE" in new Fixture {
    forAll(vectorGen, ab.arbitrary) { (vc, a) =>
      val arr  = vc.toArray
      val p    = cmp.lt(_: A, a)
      val vc0  = vc.filterE[Unit](e => Right(p(e)))
      val arr0 = arr.filter(p)
      checkEq(vc0.rightValue, arr0)
      val vc1  = vc.filterNotE[Unit](e => Right(p(e)))
      val arr1 = arr.filterNot(p)
      checkEq(vc1.rightValue, arr1)
      vc.filterE[Unit](_ => Left(())).isLeft is true
      vc.filterNotE[Unit](_ => Left(())).isLeft is true
    }
  }

  trait FixtureF extends Fixture {
    def alwaysRight: A => Either[Unit, A] = Right.apply
    def alwaysLeft: A => Either[Unit, A]  = _ => Left(())

    def doNothing: A => Either[Unit, Unit] = _ => Right(())
  }

  it should "traverse" in new FixtureF {
    forAll(vectorGen) { vc =>
      vc.mapE(alwaysRight) isE vc
      vc.mapE(alwaysLeft).isLeft is true
    }
  }

  it should "foreachE" in new FixtureF {
    forAll(vectorGen) { vc => vc.foreachE[Unit](doNothing).isRight is true }
  }

  it should "exists" in new Fixture {
    forAll(vectorGen, ab.arbitrary) { (vc, a) =>
      val arr = vc.toArray
      arr.foreach { elem => vc.exists(_ == elem) is vc.contains(elem) }
      vc.exists(_ == a) is vc.contains(a)
      vc.foreachWithIndex { (elem, index) =>
        vc.existsWithIndex((e, i) => (e == elem) && (i == index)) is true
        vc.existsWithIndex((e, i) => (e == elem) && (i == -1)) is false
      }
    }
  }

  it should "flatMap" in new Fixture {
    forAll(vectorGen) { vc =>
      val arr = vc.toArray
      val vc0 = vc.flatMap(AVector(_))
      checkEq(vc0, arr)
      val vc1 = vc0.flatMap(elem => AVector(elem, elem))
      checkEq(vc1, arr.flatMap(x => Array(x, x)))

      val vc2 = vc.flatMapWithIndex { case (elem, i) =>
        vc(i) is elem
        AVector(elem)
      }
      vc2 is vc

      val vc3 = vc.flatMapWithIndexE { case (elem, i) =>
        vc(i) is elem
        Right(AVector(elem))
      }
      vc3 isE vc

      val vc4 = vc.flatMapWithIndexE { case (elem, i) =>
        vc(i) is elem
        Left(())
      }
      vc4.isLeft is true
    }
  }

  it should "flatMapE" in new FixtureF {
    forAll(vectorGen) { vc =>
      val arr = vc.toArray
      val vc0 = vc.flatMapE(e => Right(AVector(e))).rightValue
      checkEq(vc0, arr)
      val vc1 = vc0.flatMapE(elem => Right(AVector(elem, elem))).rightValue
      checkEq(vc1, arr.flatMap(x => Array(x, x)))
    }
  }

  it should "find" in new Fixture {
    forAll(vectorGen) { vc =>
      val arr = vc.toArray
      arr.foreach { elem =>
        vc.find(_ == elem) is arr.find(_ == elem)
        vc.find(_ => false) is arr.find(_ => false)
      }
    }
  }

  it should "findE" in new Fixture {
    forAll(vectorGen) { vc =>
<<<<<<< HEAD
      vc.findE(_ => Right(true)).isRight is true
      vc.findE(_ => Right(false)) isE None
      vc.findE(_ => Left(())).isLeft is true
=======
      val arr = vc.toArray
      arr.foreach { elem =>
        vc.findE(e => Right(e == elem)) isE arr.find(_ == elem)
        vc.findE(_ => Right(false)) isE arr.find(_ => false)
        vc.findE(_ => Left("error")).leftValue is "error"
      }
>>>>>>> 9d959b41
    }
  }

  it should "indexWhere" in new Fixture {
    forAll(vectorGen) { vc =>
      val arr = vc.toArray
      arr.foreach { elem =>
        vc.indexWhere(_ == elem) is arr.indexWhere(_ == elem)
        vc.indexWhere(_ => false) is arr.indexWhere(_ => false)
      }
    }
  }

  it should "replace" in new Fixture {
    forAll(vectorGen0.filter(_.nonEmpty)) { vc =>
      val index = Random.nextInt(vc.length)
      val vc1   = vc.replace(index, vc.head)
      vc.indices.foreach { i => if (i == index) vc1(i) is vc.head else vc1(i) is vc(i) }
    }
  }

  it should "convert to array" in new Fixture {
    forAll(vectorGen) { vc =>
      val arr = vc.toArray
      0 until vc.length foreach { i => vc(i) is arr(i) }
    }
  }

  it should "return correct indices" in new Fixture {
    forAll(vectorGen) { vc =>
      vc.indices.length is vc.length
      vc.indices.start is 0
      vc.indices.step is 1
    }
  }

  it should "toIterable" in new Fixture {
    forAll(vectorGen) { vc =>
      vc.toIterable.toSeq is vc.toArray.toSeq
    }
  }

  it should "append empty vector efficiently" in new Fixture {
    (Array.empty[Int] eq Array.empty[Int]) is false // eq checks reference equality
    forAll(vectorGen) { vc =>
      val vc1 = vc ++ AVector.empty[A]
      vc1.toSeq is vc.toSeq
      (vc1.elems eq vc.elems) is true
    }
  }
}

class BooleanAVectorSpec extends AVectorSpec[Boolean]
class StringAVectorSpec  extends AVectorSpec[String]
class DoubleAVectorSpec  extends AVectorSpec[Double]
class IntAVectorSpec extends AVectorSpec[Int] {

  it should "create vector from array" in new Fixture {
    val vc0 = AVector(0 until AVector.defaultGrowSize - 1: _*)
    vc0.length is AVector.defaultGrowSize - 1
    vc0.capacity is AVector.defaultGrowSize - 1
    val vc1 = AVector(0 until AVector.defaultGrowSize + 1: _*)
    vc1.length is AVector.defaultGrowSize + 1
    vc1.capacity is AVector.defaultGrowSize + 1
  }

  it should "withFilter" in new Fixture {
    forAll(vectorGen, Arbitrary.arbInt.arbitrary) { (vc: AVector[Int], n: Int) =>
      whenever(vc.nonEmpty) {
        val vc0 = for {
          x <- vc
          if x > n
          if x < 2 * n
          y <- AVector(x + 1, x + 2)
        } yield y
        val arr0 = for {
          x <- vc.toArray
          if x > n
          if x < 2 * n
          y <- Array(x + 1, x + 2)
        } yield y
        checkEq(vc0, arr0)
      }
    }
  }

  it should "fold / reduce / reduceBy" in new Fixture {
    forAll(vectorGen) { vc =>
      val arr = vc.toArray

      val sum0 = vc.fold(0)(_ + _)
      sum0 is arr.sum
      val sum1 = vc.fold(1)(_ + _)
      sum1 is arr.foldLeft(1)(_ + _)

      val sum2 = vc.reduce(_ + _)
      sum2 is sum0

      val sum3 = vc.reduceBy(1 - _)(_ + _)
      sum3 is arr.map(1 - _).sum
    }
  }

  it should "foldE / reduceByE" in new FixtureF {
    forAll(vectorGen) { vc =>
      vc.foldE(0)((acc, e) => Right(acc + e)) isE vc.sum
      vc.foldE(0)((_, _) => Left(())).isLeft is true

      vc.reduceByE(e => Right(e))(_ + _) isE vc.sum
      vc.reduceByE[Unit, Int](_ => Left(()))(_ + _).isLeft is true
    }
  }

  it should "foldWithIndexE" in new FixtureF {
    forAll(vectorGen) { vc =>
      val expected = vc.sum + vc.indices.sum
      vc.foldWithIndexE(0)((acc, e, idx) => Right(acc + e + idx)) isE expected
    }
  }

  it should "zipWithIndex" in new FixtureF {
    forAll(vectorGen) { vc =>
      val expected = vc.toSeq.zipWithIndex
      vc.zipWithIndex.toSeq is expected
    }
  }

  it should "collect" in new FixtureF {
    AVector(-1, 2, 3).collect { i => if (i > 0) Some(i * i) else None } is AVector(4, 9)
  }

  it should "collectFirst" in new FixtureF {
    AVector.empty[Int].collectFirst { i => if (i > 0) Some(i * i) else None } is None

    AVector(-1, 2, 3).collectFirst { i => if (i > 0) Some(i * i) else None } is Some(4)

    AVector(-1, -2, -3).collectFirst { i => if (i > 0) Some(i * i) else None } is None
  }

  it should "forall" in new Fixture {
    AVector.empty[Int].forall(_ > 0) is true
    AVector.empty[Int].forall(_ < 0) is true
    AVector.empty[Int].forall(_ == 0) is true
    AVector(1, 2, 3).forall(_ > 0) is true
    AVector(-1, 2, 3).forall(_ > 0) is false
    AVector(1, -2, 3).forall(_ > 0) is false
    AVector(1, 2, -3).forall(_ > 0) is false
    AVector(1, 2, 3).forallWithIndex(_ > _) is true
    AVector(1, 2, 2).forallWithIndex(_ > _) is false
  }

  it should "forallE" in new FixtureF {
    forAll(vectorGen) { vc =>
      vc.forallE(_ => Right(true)) isE true
      vc.forallE(e => Right(e != vc.last)) isE false
      vc.forallE(_ => Left(())).isLeft is true
    }
  }

  it should "scalaLeft" in new Fixture {
    forAll(vectorGen) { vc =>
      val arr  = vc.toArray
      val scan = vc.scanLeft(0)(_ + _)
      checkEq(scan, arr.scanLeft(0)(_ + _))
    }
  }

  it should "sum/sumBy/min/max/minBy/maxBy" in new Fixture {
    forAll(vectorGen) { vc =>
      val arr = vc.toArray
      vc.sum is arr.sum
      vc.min is arr.min
      vc.max is arr.max
      vc.sumBy(_ + 1) is arr.map(_ + 1).sum
      vc.maxBy(-_) is arr.maxBy(-_)
      vc.maxBy(_ + 1) is arr.maxBy(_ + 1)
      vc.minBy(-_) is arr.minBy(-_)
      vc.minBy(_ + 1) is arr.minBy(_ + 1)
    }
  }

  it should "splitAt into two valid parts" in {
    val vector          = AVector(1, 2, 3, 4, 5)
    val (left1, right1) = vector.splitAt(2)
    left1 is AVector(1, 2)
    right1 is AVector(3, 4, 5)
    val (left2, right2) = vector.splitAt(4)
    left2 is AVector(1, 2, 3, 4)
    right2 is AVector(5)
  }

  it should "splitAt first into empty left and full right" in {
    val vector        = AVector(1, 2, 3, 4, 5)
    val (left, right) = vector.splitAt(0)
    left.isEmpty is true
    right is vector
  }

  it should "splitAt last into full left and empty right" in {
    val vector        = AVector(1, 2, 3, 4, 5)
    val (left, right) = vector.splitAt(5)
    left is vector
    right.isEmpty is true
  }

  it should "splitAt negative throws error" in {
    val vector = AVector(1, 2, 3)
    assertThrows[AssertionError](vector.splitAt(-1))
  }

  it should "splitAt greater than length throws error" in {
    val vector = AVector(1, 2, 3)
    assertThrows[AssertionError](vector.splitAt(10))
  }

  it should "splitBy" in {
    val vc0 = AVector.fill(1)(0)
    val vc1 = AVector.fill(2)(1)
    val vc2 = AVector.fill(3)(2)

    AVector.empty[Int].split() is AVector.empty[AVector[Int]]
    vc0.split() is AVector(vc0)
    vc1.split() is AVector(vc1)
    vc2.split() is AVector(vc2)
    (vc0 ++ vc1).split() is AVector(vc0, vc1)
    (vc2 ++ vc1).split() is AVector(vc2, vc1)
    (vc0 ++ vc1 ++ vc2).split() is AVector(vc0, vc1, vc2)
  }

  it should "groupBy" in {
    val vc0 = AVector(0, 1, 2)
    vc0.groupBy(identity) is Map(0 -> AVector(0), 1 -> AVector(1), 2 -> AVector(2))
    vc0.groupBy(_ => 1) is Map(1 -> AVector(0, 1, 2))
    vc0.groupBy(_ % 2) is Map(0 -> AVector(0, 2), 1 -> AVector(1))
  }

  it should "create matrix using tabulate" in new Fixture {
    forAll(sizeGen, sizeGen) { (n1, n2) =>
      val matrix = AVector.tabulate[Int](n1, n2)(_ + _)
      checkState(matrix, 0, n1, n1, n1, true)
      matrix.foreachWithIndex { (vector, index1) =>
        checkState(vector, 0, n2, n2, n2, true)
        vector.foreachWithIndex { (elem, index2) => elem is index1 + index2 }
      }
      AVector.tabulateE[Int, Unit](n1)(Right(_)) isE AVector.tabulate(n1)(identity)
      AVector
        .tabulateE[Int, Unit](n1)(k => if (k == (n1 / 2)) Left(()) else Right(k))
        .leftValue is ()
    }
  }

  it should "fill" in new Fixture {
    val vc = AVector.fill(AVector.defaultGrowSize)(AVector.defaultGrowSize)
    vc.length is AVector.defaultGrowSize
    vc.foreach(_ is AVector.defaultGrowSize)
  }

  it should "not share the underlying array" in new Fixture {
    val vc0 = AVector(1, 2, 3)
    val vc1 = vc0.tail
    vc0.appendable is true
    vc1.appendable is false

    val vc2 = vc0 :+ 3
    val vc3 = vc1 :+ 4
    vc0.appendable is false
    vc3.appendable is true
    vc2 is AVector(1, 2, 3, 3)
    vc3 is AVector(2, 3, 4)
  }

  it should "group" in new Fixture {
    val vc0 = AVector(0, 1, 2, 3, 4, 5)
    vc0.grouped(1) is vc0.map(AVector(_))
    vc0.grouped(3) is AVector(AVector(0, 1, 2), AVector(3, 4, 5))
    assertThrows[AssertionError](vc0.grouped(4))
    assertThrows[AssertionError](vc0.grouped(5))
    assertThrows[AssertionError](vc0.grouped(100))
  }

  it should "group with remainder" in new Fixture {
    val vc0 = AVector(0, 1, 2, 3, 4, 5)
    vc0.groupedWithRemainder(1) is vc0.map(AVector(_))
    vc0.groupedWithRemainder(3) is AVector(AVector(0, 1, 2), AVector(3, 4, 5))
    vc0.groupedWithRemainder(4) is AVector(AVector(0, 1, 2, 3), AVector(4, 5))
    vc0.groupedWithRemainder(5) is AVector(AVector(0, 1, 2, 3, 4), AVector(5))
    vc0.groupedWithRemainder(100) is AVector(AVector(0, 1, 2, 3, 4, 5))
  }

  it should "withFilter (2)" in new Fixture {
    forAll(vectorGen) { vc =>
      val vc0 = for {
        a <- vc
      } yield a + 1
      vc0 is vc.map(_ + 1)

      val vc1 = for {
        a <- vc
        b <- AVector(a)
      } yield b - 1
      vc1 is vc.map(_ - 1)

      var vc2 = AVector.empty[Int]
      for {
        a <- vc
      } yield {
        vc2 = vc2 :+ a
      }
      vc2 is vc
    }
  }

  it should "sort" in new Fixture {
    forAll(vectorGen) { vc =>
      checkEq(vc.sorted, vc.toArray.sorted)
      checkEq(vc.sortBy(-_), vc.toArray.sortBy(-_))
    }
  }

  it should "update appendable" in {
    val vc0 = AVector.empty[Int]
    vc0.appendable is true
    val vc1 = vc0 :+ 1
    vc0.appendable is false
    vc1.appendable is true
    (vc1.elems eq vc0.elems) is true

    val vc2 = vc1 ++ AVector(2, 3)
    vc1.appendable is false
    vc2.appendable is true
    (vc2.elems eq vc1.elems) is true
  }

  it should "view" in new Fixture {
    forAll(vectorGen) { vc =>
      AVector.from(vc.view) is vc
    }
  }

  it should "partition" in new Fixture {
    AVector.empty[Int].partition(_ % 2 == 0) is (AVector.empty, AVector.empty)
    AVector(0, 1, 2, 3, 4, 5).partition(_ % 2 == 0) is (AVector(0, 2, 4), AVector(1, 3, 5))

    def test(intGen: Gen[Int]) = {
      forAll(Gen.listOf(intGen)) { posNums =>
        val posNumsAVector = AVector.from(posNums)
        val even           = posNumsAVector.filter(_ % 2 == 0)
        val odd            = posNumsAVector.filterNot(_ % 2 == 0)
        posNumsAVector.partition(_ % 2 == 0) is (even, odd)
      }
    }

    test(Gen.posNum[Int])
    test(Gen.negNum[Int])
    test(Gen.chooseNum[Int](-100000, 100000))
  }

  it should "partitionE" in new Fixture {
    AVector.empty[Int].partitionE[String](x => Right(x % 2 == 0)) isE (AVector.empty, AVector.empty)
    AVector(0, 1, 2, 3, 4, 5)
      .partitionE[String](x => Right(x % 2 == 0)) isE (AVector(0, 2, 4), AVector(1, 3, 5))

    def test(intGen: Gen[Int]) = {
      forAll(Gen.listOf(intGen)) { nums =>
        val numsAVector = AVector.from(nums)
        val result = numsAVector.partitionE[String] { x =>
          if (x == 0) {
            Left("zero")
          } else {
            Right(x % 2 == 0)
          }
        }
        if (nums.contains(0)) {
          result is Left("zero")
        } else {
          val even = numsAVector.filter(_ % 2 == 0)
          val odd  = numsAVector.filterNot(_ % 2 == 0)
          result is Right((even, odd))
        }
      }
    }

    test(Gen.posNum[Int])
    test(Gen.negNum[Int])
    test(Gen.chooseNum[Int](-100000, 100000))
  }
}

class SpecialAVectorSpec extends AlephiumSpec {
  it should "convert covariantly" in {
    sealed trait Foo
    final case class Bar(n: Int) extends Foo

    val vector    = AVector(1, 2, 3).map(Bar)
    val converted = vector.as[Foo]
    converted.length is 3
    converted(0).asInstanceOf[Bar] is Bar(1)
    converted(1).asInstanceOf[Bar] is Bar(2)
    converted(2).asInstanceOf[Bar] is Bar(3)
  }
}<|MERGE_RESOLUTION|>--- conflicted
+++ resolved
@@ -385,18 +385,12 @@
 
   it should "findE" in new Fixture {
     forAll(vectorGen) { vc =>
-<<<<<<< HEAD
-      vc.findE(_ => Right(true)).isRight is true
-      vc.findE(_ => Right(false)) isE None
-      vc.findE(_ => Left(())).isLeft is true
-=======
       val arr = vc.toArray
       arr.foreach { elem =>
         vc.findE(e => Right(e == elem)) isE arr.find(_ == elem)
         vc.findE(_ => Right(false)) isE arr.find(_ => false)
         vc.findE(_ => Left("error")).leftValue is "error"
       }
->>>>>>> 9d959b41
     }
   }
 
