// Copyright 2018 The Alephium Authors
// This file is part of the alephium project.
//
// The library is free software: you can redistribute it and/or modify
// it under the terms of the GNU Lesser General Public License as published by
// the Free Software Foundation, either version 3 of the License, or
// (at your option) any later version.
//
// The library is distributed in the hope that it will be useful,
// but WITHOUT ANY WARRANTY; without even the implied warranty of
// MERCHANTABILITY or FITNESS FOR A PARTICULAR PURPOSE. See the
// GNU Lesser General Public License for more details.
//
// You should have received a copy of the GNU Lesser General Public License
// along with the library. If not, see <http://www.gnu.org/licenses/>.

package org.alephium.app

import sttp.apispec.openapi.{OpenAPI, Server, ServerVariable}
import sttp.tapir.Endpoint
import sttp.tapir.docs.openapi.OpenAPIDocsInterpreter

import org.alephium.api.Endpoints
import org.alephium.protocol.model.ReleaseVersion

trait Documentation extends Endpoints with OpenAPIDocsInterpreter {

  def walletEndpoints: List[Endpoint[_, _, _, _, _]]
  def port: Int

  private lazy val blockflowEndpoints = List(
    getNodeInfo,
    getNodeVersion,
    getChainParams,
    getSelfClique,
    getInterCliquePeerInfo,
    getDiscoveredNeighbors,
    getMisbehaviors,
    misbehaviorAction,
    getUnreachableBrokers,
    discoveryAction,
    getHistoryHashRate,
    getCurrentHashRate,
    getCurrentDifficulty,
    getBlocks,
    getBlocksAndEvents,
    getRichBlocksAndEvents,
    getBlock,
    getMainChainBlockByGhostUncle,
    getBlockAndEvents,
    getRichBlockAndEvents,
    isBlockInMainChain,
    getBalance,
    getUTXOs,
    getGroup,
    getHashesAtHeight,
    getChainInfo,
    getBlockHeaderEntry,
    buildTransferTransaction,
    getRawBlock,
<<<<<<< HEAD
    buildTransaction,
    buildMultiGroupTransactions,
=======
>>>>>>> 858d4149
    buildMultiAddressesTransaction,
    buildSweepAddressTransactions,
    submitTransaction,
    decodeUnsignedTransaction,
    getTransaction,
    getRichTransaction,
    getRawTransaction,
    getTransactionStatus,
    getTxIdFromOutputRef,
    listMempoolTransactions,
    rebroadcastMempoolTransaction,
    clearMempool,
    validateMempoolTransactions,
    compileScript,
    buildExecuteScriptTx,
    compileContract,
    compileProject,
    buildDeployContractTx,
    buildChainedTransactions,
    contractState,
    testContract,
    callContract,
    multiCallContract,
    parentContract,
    subContracts,
    subContractsCurrentCount,
    callTxScript,
    buildMultisigAddress,
    buildMultisig,
    buildSweepMultisig,
    submitMultisigTransaction,
    minerAction,
    mineOneBlock,
    minerListAddresses,
    minerUpdateAddresses,
    getContractEvents,
    getContractEventsCurrentCount,
    getEventsByTxId,
    getEventsByBlockHash,
    verifySignature,
    targetToHashrate,
    checkHashIndexing
  )

  private lazy val servers = List(
    Server("../"),
    Server("{protocol}://{host}:{port}")
      .variables(
        "protocol" -> ServerVariable(Some(List("http", "https")), "http", None),
        "host"     -> ServerVariable(None, "127.0.0.1", None),
        "port"     -> ServerVariable(None, port.toString, None)
      )
  )

  lazy val openAPI: OpenAPI =
    toOpenAPI(
      walletEndpoints ++ blockflowEndpoints.map(_.endpoint),
      "Alephium API",
      ReleaseVersion.current.toString.tail
    )
      .servers(servers)
}<|MERGE_RESOLUTION|>--- conflicted
+++ resolved
@@ -58,11 +58,7 @@
     getBlockHeaderEntry,
     buildTransferTransaction,
     getRawBlock,
-<<<<<<< HEAD
-    buildTransaction,
     buildMultiGroupTransactions,
-=======
->>>>>>> 858d4149
     buildMultiAddressesTransaction,
     buildSweepAddressTransactions,
     submitTransaction,
