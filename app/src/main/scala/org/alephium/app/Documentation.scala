// Copyright 2018 The Alephium Authors
// This file is part of the alephium project.
//
// The library is free software: you can redistribute it and/or modify
// it under the terms of the GNU Lesser General Public License as published by
// the Free Software Foundation, either version 3 of the License, or
// (at your option) any later version.
//
// The library is distributed in the hope that it will be useful,
// but WITHOUT ANY WARRANTY; without even the implied warranty of
// MERCHANTABILITY or FITNESS FOR A PARTICULAR PURPOSE. See the
// GNU Lesser General Public License for more details.
//
// You should have received a copy of the GNU Lesser General Public License
// along with the library. If not, see <http://www.gnu.org/licenses/>.

package org.alephium.app

import sttp.apispec.openapi.{OpenAPI, Server, ServerVariable}
import sttp.tapir.Endpoint
import sttp.tapir.docs.openapi.OpenAPIDocsInterpreter

import org.alephium.api.Endpoints
import org.alephium.protocol.model.ReleaseVersion

trait Documentation extends Endpoints with OpenAPIDocsInterpreter {

  def walletEndpoints: List[Endpoint[_, _, _, _, _]]
  def port: Int

  private lazy val blockflowEndpoints = List(
    getNodeInfo,
    getNodeVersion,
    getChainParams,
    getSelfClique,
    getInterCliquePeerInfo,
    getDiscoveredNeighbors,
    getMisbehaviors,
    misbehaviorAction,
    getUnreachableBrokers,
    discoveryAction,
    getHistoryHashRate,
    getCurrentHashRate,
    getCurrentDifficulty,
    getBlocks,
    getBlocksAndEvents,
    getBlock,
    getMainChainBlockByGhostUncle,
    getBlockAndEvents,
    isBlockInMainChain,
    getBalance,
    getUTXOs,
    getGroup,
    getHashesAtHeight,
    getChainInfo,
    getBlockHeaderEntry,
<<<<<<< HEAD
    buildTransferTransaction,
=======
    getRawBlock,
    buildTransaction,
>>>>>>> 233050e3
    buildMultiAddressesTransaction,
    buildSweepAddressTransactions,
    submitTransaction,
    decodeUnsignedTransaction,
    getTransaction,
    getRawTransaction,
    getTransactionStatus,
    listMempoolTransactions,
    rebroadcastMempoolTransaction,
    clearMempool,
    validateMempoolTransactions,
    compileScript,
    buildExecuteScriptTx,
    compileContract,
    compileProject,
    buildDeployContractTx,
    buildGenericTransactions,
    contractState,
    testContract,
    callContract,
    multiCallContract,
    callTxScript,
    buildMultisigAddress,
    buildMultisig,
    buildSweepMultisig,
    submitMultisigTransaction,
    minerAction,
    mineOneBlock,
    minerListAddresses,
    minerUpdateAddresses,
    getContractEvents,
    getContractEventsCurrentCount,
    getEventsByTxId,
    getEventsByBlockHash,
    verifySignature,
    targetToHashrate,
    checkHashIndexing
  )

  private lazy val servers = List(
    Server("../"),
    Server("{protocol}://{host}:{port}")
      .variables(
        "protocol" -> ServerVariable(Some(List("http", "https")), "http", None),
        "host"     -> ServerVariable(None, "127.0.0.1", None),
        "port"     -> ServerVariable(None, port.toString, None)
      )
  )

  lazy val openAPI: OpenAPI =
    toOpenAPI(
      walletEndpoints ++ blockflowEndpoints.map(_.endpoint),
      "Alephium API",
      ReleaseVersion.current.toString.tail
    )
      .servers(servers)
}<|MERGE_RESOLUTION|>--- conflicted
+++ resolved
@@ -54,12 +54,8 @@
     getHashesAtHeight,
     getChainInfo,
     getBlockHeaderEntry,
-<<<<<<< HEAD
     buildTransferTransaction,
-=======
     getRawBlock,
-    buildTransaction,
->>>>>>> 233050e3
     buildMultiAddressesTransaction,
     buildSweepAddressTransactions,
     submitTransaction,
