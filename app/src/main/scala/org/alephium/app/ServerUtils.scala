--- conflicted
+++ resolved
@@ -1918,7 +1918,7 @@
       args = params.args.getOrElse(AVector.empty)
       _           <- checkArgs(args, method)
       inputAssets <- inputAssetsWithGasFee(params.inputAssets.getOrElse(AVector.empty))
-      txEnv = mockupTxEnv(txId, inputAssets)
+      txEnv = TxEnv.mockup(txId, inputAssets.map(_.toAssetOutput))
       result <- fromExeResult(
         worldState,
         executeContractMethod(
@@ -2037,7 +2037,7 @@
       _ <- createContract(worldState, contractId, testContract)
       inputAssets <- inputAssetsWithGasFee(testContract.inputAssets)
       allInputs = inputAssetsWithDustAmount(inputAssets, testContract.dustAmount.value)
-      txEnv     = mockupTxEnv(txId, allInputs)
+      txEnv     = TxEnv.mockup(txId, allInputs.map(_.toAssetOutput))
       result <- executeContractMethod(
         worldState,
         groupIndex,
@@ -2221,11 +2221,7 @@
     wrapResult(result)
   }
 
-<<<<<<< HEAD
-  // scalastyle:off method.length
-=======
   // scalastyle:off parameter.number
->>>>>>> ce277c93
   private def executeContractMethod(
       worldState: WorldState.Staging,
       groupIndex: GroupIndex,
@@ -2238,40 +2234,16 @@
       methodIndex: Int,
       args: AVector[Val],
       method: Method[StatefulContext]
-<<<<<<< HEAD
-  ): Try[(AVector[vm.Val], StatefulVM.TxScriptExecution)] = {
-    val blockEnv     = BlockEnv.mockup(groupIndex, blockHash, blockTimeStamp)
-    val testGasFee   = nonCoinbaseMinGasPrice * maximalGasPerTx
-    val assetOutputs = inputAssets.map(_.toAssetOutput)
-    val txEnv        = TxEnv.mockup(txId, assetOutputs)
-    val context      = StatefulContext(blockEnv, txEnv, worldState, maximalGasPerTx)
-    for {
-      _ <- checkArgs(args, method)
-      _ <- checkGasFee(testGasFee, inputAssets)
-      result <- runWithDebugError(
-        context,
-        contractId,
-        callerContractIdOpt,
-        assetOutputs,
-        methodIndex,
-        args,
-        method,
-        testGasFee
-      )
-    } yield result
-  }
-  // scalastyle:on method.length
-=======
   ): ExeResult[(AVector[vm.Val], StatefulVM.TxScriptExecution)] = {
-    val blockEnv = mockupBlockEnv(groupIndex, blockHash, blockTimeStamp)
+    val blockEnv = BlockEnv.mockup(groupIndex, blockHash, blockTimeStamp)
     val context  = StatefulContext(blockEnv, txEnv, worldState, txEnv.gasAmount)
-    runWithDebugError(
+    ContractRunner.run(
       context,
       contractId,
       callerContractIdOpt,
-      inputAssets,
+      inputAssets.map(_.toAssetOutput),
       methodIndex,
-      args,
+      toVmVal(args),
       method,
       txEnv.gasFeeUnsafe
     )
@@ -2298,7 +2270,6 @@
       Left(failed(detail))
     }
   }
->>>>>>> ce277c93
 
   private def checkArgs(args: AVector[Val], method: Method[StatefulContext]): Try[Unit] = {
     if (args.sumBy(_.flattenSize()) != method.argsLength) {
@@ -2311,97 +2282,6 @@
       Right(())
     }
   }
-
-  // scalastyle:off method.length
-  def runWithDebugError(
-      context: StatefulContext,
-      contractId: ContractId,
-      callerContractIdOpt: Option[ContractId],
-      inputAssets: AVector[AssetOutput],
-      methodIndex: Int,
-      args: AVector[Val],
-      method: Method[StatefulContext],
-      testGasFee: U256
-<<<<<<< HEAD
-  ): Try[(AVector[vm.Val], StatefulVM.TxScriptExecution)] = {
-    val executionResult = ContractRunner.run(
-      context,
-      contractId,
-      callerContractIdOpt,
-      inputAssets,
-      methodIndex,
-      toVmVal(args),
-      method,
-      testGasFee
-    )
-    executionResult match {
-      case Right(result)         => Right(result)
-      case Left(Left(ioFailure)) => Left(failedInIO(ioFailure.error))
-      case Left(Right(exeFailure)) =>
-        val errorString = s"VM execution error: ${exeFailure.toString()}"
-        val events      = fetchContractEvents(context.worldState)
-        extractDebugMessages(events).flatMap { case (_, debugMessages) =>
-          val detail = showDebugMessages(debugMessages) ++ errorString
-          Left(failed(detail))
-        }
-=======
-  ): ExeResult[(AVector[vm.Val], StatefulVM.TxScriptExecution)] = {
-    callerContractIdOpt match {
-      case None =>
-        val script = StatefulScript.unsafe(
-          AVector(
-            Method[StatefulContext](
-              isPublic = true,
-              usePreapprovedAssets = inputAssets.nonEmpty,
-              useContractAssets = false,
-              usePayToContractOnly = false,
-              useRoutePattern = false,
-              argsLength = 0,
-              localsLength = 0,
-              returnLength = method.returnLength,
-              instrs = approveAsset(inputAssets, testGasFee) ++ callExternal(
-                args,
-                methodIndex,
-                method.argsLength,
-                method.returnLength,
-                contractId
-              )
-            )
-          )
-        )
-        StatefulVM.runTxScriptWithOutputsTestOnly(context, script)
-      case Some(callerContractId) =>
-        val mockCallerContract = StatefulContract(
-          0,
-          AVector(
-            Method[StatefulContext](
-              isPublic = true,
-              usePreapprovedAssets = inputAssets.nonEmpty,
-              useContractAssets = false,
-              usePayToContractOnly = false,
-              useRoutePattern = false,
-              argsLength = 0,
-              localsLength = 0,
-              returnLength = method.returnLength,
-              instrs = approveAsset(inputAssets, testGasFee) ++ callExternal(
-                args,
-                methodIndex,
-                method.argsLength,
-                method.returnLength,
-                contractId
-              )
-            )
-          )
-        )
-        StatefulVM.runCallerContractWithOutputsTestOnly(
-          context,
-          mockCallerContract,
-          callerContractId
-        )
->>>>>>> ce277c93
-    }
-  }
-  // scalastyle:on method.length
 
   def showDebugMessages(messages: AVector[DebugMessage]): String = {
     if (messages.isEmpty) {
