--- conflicted
+++ resolved
@@ -1091,13 +1091,8 @@
       initialAlphAmount: U256,
       initialTokenAmounts: AVector[Token],
       newTokenAmount: Option[U256]
-<<<<<<< HEAD
   ): Try[StatefulScript] = {
-    buildDeployContractTxWithParsedState(
-=======
-  )(implicit compilerConfig: CompilerConfig): Try[StatefulScript] = {
     buildDeployContractScriptWithParsedState(
->>>>>>> de654f96
       Hex.toHexString(serialize(contract)),
       address,
       initialFields,
@@ -1114,14 +1109,9 @@
       initialAlphAmount: U256,
       initialTokenAmounts: AVector[Token],
       newTokenAmount: Option[U256]
-<<<<<<< HEAD
-  ): Try[StatefulScript] = {
-    val stateRaw = Hex.toHexString(serialize(initialFields))
-=======
   ): String = {
     val stateRaw    = Hex.toHexString(serialize(initialFields))
     val approveAlph = s"approveAlph!(@${address.toBase58}, ${initialAlphAmount.v})"
->>>>>>> de654f96
     val creation = newTokenAmount match {
       case Some(amount) => s"createContractWithToken!(#$codeRaw, #$stateRaw, ${amount.v})"
       case None         => s"createContract!(#$codeRaw, #$stateRaw)"
@@ -1158,7 +1148,7 @@
       initialAlphAmount: U256,
       initialTokenAmounts: AVector[Token],
       newTokenAmount: Option[U256]
-  )(implicit compilerConfig: CompilerConfig): Try[StatefulScript] = {
+  ): Try[StatefulScript] = {
     val scriptRaw = buildDeployContractScriptRawWithParsedState(
       codeRaw,
       address,
