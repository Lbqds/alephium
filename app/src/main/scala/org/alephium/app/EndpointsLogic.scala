--- conflicted
+++ resolved
@@ -639,18 +639,9 @@
   val targetToHashrateLogic = serverLogic(targetToHashrate) { targetToHashrate =>
     Future.successful(
       try {
-<<<<<<< HEAD
-        val now = TimeStamp.now()
-        val hashrate =
-          HashRate.from(
-            Target.unsafe(targetToHashrate.target),
-            consensusConfigs.getConsensusConfig(now).blockTargetTime
-          )
-=======
         val consensusConfig = consensusConfigs.getConsensusConfig(TimeStamp.now())
         val hashrate =
           HashRate.from(Target.unsafe(targetToHashrate.target), consensusConfig.blockTargetTime)
->>>>>>> 539c6102
         Right(TargetToHashrate.Result(hashrate.value))
       } catch {
         case _: Throwable =>
