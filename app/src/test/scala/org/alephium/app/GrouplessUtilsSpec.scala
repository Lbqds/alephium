// Copyright 2018 The Alephium Authors
// This file is part of the alephium project.
//
// The library is free software: you can redistribute it and/or modify
// it under the terms of the GNU Lesser General Public License as published by
// the Free Software Foundation, either version 3 of the License, or
// (at your option) any later version.
//
// The library is distributed in the hope that it will be useful,
// but WITHOUT ANY WARRANTY; without even the implied warranty of
// MERCHANTABILITY or FITNESS FOR A PARTICULAR PURPOSE. See the
// GNU Lesser General Public License for more details.
//
// You should have received a copy of the GNU Lesser General Public License
// along with the library. If not, see <http://www.gnu.org/licenses/>.

package org.alephium.app

import scala.collection.mutable
import scala.language.implicitConversions
import scala.util.Random

import org.alephium.api.{model => api}
import org.alephium.api.model.{Address => _, AssetOutput => _, Transaction => _, Val => _, _}
import org.alephium.crypto.{Byte64, ED25519, SecP256K1, SecP256R1}
import org.alephium.flow.FlowFixture
import org.alephium.flow.core.ExtraUtxosInfo
import org.alephium.protocol.ALPH
import org.alephium.protocol.model.{Balance => _, _}
import org.alephium.protocol.model.UnsignedTransaction.TotalAmountNeeded
import org.alephium.protocol.vm._
import org.alephium.ralph.Compiler
import org.alephium.serde.{deserialize, serialize}
import org.alephium.util.{AlephiumSpec, AVector, Hex, TimeStamp, U256}

// scalastyle:off file.size.limit
class GrouplessUtilsSpec extends AlephiumSpec {
  implicit val ec: scala.concurrent.ExecutionContext = scala.concurrent.ExecutionContext.global

  trait GrouplessFixture extends FlowFixture with ApiConfigFixture with ModelGenerators {
    override val configValues: Map[String, Any] = Map(("alephium.broker.broker-num", 1))

    val serverUtils = new ServerUtils
    val chainIndex  = ChainIndex(GroupIndex.unsafe(0), GroupIndex.unsafe(0))
    val (genesisPrivateKey, genesisPublicKey, _) = genesisKeys(chainIndex.from.value)

    def mineWithTx(tx: Transaction) = {
      val block = mineWithTxs(blockFlow, tx.chainIndex, AVector(tx))
      addAndCheck(blockFlow, block)
      if (!tx.chainIndex.isIntraGroup) {
        addAndCheck(
          blockFlow,
          emptyBlock(blockFlow, ChainIndex(tx.chainIndex.from, tx.chainIndex.from))
        )
      }
    }
  }

  sealed trait GrouplessTransferFixture extends GrouplessFixture {
    val tokenId = issueToken()

    private def issueToken(): TokenId = {
      val tokenContract = "Contract Foo() { pub fn foo() -> () {} }"
      val issuanceInfo = Some(
        TokenIssuance.Info(Val.U256(U256.MaxValue), Some(LockupScript.p2pkh(genesisPublicKey)))
      )
      val contractId =
        createContract(tokenContract, tokenIssuanceInfo = issuanceInfo, chainIndex = chainIndex)._1
      TokenId.from(contractId)
    }

    def getBalance(address: api.Address): (U256, U256) = {
      address.lockupScript match {
        case api.Address.CompleteLockupScript(lockupScript) =>
          getBalance(lockupScript)
        case halfDecodedLockupScript: api.Address.HalfDecodedLockupScript =>
          val balance =
            serverUtils.getGrouplessBalance(blockFlow, halfDecodedLockupScript, false).rightValue
          val tokenAmount = balance.tokenBalances.flatMap(_.find(_.id == tokenId).map(_.amount))
          (balance.balance.value, tokenAmount.getOrElse(U256.Zero))
      }
    }

    def getBalance(lockupScript: LockupScript): (U256, U256) = {
      val balance     = blockFlow.getBalance(lockupScript, Int.MaxValue, false).rightValue
      val tokenAmount = balance.totalTokens.find(_._1 == tokenId).map(_._2).getOrElse(U256.Zero)
      (balance.totalAlph, tokenAmount)
    }

    def prepare(
        alphAmount: U256,
        tokenAmount: U256,
        toLockupScript: LockupScript.Asset,
        lockTime: Option[TimeStamp] = None
    ) = {
      assume(alphAmount >= dustUtxoAmount)
      val alphRemain = alphAmount.subUnsafe(dustUtxoAmount)
      val tokenOutputInfo = UnsignedTransaction.TxOutputInfo(
        toLockupScript,
        dustUtxoAmount,
        AVector(tokenId -> tokenAmount),
        lockTime
      )
      val outputInfos = if (alphRemain.isZero) {
        AVector(tokenOutputInfo)
      } else {
        assume(alphRemain >= dustUtxoAmount)
        AVector(
          UnsignedTransaction
            .TxOutputInfo(
              toLockupScript,
              alphAmount.subUnsafe(dustUtxoAmount),
              AVector.empty,
              lockTime
            ),
          tokenOutputInfo
        )
      }
      val unsignedTx = blockFlow
        .transfer(
          genesisPublicKey,
          outputInfos,
          None,
          nonCoinbaseMinGasPrice,
          Int.MaxValue,
          ExtraUtxosInfo.empty
        )
        .rightValue
        .rightValue
      mineWithTx(Transaction.from(unsignedTx, genesisPrivateKey))
      val balances = blockFlow.getBalance(toLockupScript, Int.MaxValue, false).rightValue
      balances.totalAlph is alphAmount
      balances.totalTokens is AVector(tokenId -> tokenAmount)
    }

    def getBalance(
        address: Address.Asset,
        outputs: AVector[AssetOutput]
    ): (U256, AVector[(TokenId, U256)]) = {
      var alphBalance   = U256.Zero
      val tokenBalances = mutable.Map.empty[TokenId, U256]
      for (output <- outputs) {
        if (output.lockupScript == address.lockupScript) {
          alphBalance = alphBalance.addUnsafe(output.amount)
          output.tokens.foreach { token =>
            val amount = tokenBalances.getOrElse(token._1, U256.Zero)
            tokenBalances.put(token._1, amount.addUnsafe(token._2))
          }
        }
      }
      (alphBalance, AVector.from(tokenBalances))
    }

    implicit def toAmount(amount: U256): Amount = Amount(amount)

    implicit class RichUnsignedTransaction(tx: UnsignedTransaction) {
      def gasFee: U256 = tx.gasPrice * tx.gasAmount
    }
    def allLockupScripts: AVector[LockupScript.GroupedAsset]

    def failTransfer(
        alphTransferAmount: U256,
        tokenTransferAmount: Option[U256],
        group: Option[GroupIndex],
        destinationSize: Int,
        expectedError: String
    ): Unit

    def testTransfer(
        alphTransferAmount: U256,
        tokenTransferAmount: U256,
        group: Option[GroupIndex],
        expectedTxSize: Int,
        destinationSize: Int = 1
    ): Unit
  }

  trait P2PKFixture extends GrouplessTransferFixture {

    val (fromPrivateKey, fromPublicKey) = SecP256R1.generatePriPub()
    val publicKeyLike                   = PublicKeyLike.WebAuthn(fromPublicKey)
    lazy val fromLockupScript           = LockupScript.p2pk(publicKeyLike, chainIndex.from)
    val fromAddress                     = Address.Asset(fromLockupScript)
    val fromAddressWithGroup            = api.Address.from(fromLockupScript)
    val fromAddressWithoutGroup         = api.Address.from(publicKeyLike)

    def allLockupScripts: AVector[LockupScript.GroupedAsset] = {
      brokerConfig.cliqueGroups.fold(AVector.empty[LockupScript.P2PK]) { case (acc, group) =>
        if (group == chainIndex.from) {
          acc
        } else {
          acc :+ LockupScript.p2pk(publicKeyLike, group)
        }
      } :+ fromLockupScript
    }.asInstanceOf[AVector[LockupScript.GroupedAsset]]

    def testTransfer(
        alphTransferAmount: U256,
        tokenTransferAmount: U256,
        group: Option[GroupIndex],
        expectedTxSize: Int,
        destinationSize: Int = 1
    ): Unit = {
      val groupIndex = groupIndexGen.sample.get
      val destinations = AVector.fill(destinationSize) {
        val toAddress = Address.Asset(assetLockupGen(groupIndex).sample.get)
        Destination(
          toAddress,
          Some(Amount(alphTransferAmount)),
          Some(AVector(Token(tokenId, tokenTransferAmount)))
        )
      }

      val query = BuildTransferTx(
        fromPublicKey.bytes,
        fromPublicKeyType = Some(BuildTxCommon.GLWebAuthn),
        group = group,
        destinations = destinations
      )

      val txs = buildP2PKTransferTx(query)
      txs.length is expectedTxSize

      val fromBalance0 = getBalance(fromAddressWithoutGroup)
      txs.foreach(tx => mineWithTx(signWithWebAuthn(tx, fromPrivateKey)._2))
      val fromBalance1 = getBalance(fromAddressWithoutGroup)

      val gasFee                   = txs.fold(U256.Zero)((acc, tx) => acc.addUnsafe(tx.gasFee))
      val totalAlphTransferAmount  = alphTransferAmount * destinationSize
      val totalTokenTransferAmount = tokenTransferAmount * destinationSize
      fromBalance0._1 is fromBalance1._1.addUnsafe(totalAlphTransferAmount).addUnsafe(gasFee)
      fromBalance0._2 is fromBalance1._2.addUnsafe(totalTokenTransferAmount)

      destinations.foreach { destination =>
        val toBalance = getBalance(api.Address.from(destination.address.lockupScript))
        toBalance._1 is alphTransferAmount
        toBalance._2 is tokenTransferAmount
      }
    }

    private def buildP2PKTransferTx(query: BuildTransferTx) = {
      val result = serverUtils
        .buildTransferTransaction(blockFlow, query)
        .rightValue
        .asInstanceOf[BuildGrouplessTransferTxResult]
      val txs = result.transferTxs :+ result.transferTx
      txs.map(tx => deserialize[UnsignedTransaction](Hex.unsafe(tx.unsignedTx)).rightValue)
    }
    def failTransfer(
        alphTransferAmount: U256,
        tokenTransferAmount: Option[U256],
        group: Option[GroupIndex],
        destinationSize: Int,
        expectedError: String
    ): Unit = {
      val groupIndex = groupIndexGen.sample.get
      val destinations = AVector.fill(destinationSize) {
        val toAddress = Address.Asset(assetLockupGen(groupIndex).sample.get)
        Destination(
          toAddress,
          Some(Amount(alphTransferAmount)),
          tokenTransferAmount.map(amount => AVector(Token(tokenId, amount)))
        )
      }

      val query = BuildTransferTx(
        fromPublicKey.bytes,
        fromPublicKeyType = Some(BuildTxCommon.GLWebAuthn),
        group = group,
        destinations = destinations
      )

      serverUtils.buildTransferTransaction(blockFlow, query).leftValue.detail is expectedError
      ()
    }
  }

  trait P2HMPKFixture extends GrouplessTransferFixture {
    val (fromPrivateKey0, fromPublicKey0) = SecP256R1.generatePriPub()
    val publicKeyLike0                    = PublicKeyLike.WebAuthn(fromPublicKey0)
    val (fromPrivateKey1, fromPublicKey1) = SecP256K1.generatePriPub()
    val publicKeyLike1                    = PublicKeyLike.SecP256K1(fromPublicKey1)
    val (fromPrivateKey2, fromPublicKey2) = ED25519.generatePriPub()
    val publicKeyLike2                    = PublicKeyLike.ED25519(fromPublicKey2)

    val allPubicKeyLikes = AVector(publicKeyLike0, publicKeyLike1, publicKeyLike2)

    lazy val fromLockupScript   = LockupScript.P2HMPK.unsafe(allPubicKeyLikes, 2, chainIndex.from)
    val fromP2HMPKHash          = fromLockupScript.p2hmpkHash
    val fromAddress             = Address.Asset(fromLockupScript)
    val fromAddressWithGroup    = api.Address.from(fromLockupScript)
    val fromAddressWithoutGroup = api.Address.from(fromP2HMPKHash)

    def allLockupScripts: AVector[LockupScript.GroupedAsset] = {
      brokerConfig.cliqueGroups.fold(AVector.empty[LockupScript.P2HMPK]) { case (acc, group) =>
        if (group == chainIndex.from) {
          acc
        } else {
          acc :+ LockupScript.p2hmpk(fromP2HMPKHash, group)
        }
      } :+ fromLockupScript
    }.asInstanceOf[AVector[LockupScript.GroupedAsset]]

    def signTx(unsignedTx: UnsignedTransaction): Transaction = {
      val (_, signedTx0) = signWithWebAuthn(unsignedTx, fromPrivateKey0)
      val signature      = Byte64.from(SecP256K1.sign(unsignedTx.id, fromPrivateKey1))
      signedTx0.copy(inputSignatures = signedTx0.inputSignatures :+ signature)
    }

    // scalastyle:off method.length
    def testTransfer(
        alphTransferAmount: U256,
        tokenTransferAmount: U256,
        group: Option[GroupIndex],
        expectedTxSize: Int,
        destinationSize: Int = 1
    ): Unit = {
      val groupIndex = groupIndexGen.sample.get
      val destinations = AVector.fill(destinationSize) {
        val toAddress = Address.Asset(assetLockupGen(groupIndex).sample.get)
        Destination(
          toAddress,
          Some(Amount(alphTransferAmount)),
          Some(AVector(Token(tokenId, tokenTransferAmount)))
        )
      }

      val query = BuildMultisig(
        fromAddressWithGroup,
        fromPublicKeys = AVector(fromPublicKey0.bytes, fromPublicKey1.bytes, fromPublicKey2.bytes),
        fromPublicKeyTypes = Some(
          AVector(BuildTxCommon.GLWebAuthn, BuildTxCommon.GLSecP256K1, BuildTxCommon.GLED25519)
        ),
        fromPublicKeyIndexes = Some(AVector(0, 1)),
        group = group,
        destinations = destinations,
        multiSigType = Some(MultiSigType.P2HMPK)
      )

      val txs = buildP2HMPKTransferTx(query)
      txs.length is expectedTxSize

      val fromBalance0 = getBalance(fromAddressWithoutGroup)

      txs.foreach(tx => mineWithTx(signTx(tx)))
      val fromBalance1 = getBalance(fromAddressWithoutGroup)

      val gasFee                   = txs.fold(U256.Zero)((acc, tx) => acc.addUnsafe(tx.gasFee))
      val totalAlphTransferAmount  = alphTransferAmount * destinationSize
      val totalTokenTransferAmount = tokenTransferAmount * destinationSize
      fromBalance0._1 is fromBalance1._1.addUnsafe(totalAlphTransferAmount).addUnsafe(gasFee)
      fromBalance0._2 is fromBalance1._2.addUnsafe(totalTokenTransferAmount)

      destinations.foreach { destination =>
        val toBalance = getBalance(api.Address.from(destination.address.lockupScript))
        toBalance._1 is alphTransferAmount
        toBalance._2 is tokenTransferAmount
      }
    }
    // scalastyle:on method.length

    private def buildP2HMPKTransferTx(query: BuildMultisig) = {
      val result = serverUtils
        .buildMultisig(blockFlow, query)
        .rightValue
        .asInstanceOf[BuildGrouplessTransferTxResult]
      val txs = result.transferTxs :+ result.transferTx
      txs.map(tx => deserialize[UnsignedTransaction](Hex.unsafe(tx.unsignedTx)).rightValue)
    }

    def failTransfer(
        alphTransferAmount: U256,
        tokenTransferAmount: Option[U256],
        group: Option[GroupIndex],
        destinationSize: Int,
        expectedError: String
    ): Unit = {
      val groupIndex = groupIndexGen.sample.get
      val destinations = AVector.fill(destinationSize) {
        val toAddress = Address.Asset(assetLockupGen(groupIndex).sample.get)
        Destination(
          toAddress,
          Some(Amount(alphTransferAmount)),
          tokenTransferAmount.map(amount => AVector(Token(tokenId, amount)))
        )
      }

      val query = BuildMultisig(
        fromAddressWithoutGroup,
        fromPublicKeys = AVector(fromPublicKey0.bytes, fromPublicKey1.bytes, fromPublicKey2.bytes),
        fromPublicKeyTypes = Some(
          AVector(BuildTxCommon.GLWebAuthn, BuildTxCommon.GLSecP256K1, BuildTxCommon.GLED25519)
        ),
        fromPublicKeyIndexes = Some(AVector(0, 1)),
        group = group,
        destinations = destinations,
        multiSigType = Some(MultiSigType.P2HMPK)
      )

      serverUtils.buildMultisig(blockFlow, query).leftValue.detail is expectedError
      ()
    }
  }

  it should "build a transfer tx without cross-group transfers" in {
    new P2PKFixture {
      prepare(ALPH.alph(2), ALPH.alph(2), fromLockupScript)
      testTransfer(ALPH.oneAlph, ALPH.oneAlph, None, 1)
    }

    new P2PKFixture {
      prepare(ALPH.alph(2), ALPH.alph(2), allLockupScripts(0))
      testTransfer(ALPH.oneAlph, ALPH.oneAlph, None, 1)
    }

    new P2PKFixture {
      prepare(ALPH.alph(2), ALPH.alph(2), allLockupScripts(1))
      testTransfer(ALPH.oneAlph, ALPH.oneAlph, None, 1)
    }

    new P2HMPKFixture {
      prepare(ALPH.alph(2), ALPH.alph(2), fromLockupScript)
      testTransfer(ALPH.oneAlph, ALPH.oneAlph, None, 1)
    }

    new P2HMPKFixture {
      prepare(ALPH.alph(2), ALPH.alph(2), allLockupScripts(0))
      testTransfer(ALPH.oneAlph, ALPH.oneAlph, None, 1)
    }

    new P2HMPKFixture {
      prepare(ALPH.alph(2), ALPH.alph(2), allLockupScripts(1))
      testTransfer(ALPH.oneAlph, ALPH.oneAlph, None, 1)
    }
  }

  it should "build a transfer tx without cross-group transfers with explicit group with enough balance" in {
    new P2PKFixture {
      prepare(ALPH.alph(2), ALPH.alph(2), fromLockupScript)
      testTransfer(ALPH.oneAlph, ALPH.oneAlph, Some(fromLockupScript.groupIndex), 1)
    }

    new P2PKFixture {
      val lockupScript = allLockupScripts(0)
      prepare(ALPH.alph(2), ALPH.alph(2), lockupScript)
      testTransfer(ALPH.oneAlph, ALPH.oneAlph, Some(lockupScript.groupIndex), 1)
    }

    new P2PKFixture {
      val lockupScript = allLockupScripts(1)
      prepare(ALPH.alph(2), ALPH.alph(2), lockupScript)
      failTransfer(
        ALPH.oneAlph,
        Some(ALPH.oneAlph),
        Some(fromLockupScript.groupIndex),
        1,
        "Not enough balance: got 0, expected 1000000000000000000"
      )
    }

    new P2HMPKFixture {
      prepare(ALPH.alph(2), ALPH.alph(2), fromLockupScript)
      testTransfer(ALPH.oneAlph, ALPH.oneAlph, Some(fromLockupScript.groupIndex), 1)
    }

    new P2HMPKFixture {
      val lockupScript = allLockupScripts(0)
      prepare(ALPH.alph(2), ALPH.alph(2), lockupScript)
      testTransfer(ALPH.oneAlph, ALPH.oneAlph, Some(lockupScript.groupIndex), 1)
    }

    new P2HMPKFixture {
      val lockupScript = allLockupScripts(1)
      prepare(ALPH.alph(2), ALPH.alph(2), lockupScript)
      failTransfer(
        ALPH.oneAlph,
        Some(ALPH.oneAlph),
        Some(fromLockupScript.groupIndex),
        1,
        "Not enough balance: got 0, expected 1000000000000000000"
      )
    }
  }

  it should "build a transfer tx with one cross-group transfer when the from address has no balance" in {
    new P2PKFixture {
      prepare(ALPH.alph(2), ALPH.alph(1) / 2, allLockupScripts(0))
      prepare(ALPH.alph(2), ALPH.alph(1) / 2, allLockupScripts(1))
      testTransfer(ALPH.oneAlph, ALPH.oneAlph, None, 2)
    }

    new P2HMPKFixture {
      prepare(ALPH.alph(2), ALPH.alph(1) / 2, allLockupScripts(0))
      prepare(ALPH.alph(2), ALPH.alph(1) / 2, allLockupScripts(1))
      testTransfer(ALPH.oneAlph, ALPH.oneAlph, None, 2)
    }
  }

  it should "build a transfer tx with minimal cross-group transfers" in {
    new P2PKFixture {
      val indices = AVector(0, 1, 2).shuffle()
      prepare(ALPH.alph(2) / 10, ALPH.alph(1) / 10, allLockupScripts(indices(0)))
      prepare(ALPH.alph(2), ALPH.alph(1) / 2, allLockupScripts(indices(1)))
      prepare(ALPH.alph(2), ALPH.alph(1) / 2, allLockupScripts(indices(2)))
      testTransfer(ALPH.oneAlph, ALPH.oneAlph, None, 2)
    }

    new P2HMPKFixture {
      val indices = AVector(0, 1, 2).shuffle()
      prepare(ALPH.alph(2) / 10, ALPH.alph(1) / 10, allLockupScripts(indices(0)))
      prepare(ALPH.alph(2), ALPH.alph(1) / 2, allLockupScripts(indices(1)))
      prepare(ALPH.alph(2), ALPH.alph(1) / 2, allLockupScripts(indices(2)))
      testTransfer(ALPH.oneAlph, ALPH.oneAlph, None, 2)
    }
  }

  it should "build a transfer tx with one cross-group transfer when the from address does not have enough balance" in {
    new P2PKFixture {
      allLockupScripts.foreach(prepare(ALPH.alph(2), ALPH.alph(2), _))
      testTransfer(ALPH.alph(2), ALPH.alph(4), None, 2)
    }

    new P2HMPKFixture {
      allLockupScripts.foreach(prepare(ALPH.alph(2), ALPH.alph(2), _))
      testTransfer(ALPH.alph(2), ALPH.alph(4), None, 2)
    }
  }

  it should "build a transfer tx with multiple cross-group transfers" in {
    new P2PKFixture {
      allLockupScripts.foreach(prepare(ALPH.alph(2), ALPH.alph(2), _))
      testTransfer(ALPH.alph(4), ALPH.alph(5), None, 3)
    }

    new P2PKFixture {
      allLockupScripts.foreach(prepare(ALPH.alph(2), ALPH.alph(2), _))
      failTransfer(
        ALPH.alph(4),
        Some(ALPH.alph(7)),
        None,
        3,
        s"Not enough balance: 7.502 ALPH, ${tokenId.toHexString}: 15000000000000000000"
      )
    }

    new P2HMPKFixture {
      allLockupScripts.foreach(prepare(ALPH.alph(2), ALPH.alph(2), _))
      testTransfer(ALPH.alph(4), ALPH.alph(5), None, 3)
    }

    new P2HMPKFixture {
      allLockupScripts.foreach(prepare(ALPH.alph(2), ALPH.alph(2), _))
      failTransfer(
        ALPH.alph(4),
        Some(ALPH.alph(7)),
        None,
        3,
        s"Not enough balance: 7.502 ALPH, ${tokenId.toHexString}: 15000000000000000000"
      )
    }
  }

  it should "transfer to multiple destinations" in {
    new P2PKFixture {
      allLockupScripts.foreach(prepare(ALPH.alph(8), ALPH.alph(8), _))
      testTransfer(ALPH.oneAlph, ALPH.oneAlph, None, 3, 20)
    }

    new P2HMPKFixture {
      allLockupScripts.foreach(prepare(ALPH.alph(8), ALPH.alph(8), _))
      testTransfer(ALPH.oneAlph, ALPH.oneAlph, None, 3, 20)
    }
  }

  it should "fail if the from address does not have enough balance when building transfer txs" in {
    new P2PKFixture {
      prepare(ALPH.alph(2), ALPH.alph(2), fromLockupScript)
      failTransfer(ALPH.alph(2), Some(ALPH.alph(2)), None, 1, "Not enough balance: 0.502 ALPH")
      failTransfer(
        ALPH.oneAlph,
        Some(ALPH.alph(3)),
        None,
        1,
        s"Not enough balance: ${tokenId.toHexString}: 1000000000000000000"
      )
    }

    new P2HMPKFixture {
      prepare(ALPH.alph(2), ALPH.alph(2), fromLockupScript)
      failTransfer(ALPH.alph(2), Some(ALPH.alph(2)), None, 1, "Not enough balance: 0.502 ALPH")
      failTransfer(
        ALPH.oneAlph,
        Some(ALPH.alph(3)),
        None,
        1,
        s"Not enough balance: ${tokenId.toHexString}: 1000000000000000000"
      )
    }
  }

  it should "fail if the balance is locked" in {
    new P2PKFixture {
      prepare(
        ALPH.alph(2),
        ALPH.alph(2),
        fromLockupScript,
        Some(TimeStamp.now().plusHoursUnsafe(1))
      )
      failTransfer(ALPH.alph(2), ALPH.alph(0), None, 1, "Not enough balance: 2.502 ALPH")

      prepare(ALPH.alph(2), ALPH.alph(1), allLockupScripts.head)
      failTransfer(
        ALPH.alph(2),
        Some(ALPH.alph(2)),
        None,
        1,
        s"Not enough balance: 0.502 ALPH, ${tokenId.toHexString}: 1000000000000000000"
      )
    }

    new P2HMPKFixture {
      prepare(
        ALPH.alph(2),
        ALPH.alph(2),
        fromLockupScript,
        Some(TimeStamp.now().plusHoursUnsafe(1))
      )
      failTransfer(ALPH.alph(2), ALPH.alph(0), None, 1, "Not enough balance: 2.502 ALPH")

      prepare(ALPH.alph(2), ALPH.alph(1), allLockupScripts.head)
      failTransfer(
        ALPH.alph(2),
        Some(ALPH.alph(2)),
        None,
        1,
        s"Not enough balance: 0.502 ALPH, ${tokenId.toHexString}: 1000000000000000000"
      )
    }
  }

  it should "validate the P2HMPK transfer request" in {
    new P2HMPKFixture {
      val groupIndex = groupIndexGen.sample.get
      val toAddress  = Address.Asset(assetLockupGen(groupIndex).sample.get)
      val destinations = AVector(
        Destination(
          toAddress,
          Some(Amount(ALPH.oneAlph)),
          Some(AVector(Token(tokenId, ALPH.oneAlph)))
        )
      )

      val query = BuildMultisig(
        fromAddressWithoutGroup,
        fromPublicKeys = AVector(fromPublicKey0.bytes, fromPublicKey1.bytes, fromPublicKey2.bytes),
        fromPublicKeyTypes = Some(
          AVector(BuildTxCommon.GLWebAuthn, BuildTxCommon.GLSecP256K1, BuildTxCommon.GLED25519)
        ),
        fromPublicKeyIndexes = Some(AVector(0, 1)),
        group = Some(chainIndex.from),
        destinations = destinations,
        multiSigType = Some(MultiSigType.P2HMPK)
      )

      serverUtils
        .buildMultisig(
          blockFlow,
          query.copy(fromPublicKeyTypes = Some(AVector(BuildTxCommon.GLWebAuthn)))
        )
        .leftValue
        .detail is "`keyTypes` length should be the same as `keys` length"

      serverUtils
        .buildMultisig(
          blockFlow,
          query.copy(fromPublicKeyTypes = None)
        )
        .leftValue
        .detail is s"Invalid public key ${Hex.toHexString(fromPublicKey2.bytes)} for keyType SecP256K1"

      serverUtils
        .buildMultisig(
          blockFlow,
          query.copy(fromPublicKeyTypes = Some(AVector.fill(3)(BuildTxCommon.GLED25519)))
        )
        .leftValue
        .detail is s"Invalid public key ${Hex.toHexString(fromPublicKey0.bytes)} for keyType GLED25519"

      serverUtils
        .buildMultisig(
          blockFlow,
          query.copy(fromPublicKeys = AVector.empty, fromPublicKeyTypes = None)
        )
        .leftValue
        .detail is "`keys` can not be empty"

      serverUtils
        .buildMultisig(
          blockFlow,
          query.copy(fromPublicKeyIndexes = Some(AVector(1, 0)))
        )
        .leftValue
        .detail is "Public key indexes should be sorted in ascending order, each index should be in range [0, publicKeys.length)"

      serverUtils
        .buildMultisig(
          blockFlow,
          query.copy(fromPublicKeyIndexes = Some(AVector.empty))
        )
        .leftValue
        .detail is "Invalid m in m-of-n multisig: m=0, n=3"

      serverUtils
        .buildMultisig(
          blockFlow,
          query.copy(fromPublicKeyIndexes = Some(AVector(0, 1, 2, 3)))
        )
        .leftValue
        .detail is "Invalid m in m-of-n multisig: m=4, n=3"

      serverUtils
        .buildMultisig(
          blockFlow,
          query.copy(fromPublicKeyIndexes = Some(AVector(0, 100)))
        )
        .leftValue
        .detail is "Public key indexes should be sorted in ascending order, each index should be in range [0, publicKeys.length)"
    }
  }

  trait BuildExecuteScriptTxFixture extends P2PKFixture {
    val contract =
      s"""
         |Contract Foo() {
         |  @using(preapprovedAssets = true, assetsInContract = true)
         |  pub fn foo() -> () {
         |    let alphAmount = tokenRemaining!(callerAddress!(), ALPH)
         |    let tokenAmount = tokenRemaining!(callerAddress!(), #${tokenId.toHexString})
         |    transferTokenToSelf!(callerAddress!(), ALPH, alphAmount)
         |    transferTokenToSelf!(callerAddress!(), #${tokenId.toHexString}, tokenAmount)
         |  }
         |}
         |""".stripMargin

    val contractId = createContract(contract, chainIndex = chainIndex)._1

    private def buildGrouplessExecuteScriptTx(query: BuildExecuteScriptTx) = {
      val result = serverUtils
        .buildExecuteScriptTx(blockFlow, query)
        .rightValue
        .asInstanceOf[BuildGrouplessExecuteScriptTxResult]
      val txs = result.transferTxs.map(_.unsignedTx) :+ result.executeScriptTx.unsignedTx
      txs.map(tx => deserialize[UnsignedTransaction](Hex.unsafe(tx)).rightValue)
    }

    def buildExecuteScriptQuery(
        alphAmount: U256,
        tokenAmount: U256
    ): BuildExecuteScriptTx = {
      val script =
        s"""
           |TxScript Main {
           |  Foo(#${contractId.toHexString}).foo{callerAddress!() -> ALPH: $alphAmount, #${tokenId.toHexString}: $tokenAmount}()
           |}
           |$contract
           |""".stripMargin
      val compiledScript = Compiler.compileTxScript(script).rightValue
      BuildExecuteScriptTx(
        fromPublicKey.bytes,
        fromPublicKeyType = Some(BuildTxCommon.GLWebAuthn),
        serialize(compiledScript),
        attoAlphAmount = Some(alphAmount),
        group = Some(chainIndex.from),
        tokens = Some(AVector(Token(tokenId, tokenAmount)))
      )
    }

    def testExecuteScript(alphAmount: U256, tokenAmount: U256, expectedTxSize: Int) = {
      val query = buildExecuteScriptQuery(alphAmount, tokenAmount)
      val txs   = buildGrouplessExecuteScriptTx(query)
      txs.length is expectedTxSize

      val contractBalance0 = getBalance(LockupScript.p2c(contractId))
      val accountBalance0  = getBalance(fromAddressWithoutGroup)
      txs.foreach(tx => mineWithTx(signWithWebAuthn(tx, fromPrivateKey)._2))
      val contractBalance1 = getBalance(LockupScript.p2c(contractId))
      val accountBalance1  = getBalance(fromAddressWithoutGroup)

      val gasFee = txs.fold(U256.Zero)((acc, tx) => acc.addUnsafe(tx.gasFee))
      contractBalance1._1 is contractBalance0._1.addUnsafe(alphAmount)
      contractBalance1._2 is contractBalance0._2.addUnsafe(tokenAmount)
      accountBalance0._1 is accountBalance1._1.addUnsafe(alphAmount).addUnsafe(gasFee)
      accountBalance0._2 is accountBalance1._2.addUnsafe(tokenAmount)
    }
  }

  it should "build an execute script tx without cross-group transfers" in new BuildExecuteScriptTxFixture {
    prepare(ALPH.alph(2), ALPH.alph(2), fromLockupScript)
    testExecuteScript(ALPH.oneAlph, ALPH.oneAlph, 1)
  }

  it should "build an execute script tx with one cross-group transfer when the from address has no balance" in new BuildExecuteScriptTxFixture {
    prepare(ALPH.alph(2), ALPH.alph(2), allLockupScripts.head)
    testExecuteScript(ALPH.oneAlph, ALPH.oneAlph, 2)
  }

  it should "build an execute script tx with one cross-group transfer when the from address does not have enough balance" in new BuildExecuteScriptTxFixture {
    allLockupScripts.foreach(prepare(ALPH.alph(2), ALPH.alph(2), _))
    testExecuteScript(ALPH.alph(2), ALPH.alph(4), 2)
  }

  it should "build an execute script tx with multiple cross-group transfers" in new BuildExecuteScriptTxFixture {
    allLockupScripts.foreach(prepare(ALPH.alph(2), ALPH.alph(2), _))
    testExecuteScript(ALPH.alph(4), ALPH.alph(5), 3)
  }

  it should "fail if the from address does not have enough balance when building execute script txs" in new BuildExecuteScriptTxFixture {
    prepare(ALPH.alph(2), ALPH.alph(2), fromLockupScript)
    val query0 = buildExecuteScriptQuery(ALPH.alph(2), ALPH.alph(2))
    serverUtils
      .buildExecuteScriptTx(blockFlow, query0)
      .leftValue
      .detail is "Not enough ALPH balance, requires an additional 0.504 ALPH"

    val query1 = buildExecuteScriptQuery(ALPH.oneAlph, ALPH.alph(3))
    serverUtils
      .buildExecuteScriptTx(blockFlow, query1)
      .leftValue
      .detail is s"Not enough token balances, requires additional ${tokenId.toHexString}: ${ALPH.oneAlph}"
  }

  trait BuildDeployContractTxFixture extends BuildExecuteScriptTxFixture {
    def buildDeployContractQuery(
        alphAmount: U256,
        tokenAmount: U256
    ): BuildDeployContractTx = {
      val code = BuildDeployContractTx.Code(
        Compiler.compileContract(contract).rightValue,
        AVector.empty,
        AVector.empty
      )
      BuildDeployContractTx(
        fromPublicKey.bytes,
        fromPublicKeyType = Some(BuildTxCommon.GLWebAuthn),
        serialize(code),
        group = Some(chainIndex.from),
        initialAttoAlphAmount = Some(alphAmount),
        initialTokenAmounts = Some(AVector(Token(tokenId, tokenAmount)))
      )
    }

    private def buildGrouplessDeployContractTx(query: BuildDeployContractTx) = {
      val result = serverUtils
        .buildDeployContractTx(blockFlow, query)
        .rightValue
        .asInstanceOf[BuildGrouplessDeployContractTxResult]
      val txs         = result.transferTxs.map(_.unsignedTx) :+ result.deployContractTx.unsignedTx
      val unsignedTxs = txs.map(tx => deserialize[UnsignedTransaction](Hex.unsafe(tx)).rightValue)
      (unsignedTxs, result.deployContractTx.contractAddress.contractId)
    }

    def testDeployContract(alphAmount: U256, tokenAmount: U256, expectedTxSize: Int) = {
      val query             = buildDeployContractQuery(alphAmount, tokenAmount)
      val (txs, contractId) = buildGrouplessDeployContractTx(query)
      txs.length is expectedTxSize

      val accountBalance0 = getBalance(fromAddressWithoutGroup)
      txs.foreach(tx => mineWithTx(signWithWebAuthn(tx, fromPrivateKey)._2))
      val contractBalance = getBalance(LockupScript.p2c(contractId))
      val accountBalance1 = getBalance(fromAddressWithoutGroup)

      val gasFee = txs.fold(U256.Zero)((acc, tx) => acc.addUnsafe(tx.gasFee))
      contractBalance._1 is alphAmount
      contractBalance._2 is tokenAmount
      accountBalance0._1 is accountBalance1._1.addUnsafe(alphAmount).addUnsafe(gasFee)
      accountBalance0._2 is accountBalance1._2.addUnsafe(tokenAmount)
    }
  }

  it should "build an deploy contract tx without cross-group transfers" in new BuildDeployContractTxFixture {
    prepare(ALPH.alph(2), ALPH.alph(2), fromLockupScript)
    testDeployContract(ALPH.oneAlph, ALPH.oneAlph, 1)
  }

  it should "build an deploy contract tx with one cross-group transfer when the from address has no balance" in new BuildDeployContractTxFixture {
    prepare(ALPH.alph(2), ALPH.alph(2), allLockupScripts.head)
    testDeployContract(ALPH.oneAlph, ALPH.oneAlph, 2)
  }

  it should "build an deploy contract tx with one cross-group transfer when the from address does not have enough balance" in new BuildDeployContractTxFixture {
    allLockupScripts.foreach(prepare(ALPH.alph(2), ALPH.alph(2), _))
    testDeployContract(ALPH.alph(2), ALPH.alph(4), 2)
  }

  it should "build an deploy contract tx with multiple cross-group transfers" in new BuildDeployContractTxFixture {
    allLockupScripts.foreach(prepare(ALPH.alph(2), ALPH.alph(2), _))
    testDeployContract(ALPH.alph(4), ALPH.alph(5), 3)
  }

  it should "fail if the from address does not have enough balance when building deploy contract txs" in new BuildDeployContractTxFixture {
    prepare(ALPH.alph(2), ALPH.alph(2), fromLockupScript)
    val query0 = buildDeployContractQuery(ALPH.alph(2), ALPH.alph(2))
    serverUtils
      .buildDeployContractTx(blockFlow, query0)
      .leftValue
      .detail is "Not enough ALPH balance, requires an additional 0.504 ALPH"

    val query1 = buildDeployContractQuery(ALPH.oneAlph, ALPH.alph(3))
    serverUtils
      .buildDeployContractTx(blockFlow, query1)
      .leftValue
      .detail is s"Not enough token balances, requires additional ${tokenId.toHexString}: ${ALPH.oneAlph}"
  }

  it should "get the balance of the groupless address" in new P2PKFixture {
    allLockupScripts.length is 3

    val lockTime          = TimeStamp.now().plusHoursUnsafe(1)
    val lockupScript1     = allLockupScripts.head
    val address1WithGroup = api.Address.from(lockupScript1)
    prepare(ALPH.alph(2), ALPH.alph(2), lockupScript1, Some(lockTime))
    val balance0 = serverUtils.getBalance(blockFlow, fromAddressWithoutGroup, true).rightValue
    balance0.balance.value is ALPH.alph(2)
    balance0.lockedBalance.value is ALPH.alph(2)
    balance0.tokenBalances is Some(AVector(Token(tokenId, ALPH.alph(2))))
    balance0.lockedTokenBalances is Some(AVector(Token(tokenId, ALPH.alph(2))))
    balance0.utxoNum is 2

    val lockupScript2     = allLockupScripts(1)
    val address2WithGroup = api.Address.from(lockupScript2)
    prepare(ALPH.alph(2), ALPH.alph(2), lockupScript2)
    val balance1 = serverUtils.getBalance(blockFlow, fromAddressWithoutGroup, true).rightValue
    balance1.balance.value is ALPH.alph(4)
    balance1.lockedBalance.value is ALPH.alph(2)
    balance1.tokenBalances is Some(AVector(Token(tokenId, ALPH.alph(4))))
    balance1.lockedTokenBalances is Some(AVector(Token(tokenId, ALPH.alph(2))))
    balance1.utxoNum is 4

    val lockupScript3     = allLockupScripts.last
    val address3WithGroup = api.Address.from(lockupScript3)
    prepare(ALPH.alph(2), ALPH.alph(2), lockupScript3)
    val balance2 = serverUtils.getBalance(blockFlow, fromAddressWithoutGroup, true).rightValue
    balance2.balance.value is ALPH.alph(6)
    balance2.lockedBalance.value is ALPH.alph(2)
    balance2.tokenBalances is Some(AVector(Token(tokenId, ALPH.alph(6))))
    balance2.lockedTokenBalances is Some(AVector(Token(tokenId, ALPH.alph(2))))
    balance2.utxoNum is 6

    val balance3 = serverUtils.getBalance(blockFlow, fromAddressWithoutGroup, true).rightValue
    balance3.balance.value is ALPH.alph(6)
    balance3.lockedBalance.value is ALPH.alph(2)
    balance3.tokenBalances is Some(AVector(Token(tokenId, ALPH.alph(6))))
    balance3.lockedTokenBalances is Some(AVector(Token(tokenId, ALPH.alph(2))))
    balance3.utxoNum is 6

    val balance4 = serverUtils.getBalance(blockFlow, address1WithGroup, true).rightValue
    balance4.balance.value is ALPH.alph(2)
    balance4.lockedBalance.value is ALPH.alph(2)
    balance4.tokenBalances is Some(AVector(Token(tokenId, ALPH.alph(2))))
    balance4.lockedTokenBalances is Some(AVector(Token(tokenId, ALPH.alph(2))))
    balance4.utxoNum is 2

    val balance5 = serverUtils.getBalance(blockFlow, address2WithGroup, true).rightValue
    balance5.balance.value is ALPH.alph(2)
    balance5.lockedBalance.value is ALPH.alph(0)
    balance5.tokenBalances is Some(AVector(Token(tokenId, ALPH.alph(2))))
    balance5.lockedTokenBalances is None
    balance5.utxoNum is 2

    val balance6 = serverUtils.getBalance(blockFlow, address3WithGroup, true).rightValue
    balance6.balance.value is ALPH.alph(2)
    balance6.lockedBalance.value is ALPH.alph(0)
    balance6.tokenBalances is Some(AVector(Token(tokenId, ALPH.alph(2))))
    balance6.lockedTokenBalances is None
    balance6.utxoNum is 2
  }

  trait BuildGrouplessTransferTxWithEachGroupedAddressFixture extends P2PKFixture {
    def testTransferWithEachGroupedAddress(
        toAddress: Address.Asset,
        alphAmount: U256,
        tokenAmount: U256
    ) = {
      val destination = Destination(
        address = toAddress,
        attoAlphAmount = Some(Amount(alphAmount)),
        tokens = Some(AVector(Token(tokenId, tokenAmount)))
      )
      val outputInfos = serverUtils.prepareOutputInfos(AVector(destination))
      val totalAmountNeeded = blockFlow
        .checkAndCalcTotalAmountNeeded(
          fromLockupScript,
          outputInfos,
          None,
          nonCoinbaseMinGasPrice
        )
        .rightValue

      serverUtils
        .buildGrouplessTransferTxWithEachGroupedAddress(
          blockFlow,
          fromLockupScript,
          UnlockScript.P2PK,
          outputInfos,
          totalAmountNeeded,
          nonCoinbaseMinGasPrice,
          None
        )
    }

    def verifyBalance(
        toAddress: Address.Asset,
        rawUnsignedTx: String,
        alphAmount: U256,
        tokenAmount: U256
    ) = {
      val unsignedTx = deserialize[UnsignedTransaction](Hex.unsafe(rawUnsignedTx)).rightValue
      val (alphBalance, tokenBalances) = getBalance(toAddress, unsignedTx.fixedOutputs)
      alphBalance is alphAmount
      tokenBalances is AVector((tokenId, tokenAmount))
    }

    def testTransferWithEnoughBalance(alphAmount: U256, tokenAmount: U256) = {
      val toAddress = Address.Asset(assetLockupGen(chainIndex.from).sample.get)
      val result =
        testTransferWithEachGroupedAddress(toAddress, alphAmount, tokenAmount).rightValue.rightValue
      verifyBalance(toAddress, result.transferTx.unsignedTx, alphAmount, tokenAmount)
    }

    def transferWithoutEnoughBalance(alphAmount: U256, tokenAmount: U256) = {
      val toAddress = Address.Asset(assetLockupGen(chainIndex.from).sample.get)
      testTransferWithEachGroupedAddress(toAddress, alphAmount, tokenAmount).rightValue.leftValue
    }
  }

  it should "test buildGrouplessTransferTxWithEachGroupedAddress" in {
    new BuildGrouplessTransferTxWithEachGroupedAddressFixture {
      prepare(ALPH.alph(2), ALPH.alph(2), allLockupScripts(0))
      testTransferWithEnoughBalance(ALPH.alph(1), ALPH.alph(1))
    }

    new BuildGrouplessTransferTxWithEachGroupedAddressFixture {
      prepare(ALPH.alph(2), ALPH.alph(2), allLockupScripts(1))
      testTransferWithEnoughBalance(ALPH.alph(1), ALPH.alph(1))
    }

    new BuildGrouplessTransferTxWithEachGroupedAddressFixture {
      prepare(ALPH.alph(2), ALPH.alph(2), allLockupScripts(2))
      testTransferWithEnoughBalance(ALPH.alph(1), ALPH.alph(1))
    }

    new BuildGrouplessTransferTxWithEachGroupedAddressFixture {
      prepare(ALPH.alph(2).addUnsafe(dustUtxoAmount), ALPH.alph(2), allLockupScripts(1))
      prepare(ALPH.alph(1).addUnsafe(dustUtxoAmount), ALPH.alph(1), allLockupScripts(2))

      val buildingGrouplessTransferTx = transferWithoutEnoughBalance(ALPH.alph(3), ALPH.alph(3))

      buildingGrouplessTransferTx.from is allLockupScripts(1)
      buildingGrouplessTransferTx.remainingAmounts._1 is ALPH.alphFromString("1.501 ALPH").get
      buildingGrouplessTransferTx.remainingAmounts._2 is AVector((tokenId, ALPH.alph(1)))
      buildingGrouplessTransferTx.remainingLockupScripts is AVector(
        allLockupScripts(2),
        allLockupScripts(0)
      )
    }
  }

  it should "test tryBuildGrouplessTransferTxFromSingleGroupedAddress" in {
    new BuildGrouplessTransferTxWithEachGroupedAddressFixture {
      prepare(ALPH.alph(2), ALPH.alph(3), allLockupScripts(0))
      prepare(ALPH.alph(2), ALPH.alph(2), allLockupScripts(1))
      prepare(ALPH.alph(3), ALPH.alph(2), allLockupScripts(2))

      val toAddress = Address.Asset(assetLockupGen(chainIndex.from).sample.get)

      val alphAmount  = ALPH.alph(3)
      val tokenAmount = ALPH.alph(5)

      val destination = Destination(
        address = toAddress,
        attoAlphAmount = Some(Amount(alphAmount)),
        tokens = Some(AVector(Token(tokenId, tokenAmount)))
      )
      val outputInfos = serverUtils.prepareOutputInfos(AVector(destination))
      val totalAmountNeeded = blockFlow
        .checkAndCalcTotalAmountNeeded(
          fromLockupScript,
          outputInfos,
          None,
          nonCoinbaseMinGasPrice
        )
        .rightValue

      val buildingGrouplessTransferTx = serverUtils
        .buildGrouplessTransferTxWithEachGroupedAddress(
          blockFlow,
          fromLockupScript,
          UnlockScript.P2PK,
          outputInfos,
          totalAmountNeeded,
          nonCoinbaseMinGasPrice,
          None
        )
        .rightValue
        .leftValue

      def verifyFinalResult(
          currentBuildingGrouplessTx: GrouplessUtils.BuildingGrouplessTransferTx
      ) = {
        val result = serverUtils
          .tryBuildGrouplessTransferTxFromSingleGroupedAddress(
            blockFlow,
            nonCoinbaseMinGasPrice,
            None,
            outputInfos,
            totalAmountNeeded,
            currentBuildingGrouplessTx
          )
          .rightValue
          .rightValue

        result.transferTxs.length is 1
        verifyBalance(toAddress, result.transferTx.unsignedTx, alphAmount, tokenAmount)
      }

      buildingGrouplessTransferTx.from is allLockupScripts(0)
      buildingGrouplessTransferTx.remainingLockupScripts is AVector(
        allLockupScripts(2),
        allLockupScripts(1)
      )
      verifyFinalResult(buildingGrouplessTransferTx)
    }
  }

  it should "sortedGroupedLockupScripts" in new P2PKFixture {
    val totalAmountNeeded = TotalAmountNeeded(
      ALPH.alph(2),
      AVector(tokenId -> ALPH.alph(2)),
      1
    )

    prepare(ALPH.alph(2), ALPH.alph(1), allLockupScripts(0))
    prepare(ALPH.alph(2), ALPH.alph(2), allLockupScripts(1))
    prepare(ALPH.alph(3), ALPH.alph(2), allLockupScripts(2))

    val sortedGroupedLockupScripts = serverUtils
      .sortedGroupedLockupScripts(
        blockFlow,
        allLockupScripts,
        totalAmountNeeded,
        None
      )
      .rightValue

    sortedGroupedLockupScripts.length is 3
    sortedGroupedLockupScripts.map(_._1) is AVector(
      allLockupScripts(2),
      allLockupScripts(1),
      allLockupScripts(0)
    )
  }
<<<<<<< HEAD

  it should "test checkEnoughBalance" in new P2PKFixture {
    val totalAmountNeeded = TotalAmountNeeded(
      ALPH.alph(2),
      AVector(tokenId -> ALPH.alph(2)),
      1
    )

    val balances0 = AVector((ALPH.alph(3), AVector((tokenId, ALPH.alph(5)))))
    serverUtils.checkEnoughBalance(totalAmountNeeded, balances0).rightValue is ()

    val balances1 = AVector(
      (ALPH.alph(1), AVector((tokenId, ALPH.alph(2)))),
      (ALPH.alph(2), AVector((tokenId, ALPH.alph(3))))
    )
    serverUtils.checkEnoughBalance(totalAmountNeeded, balances1).rightValue is ()

    val balances2 = AVector((ALPH.alph(2), AVector((tokenId, ALPH.alph(1)))))
    serverUtils
      .checkEnoughBalance(totalAmountNeeded, balances2)
      .leftValue
      .detail is s"Not enough balance: ${tokenId.toHexString}: ${ALPH.alph(1)}"

    val balances3 = AVector((ALPH.alph(1), AVector((tokenId, ALPH.alph(2)))))
    serverUtils
      .checkEnoughBalance(totalAmountNeeded, balances3)
      .leftValue
      .detail is s"Not enough balance: 1 ALPH"

    val balances4 = AVector((ALPH.alph(1), AVector((tokenId, ALPH.alph(1)))))
    serverUtils
      .checkEnoughBalance(totalAmountNeeded, balances4)
      .leftValue
      .detail is s"Not enough balance: 1 ALPH, ${tokenId.toHexString}: ${ALPH.alph(1)}"
  }

  trait GrouplessSweepFixture extends GrouplessFixture {
    def transfer(amount: U256, lockupScript: LockupScript.Asset): Unit = {
      val block =
        transfer(blockFlow, genesisPrivateKey, lockupScript, AVector.empty[(TokenId, U256)], amount)
      addAndCheck(blockFlow, block)
      if (!block.chainIndex.isIntraGroup) {
        addAndCheck(
          blockFlow,
          emptyBlock(blockFlow, ChainIndex(block.chainIndex.from, block.chainIndex.from))
        )
      }
    }
  }

  trait P2PKSweepFixture extends GrouplessSweepFixture {
    val (fromPrivateKey, fromPublicKey) = SecP256R1.generatePriPub()
    val publicKeyLike                   = PublicKeyLike.WebAuthn(fromPublicKey)
    val fromGroupIndex                  = groupIndexGen.sample.get
    val fromLockupScript                = LockupScript.p2pk(publicKeyLike, fromGroupIndex)
    val toGroupIndex                    = groupIndexGen.sample.get
    val toLockupScript = if (Random.nextBoolean()) {
      assetLockupGen(toGroupIndex).sample.get
    } else {
      LockupScript.P2PK(fromLockupScript.publicKey, toGroupIndex)
    }

    def buildSweepTxsAndSubmit(groupIndex: Option[GroupIndex]): U256 = {
      val query = BuildSweepAddressTransactions(
        fromLockupScript.publicKey.rawBytes,
        Some(BuildTxCommon.GLWebAuthn),
        Address.Asset(toLockupScript),
        group = groupIndex
      )
      val unsignedTxs =
        serverUtils.buildSweepAddressTransactions(blockFlow, query).rightValue.unsignedTxs
      unsignedTxs.fold(U256.Zero) { case (acc, tx) =>
        val unsignedTx = deserialize[UnsignedTransaction](Hex.unsafe(tx.unsignedTx)).rightValue
        mineWithTx(signWithWebAuthn(unsignedTx, fromPrivateKey)._2)
        acc.addUnsafe(unsignedTx.gasFee)
      }
    }
  }

  it should "sweep from one group: P2PK" in new P2PKSweepFixture {
    (1 to 5).foreach(index => transfer(ALPH.alph(index.toLong), fromLockupScript))
    val totalAmount = ALPH.alph(15)
    checkBalance(blockFlow, fromLockupScript, totalAmount)

    val gasFee = buildSweepTxsAndSubmit(Some(fromGroupIndex))
    if (toLockupScript == fromLockupScript) {
      checkBalance(blockFlow, fromLockupScript, totalAmount.subUnsafe(gasFee))
    } else {
      checkBalance(blockFlow, fromLockupScript, U256.Zero)
      checkBalance(blockFlow, toLockupScript, totalAmount.subUnsafe(gasFee))
    }
  }

  it should "sweep from all groups: P2PK" in new P2PKSweepFixture {
    val allLockupScripts = brokerConfig.groupIndexes.map { groupIndex =>
      LockupScript.P2PK(fromLockupScript.publicKey, groupIndex)
    }
    allLockupScripts.foreach { lockupScript =>
      (1 to 5).foreach(index => transfer(ALPH.alph(index.toLong), lockupScript))
      checkBalance(blockFlow, lockupScript, ALPH.alph(15))
    }

    val totalAmount = ALPH.alph(15 * brokerConfig.groups.toLong)
    val gasFee      = buildSweepTxsAndSubmit(None)

    toLockupScript match {
      case p2pk: LockupScript.P2PK if p2pk.publicKey == fromLockupScript.publicKey =>
        allLockupScripts.filter(_ != p2pk).foreach { lockupScript =>
          checkBalance(blockFlow, lockupScript, U256.Zero)
        }
        checkBalance(blockFlow, p2pk, totalAmount.subUnsafe(gasFee))
      case _ =>
        allLockupScripts.foreach { lockupScript =>
          checkBalance(blockFlow, lockupScript, U256.Zero)
        }
        checkBalance(blockFlow, toLockupScript, totalAmount.subUnsafe(gasFee))
    }
  }

  trait P2HMPKSweepFixture extends P2HMPKFixture with GrouplessSweepFixture {
    val toGroupIndex = groupIndexGen.sample.get
    val toLockupScript = if (Random.nextBoolean()) {
      assetLockupGen(toGroupIndex).sample.get
    } else {
      LockupScript.P2HMPK(fromLockupScript.p2hmpkHash, toGroupIndex)
    }

    def buildSweepTxsAndSubmit(groupIndex: Option[GroupIndex]): U256 = {
      val query = BuildSweepMultisig(
        fromAddress = api.Address.from(fromLockupScript),
        fromPublicKeys = AVector(fromPublicKey0.bytes, fromPublicKey1.bytes, fromPublicKey2.bytes),
        fromPublicKeyTypes = Some(
          AVector(BuildTxCommon.GLWebAuthn, BuildTxCommon.GLSecP256K1, BuildTxCommon.GLED25519)
        ),
        fromPublicKeyIndexes = Some(AVector(0, 1)),
        Address.Asset(toLockupScript),
        group = groupIndex,
        multiSigType = Some(MultiSigType.P2HMPK)
      )
      val unsignedTxs = serverUtils.buildSweepMultisig(blockFlow, query).rightValue.unsignedTxs
      unsignedTxs.fold(U256.Zero) { case (acc, tx) =>
        val unsignedTx = deserialize[UnsignedTransaction](Hex.unsafe(tx.unsignedTx)).rightValue
        mineWithTx(signTx(unsignedTx))
        acc.addUnsafe(unsignedTx.gasFee)
      }
    }
  }

  it should "sweep from one group: P2HMPK" in new P2HMPKSweepFixture {
    (1 to 5).foreach(index => transfer(ALPH.alph(index.toLong), fromLockupScript))
    val totalAmount = ALPH.alph(15)
    checkBalance(blockFlow, fromLockupScript, totalAmount)

    val gasFee = buildSweepTxsAndSubmit(Some(chainIndex.from))
    if (toLockupScript == fromLockupScript) {
      checkBalance(blockFlow, fromLockupScript, totalAmount.subUnsafe(gasFee))
    } else {
      checkBalance(blockFlow, fromLockupScript, U256.Zero)
      checkBalance(blockFlow, toLockupScript, totalAmount.subUnsafe(gasFee))
    }
  }

  it should "sweep from all groups: P2HMPK" in new P2HMPKSweepFixture {
    allLockupScripts.foreach { lockupScript =>
      (1 to 5).foreach(index => transfer(ALPH.alph(index.toLong), lockupScript))
      checkBalance(blockFlow, lockupScript, ALPH.alph(15))
    }

    val totalAmount = ALPH.alph(15 * brokerConfig.groups.toLong)
    val gasFee      = buildSweepTxsAndSubmit(None)

    toLockupScript match {
      case p2hmpk: LockupScript.P2HMPK if p2hmpk.p2hmpkHash == fromLockupScript.p2hmpkHash =>
        allLockupScripts.filter(_ != p2hmpk).foreach { lockupScript =>
          checkBalance(blockFlow, lockupScript, U256.Zero)
        }
        checkBalance(blockFlow, p2hmpk, totalAmount.subUnsafe(gasFee))
      case _ =>
        allLockupScripts.foreach { lockupScript =>
          checkBalance(blockFlow, lockupScript, U256.Zero)
        }
        checkBalance(blockFlow, toLockupScript, totalAmount.subUnsafe(gasFee))
    }
  }
=======
>>>>>>> 26070b99
}<|MERGE_RESOLUTION|>--- conflicted
+++ resolved
@@ -1159,43 +1159,6 @@
       allLockupScripts(0)
     )
   }
-<<<<<<< HEAD
-
-  it should "test checkEnoughBalance" in new P2PKFixture {
-    val totalAmountNeeded = TotalAmountNeeded(
-      ALPH.alph(2),
-      AVector(tokenId -> ALPH.alph(2)),
-      1
-    )
-
-    val balances0 = AVector((ALPH.alph(3), AVector((tokenId, ALPH.alph(5)))))
-    serverUtils.checkEnoughBalance(totalAmountNeeded, balances0).rightValue is ()
-
-    val balances1 = AVector(
-      (ALPH.alph(1), AVector((tokenId, ALPH.alph(2)))),
-      (ALPH.alph(2), AVector((tokenId, ALPH.alph(3))))
-    )
-    serverUtils.checkEnoughBalance(totalAmountNeeded, balances1).rightValue is ()
-
-    val balances2 = AVector((ALPH.alph(2), AVector((tokenId, ALPH.alph(1)))))
-    serverUtils
-      .checkEnoughBalance(totalAmountNeeded, balances2)
-      .leftValue
-      .detail is s"Not enough balance: ${tokenId.toHexString}: ${ALPH.alph(1)}"
-
-    val balances3 = AVector((ALPH.alph(1), AVector((tokenId, ALPH.alph(2)))))
-    serverUtils
-      .checkEnoughBalance(totalAmountNeeded, balances3)
-      .leftValue
-      .detail is s"Not enough balance: 1 ALPH"
-
-    val balances4 = AVector((ALPH.alph(1), AVector((tokenId, ALPH.alph(1)))))
-    serverUtils
-      .checkEnoughBalance(totalAmountNeeded, balances4)
-      .leftValue
-      .detail is s"Not enough balance: 1 ALPH, ${tokenId.toHexString}: ${ALPH.alph(1)}"
-  }
-
   trait GrouplessSweepFixture extends GrouplessFixture {
     def transfer(amount: U256, lockupScript: LockupScript.Asset): Unit = {
       val block =
@@ -1344,6 +1307,4 @@
         checkBalance(blockFlow, toLockupScript, totalAmount.subUnsafe(gasFee))
     }
   }
-=======
->>>>>>> 26070b99
 }