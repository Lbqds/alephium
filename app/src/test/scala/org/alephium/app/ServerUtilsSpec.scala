// Copyright 2018 The Alephium Authors
// This file is part of the alephium project.
//
// The library is free software: you can redistribute it and/or modify
// it under the terms of the GNU Lesser General Public License as published by
// the Free Software Foundation, either version 3 of the License, or
// (at your option) any later version.
//
// The library is distributed in the hope that it will be useful,
// but WITHOUT ANY WARRANTY; without even the implied warranty of
// MERCHANTABILITY or FITNESS FOR A PARTICULAR PURPOSE. See the
// GNU Lesser General Public License for more details.
//
// You should have received a copy of the GNU Lesser General Public License
// along with the library. If not, see <http://www.gnu.org/licenses/>.

package org.alephium.app

import java.net.InetSocketAddress

import scala.util.Random

import akka.util.ByteString
import org.scalacheck.Gen

import org.alephium.api.{model => api}
import org.alephium.api.ApiError
import org.alephium.api.model.{Transaction => _, TransactionTemplate => _, _}
import org.alephium.crypto.{BIP340Schnorr, SecP256K1}
import org.alephium.flow.FlowFixture
import org.alephium.flow.core.{AMMContract, BlockFlow}
import org.alephium.flow.gasestimation._
import org.alephium.flow.setting.NetworkSetting
import org.alephium.flow.validation.TxScriptExeFailed
import org.alephium.protocol._
import org.alephium.protocol.config.{BrokerConfig, GroupConfig}
import org.alephium.protocol.model
import org.alephium.protocol.model.{AssetOutput => _, ContractOutput => _, _}
import org.alephium.protocol.vm.{GasBox, GasPrice, LockupScript, TokenIssuance, UnlockScript}
import org.alephium.ralph.Compiler
import org.alephium.serde.{deserialize, serialize}
import org.alephium.util._

// scalastyle:off file.size.limit number.of.methods
class ServerUtilsSpec extends AlephiumSpec {
  implicit val ec: scala.concurrent.ExecutionContext = scala.concurrent.ExecutionContext.global
  val defaultUtxosLimit: Int                         = ALPH.MaxTxInputNum * 2

  trait ApiConfigFixture extends SocketUtil {
    val peerPort             = generatePort()
    val address              = new InetSocketAddress("127.0.0.1", peerPort)
    val blockflowFetchMaxAge = Duration.zero
    implicit val apiConfig: ApiConfig = ApiConfig(
      networkInterface = address.getAddress,
      blockflowFetchMaxAge = blockflowFetchMaxAge,
      askTimeout = Duration.ofMinutesUnsafe(1),
      None,
      ALPH.oneAlph,
      defaultUtxosLimit
    )
  }

  trait Fixture extends FlowFixture with ApiConfigFixture {
    implicit def flowImplicit: BlockFlow = blockFlow

    def emptyKey(index: Int): Hash = TxOutputRef.key(TransactionId.zero, index).value
  }

  trait GetTxFixture {
    def brokerConfig: BrokerConfig
    def serverUtils: ServerUtils

    def checkTx(blockFlow: BlockFlow, tx: Transaction, chainIndex: ChainIndex) = {
      val result = api.Transaction.fromProtocol(tx)
      serverUtils.getTransaction(
        blockFlow,
        tx.id,
        Some(chainIndex.from),
        Some(chainIndex.to)
      ) isE result
      serverUtils.getTransaction(blockFlow, tx.id, Some(chainIndex.from), None) isE result
      serverUtils.getTransaction(blockFlow, tx.id, None, Some(chainIndex.to)) isE result
      serverUtils.getTransaction(blockFlow, tx.id, None, None) isE result
      val invalidChainIndex = brokerConfig.chainIndexes.filter(_.from != chainIndex.from).head
      serverUtils
        .getTransaction(blockFlow, tx.id, Some(invalidChainIndex.from), None)
        .leftValue
        .detail is s"Transaction ${tx.id.toHexString} not found"
    }
  }

  trait FlowFixtureWithApi extends FlowFixture with ApiConfigFixture

  it should "send message with tx" in new Fixture {
    implicit val serverUtils = new ServerUtils

    val (_, fromPublicKey, _) = genesisKeys(0)
    val message               = Hex.unsafe("FFFF")
    val destination           = generateDestination(ChainIndex.unsafe(0, 1), message)
    val buildTransaction = serverUtils
      .buildTransaction(
        blockFlow,
        BuildTransaction(fromPublicKey.bytes, None, AVector(destination))
      )
      .rightValue
    val unsignedTransaction =
      serverUtils.decodeUnsignedTransaction(buildTransaction.unsignedTx).rightValue

    unsignedTransaction.fixedOutputs.head.additionalData is message
  }

  it should "check tx status for intra group txs" in new Fixture with GetTxFixture {

    override val configValues = Map(("alephium.broker.broker-num", 1))

    implicit val serverUtils = new ServerUtils

    for {
      targetGroup <- 0 until groups0
    } {
      val chainIndex                         = ChainIndex.unsafe(targetGroup, targetGroup)
      val fromGroup                          = chainIndex.from
      val (fromPrivateKey, fromPublicKey, _) = genesisKeys(fromGroup.value)
      val fromAddress                        = Address.p2pkh(fromPublicKey)
      val destination1                       = generateDestination(chainIndex)
      val destination2                       = generateDestination(chainIndex)

      val destinations = AVector(destination1, destination2)
      val buildTransaction = serverUtils
        .buildTransaction(
          blockFlow,
          BuildTransaction(fromPublicKey.bytes, None, destinations)
        )
        .rightValue

      val txTemplate = signAndAddToMemPool(
        buildTransaction.txId,
        buildTransaction.unsignedTx,
        chainIndex,
        fromPrivateKey
      )

      val senderBalanceWithGas =
        genesisBalance - destination1.attoAlphAmount.value - destination2.attoAlphAmount.value

      checkAddressBalance(fromAddress, senderBalanceWithGas - txTemplate.gasFeeUnsafe)
      checkDestinationBalance(destination1)
      checkDestinationBalance(destination2)

      val block0 = mineFromMemPool(blockFlow, chainIndex)
      addAndCheck(blockFlow, block0)
      serverUtils.getTransactionStatus(blockFlow, txTemplate.id, chainIndex) isE
        Confirmed(block0.hash, 0, 1, 1, 1)
      checkAddressBalance(fromAddress, senderBalanceWithGas - block0.transactions.head.gasFeeUnsafe)
      checkDestinationBalance(destination1)
      checkDestinationBalance(destination2)

      checkTx(blockFlow, block0.nonCoinbase.head, chainIndex)

      val block1 = emptyBlock(blockFlow, chainIndex)
      addAndCheck(blockFlow, block1)
      serverUtils.getTransactionStatus(blockFlow, txTemplate.id, chainIndex) isE
        Confirmed(block0.hash, 0, 2, 2, 2)
      checkAddressBalance(fromAddress, senderBalanceWithGas - block0.transactions.head.gasFeeUnsafe)
      checkDestinationBalance(destination1)
      checkDestinationBalance(destination2)
    }
  }

  it should "check tx status for inter group txs" in new FlowFixtureWithApi with GetTxFixture {
    override val configValues = Map(("alephium.broker.broker-num", 1))

    implicit val serverUtils = new ServerUtils

    for {
      from <- 0 until groups0
      to   <- 0 until groups0
      if from != to
    } {
      implicit val blockFlow                 = isolatedBlockFlow()
      val chainIndex                         = ChainIndex.unsafe(from, to)
      val fromGroup                          = chainIndex.from
      val (fromPrivateKey, fromPublicKey, _) = genesisKeys(fromGroup.value)
      val fromAddress                        = Address.p2pkh(fromPublicKey)
      val destination1                       = generateDestination(chainIndex)
      val destination2                       = generateDestination(chainIndex)

      val destinations = AVector(destination1, destination2)
      val buildTransaction = serverUtils
        .buildTransaction(
          blockFlow,
          BuildTransaction(fromPublicKey.bytes, None, destinations)
        )
        .rightValue

      val txTemplate = signAndAddToMemPool(
        buildTransaction.txId,
        buildTransaction.unsignedTx,
        chainIndex,
        fromPrivateKey
      )

      val senderBalanceWithGas =
        genesisBalance - destination1.attoAlphAmount.value - destination2.attoAlphAmount.value

      checkAddressBalance(fromAddress, senderBalanceWithGas - txTemplate.gasFeeUnsafe)
      checkAddressBalance(destination1.address, ALPH.oneAlph, 1)
      checkAddressBalance(destination2.address, ALPH.oneAlph, 1)

      val block0 = mineFromMemPool(blockFlow, chainIndex)
      addAndCheck(blockFlow, block0)
      serverUtils.getTransactionStatus(blockFlow, txTemplate.id, chainIndex) isE
        Confirmed(block0.hash, 0, 1, 0, 0)
      checkAddressBalance(fromAddress, senderBalanceWithGas - txTemplate.gasFeeUnsafe)
      checkAddressBalance(destination1.address, ALPH.oneAlph, 1)
      checkAddressBalance(destination2.address, ALPH.oneAlph, 1)

      checkTx(blockFlow, block0.nonCoinbase.head, chainIndex)

      val block1 = emptyBlock(blockFlow, ChainIndex(chainIndex.from, chainIndex.from))
      addAndCheck(blockFlow, block1)
      serverUtils.getTransactionStatus(blockFlow, txTemplate.id, chainIndex) isE
        Confirmed(block0.hash, 0, 1, 1, 0)
      checkAddressBalance(fromAddress, senderBalanceWithGas - block0.transactions.head.gasFeeUnsafe)
      checkDestinationBalance(destination1)
      checkDestinationBalance(destination2)

      val block2 = emptyBlock(blockFlow, ChainIndex(chainIndex.to, chainIndex.to))
      addAndCheck(blockFlow, block2)
      serverUtils.getTransactionStatus(blockFlow, txTemplate.id, chainIndex) isE
        Confirmed(block0.hash, 0, 1, 1, 1)
      checkAddressBalance(fromAddress, senderBalanceWithGas - block0.transactions.head.gasFeeUnsafe)
      checkDestinationBalance(destination1)
      checkDestinationBalance(destination2)
    }
  }

  it should "support Schnorr address" in new Fixture {
    override val configValues = Map(("alephium.broker.broker-num", 1))

    val chainIndex                        = ChainIndex.unsafe(0, 0)
    val (genesisPriKey, genesisPubKey, _) = genesisKeys(0)

    val (priKey, pubKey) = BIP340Schnorr.generatePriPub()
    val schnorrAddress   = SchnorrAddress(pubKey)

    val block0 = transfer(
      blockFlow,
      genesisPriKey,
      schnorrAddress.lockupScript,
      AVector.empty[(TokenId, U256)],
      ALPH.alph(2)
    )
    addAndCheck(blockFlow, block0)

    // In case, the first transfer is a cross-group transaction
    val confirmBlock = emptyBlock(blockFlow, chainIndex)
    addAndCheck(blockFlow, confirmBlock)

    implicit val serverUtils = new ServerUtils
    val destination          = Destination(Address.p2pkh(genesisPubKey), Amount(ALPH.oneAlph))
    val buildTransaction = serverUtils
      .buildTransaction(
        blockFlow,
        BuildTransaction(
          fromPublicKey = pubKey.bytes,
          fromPublicKeyType = Some(BuildTxCommon.BIP340Schnorr),
          AVector(destination)
        )
      )
      .rightValue
    val unsignedTransaction =
      serverUtils.decodeUnsignedTransaction(buildTransaction.unsignedTx).rightValue

    val signature = BIP340Schnorr.sign(unsignedTransaction.id.bytes, priKey)
    val txTemplate =
      serverUtils
        .createTxTemplate(
          SubmitTransaction(buildTransaction.unsignedTx, Signature.unsafe(signature.bytes))
        )
        .rightValue
    blockFlow.getGrandPool().add(txTemplate.chainIndex, AVector(txTemplate), TimeStamp.now())

    val block1 = mineFromMemPool(blockFlow, txTemplate.chainIndex)
    block1.nonCoinbase.map(_.id).contains(txTemplate.id) is true
    addAndCheck(blockFlow, block1)
  }

  it should "check sweep address tx status for intra group txs" in new Fixture with GetTxFixture {
    override val configValues = Map(("alephium.broker.broker-num", 1))

    implicit val serverUtils = new ServerUtils

    for {
      targetGroup <- 0 until groups0
    } {
      val chainIndex                         = ChainIndex.unsafe(targetGroup, targetGroup)
      val fromGroup                          = chainIndex.from
      val (fromPrivateKey, fromPublicKey, _) = genesisKeys(fromGroup.value)
      val fromAddress                        = Address.p2pkh(fromPublicKey)
      val selfDestination                    = Destination(fromAddress, Amount(ALPH.oneAlph), None)

      info("Sending some coins to itself twice, creating 3 UTXOs in total for the same public key")
      val destinations = AVector(selfDestination, selfDestination)
      val buildTransaction = serverUtils
        .buildTransaction(
          blockFlow,
          BuildTransaction(fromPublicKey.bytes, None, destinations)
        )
        .rightValue

      val txTemplate = signAndAddToMemPool(
        buildTransaction.txId,
        buildTransaction.unsignedTx,
        chainIndex,
        fromPrivateKey
      )

      checkAddressBalance(fromAddress, genesisBalance - txTemplate.gasFeeUnsafe, 3)

      val block0 = mineFromMemPool(blockFlow, chainIndex)
      addAndCheck(blockFlow, block0)
      serverUtils.getTransactionStatus(blockFlow, txTemplate.id, chainIndex) isE
        Confirmed(block0.hash, 0, 1, 1, 1)
      checkAddressBalance(fromAddress, genesisBalance - block0.transactions.head.gasFeeUnsafe, 3)

      checkTx(blockFlow, block0.nonCoinbase.head, chainIndex)

      info("Sweep coins from the 3 UTXOs of this public key to another address")
      val senderBalanceBeforeSweep = genesisBalance - block0.transactions.head.gasFeeUnsafe
      val sweepAddressDestination  = generateAddress(chainIndex)
      val buildSweepAddressTransactionsRes = serverUtils
        .buildSweepAddressTransactions(
          blockFlow,
          BuildSweepAddressTransactions(fromPublicKey, sweepAddressDestination)
        )
        .rightValue
      val sweepAddressTransaction = buildSweepAddressTransactionsRes.unsignedTxs.head

      val sweepAddressTxTemplate = signAndAddToMemPool(
        sweepAddressTransaction.txId,
        sweepAddressTransaction.unsignedTx,
        chainIndex,
        fromPrivateKey
      )

      checkAddressBalance(
        sweepAddressDestination,
        senderBalanceBeforeSweep - sweepAddressTxTemplate.gasFeeUnsafe
      )

      val block1 = mineFromMemPool(blockFlow, chainIndex)
      addAndCheck(blockFlow, block1)
      serverUtils.getTransactionStatus(blockFlow, sweepAddressTxTemplate.id, chainIndex) isE
        Confirmed(block1.hash, 0, 1, 1, 1)
      checkAddressBalance(
        sweepAddressDestination,
        senderBalanceBeforeSweep - sweepAddressTxTemplate.gasFeeUnsafe
      )
      checkAddressBalance(fromAddress, U256.unsafe(0), 0)
    }
  }

  it should "check sweep all tx status for inter group txs" in new FlowFixtureWithApi
    with GetTxFixture {
    override val configValues = Map(("alephium.broker.broker-num", 1))

    implicit val serverUtils = new ServerUtils

    for {
      from <- 0 until groups0
      to   <- 0 until groups0
      if from != to
    } {
      implicit val blockFlow                 = isolatedBlockFlow()
      val chainIndex                         = ChainIndex.unsafe(from, to)
      val fromGroup                          = chainIndex.from
      val (fromPrivateKey, fromPublicKey, _) = genesisKeys(fromGroup.value)
      val fromAddress                        = Address.p2pkh(fromPublicKey)
      val toGroup                            = chainIndex.to
      val (toPrivateKey, toPublicKey, _)     = genesisKeys(toGroup.value)
      val toAddress                          = Address.p2pkh(toPublicKey)
      val destination                        = Destination(toAddress, Amount(ALPH.oneAlph))

      info("Sending some coins to an address, resulting 10 UTXOs for its corresponding public key")
      val destinations = AVector.fill(10)(destination)
      val buildTransaction = serverUtils
        .buildTransaction(
          blockFlow,
          BuildTransaction(fromPublicKey.bytes, None, destinations)
        )
        .rightValue

      val txTemplate = signAndAddToMemPool(
        buildTransaction.txId,
        buildTransaction.unsignedTx,
        chainIndex,
        fromPrivateKey
      )

      val senderBalanceWithGas   = genesisBalance - ALPH.alph(10)
      val receiverInitialBalance = genesisBalance

      checkAddressBalance(fromAddress, senderBalanceWithGas - txTemplate.gasFeeUnsafe)

      val block0 = mineFromMemPool(blockFlow, chainIndex)
      addAndCheck(blockFlow, block0)
      serverUtils.getTransactionStatus(blockFlow, txTemplate.id, chainIndex) isE
        Confirmed(block0.hash, 0, 1, 0, 0)
      checkAddressBalance(fromAddress, senderBalanceWithGas - block0.transactions.head.gasFeeUnsafe)
      checkAddressBalance(toAddress, receiverInitialBalance.addUnsafe(ALPH.alph(10)), 11)

      checkTx(blockFlow, block0.nonCoinbase.head, chainIndex)

      val block1 = emptyBlock(blockFlow, ChainIndex(chainIndex.from, chainIndex.from))
      addAndCheck(blockFlow, block1)
      serverUtils.getTransactionStatus(blockFlow, txTemplate.id, chainIndex) isE
        Confirmed(block0.hash, 0, 1, 1, 0)
      checkAddressBalance(fromAddress, senderBalanceWithGas - block0.transactions.head.gasFeeUnsafe)
      checkAddressBalance(toAddress, receiverInitialBalance + ALPH.alph(10), 11)

      info("Sweep coins from the 3 UTXOs for the same public key to another address")
      val senderBalanceBeforeSweep = receiverInitialBalance + ALPH.alph(10)
      val sweepAddressDestination  = generateAddress(chainIndex)
      val buildSweepAddressTransactionsRes = serverUtils
        .buildSweepAddressTransactions(
          blockFlow,
          BuildSweepAddressTransactions(toPublicKey, sweepAddressDestination)
        )
        .rightValue
      val sweepAddressTransaction = buildSweepAddressTransactionsRes.unsignedTxs.head

      val sweepAddressChainIndex = ChainIndex(chainIndex.to, chainIndex.to)
      val sweepAddressTxTemplate = signAndAddToMemPool(
        sweepAddressTransaction.txId,
        sweepAddressTransaction.unsignedTx,
        sweepAddressChainIndex,
        toPrivateKey
      )

      // Spend 10 UTXOs and generate 1 output
      sweepAddressTxTemplate.unsigned.fixedOutputs.length is 1
      sweepAddressTxTemplate.unsigned.gasAmount > minimalGas is true
      sweepAddressTxTemplate.gasFeeUnsafe is nonCoinbaseMinGasPrice *
        GasEstimation.sweepAddress(11, 1)

      checkAddressBalance(
        sweepAddressDestination,
        senderBalanceBeforeSweep - sweepAddressTxTemplate.gasFeeUnsafe
      )

      val block2 = mineFromMemPool(blockFlow, sweepAddressChainIndex)
      addAndCheck(blockFlow, block2)
      checkAddressBalance(
        sweepAddressDestination,
        senderBalanceBeforeSweep - block2.transactions.head.gasFeeUnsafe
      )
      checkAddressBalance(toAddress, 0, 0)
    }
  }

  it should "sweep only small UTXOs" in new FlowFixtureWithApi with GetTxFixture {
    override val configValues = Map(("alephium.broker.broker-num", 1))

    implicit val serverUtils = new ServerUtils

    val (_, fromPublicKey, _) = genesisKeys(0)
    val (_, toPublicKey)      = GroupIndex.unsafe(0).generateKey

    val result0 = serverUtils
      .buildSweepAddressTransactions(
        blockFlow,
        BuildSweepAddressTransactions(fromPublicKey, Address.p2pkh(toPublicKey), None)
      )
      .rightValue
    result0.unsignedTxs.length is 1

    val result1 = serverUtils
      .buildSweepAddressTransactions(
        blockFlow,
        BuildSweepAddressTransactions(
          fromPublicKey,
          Address.p2pkh(toPublicKey),
          Some(Amount(U256.One))
        )
      )
      .rightValue
    result1.unsignedTxs.length is 0
  }

  trait PrepareTxWithTargetBlockHash extends FlowFixtureWithApi {
    val serverUtils           = new ServerUtils
    val chainIndex            = ChainIndex.unsafe(0, 0)
    val (_, fromPublicKey, _) = genesisKeys(chainIndex.from.value)
    val block0                = transfer(blockFlow, chainIndex)
    addAndCheck(blockFlow, block0)
    val block1 = transfer(blockFlow, chainIndex)
    addAndCheck(blockFlow, block1)

    val destinations = AVector(generateDestination(chainIndex))

    def generateTx(targetBlockHash: Option[BlockHash]): UnsignedTransaction

    val tx0 = generateTx(Some(block0.hash))
    val tx1 = generateTx(Some(block1.hash))
    val tx2 = generateTx(None)
    tx0.inputs.head is block0.transactions.head.unsigned.inputs.head
    tx1.inputs.head is block1.transactions.head.unsigned.inputs.head
    tx2.inputs.head isnot tx1.inputs.head
  }

  it should "use target block hash to prepare transfer tx" in new PrepareTxWithTargetBlockHash {
    def generateTx(targetBlockHash: Option[BlockHash]) = {
      serverUtils
        .prepareUnsignedTransaction(
          blockFlow,
          LockupScript.p2pkh(fromPublicKey),
          UnlockScript.p2pkh(fromPublicKey),
          None,
          destinations,
          None,
          nonCoinbaseMinGasPrice,
          targetBlockHash
        )
        .rightValue
    }
  }

  it should "use target block hash for sweep tx" in new PrepareTxWithTargetBlockHash {
    def generateTx(targetBlockHash: Option[BlockHash]): UnsignedTransaction = {
      val txs = serverUtils
        .prepareSweepAddressTransaction(
          blockFlow,
          fromPublicKey,
          destinations.head.address,
          None,
          None,
          None,
          nonCoinbaseMinGasPrice,
          targetBlockHash
        )
        .rightValue
      txs.length is 1
      txs.head
    }
  }

  "ServerUtils.decodeUnsignedTransaction" should "decode unsigned transaction" in new FlowFixtureWithApi {
    val serverUtils = new ServerUtils

    val chainIndex            = ChainIndex.unsafe(0, 0)
    val (_, fromPublicKey, _) = genesisKeys(chainIndex.from.value)
    val destination1          = generateDestination(chainIndex)
    val destination2          = generateDestination(chainIndex)
    val destinations          = AVector(destination1, destination2)

    val unsignedTx = serverUtils
      .prepareUnsignedTransaction(
        blockFlow,
        fromPublicKey,
        outputRefsOpt = None,
        destinations,
        gasOpt = None,
        nonCoinbaseMinGasPrice,
        targetBlockHashOpt = None
      )
      .rightValue

    val buildTransaction = serverUtils
      .buildTransaction(
        blockFlow,
        BuildTransaction(fromPublicKey.bytes, None, destinations)
      )
      .rightValue

    val decodedUnsignedTx =
      serverUtils.decodeUnsignedTransaction(buildTransaction.unsignedTx).rightValue

    decodedUnsignedTx is unsignedTx
  }

  trait MultipleUtxos extends FlowFixtureWithApi {
    implicit val serverUtils = new ServerUtils

    implicit val bf                        = blockFlow
    val chainIndex                         = ChainIndex.unsafe(0, 0)
    val (fromPrivateKey, fromPublicKey, _) = genesisKeys(chainIndex.from.value)
    val fromAddress                        = Address.p2pkh(fromPublicKey)
    val selfDestination                    = Destination(fromAddress, Amount(ALPH.cent(50)))

    info("Sending some coins to itself, creating 2 UTXOs in total for the same public key")
    val selfDestinations = AVector(selfDestination)
    val buildTransaction = serverUtils
      .buildTransaction(
        blockFlow,
        BuildTransaction(fromPublicKey.bytes, None, selfDestinations)
      )
      .rightValue
    val txTemplate = signAndAddToMemPool(
      buildTransaction.txId,
      buildTransaction.unsignedTx,
      chainIndex,
      fromPrivateKey
    )
    val fromAddressBalance = genesisBalance - txTemplate.gasFeeUnsafe
    checkAddressBalance(fromAddress, fromAddressBalance, 2)

    val utxos =
      serverUtils.getUTXOsIncludePool(blockFlow, fromAddress).rightValue.utxos
    val destination1 = generateDestination(chainIndex)
    val destination2 = generateDestination(chainIndex)
    val destinations = AVector(destination1, destination2)

  }

  "ServerUtils.prepareUnsignedTransaction" should "create transaction with provided UTXOs" in new MultipleUtxos {
    val outputRefs = utxos.map { utxo =>
      OutputRef(utxo.ref.hint, utxo.ref.key)
    }

    noException should be thrownBy {
      serverUtils
        .prepareUnsignedTransaction(
          blockFlow,
          fromPublicKey,
          outputRefsOpt = Some(outputRefs),
          destinations,
          gasOpt = Some(minimalGas),
          nonCoinbaseMinGasPrice,
          targetBlockHashOpt = None
        )
        .rightValue
    }
  }

  it should "use default gas if Gas is not provided" in new MultipleUtxos {
    val outputRefs = utxos.map { utxo =>
      OutputRef(utxo.ref.hint, utxo.ref.key)
    }

    // ALPH.oneAlph is transferred to each destination
    val unsignedTx = serverUtils
      .prepareUnsignedTransaction(
        blockFlow,
        fromPublicKey,
        outputRefsOpt = Some(outputRefs),
        destinations,
        gasOpt = None,
        nonCoinbaseMinGasPrice,
        targetBlockHashOpt = None
      )
      .rightValue

    val fromAddressBalanceAfterTransfer = {
      val fromLockupScript    = LockupScript.p2pkh(fromPublicKey)
      val outputLockupScripts = fromLockupScript +: destinations.map(_.address.lockupScript)
      val defaultGas =
        GasEstimation.estimateWithSameP2PKHInputs(outputRefs.length, outputLockupScripts.length)
      val defaultGasFee = nonCoinbaseMinGasPrice * defaultGas
      fromAddressBalance - ALPH.oneAlph.mulUnsafe(2) - defaultGasFee
    }

    unsignedTx.fixedOutputs.map(_.amount).toSeq should contain theSameElementsAs Seq(
      ALPH.oneAlph,
      ALPH.oneAlph,
      fromAddressBalanceAfterTransfer
    )
  }

  it should "validate unsigned transaction" in new Fixture with TxInputGenerators {

    val tooMuchGasFee = UnsignedTransaction(
      DefaultTxVersion,
      NetworkId.AlephiumDevNet,
      None,
      minimalGas,
      GasPrice(ALPH.oneAlph),
      AVector(txInputGen.sample.get),
      AVector.empty
    )

    ServerUtils.validateUnsignedTransaction(tooMuchGasFee) is Left(
      ApiError.BadRequest(
        "Too much gas fee, cap at 1000000000000000000, got 20000000000000000000000"
      )
    )

    val noInputs = UnsignedTransaction(
      DefaultTxVersion,
      NetworkId.AlephiumDevNet,
      None,
      minimalGas,
      nonCoinbaseMinGasPrice,
      AVector.empty,
      AVector.empty
    )

    ServerUtils.validateUnsignedTransaction(noInputs) is Left(
      ApiError.BadRequest(
        "Invalid transaction: empty inputs"
      )
    )
  }

  it should "not create transaction with provided UTXOs, if Alph amount isn't enough" in new MultipleUtxos {
    val outputRefs = utxos.collect {
      case utxo if utxo.amount.value.equals(ALPH.cent(50)) =>
        OutputRef(utxo.ref.hint, utxo.ref.key)
    }

    outputRefs.length is 1

    serverUtils
      .prepareUnsignedTransaction(
        blockFlow,
        fromPublicKey,
        outputRefsOpt = Some(outputRefs),
        destinations,
        gasOpt = Some(minimalGas),
        nonCoinbaseMinGasPrice,
        targetBlockHashOpt = None
      )
      .leftValue
      .detail is "Not enough balance"
  }

  it should "not create transaction with provided UTXOs, if they are not from the same group" in new MultipleUtxos {
    utxos.length is 2

    val outputRefs = AVector(
      OutputRef(3, utxos(1).ref.key),
      OutputRef(1, utxos(0).ref.key)
    )

    serverUtils
      .prepareUnsignedTransaction(
        blockFlow,
        fromPublicKey,
        outputRefsOpt = Some(outputRefs),
        destinations,
        gasOpt = Some(minimalGas),
        nonCoinbaseMinGasPrice,
        targetBlockHashOpt = None
      )
      .leftValue
      .detail is "Selected UTXOs are not from the same group"
  }

  it should "not create transaction with empty provided UTXOs" in new MultipleUtxos {
    serverUtils
      .prepareUnsignedTransaction(
        blockFlow,
        fromPublicKey,
        outputRefsOpt = Some(AVector.empty),
        destinations,
        gasOpt = Some(minimalGas),
        nonCoinbaseMinGasPrice,
        targetBlockHashOpt = None
      )
      .leftValue
      .detail is "Empty UTXOs"
  }

  it should "not create transaction with invalid gas amount" in new MultipleUtxos {
    val outputRefs = utxos.map { utxo =>
      OutputRef(utxo.ref.hint, utxo.ref.key)
    }

    info("Gas amount too small")
    serverUtils
      .prepareUnsignedTransaction(
        blockFlow,
        fromPublicKey,
        outputRefsOpt = Some(outputRefs),
        destinations,
        gasOpt = Some(GasBox.unsafe(100)),
        nonCoinbaseMinGasPrice,
        targetBlockHashOpt = None
      )
      .leftValue
      .detail is "Provided gas GasBox(100) too small, minimal GasBox(20000)"

    info("Gas amount too large")
    serverUtils
      .prepareUnsignedTransaction(
        blockFlow,
        fromPublicKey,
        outputRefsOpt = Some(outputRefs),
        destinations,
        gasOpt = Some(GasBox.unsafe(5000001)),
        nonCoinbaseMinGasPrice,
        targetBlockHashOpt = None
      )
      .leftValue
      .detail is "Provided gas GasBox(5000001) too large, maximal GasBox(5000000)"
  }

  it should "not create transaction with invalid gas price" in new MultipleUtxos {
    val outputRefs = utxos.map { utxo =>
      OutputRef(utxo.ref.hint, utxo.ref.key)
    }

    info("Gas price too small")
    serverUtils
      .prepareUnsignedTransaction(
        blockFlow,
        fromPublicKey,
        outputRefsOpt = Some(outputRefs),
        destinations,
        gasOpt = Some(minimalGas),
        GasPrice(coinbaseGasPrice.value - 1),
        targetBlockHashOpt = None
      )
      .leftValue
      .detail is "Gas price GasPrice(999999999) too small, minimal GasPrice(1000000000)"

    info("Gas price too large")
    serverUtils
      .prepareUnsignedTransaction(
        blockFlow,
        fromPublicKey,
        outputRefsOpt = Some(outputRefs),
        destinations,
        gasOpt = Some(minimalGas),
        GasPrice(ALPH.MaxALPHValue),
        targetBlockHashOpt = None
      )
      .leftValue
      .detail is "Gas price GasPrice(1000000000000000000000000000) too large, maximal GasPrice(999999999999999999999999999)"
  }

  it should "not create transaction with overflowing ALPH amount" in new MultipleUtxos {
    val attoAlphAmountOverflowDestinations = AVector(
      destination1,
      destination2.copy(attoAlphAmount = Amount(ALPH.MaxALPHValue))
    )
    serverUtils
      .prepareUnsignedTransaction(
        blockFlow,
        fromPublicKey,
        outputRefsOpt = None,
        attoAlphAmountOverflowDestinations,
        gasOpt = Some(minimalGas),
        nonCoinbaseMinGasPrice,
        targetBlockHashOpt = None
      )
      .leftValue
      .detail is "ALPH amount overflow"
  }

  it should "not create transaction when with token amount overflow" in new MultipleUtxos {
    val tokenId = TokenId.hash("token1")
    val tokenAmountOverflowDestinations = AVector(
      destination1.copy(tokens = Some(AVector(Token(tokenId, U256.MaxValue)))),
      destination2.copy(tokens = Some(AVector(Token(tokenId, U256.One))))
    )
    serverUtils
      .prepareUnsignedTransaction(
        blockFlow,
        fromPublicKey,
        outputRefsOpt = None,
        tokenAmountOverflowDestinations,
        gasOpt = Some(minimalGas),
        nonCoinbaseMinGasPrice,
        targetBlockHashOpt = None
      )
      .leftValue
      .detail is s"Amount overflow for token $tokenId"
  }

  it should "not create transaction when not all utxos are of asset type" in new MultipleUtxos {
    val outputRefs = utxos.map { utxo =>
      OutputRef(utxo.ref.hint & 10, utxo.ref.key)
    }

    serverUtils
      .prepareUnsignedTransaction(
        blockFlow,
        fromPublicKey,
        outputRefsOpt = Some(outputRefs),
        destinations,
        gasOpt = Some(minimalGas),
        nonCoinbaseMinGasPrice,
        targetBlockHashOpt = None
      )
      .leftValue
      .detail is "Selected UTXOs must be of asset type"
  }

  "ServerUtils.buildTransaction" should "fail with invalid number of outputs" in new FlowFixtureWithApi {
    val serverUtils = new ServerUtils

    val chainIndex            = ChainIndex.unsafe(0, 0)
    val (_, fromPublicKey, _) = genesisKeys(chainIndex.from.value)
    val emptyDestinations     = AVector.empty[Destination]

    info("Output number is zero")
    serverUtils
      .buildTransaction(
        blockFlow,
        BuildTransaction(fromPublicKey.bytes, None, emptyDestinations)
      )
      .leftValue
      .detail is "Zero transaction outputs"

    info("Too many outputs")
    val tooManyDestinations = AVector.fill(ALPH.MaxTxOutputNum + 1)(generateDestination(chainIndex))
    serverUtils
      .buildTransaction(
        blockFlow,
        BuildTransaction(fromPublicKey.bytes, None, tooManyDestinations)
      )
      .leftValue
      .detail is "Too many transaction outputs, maximal value: 256"
  }

  it should "check the minimal amount deposit for contract creation" in new Fixture {
    val serverUtils = new ServerUtils
    serverUtils.getInitialAttoAlphAmount(None, HardFork.Leman) isE minimalAlphInContractPreRhone
    serverUtils.getInitialAttoAlphAmount(
      Some(minimalAlphInContractPreRhone),
      HardFork.Leman
    ) isE minimalAlphInContractPreRhone
    serverUtils
      .getInitialAttoAlphAmount(Some(minimalAlphInContractPreRhone - 1), HardFork.Leman)
      .leftValue
      .detail is "Expect 1 ALPH deposit to deploy a new contract"

    serverUtils.getInitialAttoAlphAmount(None, HardFork.Rhone) isE minimalAlphInContract
    serverUtils.getInitialAttoAlphAmount(
      Some(minimalAlphInContract),
      HardFork.Rhone
    ) isE minimalAlphInContract
    serverUtils
      .getInitialAttoAlphAmount(Some(minimalAlphInContract - 1), HardFork.Rhone)
      .leftValue
      .detail is "Expect 0.1 ALPH deposit to deploy a new contract"
  }

  it should "fail when outputs belong to different groups" in new FlowFixtureWithApi {
    val serverUtils = new ServerUtils

    val chainIndex1           = ChainIndex.unsafe(0, 1)
    val chainIndex2           = ChainIndex.unsafe(0, 2)
    val (_, fromPublicKey, _) = genesisKeys(chainIndex1.from.value)
    val destination1          = generateDestination(chainIndex1)
    val destination2          = generateDestination(chainIndex2)
    val destinations          = AVector(destination1, destination2)

    val buildTransaction = serverUtils
      .buildTransaction(
        blockFlow,
        BuildTransaction(fromPublicKey.bytes, None, destinations)
      )
      .leftValue

    buildTransaction.detail is "Different groups for transaction outputs"
  }

  it should "return mempool statuses" in new Fixture with Generators {

    override val configValues = Map(("alephium.broker.broker-num", 1))

    implicit val serverUtils = new ServerUtils()

    val emptyMempool = serverUtils.listMempoolTransactions(blockFlow).rightValue
    emptyMempool is AVector.empty[MempoolTransactions]

    val chainIndex                         = chainIndexGen.sample.get
    val fromGroup                          = chainIndex.from
    val (fromPrivateKey, fromPublicKey, _) = genesisKeys(fromGroup.value)
    val destination                        = generateDestination(chainIndex)

    val buildTransaction = serverUtils
      .buildTransaction(
        blockFlow,
        BuildTransaction(fromPublicKey.bytes, None, AVector(destination))
      )
      .rightValue

    val txTemplate = signAndAddToMemPool(
      buildTransaction.txId,
      buildTransaction.unsignedTx,
      chainIndex,
      fromPrivateKey
    )

    val txs = serverUtils.listMempoolTransactions(blockFlow).rightValue

    txs is AVector(
      MempoolTransactions(
        chainIndex.from.value,
        chainIndex.to.value,
        AVector(api.TransactionTemplate.fromProtocol(txTemplate))
      )
    )
  }

  "ServerUtils.buildMultiInputsTransaction" should "transfer a single input" in new FlowFixtureWithApi {
    val serverUtils = new ServerUtils

    val chainIndex            = ChainIndex.unsafe(0, 0)
    val (_, fromPublicKey, _) = genesisKeys(chainIndex.from.value)
    val amount                = Amount(ALPH.oneAlph)
    val destination           = Destination(generateAddress(chainIndex), amount)

    val source = BuildMultiAddressesTransaction.Source(
      fromPublicKey.bytes,
      AVector(destination)
    )

    val buildTransaction = serverUtils
      .buildMultiInputsTransaction(
        blockFlow,
        BuildMultiAddressesTransaction(AVector(source))
      )
      .rightValue

    val unsignedTransaction =
      serverUtils.decodeUnsignedTransaction(buildTransaction.unsignedTx).rightValue

    unsignedTransaction.inputs.length is 1
    unsignedTransaction.fixedOutputs.length is 2
  }

  it should "transfer a multiple inputs" in new FlowFixtureWithApi {
    val serverUtils = new ServerUtils

    val nbOfInputs             = 10
    val chainIndex             = ChainIndex.unsafe(0, 0)
    val (fromPrivateKey, _, _) = genesisKeys(chainIndex.from.value)
    val amount                 = ALPH.alph(10)
    val destination            = Destination(generateAddress(chainIndex), Amount(ALPH.oneAlph))

    val inputPubKeys = AVector.fill(10)(chainIndex.to.generateKey._2)

    inputPubKeys.foreach { pubKey =>
      val block = transfer(blockFlow, fromPrivateKey, pubKey, amount)
      addAndCheck(blockFlow, block)
    }

    val sources = inputPubKeys.map { pubKey =>
      BuildMultiAddressesTransaction.Source(
        pubKey.bytes,
        AVector(destination)
      )
    }

    val buildTransaction = serverUtils
      .buildMultiInputsTransaction(
        blockFlow,
        BuildMultiAddressesTransaction(sources)
      )
      .rightValue

    val unsignedTransaction =
      serverUtils.decodeUnsignedTransaction(buildTransaction.unsignedTx).rightValue

    unsignedTransaction.inputs.length is nbOfInputs
    unsignedTransaction.fixedOutputs.length is 1 + nbOfInputs
  }

  it should "fail with non unique inputs" in new FlowFixtureWithApi {
    val serverUtils = new ServerUtils

    val chainIndex            = ChainIndex.unsafe(0, 0)
    val (_, fromPublicKey, _) = genesisKeys(chainIndex.from.value)
    val destination           = generateDestination(chainIndex)

    val source = BuildMultiAddressesTransaction.Source(
      fromPublicKey.bytes,
      AVector(destination)
    )

    serverUtils
      .buildMultiInputsTransaction(
        blockFlow,
        BuildMultiAddressesTransaction(AVector(source, source))
      )
      .leftValue
      .detail is "Some addresses defined multiple time"
  }

  "ServerUtils.mergeAndprepareOutputInfos" should "with empty list" in new FlowFixtureWithApi {
    val serverUtils = new ServerUtils
    serverUtils.mergeAndprepareOutputInfos(AVector.empty).rightValue is AVector
      .empty[UnsignedTransaction.TxOutputInfo]
  }

  it should "merge simple destinations" in new FlowFixtureWithApi {
    val serverUtils = new ServerUtils

    val chainIndex = ChainIndex.unsafe(0, 0)

    val destination = Destination(generateAddress(chainIndex), Amount(ALPH.oneAlph))

    forAll(Gen.choose(1, 20)) { i =>
      val outputs = serverUtils.mergeAndprepareOutputInfos(AVector.fill(i)(destination)).rightValue
      outputs.length is 1
      outputs(0).attoAlphAmount is ALPH.alph(i.toLong)
      outputs(0).tokens is AVector.empty[(TokenId, U256)]
    }

    val destination2 = Destination(generateAddress(chainIndex), Amount(ALPH.alph(2)))

    forAll(Gen.choose(1, 20)) { i =>
      val outputs = serverUtils
        .mergeAndprepareOutputInfos(
          AVector.fill(i)(AVector(destination, destination2)).flatMap(identity)
        )
        .rightValue
      outputs.length is 2
      outputs(0).attoAlphAmount is ALPH.alph(i.toLong)
      outputs(0).tokens is AVector.empty[(TokenId, U256)]
      outputs(1).attoAlphAmount is ALPH.alph(2 * i.toLong)
      outputs(1).tokens is AVector.empty[(TokenId, U256)]
    }
  }

  it should "merge tokens" in new FlowFixtureWithApi {
    val serverUtils = new ServerUtils

    val chainIndex = ChainIndex.unsafe(0, 0)

    val tokenId1 = TokenId.random
    val tokenId2 = TokenId.random

    val tokens = AVector(Token(tokenId1, U256.One), Token(tokenId2, U256.Two))

    val destination = Destination(generateAddress(chainIndex), Amount(ALPH.oneAlph), Some(tokens))

    forAll(Gen.choose(1, 20)) { i =>
      val outputs = serverUtils.mergeAndprepareOutputInfos(AVector.fill(i)(destination)).rightValue
      outputs.length is 1
      outputs(0).attoAlphAmount is ALPH.alph(i.toLong)
      outputs(0).tokens is AVector(
        (tokenId1, U256.unsafe(i)),
        (tokenId2, U256.unsafe(2 * i.toLong))
      )
    }

    val destination2 = Destination(generateAddress(chainIndex), Amount(ALPH.alph(2)), Some(tokens))

    forAll(Gen.choose(1, 20)) { i =>
      val outputs = serverUtils
        .mergeAndprepareOutputInfos(
          AVector.fill(i)(AVector(destination, destination2)).flatMap(identity)
        )
        .rightValue
      outputs.length is 2
      outputs(0).attoAlphAmount is ALPH.alph(i.toLong)
      outputs(0).tokens is AVector(
        (tokenId1, U256.unsafe(i)),
        (tokenId2, U256.unsafe(2 * i.toLong))
      )
      outputs(1).attoAlphAmount is ALPH.alph(2 * i.toLong)
      outputs(1).tokens is AVector(
        (tokenId1, U256.unsafe(i)),
        (tokenId2, U256.unsafe(2 * i.toLong))
      )
    }
  }

  it should "separate destinations with lockTime or message" in new FlowFixtureWithApi {
    val serverUtils = new ServerUtils

    val chainIndex = ChainIndex.unsafe(0, 0)

    val destAddress = generateAddress(chainIndex)
    val destination = Destination(destAddress, Amount(ALPH.oneAlph))
    val destinationLockTime =
      Destination(destAddress, Amount(ALPH.oneAlph), lockTime = Some(TimeStamp.now()))
    val destinationMessage =
      Destination(destAddress, Amount(ALPH.oneAlph), message = Some(ByteString.empty))
    val destinationBoth = Destination(
      destAddress,
      Amount(ALPH.oneAlph),
      lockTime = Some(TimeStamp.now()),
      message = Some(ByteString.empty)
    )

    val destinations = AVector(
      destination,
      destination,
      destinationLockTime,
      destinationMessage,
      destinationBoth
    )

    val outputs = serverUtils.mergeAndprepareOutputInfos(destinations).rightValue
    outputs.length is 4
    outputs(0).attoAlphAmount is ALPH.alph(2)

    outputs(1).attoAlphAmount is ALPH.alph(1)
    outputs(1).lockTime.isDefined is true
    outputs(1).additionalDataOpt.isEmpty is true

    outputs(2).attoAlphAmount is ALPH.alph(1)
    outputs(2).lockTime.isEmpty is true
    outputs(2).additionalDataOpt.isDefined is true

    outputs(3).attoAlphAmount is ALPH.alph(1)
    outputs(3).lockTime.isDefined is true
    outputs(3).additionalDataOpt.isDefined is true
  }

  it should "work with only `complex` destinations" in new FlowFixtureWithApi {
    val serverUtils = new ServerUtils

    val chainIndex = ChainIndex.unsafe(0, 0)

    val destAddress = generateAddress(chainIndex)
    val destinationLockTime =
      Destination(destAddress, Amount(ALPH.oneAlph), lockTime = Some(TimeStamp.now()))
    val destinationMessage =
      Destination(destAddress, Amount(ALPH.oneAlph), message = Some(ByteString.empty))
    val destinationBoth = Destination(
      destAddress,
      Amount(ALPH.oneAlph),
      lockTime = Some(TimeStamp.now()),
      message = Some(ByteString.empty)
    )

    val destinations = AVector(
      destinationLockTime,
      destinationMessage,
      destinationBoth
    )

    val outputs = serverUtils.mergeAndprepareOutputInfos(destinations).rightValue
    outputs.length is 3

    outputs(0).attoAlphAmount is ALPH.alph(1)
    outputs(0).lockTime.isDefined is true
    outputs(0).additionalDataOpt.isEmpty is true

    outputs(1).attoAlphAmount is ALPH.alph(1)
    outputs(1).lockTime.isEmpty is true
    outputs(1).additionalDataOpt.isDefined is true

    outputs(2).attoAlphAmount is ALPH.alph(1)
    outputs(2).lockTime.isDefined is true
    outputs(2).additionalDataOpt.isDefined is true
  }

  trait ContractFixture extends Fixture {
    override val configValues = Map(("alephium.broker.broker-num", 1))

    val chainIndex   = ChainIndex.unsafe(0, 0)
    val lockupScript = getGenesisLockupScript(chainIndex)
    val serverUtils  = new ServerUtils()

    def executeScript(
        script: vm.StatefulScript,
        keyPairOpt: Option[(PrivateKey, PublicKey)] = None
    ): Block = {
      val block = payableCall(blockFlow, chainIndex, script, keyPairOpt = keyPairOpt)
      addAndCheck(blockFlow, block)
      block
    }

    def executeScript(code: String, keyPairOpt: Option[(PrivateKey, PublicKey)]): Block = {
      val script = Compiler.compileTxScript(code).rightValue
      executeScript(script, keyPairOpt)
    }

    def createContract(
        code: String,
        immFields: AVector[vm.Val],
        mutFields: AVector[vm.Val]
    ): (Block, ContractId) = {
      val contract = Compiler.compileContract(code).rightValue
      val script =
        contractCreation(contract, immFields, mutFields, lockupScript, minimalAlphInContract)
      val block      = executeScript(script)
      val contractId = ContractId.from(block.transactions.head.id, 0, chainIndex.from)
      (block, contractId)
    }
  }

  trait CallContractFixture extends ContractFixture {
    val callerAddress = Address.Asset(lockupScript)
    val inputAsset    = TestInputAsset(callerAddress, AssetState(ALPH.oneAlph))

    val barCode =
      s"""
         |Contract Bar(mut value: U256) {
         |  @using(updateFields = true)
         |  pub fn addOne() -> () {
         |    value = value + 1
         |  }
         |  pub fn getContractId() -> ByteVec {
         |    return selfContractId!()
         |  }
         |}
         |""".stripMargin

    val (_, barId) = createContract(barCode, AVector.empty, AVector[vm.Val](vm.Val.U256(U256.Zero)))
    val barAddress = Address.contract(barId)
    val fooCode =
      s"""
         |Contract Foo(mut value: U256) {
         |  @using(preapprovedAssets = true, assetsInContract = true, updateFields = true)
         |  pub fn addOne() -> U256 {
         |    transferTokenToSelf!(@$callerAddress, ALPH, ${ALPH.oneNanoAlph})
         |    value = value + 1
         |    let bar = Bar(#${barId.toHexString})
         |    bar.addOne()
         |    return value
         |  }
         |  pub fn getContractId() -> ByteVec {
         |    return selfContractId!()
         |  }
         |  pub fn getName() -> ByteVec {
         |    return b`Class` ++ b` ` ++ b`Foo`
         |  }
         |}
         |
         |$barCode
         |""".stripMargin

    val (createContractBlock, fooId) =
      createContract(fooCode, AVector.empty, AVector[vm.Val](vm.Val.U256(U256.Zero)))
    val fooAddress = Address.contract(fooId)
    val callScriptCode =
      s"""
         |@using(preapprovedAssets = true)
         |TxScript Main {
         |  let foo = Foo(#${fooId.toHexString})
         |  foo.addOne{@$callerAddress -> ALPH: 1 alph}()
         |}
         |
         |$fooCode
         |""".stripMargin

    def checkContractStates(contractId: ContractId, value: U256, attoAlphAmount: U256) = {
      val worldState    = blockFlow.getBestPersistedWorldState(chainIndex.from).rightValue
      val contractState = worldState.getContractState(contractId).rightValue
      contractState.mutFields is AVector[vm.Val](vm.Val.U256(value))
      val contractOutput = worldState.getContractAsset(contractState.contractOutputRef).rightValue
      contractOutput.amount is attoAlphAmount
    }
  }

  "ServerUtils.callContract" should "call contract" in new CallContractFixture {
    executeScript(callScriptCode, None)
    checkContractStates(barId, U256.unsafe(1), minimalAlphInContract)
    checkContractStates(fooId, U256.unsafe(1), minimalAlphInContract + ALPH.oneNanoAlph)

    info("call contract against the latest world state")
    val params0 = CallContract(
      group = chainIndex.from.value,
      address = fooAddress,
      methodIndex = 0,
      inputAssets = Some(AVector(inputAsset)),
      interestedContracts = Some(AVector(barAddress))
    )
    val callContractResult0 =
      serverUtils.callContract(blockFlow, params0).asInstanceOf[CallContractSucceeded]
    callContractResult0.returns is AVector[Val](ValU256(2))
    callContractResult0.gasUsed is 23206
    callContractResult0.txOutputs.length is 2
    val contractAttoAlphAmount0 = minimalAlphInContract + ALPH.nanoAlph(2)
    callContractResult0.txOutputs(0).attoAlphAmount.value is contractAttoAlphAmount0

    callContractResult0.contracts.length is 2
    val barState0 = callContractResult0.contracts(0)
    barState0.immFields is AVector.empty[Val]
    barState0.mutFields is AVector[Val](ValU256(2))
    barState0.address is barAddress
    barState0.asset is AssetState(minimalAlphInContract, Some(AVector.empty))
    val fooState0 = callContractResult0.contracts(1)
    barState0.immFields is AVector.empty[Val]
    fooState0.mutFields is AVector[Val](ValU256(2))
    fooState0.address is fooAddress
    fooState0.asset is AssetState(contractAttoAlphAmount0, Some(AVector.empty))

    info("call contract against the old world state")
    val params1 = params0.copy(worldStateBlockHash = Some(createContractBlock.hash))
    val callContractResult1 =
      serverUtils.callContract(blockFlow, params1).asInstanceOf[CallContractSucceeded]
    callContractResult1.returns is AVector[Val](ValU256(1))
    callContractResult1.gasUsed is 23206
    callContractResult1.txOutputs.length is 2
    val contractAttoAlphAmount1 = minimalAlphInContract + ALPH.oneNanoAlph
    callContractResult1.txOutputs(0).attoAlphAmount.value is contractAttoAlphAmount1

    callContractResult1.contracts.length is 2
    val barState1 = callContractResult1.contracts(0)
    barState1.immFields is AVector.empty[Val]
    barState1.mutFields is AVector[Val](ValU256(1))
    barState1.address is barAddress
    barState1.asset is AssetState(minimalAlphInContract, Some(AVector.empty))
    val fooState1 = callContractResult1.contracts(1)
    barState1.immFields is AVector.empty[Val]
    fooState1.mutFields is AVector[Val](ValU256(1))
    fooState1.address is fooAddress
    fooState1.asset is AssetState(contractAttoAlphAmount1, Some(AVector.empty))

    info("call getName method successfully")
    val params2 = params0.copy(methodIndex = 2)
    val callContractResult2 =
      serverUtils.callContract(blockFlow, params2).asInstanceOf[CallContractSucceeded]

    callContractResult2.returns is AVector[Val](ValByteVec(ByteString("Class Foo".getBytes())))
    callContractResult2.gasUsed is 5590
  }

  it should "call TxScript" in new ContractFixture {
    val simpleScript =
      s"""
         |TxScript Main {
         |  pub fn main() -> ([U256; 2], Bool) {
         |    return [1, 2], false
         |  }
         |}
         |""".stripMargin
    val simpleScriptByteCode = serialize(Compiler.compileTxScript(simpleScript).rightValue)

    {
      info("Call TxScript")
      val params = CallTxScript(group = 0, bytecode = simpleScriptByteCode)
      val result = serverUtils.callTxScript(blockFlow, params).rightValue
      result.returns is AVector[Val](ValU256(1), ValU256(2), ValBool(false))
    }

    {
      info("Load contract fields")
      val foo =
        s"""
           |Contract Foo(bar: Bar) {
           |  pub fn foo() -> Bar {
           |    return bar
           |  }
           |}
           |struct Bar { a: U256, b: Bool }
           |""".stripMargin

      val fooId =
        createContract(foo, AVector[vm.Val](vm.Val.U256(1), vm.Val.True), AVector.empty)._2
      val script =
        s"""
           |TxScript Main {
           |  pub fn main() -> Bar {
           |    return Foo(#${fooId.toHexString}).foo()
           |  }
           |}
           |$foo
           |""".stripMargin

      val bytecode = serialize(Compiler.compileTxScript(script).rightValue)
      val params = CallTxScript(
        group = 0,
        bytecode = bytecode,
        interestedContracts = Some(AVector(Address.contract(fooId)))
      )
      val result = serverUtils.callTxScript(blockFlow, params).rightValue
      result.returns is AVector[Val](ValU256(1), ValBool(true))
      result.contracts.length is 1
      result.contracts.head.mutFields.isEmpty is true
      result.contracts.head.immFields is AVector[Val](ValU256(1), ValBool(true))
    }

    {
      info("Call TxScript and return the new state")
      val foo =
        s"""
           |Contract Foo(mut value: U256) {
           |  @using(checkExternalCaller = false, updateFields = true, preapprovedAssets = true, assetsInContract = true)
           |  pub fn foo() -> U256 {
           |    transferTokenToSelf!(callerAddress!(), ALPH, minimalContractDeposit!())
           |    value = value + 1
           |    return value
           |  }
           |}
           |""".stripMargin

      val fooId = createContract(foo, AVector.empty, AVector[vm.Val](vm.Val.U256(1)))._2
      def checkFooState(newValue: Int, alphAmount: U256) = {
        val worldState    = blockFlow.getBestPersistedWorldState(chainIndex.from).rightValue
        val contractState = worldState.getContractState(fooId).rightValue
        contractState.mutFields is AVector[vm.Val](vm.Val.U256(newValue))
        contractState.immFields.isEmpty is true
        val contractAsset = worldState.getContractAsset(fooId).rightValue
        contractAsset.amount is alphAmount
      }

      def script(returnValue: Boolean) =
        s"""
           |TxScript Main {
           |  @using(preapprovedAssets = true)
           |  pub fn main() -> ${if (returnValue) "U256" else "()"} {
           |    ${if (returnValue) "return" else ""} Foo(#${fooId.toHexString}).foo{
           |      callerAddress!() -> ALPH: minimalContractDeposit!()
           |    }()
           |  }
           |}
           |$foo
           |""".stripMargin

      val blockHash = blockFlow.getBlockChain(chainIndex).getBestTipUnsafe()
      executeScript(script(false), None)
      checkFooState(2, minimalAlphInContract * 2)

      val callerAddress = Address.p2pkh(chainIndex.from.generateKey._2)
      val fooAddress    = Address.contract(fooId)
      val bytecode      = serialize(Compiler.compileTxScript(script(true)).rightValue)
      val params0 = CallTxScript(
        group = 0,
        bytecode = bytecode,
        callerAddress = Some(callerAddress),
        interestedContracts = Some(AVector(fooAddress)),
        worldStateBlockHash = Some(blockHash),
        inputAssets = Some(AVector(TestInputAsset(callerAddress, AssetState(ALPH.oneAlph))))
      )
      val result0 = serverUtils.callTxScript(blockFlow, params0).rightValue
      result0.returns is AVector[Val](ValU256(2))
      result0.contracts.length is 1
      result0.contracts.head.mutFields is AVector[Val](ValU256(2))
      result0.contracts.head.immFields.isEmpty is true
      result0.contracts.head.asset.attoAlphAmount is minimalAlphInContract * 2
      result0.txOutputs
        .find(_.address == callerAddress)
        .exists(_.attoAlphAmount.value == ALPH.cent(40)) is true
      result0.txOutputs
        .find(_.address == fooAddress)
        .exists(_.attoAlphAmount.value == ALPH.cent(20)) is true

      val params1 = params0.copy(worldStateBlockHash = None)
      val result1 = serverUtils.callTxScript(blockFlow, params1).rightValue
      result1.returns is AVector[Val](ValU256(3))
      result1.contracts.length is 1
      result1.contracts.head.mutFields is AVector[Val](ValU256(3))
      result1.contracts.head.immFields.isEmpty is true
      result1.contracts.head.asset.attoAlphAmount is minimalAlphInContract * 3
      result1.txOutputs
        .find(_.address == callerAddress)
        .exists(_.attoAlphAmount.value == ALPH.cent(40)) is true
      result1.txOutputs
        .find(_.address == fooAddress)
        .exists(_.attoAlphAmount.value == ALPH.cent(30)) is true

      checkFooState(2, minimalAlphInContract * 2)
    }

    {
      info("Invalid group")
      val params = CallTxScript(groupConfig.groups + 1, simpleScriptByteCode)
      serverUtils.callTxScript(blockFlow, params).leftValue.detail is "Invalid group 4"
    }

    {
      info("Invalid caller address")
      val invalidCaller = Address.p2pkh(GroupIndex.unsafe(1).generateKey._2)
      val params        = CallTxScript(0, simpleScriptByteCode, callerAddress = Some(invalidCaller))
      serverUtils.callTxScript(blockFlow, params).leftValue.detail is
        s"Group mismatch: provided group is 0; group for ${invalidCaller.toBase58} is 1"
    }

    {
      info("Invalid world state block hash")
      val invalidBlockHash = randomBlockHash(ChainIndex.unsafe(1, 1))
      val params =
        CallTxScript(0, simpleScriptByteCode, worldStateBlockHash = Some(invalidBlockHash))
      serverUtils.callTxScript(blockFlow, params).leftValue.detail is
        s"Invalid block hash ${invalidBlockHash.toHexString}"
    }
  }

  it should "multiple call contract" in new CallContractFixture {
    val groupIndex         = chainIndex.from.value
    val call0              = CallContract(group = groupIndex, address = barAddress, methodIndex = 1)
    val call1              = CallContract(group = groupIndex, address = fooAddress, methodIndex = 1)
    val invalidMethodIndex = 10
    val call2 =
      CallContract(group = groupIndex, address = fooAddress, methodIndex = invalidMethodIndex)
    val multipleCallContract = MultipleCallContract(AVector(call0, call1, call2))
    val multipleCallContractResult =
      serverUtils.multipleCallContract(blockFlow, multipleCallContract).rightValue
    multipleCallContractResult.results.length is 3

    val result0 = multipleCallContractResult.results(0).asInstanceOf[CallContractSucceeded]
    result0.txOutputs.isEmpty is true
    result0.events.isEmpty is true
    result0.returns is AVector[Val](ValByteVec(barId.bytes))

    val result1 = multipleCallContractResult.results(1).asInstanceOf[CallContractSucceeded]
    result1.txOutputs.isEmpty is true
    result1.events.isEmpty is true
    result1.returns is AVector[Val](ValByteVec(fooId.bytes))

    val result2 = multipleCallContractResult.results(2).asInstanceOf[CallContractFailed]
    result2.error is s"VM execution error: Invalid method index $invalidMethodIndex, method length: 3"
  }

  it should "returns error if the number of contract calls exceeds the maximum limit" in new CallContractFixture {
    override val serverUtils = new ServerUtils() {
      override val maxCallsInMultipleCall = 3
    }
    val groupIndex = chainIndex.from.value
    val call       = CallContract(group = groupIndex, address = barAddress, methodIndex = 1)
    val multipleCallContract = MultipleCallContract(AVector.fill(4)(call))
    serverUtils
      .multipleCallContract(blockFlow, multipleCallContract)
      .leftValue
      .detail is "The number of contract calls exceeds the maximum limit(3)"
  }

  it should "returns error if caller is in different group than contract" in new CallContractFixture {
    val params0 = CallContract(
      group = 1,
      address = fooAddress,
      methodIndex = 0,
      inputAssets = Some(AVector(inputAsset)),
      interestedContracts = Some(AVector(barAddress))
    )
    val callContractResult0 =
      serverUtils.callContract(blockFlow, params0).asInstanceOf[CallContractFailed]
    callContractResult0.error is s"Group mismatch: provided group is 1; group for ${fooAddress.toBase58} is 0"
  }

  "the test contract endpoint" should "handle create and destroy contracts properly" in new Fixture {
    val groupIndex   = brokerConfig.chainIndexes.sample().from
    val (_, pubKey)  = SignatureSchema.generatePriPub()
    val assetAddress = Address.Asset(LockupScript.p2pkh(pubKey))
    val foo =
      s"""
         |Contract Foo() {
         |  @using(assetsInContract = true)
         |  pub fn destroy() -> () {
         |    destroySelf!(@$assetAddress)
         |  }
         |}
         |""".stripMargin

    val fooContract         = Compiler.compileContract(foo).rightValue
    val fooByteCode         = Hex.toHexString(serialize(fooContract))
    val createContractPath  = "00"
    val destroyContractPath = "11"
    val bar =
      s"""
         |Contract Bar() {
         |  @using(assetsInContract = true)
         |  pub fn bar() -> () {
         |    createSubContract!{selfAddress!() -> ALPH: 1 alph}(#$createContractPath, #$fooByteCode, #00, #00)
         |    Foo(subContractId!(#$destroyContractPath)).destroy()
         |  }
         |}
         |
         |$foo
         |""".stripMargin

    val barContract   = Compiler.compileContract(bar).rightValue
    val barContractId = ContractId.random
    val destroyedFooContractId =
      barContractId.subContractId(Hex.unsafe(destroyContractPath), groupIndex)
    val existingContract = ContractState(
      Address.contract(destroyedFooContractId),
      fooContract,
      fooContract.hash,
      None,
      AVector.empty[Val],
      AVector.empty[Val],
      AssetState(ALPH.oneAlph)
    )
    val testContractParams = TestContract(
      group = Some(groupIndex.value),
      address = Some(Address.contract(barContractId)),
      bytecode = barContract,
      initialAsset = Some(AssetState(ALPH.alph(10))),
      existingContracts = Some(AVector(existingContract)),
      inputAssets = Some(AVector(TestInputAsset(assetAddress, AssetState(ALPH.oneAlph))))
    ).toComplete().rightValue

    val testFlow    = BlockFlow.emptyUnsafe(config)
    val serverUtils = new ServerUtils()
    val createdFooContractId =
      barContractId.subContractId(
        Hex.unsafe(createContractPath),
        ChainIndex.unsafe(testContractParams.group, testContractParams.group).from
      )

    val result =
      serverUtils.runTestContract(testFlow, testContractParams).rightValue
    result.contracts.length is 2
    result.contracts(0).address is Address.contract(createdFooContractId)
    result.contracts(1).address is Address.contract(barContractId)
    val assetOutput = result.txOutputs(1)
    assetOutput.address is assetAddress
    assetOutput.attoAlphAmount is Amount(
      ALPH.alph(2).subUnsafe(nonCoinbaseMinGasPrice * maximalGasPerTx)
    )
  }

  it should "test destroying self" in new Fixture {
    val groupIndex   = brokerConfig.chainIndexes.sample().from
    val (_, pubKey)  = SignatureSchema.generatePriPub()
    val assetAddress = Address.Asset(LockupScript.p2pkh(pubKey))
    val foo =
      s"""
         |Contract Foo() {
         |  @using(assetsInContract = true)
         |  pub fn destroy() -> () {
         |    destroySelf!(@$assetAddress)
         |  }
         |}
         |""".stripMargin

    val fooContract        = Compiler.compileContract(foo).rightValue
    val fooContractId      = ContractId.random
    val fooContractAddress = Address.contract(fooContractId)

    val testContractParams = TestContract(
      group = Some(groupIndex.value),
      address = Some(fooContractAddress),
      bytecode = fooContract,
      initialAsset = Some(AssetState(ALPH.alph(10))),
      existingContracts = None,
      inputAssets = None
    ).toComplete().rightValue

    val testFlow    = BlockFlow.emptyUnsafe(config)
    val serverUtils = new ServerUtils()
    val result =
      serverUtils.runTestContract(testFlow, testContractParams).rightValue

    result.contracts.isEmpty is true
    result.txInputs.length is 1
    result.txInputs(0).lockupScript is fooContractAddress.lockupScript
    result.txOutputs.length is 1
    result.txOutputs(0).attoAlphAmount.value is ALPH.alph(10)
    result.txOutputs(0).address is assetAddress
  }

  it should "test with caller address" in new Fixture {
    val child =
      s"""
         |Contract Child(parentId: ByteVec, parentAddress: Address) {
         |  pub fn checkParent() -> () {
         |    assert!(callerContractId!() == parentId, 0)
         |    assert!(callerAddress!() == parentAddress, 1)
         |  }
         |}
         |""".stripMargin
    val childContract = Compiler.compileContract(child).rightValue
    val childAddress  = Address.contract(ContractId.random)

    val parentContractId   = ContractId.random
    val parentAddress      = Address.contract(parentContractId)
    val wrongParentId      = ContractId.random
    val wrongParentAddress = Address.contract(wrongParentId)

    val serverUtils = new ServerUtils()

    def buildTestParam(callerAddressOpt: Option[Address.Contract]): TestContract.Complete = {
      TestContract(
        bytecode = childContract,
        address = Some(childAddress),
        callerAddress = callerAddressOpt,
        initialImmFields = Option(
          AVector[Val](
            ValByteVec(parentContractId.bytes),
            ValAddress(parentAddress)
          )
        )
      )
        .toComplete()
        .rightValue
    }
    val testContractParams0 = buildTestParam(Some(parentAddress))
    val testResult0         = serverUtils.runTestContract(blockFlow, testContractParams0)
    testResult0.isRight is true

    val testContractParams1 = buildTestParam(Some(wrongParentAddress))
    val testResult1         = serverUtils.runTestContract(blockFlow, testContractParams1)
    testResult1.leftValue.detail is s"VM execution error: Assertion Failed in Contract @ ${childAddress.toBase58}, Error Code: 0"

    val testContractParams2 = buildTestParam(None)
    val testResult2         = serverUtils.runTestContract(blockFlow, testContractParams2)
    testResult2.leftValue.detail is "VM execution error: ExpectAContract"
  }

  trait DestroyFixture extends Fixture {
    val (_, pubKey)  = SignatureSchema.generatePriPub()
    val assetAddress = Address.Asset(LockupScript.p2pkh(pubKey))

    val fooContractId = ContractId.random
    val foo =
      s"""
         |Contract Foo() {
         |  @using(assetsInContract = true)
         |  pub fn destroy(address: Address) -> () {
         |    destroySelf!(address)
         |  }
         |}
         |""".stripMargin
    val fooContract = Compiler.compileContract(foo).rightValue

    val fooCallerContractId = ContractId.random
    def fooCaller: String
    val fooCallerContract = Compiler.compileContract(fooCaller).rightValue

    val bar =
      s"""
         |Contract Bar() {
         |  pub fn bar() -> () {
         |    FooCaller(#${fooCallerContractId.toHexString}).destroyFoo()
         |  }
         |}
         |
         |$fooCaller
         |""".stripMargin

    val barContract   = Compiler.compileContract(bar).rightValue
    val barContractId = ContractId.random
    val existingContracts = AVector(
      ContractState(
        Address.contract(fooCallerContractId),
        fooCallerContract,
        fooCallerContract.hash,
        None,
        AVector(ValByteVec(fooContractId.bytes)),
        AVector.empty,
        AssetState(ALPH.oneAlph)
      ),
      ContractState(
        Address.contract(fooContractId),
        fooContract,
        fooContract.hash,
        None,
        AVector.empty,
        AVector.empty,
        AssetState(ALPH.oneAlph)
      )
    )
    val testContractParams = TestContract(
      address = Some(Address.contract(barContractId)),
      bytecode = barContract,
      initialAsset = Some(AssetState(ALPH.alph(10))),
      existingContracts = Some(existingContracts),
      inputAssets = Some(AVector(TestInputAsset(assetAddress, AssetState(ALPH.oneAlph))))
    )

    val testFlow    = BlockFlow.emptyUnsafe(config)
    val serverUtils = new ServerUtils()
  }

  it should "successfully destroy contracts and transfer fund to calling address" in new DestroyFixture {
    override def fooCaller: String =
      s"""
         |Contract FooCaller(fooId: ByteVec) {
         |  @using(assetsInContract = true)
         |  pub fn destroyFoo() -> () {
         |    let foo = Foo(fooId)
         |    foo.destroy(selfAddress!())
         |  }
         |}
         |
         |$foo
         |""".stripMargin

    val result = serverUtils
      .runTestContract(
        testFlow,
        testContractParams.toComplete().rightValue
      )
      .rightValue
    result.contracts.length is 2
    result.contracts(0).address is Address.contract(fooCallerContractId)
    result.contracts(1).address is Address.contract(barContractId)
    val assetOutput = result.txOutputs(1)
    assetOutput.address is assetAddress
    val totalGas = nonCoinbaseMinGasPrice * maximalGasPerTx
    assetOutput.attoAlphAmount is Amount(ALPH.oneAlph.subUnsafe(totalGas))
    val contractOutput = result.txOutputs(0)
    contractOutput.address is Address.contract(fooCallerContractId)
    contractOutput.attoAlphAmount.value is ALPH.alph(2)
  }

  it should "fail to destroy contracts and transfer fund to non-calling address" in new DestroyFixture {
    lazy val randomAddress = Address.contract(ContractId.random).toBase58

    override def fooCaller: String =
      s"""
         |Contract FooCaller(fooId: ByteVec) {
         |  pub fn destroyFoo() -> () {
         |    let foo = Foo(fooId)
         |    foo.destroy(@${randomAddress})
         |  }
         |}
         |
         |$foo
         |""".stripMargin

    serverUtils
      .runTestContract(
        testFlow,
        testContractParams.toComplete().rightValue
      )
      .leftValue
      .detail is s"VM execution error: Pay to contract address $randomAddress is not allowed when this contract address is not in the call stack"
  }

  it should "show debug message when contract execution failed" in new Fixture {
    val contract =
      s"""
         |Contract Foo() {
         |  fn foo() -> () {
         |    emit Debug(`Hello, Alephium!`)
         |    assert!(false, 0)
         |  }
         |}
         |""".stripMargin
    val code = Compiler.compileContract(contract).rightValue

    val serverUtils  = new ServerUtils()
    val testContract = TestContract(bytecode = code).toComplete().rightValue
    val testError    = serverUtils.runTestContract(blockFlow, testContract).leftValue.detail
    testError is
      s"> Contract @ ${Address.contract(testContract.contractId).toBase58} - Hello, Alephium!\n" ++
      "VM execution error: Assertion Failed in Contract @ tgx7VNFoP9DJiFMFgXXtafQZkUvyEdDHT9ryamHJYrjq, Error Code: 0"
  }

  ignore should "test blockHash function for Ralph" in new TestContractFixture {
    val blockHash = BlockHash.random
    val contract =
      s"""
         |Contract Foo() {
         |  fn foo() -> (ByteVec) {
         |    assert!(blockHash!() == #${blockHash.toHexString}, 0)
         |    return blockHash!()
         |  }
         |}
         |""".stripMargin

    val code = Compiler.compileContract(contract).rightValue

    val testContract0 = TestContract(bytecode = code).toComplete().rightValue
    val testResult0   = serverUtils.runTestContract(blockFlow, testContract0).leftValue
    testResult0.detail is s"VM execution error: AssertionFailedWithErrorCode(tgx7VNFoP9DJiFMFgXXtafQZkUvyEdDHT9ryamHJYrjq,0)"

    val testContract1 =
      TestContract(bytecode = code, blockHash = Some(blockHash)).toComplete().rightValue
    val testResult1 = serverUtils.runTestContract(blockFlow, testContract1).rightValue
    testResult1.returns.head is api.ValByteVec(blockHash.bytes)
  }

  it should "extract debug message from contract event" in new Fixture {
    val serverUtils     = new ServerUtils()
    val contractAddress = Address.contract(ContractId.random)
    def buildEvent(fields: Val*): ContractEventByTxId = {
      ContractEventByTxId(BlockHash.random, contractAddress, 0, AVector.from(fields))
    }

    serverUtils
      .extractDebugMessage(buildEvent())
      .leftValue
      .detail is "Invalid debug message"

    serverUtils
      .extractDebugMessage(buildEvent(ValBool(true)))
      .leftValue
      .detail is "Invalid debug message"

    serverUtils
      .extractDebugMessage(buildEvent(ValByteVec(ByteString.fromString("Hello, Alephium!")))) isE
      DebugMessage(contractAddress, "Hello, Alephium!")

    serverUtils
      .extractDebugMessage(
        buildEvent(ValByteVec(ByteString.fromString("Hello, Alephium!")), ValBool(true))
      )
      .leftValue
      .detail is "Invalid debug message"
  }

  it should "test debug function for Ralph" in new Fixture {
    val contract: String =
      s"""
         |Contract Foo(name: ByteVec) {
         |  pub fn foo() -> () {
         |    emit Debug(`Hello, $${name}!`)
         |  }
         |}
         |""".stripMargin
    val code = Compiler.compileContract(contract).rightValue

    val testContract = TestContract(
      bytecode = code,
      initialImmFields = Some(AVector(ValByteVec(ByteString.fromString("Alephium"))))
    ).toComplete().rightValue
    val serverUtils = new ServerUtils()
    val testResult  = serverUtils.runTestContract(blockFlow, testContract).rightValue
    testResult.events.isEmpty is true
    testResult.debugMessages is AVector(
      DebugMessage(Address.contract(testContract.contractId), "Hello, 416c65706869756d!")
    )
  }

  it should "test contract asset only function" in new Fixture {
    val contract =
      s"""
         |Contract Foo() {
         |  @using(assetsInContract = true)
         |  pub fn foo() -> () {
         |    assert!(tokenRemaining!(selfAddress!(), ALPH) == 1 alph, 0)
         |  }
         |}
         |""".stripMargin
    val code         = Compiler.compileContract(contract).rightValue
    val testContract = TestContract(bytecode = code).toComplete().rightValue
    val serverUtils  = new ServerUtils()
    val testResult   = serverUtils.runTestContract(blockFlow, testContract).rightValue
    testResult.txInputs.isEmpty is true
    testResult.txOutputs.isEmpty is true
  }

  trait TestContractFixture extends Fixture {
    val tokenId         = TokenId.random
    val (_, pubKey)     = SignatureSchema.generatePriPub()
    val lp              = Address.Asset(LockupScript.p2pkh(pubKey))
    val buyer           = lp
    val contractAddress = Address.contract(ContractId.zero)

    def testContract0: TestContract.Complete

    val serverUtils  = new ServerUtils()
    val testFlow     = BlockFlow.emptyUnsafe(config)
    lazy val result0 = serverUtils.runTestContract(testFlow, testContract0).rightValue

    val testContractId1 = ContractId.random
    def testContract1: TestContract.Complete
    lazy val result1 = serverUtils.runTestContract(testFlow, testContract1).rightValue
  }

  it should "return upgraded contract code hash" in new TestContractFixture {
    val fooV1Code =
      s"""
         |Contract FooV1() {
         |  pub fn foo() -> () {}
         |}
         |""".stripMargin
    val fooV1         = Compiler.compileContract(fooV1Code).rightValue
    val fooV1Bytecode = Hex.toHexString(serialize(fooV1))

    val fooV0Code =
      s"""
         |Contract FooV0() {
         |  pub fn upgrade0() -> () {
         |    migrate!(#$fooV1Bytecode)
         |  }
         |  fn upgrade1() -> () {
         |    migrate!(#$fooV1Bytecode)
         |  }
         |}
         |""".stripMargin
    val fooV0 = Compiler.compileContract(fooV0Code).rightValue

    val testContract0 = TestContract.Complete(
      code = fooV0,
      originalCodeHash = fooV0.hash,
      testMethodIndex = 0
    )
    testContract0.code.hash is testContract0.originalCodeHash
    result0.codeHash is fooV1.hash
    result0.contracts(0).codeHash is fooV1.hash

    val testContract1 =
      TestContract(bytecode = fooV0, methodIndex = Some(1)).toComplete().rightValue
    testContract1.code.hash isnot testContract1.originalCodeHash
    result1.codeHash is fooV1.hash
    result1.contracts(0).codeHash is fooV1.hash
  }

  it should "test AMM contract: add liquidity" in new TestContractFixture {
    val testContract0 = TestContract.Complete(
      code = AMMContract.swapCode,
      originalCodeHash = AMMContract.swapCode.hash,
      initialImmFields = AVector[Val](ValByteVec(tokenId.bytes)),
      initialMutFields = AVector[Val](ValU256(ALPH.alph(10)), ValU256(100)),
      initialAsset = AssetState.from(ALPH.alph(10), tokens = AVector(Token(tokenId, 100))),
      testMethodIndex = 0,
      testArgs = AVector[Val](ValAddress(lp), ValU256(ALPH.alph(100)), ValU256(100)),
      inputAssets = AVector(
        TestInputAsset(
          lp,
          AssetState.from(ALPH.alph(101), AVector(Token(tokenId, 100)))
        )
      )
    )

    result0.returns.isEmpty is true
    result0.gasUsed is 17469
    result0.contracts.length is 1
    val contractState = result0.contracts.head
    contractState.id is ContractId.zero
    contractState.immFields is AVector[Val](ValByteVec(tokenId.bytes))
    contractState.mutFields is AVector[Val](ValU256(ALPH.alph(110)), ValU256(200))
    contractState.asset is AssetState.from(ALPH.alph(110), AVector(Token(tokenId, 200)))
    result0.txInputs is AVector[Address](contractAddress)
    result0.txOutputs.length is 2
    result0.txOutputs(0) is ContractOutput(
      result0.txOutputs(0).hint,
      emptyKey(0),
      Amount(ALPH.alph(110)),
      contractAddress,
      AVector(Token(tokenId, 200))
    )
    result0.txOutputs(1) is AssetOutput(
      result0.txOutputs(1).hint,
      emptyKey(1),
      Amount(500000000000000000L),
      lp,
      AVector.empty,
      TimeStamp.zero,
      ByteString.empty
    )
    result0.events.length is 1
    result0.events(0).eventIndex is 0
    result0.events(0).fields is AVector[Val](
      ValAddress(lp),
      ValU256(ALPH.alph(100)),
      ValU256(100)
    )

    val testContract1 = TestContract.Complete(
      contractId = testContractId1,
      code = AMMContract.swapProxyCode,
      originalCodeHash = AMMContract.swapProxyCode.hash,
      initialImmFields = AVector[Val](
        ValByteVec(testContract0.contractId.bytes),
        ValByteVec(tokenId.bytes)
      ),
      initialAsset = AssetState(ALPH.alph(1)),
      testMethodIndex = 0,
      testArgs = AVector[Val](ValAddress(lp), ValU256(ALPH.alph(100)), ValU256(100)),
      existingContracts = result0.contracts,
      inputAssets = AVector(
        TestInputAsset(
          lp,
          AssetState.from(ALPH.alph(101), AVector(Token(tokenId, 100)))
        )
      )
    )
    result1.returns.isEmpty is true
    result1.gasUsed is 18578
    result1.contracts.length is 2
    val contractState1 = result1.contracts.head
    contractState1.id is ContractId.zero
    contractState1.immFields is AVector[Val](ValByteVec(tokenId.bytes))
    contractState1.mutFields is AVector[Val](ValU256(ALPH.alph(210)), ValU256(300))
    contractState1.asset is AssetState.from(ALPH.alph(210), AVector(Token(tokenId, 300)))
    result1.txInputs is AVector[Address](contractAddress)
    result1.txOutputs.length is 2
    result1.txOutputs(0) is ContractOutput(
      result1.txOutputs(0).hint,
      emptyKey(0),
      Amount(ALPH.alph(210)),
      contractAddress,
      AVector(Token(tokenId, 300))
    )
    result1.txOutputs(1) is AssetOutput(
      result1.txOutputs(1).hint,
      emptyKey(1),
      Amount(500000000000000000L),
      lp,
      AVector.empty,
      TimeStamp.zero,
      ByteString.empty
    )
  }

  it should "test AMM contract: swap token" in new TestContractFixture {
    val testContract0 = TestContract.Complete(
      code = AMMContract.swapCode,
      originalCodeHash = AMMContract.swapCode.hash,
      initialImmFields = AVector[Val](ValByteVec(tokenId.bytes)),
      initialMutFields = AVector[Val](ValU256(ALPH.alph(10)), ValU256(100)),
      initialAsset = AssetState.from(ALPH.alph(10), tokens = AVector(Token(tokenId, 100))),
      testMethodIndex = 1,
      testArgs = AVector[Val](ValAddress(buyer), ValU256(ALPH.alph(10))),
      inputAssets = AVector(
        TestInputAsset(
          lp,
          AssetState.from(ALPH.alph(101), AVector(Token(tokenId, 100)))
        )
      )
    )

    result0.returns.isEmpty is true
    result0.gasUsed is 21978
    result0.contracts.length is 1
    val contractState = result0.contracts.head
    contractState.id is ContractId.zero
    contractState.immFields is AVector[Val](ValByteVec(tokenId.bytes))
    contractState.mutFields is AVector[Val](ValU256(ALPH.alph(20)), ValU256(50))
    contractState.asset is AssetState.from(ALPH.alph(20), AVector(Token(tokenId, 50)))
    result0.txInputs is AVector[Address](contractAddress)
    result0.txOutputs.length is 3
    result0.txOutputs(0) is ContractOutput(
      result0.txOutputs(0).hint,
      emptyKey(0),
      Amount(ALPH.alph(20)),
      contractAddress,
      AVector(Token(tokenId, 50))
    )
    result0.txOutputs(1) is AssetOutput(
      result0.txOutputs(1).hint,
      emptyKey(1),
      Amount(dustUtxoAmount),
      buyer,
      AVector(Token(tokenId, 150)),
      TimeStamp.zero,
      ByteString.empty
    )
    result0.txOutputs(2) is AssetOutput(
      result0.txOutputs(2).hint,
      emptyKey(2),
      Amount(ALPH.nanoAlph(90500000000L) - dustUtxoAmount),
      buyer,
      AVector.empty,
      TimeStamp.zero,
      ByteString.empty
    )
    result0.events.length is 1
    result0.events(0).eventIndex is 1
    result0.events(0).fields is AVector[Val](ValAddress(buyer), ValU256(ALPH.alph(10)))

    val testContract1 = TestContract.Complete(
      contractId = testContractId1,
      code = AMMContract.swapProxyCode,
      originalCodeHash = AMMContract.swapProxyCode.hash,
      initialImmFields = AVector[Val](
        ValByteVec(testContract0.contractId.bytes),
        ValByteVec(tokenId.bytes)
      ),
      initialAsset = AssetState(ALPH.alph(1)),
      testMethodIndex = 2,
      testArgs = AVector[Val](ValAddress(buyer), ValU256(50)),
      existingContracts = result0.contracts,
      inputAssets = AVector(
        TestInputAsset(
          lp,
          AssetState.from(ALPH.alph(101), AVector(Token(tokenId, 50)))
        )
      )
    )
    result1.returns.isEmpty is true
    result1.gasUsed is 18549
    result1.contracts.length is 2
    val contractState1 = result1.contracts.head
    contractState1.id is ContractId.zero
    contractState1.immFields is AVector[Val](ValByteVec(tokenId.bytes))
    contractState1.mutFields is AVector[Val](ValU256(ALPH.alph(10)), ValU256(100))
    contractState1.asset is AssetState.from(ALPH.alph(10), AVector(Token(tokenId, 100)))
    result1.txInputs is AVector[Address](contractAddress)
    result1.txOutputs.length is 2
    result1.txOutputs(0) is ContractOutput(
      result1.txOutputs(0).hint,
      emptyKey(0),
      Amount(ALPH.alph(10)),
      contractAddress,
      AVector(Token(tokenId, 100))
    )
    result1.txOutputs(1) is AssetOutput(
      result1.txOutputs(1).hint,
      emptyKey(1),
      Amount(ALPH.nanoAlph(110500000000L)),
      lp,
      AVector.empty,
      TimeStamp.zero,
      ByteString.empty
    )
  }

  it should "test AMM contract: swap Alph" in new TestContractFixture {
    val testContract0 = TestContract.Complete(
      code = AMMContract.swapCode,
      originalCodeHash = AMMContract.swapCode.hash,
      initialImmFields = AVector[Val](ValByteVec(tokenId.bytes)),
      initialMutFields = AVector[Val](ValU256(ALPH.alph(10)), ValU256(100)),
      initialAsset = AssetState.from(ALPH.alph(10), tokens = AVector(Token(tokenId, 100))),
      testMethodIndex = 2,
      testArgs = AVector[Val](ValAddress(buyer), ValU256(100)),
      inputAssets = AVector(
        TestInputAsset(
          lp,
          AssetState.from(ALPH.alph(101), AVector(Token(tokenId, 100)))
        )
      )
    )

    result0.returns.isEmpty is true
    result0.gasUsed is 17478
    result0.contracts.length is 1
    val contractState = result0.contracts.head
    contractState.id is ContractId.zero
    contractState.immFields is AVector[Val](ValByteVec(tokenId.bytes))
    contractState.mutFields is AVector[Val](ValU256(ALPH.alph(5)), ValU256(200))
    contractState.asset is AssetState.from(ALPH.alph(5), AVector(Token(tokenId, 200)))
    result0.txInputs is AVector[Address](contractAddress)
    result0.txOutputs.length is 2
    result0.txOutputs(0) is ContractOutput(
      result0.txOutputs(0).hint,
      emptyKey(0),
      Amount(ALPH.alph(5)),
      contractAddress,
      AVector(Token(tokenId, 200))
    )
    result0.txOutputs(1) is AssetOutput(
      result0.txOutputs(1).hint,
      emptyKey(1),
      Amount(ALPH.nanoAlph(105500000000L)),
      buyer,
      AVector.empty,
      TimeStamp.zero,
      ByteString.empty
    )
    result0.events.length is 1
    result0.events(0).eventIndex is 2
    result0.events(0).fields is AVector[Val](ValAddress(buyer), ValU256(100))

    val testContract1 = TestContract.Complete(
      contractId = testContractId1,
      code = AMMContract.swapProxyCode,
      originalCodeHash = AMMContract.swapProxyCode.hash,
      initialImmFields = AVector[Val](
        ValByteVec(testContract0.contractId.bytes),
        ValByteVec(tokenId.bytes)
      ),
      initialAsset = AssetState(ALPH.alph(1)),
      testMethodIndex = 1,
      testArgs = AVector[Val](ValAddress(buyer), ValU256(ALPH.alph(5))),
      existingContracts = result0.contracts,
      inputAssets = AVector(
        TestInputAsset(
          lp,
          AssetState(ALPH.alph(101))
        )
      )
    )
    result1.returns.isEmpty is true
    result1.gasUsed is 23010
    result1.contracts.length is 2
    val contractState1 = result1.contracts.head
    contractState1.id is ContractId.zero
    contractState1.immFields is AVector[Val](ValByteVec(tokenId.bytes))
    contractState1.mutFields is AVector[Val](ValU256(ALPH.alph(10)), ValU256(100))
    contractState1.asset is AssetState.from(ALPH.alph(10), AVector(Token(tokenId, 100)))
    result1.txInputs is AVector[Address](contractAddress)
    result1.txOutputs.length is 3
    result1.txOutputs(0) is ContractOutput(
      result1.txOutputs(0).hint,
      emptyKey(0),
      Amount(ALPH.alph(10)),
      contractAddress,
      AVector(Token(tokenId, 100))
    )
    result1.txOutputs(1) is AssetOutput(
      result1.txOutputs(1).hint,
      emptyKey(1),
      Amount(dustUtxoAmount),
      lp,
      AVector(Token(tokenId, 100)),
      TimeStamp.zero,
      ByteString.empty
    )
    result1.txOutputs(2) is AssetOutput(
      result1.txOutputs(2).hint,
      emptyKey(2),
      Amount(ALPH.nanoAlph(95500000000L) - dustUtxoAmount),
      lp,
      AVector.empty,
      TimeStamp.zero,
      ByteString.empty
    )
  }

  it should "test array parameters in contract" in new Fixture {
    val isPublic = if (Random.nextBoolean()) "pub" else ""
    val contract =
      s"""
         |Contract ArrayTest(mut array: [U256; 2]) {
         |  @using(updateFields = true)
         |  ${isPublic} fn swap(input: [U256; 2]) -> ([U256; 2]) {
         |    array[0] = input[1]
         |    array[1] = input[0]
         |    return array
         |  }
         |}
         |""".stripMargin
    val code = Compiler.compileContract(contract).toOption.get

    val testContract = TestContract(
      bytecode = code,
      initialMutFields =
        Some(AVector[Val](ValArray(AVector(ValU256(U256.Zero), ValU256(U256.One))))),
      args = Some(AVector[Val](ValArray(AVector(ValU256(U256.Zero), ValU256(U256.One)))))
    ).toComplete().rightValue

    val serverUtils   = new ServerUtils()
    val compileResult = serverUtils.compileContract(Compile.Contract(contract)).rightValue
    compileResult.fields.types is AVector("[U256;2]")
    val func = compileResult.functions.head
    func.paramNames is AVector("input")
    func.paramTypes is AVector("[U256;2]")
    func.paramIsMutable is AVector(false)
    func.returnTypes is AVector("[U256;2]")

    val testFlow      = BlockFlow.emptyUnsafe(config)
    val result        = serverUtils.runTestContract(testFlow, testContract).rightValue
    val contractState = result.contracts(0)
    result.contracts.length is 1
    contractState.immFields is AVector.empty[Val]
    contractState.mutFields is AVector[Val](ValU256(U256.One), ValU256(U256.Zero))
    result.returns is AVector[Val](ValU256(U256.One), ValU256(U256.Zero))
    compileResult.codeHash is code.hash
    result.codeHash is contractState.codeHash
    contractState.codeHash is compileResult.codeHash // We should return the original code hash even when the method is private
  }

  it should "test the contract by the specified block timestamp" in new Fixture {
    val blockTimeStamp = TimeStamp.now().plusMinutesUnsafe(5)
    val contract =
      s"""
         |Contract Foo() {
         |  pub fn foo() -> U256 {
         |    return blockTimeStamp!()
         |  }
         |}
         |""".stripMargin

    val code = Compiler.compileContract(contract).rightValue
    val testContract0 =
      TestContract(bytecode = code, blockTimeStamp = Some(blockTimeStamp)).toComplete().rightValue
    val serverUtils = new ServerUtils()
    val testResult0 = serverUtils.runTestContract(blockFlow, testContract0).rightValue
    testResult0.returns is AVector[Val](ValU256(U256.unsafe(blockTimeStamp.millis)))

    val testContract1 = TestContract(bytecode = code).toComplete().rightValue
    val testResult1   = serverUtils.runTestContract(blockFlow, testContract1).rightValue
    testResult1.returns isnot AVector[Val](ValU256(U256.unsafe(blockTimeStamp.millis)))
  }

  it should "test with preassigned block hash and tx id" in new Fixture {
    val contract =
      s"""
         |Contract Foo() {
         |  pub fn foo() -> () {
         |    return
         |  }
         |}
         |""".stripMargin
    val code = Compiler.compileContract(contract).toOption.get

    val testContract = TestContract(
      blockHash = Some(BlockHash.random),
      txId = Some(TransactionId.random),
      bytecode = code
    )
    val testContractComplete = testContract.toComplete().rightValue
    testContractComplete.blockHash is testContract.blockHash.get
    testContractComplete.txId is testContract.txId.get
  }

  it should "compile contract" in new Fixture {
    val serverUtils = new ServerUtils()
    val rawCode =
      s"""
         |Contract Foo(x: U256, y: U256) {
         |  pub fn foo() -> () {
         |    let a = 0
         |    assert!(1 != y, 0)
         |  }
         |}
         |""".stripMargin
    val code   = Compiler.compileContract(rawCode).rightValue
    val query  = Compile.Contract(rawCode)
    val result = serverUtils.compileContract(query).rightValue

    val compiledCode = result.bytecode
    compiledCode is Hex.toHexString(serialize(code))
    compiledCode is {
      val bytecode     = "010000010008d38d0b36360c17000dce01300c7b"
      val methodLength = Hex.toHexString(IndexedSeq((bytecode.length / 2).toByte))
      s"0201$methodLength" + bytecode
    }
    result.warnings is AVector(
      "Found unused variables in Foo: foo.a",
      "Found unused fields in Foo: x"
    )

    info("Turn off warnings")
    val compilerOptions = CompilerOptions(
      ignoreUnusedVariablesWarnings = Some(true),
      ignoreUnusedFieldsWarnings = Some(true),
      ignoreUpdateFieldsCheckWarnings = Some(true)
    )
    val newResult =
      serverUtils.compileContract(query.copy(compilerOptions = Some(compilerOptions))).rightValue
    newResult.warnings.isEmpty is true
  }

  it should "compile project" in new Fixture {
    val serverUtils = new ServerUtils()
    val rawCode =
      s"""
         |const A = 0
         |enum Error { Err0 = 0 }
         |struct Baz { x: U256 }
         |Interface Foo {
         |  pub fn foo() -> ()
         |}
         |Contract Bar() implements Foo {
         |  pub fn foo() -> () {
         |    checkCaller!(true, 0)
         |  }
         |}
         |TxScript Main(id: ByteVec) {
         |  Bar(id).foo()
         |}
         |""".stripMargin
    val (contracts, scripts, globalState, globalWarnings) =
      Compiler.compileProject(rawCode).rightValue
    val query  = Compile.Project(rawCode)
    val result = serverUtils.compileProject(query).rightValue

    result.contracts.length is 1
    contracts.length is 1
    val contractCode = result.contracts(0).bytecode
    contractCode is Hex.toHexString(serialize(contracts(0).code))

    result.scripts.length is 1
    scripts.length is 1
    val scriptCode = result.scripts(0).bytecodeTemplate
    scriptCode is scripts(0).code.toTemplateString()

    result.structs is Some(AVector(CompileResult.StructSig.from(globalState.structs(0))))
    result.enums is Some(AVector(CompileResult.Enum.from(globalState.enums(0))))
    val constant = globalState.getCalculatedConstants()(0)
    result.constants is Some(AVector(CompileResult.Constant.from(constant._1, constant._2)))

    globalWarnings is AVector("Found unused global constants: A, Error.Err0")
  }

  it should "compile script" in new Fixture {
    val expectedByteCode = "01010000000005{0}{1}300c7b"
    val serverUtils      = new ServerUtils()

    {
      val rawCode =
        s"""
           |@using(preapprovedAssets = false)
           |TxScript Main(x: U256, y: U256) {
           |  assert!(x != y, 0)
           |}
           |""".stripMargin

      val query  = Compile.Script(rawCode)
      val result = serverUtils.compileScript(query).rightValue
      result.bytecodeTemplate is expectedByteCode
    }

    {
      val rawCode =
        s"""
           |@using(preapprovedAssets = false)
           |TxScript Main {
           |  assert!(1 != 2, 0)
           |}
           |""".stripMargin
      val code   = Compiler.compileTxScript(rawCode).rightValue
      val query  = Compile.Script(rawCode)
      val result = serverUtils.compileScript(query).rightValue

      result.bytecodeTemplate is Hex.toHexString(serialize(code))
      result.bytecodeTemplate is expectedByteCode
        .replace("{0}", "0d") // bytecode of U256Const1
        .replace("{1}", "0e") // bytecode of U256Const2
    }

    {
      val rawCode =
        s"""
           |@using(preapprovedAssets = false)
           |TxScript Main(a: U256, b: U256) {
           |  let c = 0
           |  assert!(a != 0, 0)
           |}
           |""".stripMargin
      val query  = Compile.Script(rawCode)
      val result = serverUtils.compileScript(query).rightValue
      result.warnings is AVector(
        "Found unused variables in Main: main.c",
        "Found unused fields in Main: b"
      )

      info("Turn off warnings")
      val compilerOptions = CompilerOptions(
        ignoreUnusedVariablesWarnings = Some(true),
        ignoreUnusedFieldsWarnings = Some(true)
      )
      val newResult =
        serverUtils.compileScript(query.copy(compilerOptions = Some(compilerOptions))).rightValue
      newResult.warnings.isEmpty is true
    }
  }

  it should "compile contract and return the std id field" in new Fixture {
    def code(contractAnnotation: String, interfaceAnnotation: String) =
      s"""
         |$contractAnnotation
         |Contract Bar(@unused a: U256) implements Foo {
         |  pub fn foo() -> () {}
         |}
         |
         |$interfaceAnnotation
         |Interface Foo {
         |  pub fn foo() -> ()
         |}
         |""".stripMargin

    val serverUtils = new ServerUtils()
    val result0     = serverUtils.compileContract(Compile.Contract(code("", ""))).rightValue
    result0.fields is CompileResult.FieldsSig(AVector("a"), AVector("U256"), AVector(false))
    result0.stdInterfaceId is None

    val result1 =
      serverUtils.compileContract(Compile.Contract(code("", "@std(id = #0001)"))).rightValue
    result1.fields is CompileResult.FieldsSig(
      AVector("a", "__stdInterfaceId"),
      AVector("U256", "ByteVec"),
      AVector(false, false)
    )
    result1.stdInterfaceId is Some("0001")

    val result2 = serverUtils
      .compileContract(Compile.Contract(code("@std(enabled = true)", "@std(id = #0001)")))
      .rightValue
    result2.fields is CompileResult.FieldsSig(
      AVector("a", "__stdInterfaceId"),
      AVector("U256", "ByteVec"),
      AVector(false, false)
    )
    result2.stdInterfaceId is Some("0001")

    val result3 = serverUtils
      .compileContract(Compile.Contract(code("@std(enabled = false)", "@std(id = #0001)")))
      .rightValue
    result3.fields is CompileResult.FieldsSig(AVector("a"), AVector("U256"), AVector(false))
    result3.stdInterfaceId is None

    val result4 = serverUtils
      .compileContract(Compile.Contract(code("@std(enabled = true)", "")))
      .rightValue
    result4.fields is CompileResult.FieldsSig(AVector("a"), AVector("U256"), AVector(false))
    result4.stdInterfaceId is None

    val result5 = serverUtils
      .compileContract(Compile.Contract(code("@std(enabled = false)", "")))
      .rightValue
    result5.fields is CompileResult.FieldsSig(AVector("a"), AVector("U256"), AVector(false))
    result5.stdInterfaceId is None
  }

  it should "create build deploy contract script" in new Fixture {
    val rawCode =
      s"""
         |Contract Foo(y: U256) {
         |  pub fn foo() -> () {
         |    assert!(1 != y, 0)
         |  }
         |}
         |""".stripMargin
    val contract              = Compiler.compileContract(rawCode).rightValue
    val (_, fromPublicKey, _) = genesisKeys(0)
    val fromAddress           = Address.p2pkh(fromPublicKey)
    val (_, toPublicKey, _)   = genesisKeys(1)
    val toAddress             = Address.p2pkh(toPublicKey)

    {
      info("Without token issuance")
      val codeRaw                        = Hex.toHexString(serialize(contract))
      val initialFields: AVector[vm.Val] = AVector(vm.Val.U256.unsafe(0))
      val stateRaw                       = Hex.toHexString(serialize(initialFields))

      val expected =
        s"""
           |TxScript Main {
           |  createContract!{@$fromAddress -> ALPH: 10}(#$codeRaw, #$stateRaw, #00)
           |}
           |""".stripMargin
      Compiler.compileTxScript(expected).isRight is true
      ServerUtils
        .buildDeployContractScriptRawWithParsedState(
          codeRaw,
          fromAddress,
          initialImmFields = initialFields,
          initialMutFields = AVector.empty,
          U256.unsafe(10),
          AVector.empty,
          None
        ) is expected
    }

    {
      info("Issue token and transfer to an address")
      val codeRaw                        = Hex.toHexString(serialize(contract))
      val initialFields: AVector[vm.Val] = AVector(vm.Val.U256.unsafe(0))
      val stateRaw                       = Hex.toHexString(serialize(initialFields))

      val expected =
        s"""
           |TxScript Main {
           |  createContractWithToken!{@$fromAddress -> ALPH: 10}(#$codeRaw, #$stateRaw, #00, 50, @$toAddress)
           |  transferToken!{@$fromAddress -> ALPH: dustAmount!()}(@$fromAddress, @$toAddress, ALPH, dustAmount!())
           |}
           |""".stripMargin
      Compiler.compileTxScript(expected).isRight is true
      ServerUtils
        .buildDeployContractScriptRawWithParsedState(
          codeRaw,
          fromAddress,
          initialImmFields = initialFields,
          initialMutFields = AVector.empty,
          U256.unsafe(10),
          AVector.empty,
          Some((U256.unsafe(50), Some(toAddress)))
        ) is expected
    }

    {
      info("With approved tokens")
      val token1                         = TokenId.generate
      val token2                         = TokenId.generate
      val codeRaw                        = Hex.toHexString(serialize(contract))
      val initialFields: AVector[vm.Val] = AVector(vm.Val.U256.unsafe(0))
      val stateRaw                       = Hex.toHexString(serialize(initialFields))

      val expected =
        s"""
           |TxScript Main {
           |  createContractWithToken!{@$fromAddress -> ALPH: 10, #${token1.toHexString}: 10, #${token2.toHexString}: 20}(#$codeRaw, #$stateRaw, #00, 50)
           |}
           |""".stripMargin
      Compiler.compileTxScript(expected).isRight is true
      ServerUtils
        .buildDeployContractScriptRawWithParsedState(
          codeRaw,
          fromAddress,
          initialImmFields = initialFields,
          initialMutFields = AVector.empty,
          U256.unsafe(10),
          AVector((token1, U256.unsafe(10)), (token2, U256.unsafe(20))),
          Some((U256.unsafe(50), None))
        ) is expected
    }

    {
      info("Without approved tokens")
      val codeRaw                        = Hex.toHexString(serialize(contract))
      val initialFields: AVector[vm.Val] = AVector(vm.Val.U256.unsafe(0))
      val stateRaw                       = Hex.toHexString(serialize(initialFields))

      val expected =
        s"""
           |TxScript Main {
           |  createContractWithToken!{@$fromAddress -> ALPH: 10}(#$codeRaw, #$stateRaw, #00, 50)
           |}
           |""".stripMargin
      Compiler.compileTxScript(expected).isRight is true
      ServerUtils
        .buildDeployContractScriptRawWithParsedState(
          codeRaw,
          fromAddress,
          initialImmFields = initialFields,
          initialMutFields = AVector.empty,
          U256.unsafe(10),
          AVector.empty,
          Some((U256.unsafe(50), None))
        ) is expected
    }
  }

  it should "fail when the number of parameters is not as specified by the test method" in new Fixture {
    val contract =
      s"""
         |Contract Foo() {
         |  pub fn foo() -> () {
         |    return
         |  }
         |}
         |""".stripMargin
    val code = Compiler.compileContract(contract).toOption.get

    val testContract =
      TestContract(bytecode = code, args = Some(AVector[Val](Val.True))).toComplete().rightValue
    val serverUtils = new ServerUtils()
    serverUtils
      .runTestContract(blockFlow, testContract)
      .leftValue
      .detail is "The number of parameters is different from the number specified by the target method"
  }

  it should "test utxo splits for generated outputs" in new Fixture {
    val tokenId = TokenId.random
    val contract =
      s"""
         |Contract Foo() {
         |  @using(assetsInContract = true)
         |  pub fn foo() -> () {
         |    transferTokenFromSelf!(callerAddress!(), #${tokenId.toHexString}, 1)
         |  }
         |}
         |""".stripMargin
    val code = Compiler.compileContract(contract).toOption.get

    val caller = Address.p2pkh(PublicKey.generate)
    val inputAssets = TestInputAsset(
      caller,
      AssetState(
        ALPH.alph(3),
        Some(AVector.fill(2 * maxTokenPerAssetUtxo)(Token(TokenId.random, 1)))
      )
    )
    val testContract = TestContract(
      blockHash = Some(BlockHash.random),
      txId = Some(TransactionId.random),
      bytecode = code,
      initialAsset = Some(AssetState(ALPH.oneAlph, Some(AVector(Token(tokenId, 10))))),
      args = Some(AVector.empty[Val]),
      inputAssets = Some(AVector(inputAssets))
    ).toComplete().rightValue

    val serverUtils  = new ServerUtils()
    val tokensSorted = (inputAssets.asset.tokens.get :+ Token(tokenId, 1)).sortBy(_.id)
    val testResult   = serverUtils.runTestContract(blockFlow, testContract).rightValue
    testResult.txOutputs.length is 5
    testResult.txOutputs(0).address is caller
    testResult.txOutputs(0).tokens.length is maxTokenPerAssetUtxo
    testResult.txOutputs(0).tokens is tokensSorted.slice(0, maxTokenPerAssetUtxo)
    testResult.txOutputs(1).address is caller
    testResult.txOutputs(1).tokens.length is maxTokenPerAssetUtxo
    testResult.txOutputs(1).tokens is tokensSorted
      .slice(maxTokenPerAssetUtxo, 2 * maxTokenPerAssetUtxo)
    testResult.txOutputs(2).address is caller
    testResult.txOutputs(2).tokens.length is 1
    testResult.txOutputs(2).tokens is tokensSorted.slice(
      2 * maxTokenPerAssetUtxo,
      tokensSorted.length
    )
    testResult.txOutputs(4).address is Address.contract(testContract.contractId)
  }

  trait ScriptTxFixture extends Fixture {
    override val configValues = Map(("alephium.broker.broker-num", 1))

    implicit val serverUtils = new ServerUtils

    val chainIndex                        = ChainIndex.unsafe(0, 0)
    val (testPriKey, testPubKey)          = chainIndex.from.generateKey
    val testAddress                       = Address.p2pkh(testPubKey)
    val (genesisPriKey, genesisPubKey, _) = genesisKeys(0)
    val genesisAddress                    = Address.p2pkh(genesisPubKey)

    val contract =
      s"""
         |Contract Foo() {
         |  pub fn foo() -> () {
         |    return
         |  }
         |}
         |""".stripMargin
    val code = Compiler.compileContract(contract).toOption.get

    lazy val deployContractTxResult = serverUtils
      .buildDeployContractTx(
        blockFlow,
        BuildDeployContractTx(
          Hex.unsafe(testPubKey.toHexString),
          bytecode = serialize(code) ++ ByteString(0, 0),
          initialAttoAlphAmount = Some(Amount(ALPH.oneAlph))
        )
      )
      .rightValue

    def deployContract() = {
      val deployContractTx =
        deserialize[UnsignedTransaction](Hex.unsafe(deployContractTxResult.unsignedTx)).rightValue
      deployContractTx.fixedOutputs.length is 1
      val output = deployContractTx.fixedOutputs.head
      output.amount is ALPH.oneAlph.subUnsafe(
        deployContractTx.gasPrice * deployContractTx.gasAmount
      )

      signAndAddToMemPool(
        deployContractTxResult.txId,
        deployContractTxResult.unsignedTx,
        chainIndex,
        testPriKey
      )
    }

    def confirmNewBlock(blockFlow: BlockFlow, chainIndex: ChainIndex) = {
      val block = mineFromMemPool(blockFlow, chainIndex)
      block.nonCoinbase.foreach(_.scriptExecutionOk is true)
      addAndCheck(blockFlow, block)
    }
  }

  trait DustAmountFixture extends Fixture {
    override val configValues = Map(("alephium.broker.broker-num", 1))
    implicit val serverUtils  = new ServerUtils

    val chainIndex      = ChainIndex.unsafe(0, 0)
    val (_, testPubKey) = chainIndex.from.generateKey
    val testAddress     = Address.p2pkh(testPubKey)

    val script =
      s"""
         |TxScript Foo {
         |  emit Debug(`Hey, I am Foo`)
         |}
         |""".stripMargin
    val code = Compiler.compileTxScript(script).toOption.get

    val gasAmount = GasBox.unsafe(30000)
    val gasPrice  = nonCoinbaseMinGasPrice
    val gasFee    = gasPrice * gasAmount

    def attoAlphAmount: Option[Amount]

    val alphPerUTXO = dustUtxoAmount + gasFee + attoAlphAmount.getOrElse(Amount.Zero).value - 1
    val block1      = transfer(blockFlow, genesisKeys(1)._1, testPubKey, alphPerUTXO)
    addAndCheck(blockFlow, block1)
    checkAddressBalance(testAddress, alphPerUTXO, utxoNum = 1)

    val block2 = transfer(blockFlow, genesisKeys(1)._1, testPubKey, alphPerUTXO)
    addAndCheck(blockFlow, block2)
    checkAddressBalance(testAddress, alphPerUTXO * 2, utxoNum = 2)

    def executeTxScript() = {
      serverUtils
        .buildExecuteScriptTx(
          blockFlow,
          BuildExecuteScriptTx(
            fromPublicKey = Hex.unsafe(testPubKey.toHexString),
            bytecode = serialize(code),
            gasAmount = Some(gasAmount),
            gasPrice = Some(gasPrice),
            attoAlphAmount = attoAlphAmount
          )
        )
        .rightValue
    }
  }

  trait GasFeeFixture extends Fixture {
    override val configValues = Map(("alephium.broker.broker-num", 1))

    implicit val serverUtils = new ServerUtils

    val chainIndex                        = ChainIndex.unsafe(0, 0)
    val (testPriKey, testPubKey)          = chainIndex.from.generateKey
    val testAddress                       = Address.p2pkh(testPubKey)
    val (genesisPriKey, genesisPubKey, _) = genesisKeys(0)
    val genesisAddress                    = Address.p2pkh(genesisPubKey)

    def confirmNewBlock(blockFlow: BlockFlow, chainIndex: ChainIndex) = {
      val block = mineFromMemPool(blockFlow, chainIndex)
      block.nonCoinbase.foreach(_.scriptExecutionOk is true)
      addAndCheck(blockFlow, block)
    }

    def executeScript(
        rawScript: String,
        keyPairOpt: Option[(PrivateKey, PublicKey)] = None
    ) = {
      val script = Compiler.compileTxScript(rawScript).toOption.get
      val block  = payableCall(blockFlow, chainIndex, script, keyPairOpt = keyPairOpt)
      addAndCheck(blockFlow, block)
      block
    }

    def deployContract(
        contract: String,
        initialAttoAlphAmount: Amount = Amount(ALPH.alph(3))
    ): Address.Contract = {
      val code = Compiler.compileContract(contract).toOption.get

      val deployContractTxResult = serverUtils
        .buildDeployContractTx(
          blockFlow,
          BuildDeployContractTx(
            Hex.unsafe(testPubKey.toHexString),
            bytecode = serialize(code) ++ ByteString(0, 0),
            initialAttoAlphAmount = Some(initialAttoAlphAmount)
          )
        )
        .rightValue

      val deployContractTx =
        deserialize[UnsignedTransaction](Hex.unsafe(deployContractTxResult.unsignedTx)).rightValue
      deployContractTx.fixedOutputs.length is 1

      val testAddressAlphBalance = getAlphBalance(blockFlow, LockupScript.p2pkh(testPubKey))
      signAndAddToMemPool(
        deployContractTxResult.txId,
        deployContractTxResult.unsignedTx,
        chainIndex,
        testPriKey
      )

      confirmNewBlock(blockFlow, ChainIndex.unsafe(1, 1))
      confirmNewBlock(blockFlow, ChainIndex.unsafe(0, 0))
      serverUtils.getTransaction(blockFlow, deployContractTxResult.txId, None, None).rightValue

      // Check that gas is paid correctly
      getAlphBalance(blockFlow, LockupScript.p2pkh(testPubKey)) is testAddressAlphBalance.subUnsafe(
        deployContractTx.gasPrice * deployContractTx.gasAmount + initialAttoAlphAmount.value
      )
      deployContractTxResult.contractAddress

    }

    val testAddressBalance = ALPH.alph(1000)
    val block              = transfer(blockFlow, genesisKeys(1)._1, testPubKey, testAddressBalance)
    addAndCheck(blockFlow, block)
    checkAddressBalance(testAddress, testAddressBalance)

    def scriptCaller = genesisAddress

    def fooContract: String =
      s"""
         |Contract Foo() {
         |  @using(assetsInContract = true)
         |  pub fn foo() -> () {
         |    payGasFee!(selfAddress!(), txGasFee!())
         |  }
         |}
         |""".stripMargin

    def fooContractConditional: String =
      s"""
         |Contract Foo() {
         |  @using(assetsInContract = true)
         |  pub fn foo(contractPay: Bool) -> () {
         |    if (contractPay) {
         |      payGasFee!(selfAddress!(), txGasFee!())
         |    }
         |  }
         |}
         |""".stripMargin
  }

  // Inactive instrs check will be enabled in future upgrades
  ignore should "should throw exception for payGasFee instr before Rhone hardfork" in new GasFeeFixture {
    implicit override lazy val networkConfig: NetworkSetting = config.network.copy(
      rhoneHardForkTimestamp = TimeStamp.unsafe(Long.MaxValue)
    )

    intercept[AssertionError](deployContract(fooContract)).getMessage is
      "BadRequest(Execution error when estimating gas for tx script or contract: InactiveInstr(MethodSelector(Selector(-1928645066))))"
  }

  it should "not charge caller gas fee when contract is paying gas" in new GasFeeFixture {
    val contractAddress = deployContract(fooContract)

    def script =
      s"""
         |TxScript Main {
         |  Foo(#${contractAddress.toBase58}).foo()
         |}
         |
         |$fooContract
         |""".stripMargin

    checkAddressBalance(scriptCaller, ALPH.alph(1000000))
    checkAddressBalance(contractAddress, ALPH.alph(3))

    val scriptBlock    = executeScript(script)
    val scriptTxGasFee = scriptBlock.nonCoinbase.head.gasFeeUnsafe

    checkAddressBalance(scriptCaller, ALPH.alph(1000000))
    checkAddressBalance(contractAddress, ALPH.alph(3).subUnsafe(scriptTxGasFee))
  }

  it should "charge caller gas fee when contract is not paying gas fee" in new GasFeeFixture {
    def contract: String =
      s"""
         |Contract Foo() {
         |  @using(assetsInContract = true)
         |  pub fn foo() -> () {
         |    transferTokenFromSelf!(callerAddress!(), ALPH, 1 alph)
         |  }
         |}
         |""".stripMargin

    val contractAddress = deployContract(contract)

    def script =
      s"""
         |TxScript Main {
         |  Foo(#${contractAddress.toBase58}).foo()
         |}
         |
         |$contract
         |""".stripMargin

    checkAddressBalance(scriptCaller, ALPH.alph(1000000))
    checkAddressBalance(contractAddress, ALPH.alph(3))

    val scriptBlock    = executeScript(script)
    val scriptTxGasFee = scriptBlock.nonCoinbase.head.gasFeeUnsafe

    checkAddressBalance(
      scriptCaller,
      ALPH.alph(1000000).addUnsafe(ALPH.oneAlph).subUnsafe(scriptTxGasFee)
    )
    checkAddressBalance(contractAddress, ALPH.alph(2))
  }

  it should "charge caller gas fee when paying full gas fee in the TxScript" in new GasFeeFixture {
    def script =
      s"""
         |TxScript Main {
         |  payGasFee!(callerAddress!(), txGasFee!())
         |}
         |
         |""".stripMargin

    checkAddressBalance(scriptCaller, ALPH.alph(1000000))

    val scriptBlock    = executeScript(script)
    val scriptTxGasFee = scriptBlock.nonCoinbase.head.gasFeeUnsafe

    checkAddressBalance(
      scriptCaller,
      ALPH.alph(1000000).subUnsafe(scriptTxGasFee)
    )
  }

  it should "charge caller gas fee when paying partial gas fee in the TxScript" in new GasFeeFixture {
    val halfGasFee = nonCoinbaseMinGasFee.divUnsafe(2)
    def script =
      s"""
         |TxScript Main {
         |  payGasFee!(callerAddress!(), ${halfGasFee})
         |}
         |
         |""".stripMargin

    checkAddressBalance(scriptCaller, ALPH.alph(1000000))

    val scriptBlock    = executeScript(script)
    val scriptTxGasFee = scriptBlock.nonCoinbase.head.gasFeeUnsafe

    checkAddressBalance(
      scriptCaller,
      ALPH.alph(1000000).subUnsafe(scriptTxGasFee)
    )
  }

  it should "charge caller gas fee when paying gas fee using multiple payGasFee function the TxScript" in new GasFeeFixture {
    val halfGasFee = nonCoinbaseMinGasFee.divUnsafe(2)
    def script =
      s"""
         |TxScript Main {
         |  payGasFee!(callerAddress!(), ${halfGasFee})
         |  payGasFee!(callerAddress!(), ${halfGasFee})
         |  payGasFee!(callerAddress!(), ${halfGasFee})
         |}
         |
         |""".stripMargin

    checkAddressBalance(scriptCaller, ALPH.alph(1000000))

    val scriptBlock    = executeScript(script)
    val scriptTxGasFee = scriptBlock.nonCoinbase.head.gasFeeUnsafe

    checkAddressBalance(
      scriptCaller,
      ALPH.alph(1000000).subUnsafe(scriptTxGasFee)
    )
  }

  it should "not charge caller gas fee when contract is paying gas conditionally" in new GasFeeFixture {
    val contractAddress = deployContract(fooContractConditional)

    def script =
      s"""
         |TxScript Main {
         |  Foo(#${contractAddress.toBase58}).foo(true)
         |}
         |
         |$fooContractConditional
         |""".stripMargin

    checkAddressBalance(scriptCaller, ALPH.alph(1000000))
    checkAddressBalance(contractAddress, ALPH.alph(3))

    val scriptBlock    = executeScript(script)
    val scriptTxGasFee = scriptBlock.nonCoinbase.head.gasFeeUnsafe

    checkAddressBalance(scriptCaller, ALPH.alph(1000000))
    checkAddressBalance(contractAddress, ALPH.alph(3).subUnsafe(scriptTxGasFee))
  }

  it should "charge caller gas fee when contract is not paying gas conditionally" in new GasFeeFixture {
    val contractAddress = deployContract(fooContractConditional)

    def script =
      s"""
         |TxScript Main {
         |  Foo(#${contractAddress.toBase58}).foo(false)
         |}
         |
         |$fooContractConditional
         |""".stripMargin

    checkAddressBalance(scriptCaller, ALPH.alph(1000000))
    checkAddressBalance(contractAddress, ALPH.alph(3))

    val scriptBlock    = executeScript(script)
    val scriptTxGasFee = scriptBlock.nonCoinbase.head.gasFeeUnsafe

    checkAddressBalance(scriptCaller, ALPH.alph(1000000).subUnsafe(scriptTxGasFee))
    checkAddressBalance(contractAddress, ALPH.alph(3))
  }

  it should "charge caller gas fee when contract doen't have enough to pay gas fee" in new GasFeeFixture {
    def contract: String =
      s"""
         |Contract Foo() {
         |  @using(assetsInContract = true)
         |  pub fn foo(contractPay: Bool) -> () {
         |    if (contractPay) {
         |      payGasFee!(selfAddress!(), 0)
         |    }
         |  }
         |}
         |""".stripMargin

    val contractAddress = deployContract(contract, Amount(ALPH.alph(1)))

    def script =
      s"""
         |TxScript Main {
         |  Foo(#${contractAddress.toBase58}).foo(true)
         |}
         |
         |$contract
         |""".stripMargin

    checkAddressBalance(scriptCaller, ALPH.alph(1000000))
    checkAddressBalance(contractAddress, ALPH.alph(1))

    val scriptBlock    = executeScript(script)
    val scriptTxGasFee = scriptBlock.nonCoinbase.head.gasFeeUnsafe

    checkAddressBalance(
      scriptCaller,
      ALPH.alph(1000000) subUnsafe scriptTxGasFee
    )
    checkAddressBalance(contractAddress, ALPH.alph(1))
  }

  it should "charge caller partial gas fee when contract can also pay partial gas fee" in new GasFeeFixture {
    val partialGasFee = nonCoinbaseMinGasFee.divUnsafe(2)

    def contract: String =
      s"""
         |Contract Foo() {
         |  @using(assetsInContract = true)
         |  pub fn foo(contractPay: Bool) -> () {
         |    transferTokenFromSelf!(callerAddress!(), ALPH, 1 alph)
         |    if (contractPay) {
         |      payGasFee!(selfAddress!(), 2)
         |    }
         |  }
         |}
         |""".stripMargin

    val contractAddress = deployContract(contract, Amount(ALPH.alph(2).addUnsafe(partialGasFee)))

    def script =
      s"""
         |TxScript Main {
         |  payGasFee!(callerAddress!(), 100)
         |  Foo(#${contractAddress.toBase58}).foo(true)
         |}
         |
         |$contract
         |""".stripMargin

    checkAddressBalance(scriptCaller, ALPH.alph(1000000))
    checkAddressBalance(contractAddress, ALPH.alph(2).addUnsafe(partialGasFee))

    val scriptBlock    = executeScript(script)
    val scriptTxGasFee = scriptBlock.nonCoinbase.head.gasFeeUnsafe

    checkAddressBalance(
      scriptCaller,
      ALPH.alph(1000000).addUnsafe(ALPH.oneAlph).subUnsafe(scriptTxGasFee.subUnsafe(U256.Two))
    )
    checkAddressBalance(contractAddress, ALPH.alph(1).addUnsafe(partialGasFee).subUnsafe(2))
  }

  it should "charge the contract that has enough balance for gas" in new GasFeeFixture {
    val partialGasFee = nonCoinbaseMinGasFee.divUnsafe(2)

    def barContract: String =
      s"""
         |Contract Bar() {
         |  @using(assetsInContract = true)
         |  pub fn bar() -> () {
         |    payGasFee!(selfAddress!(), ${partialGasFee})
         |  }
         |}
         |""".stripMargin

    val barContractAddress =
      deployContract(barContract, Amount(ALPH.alph(1).addUnsafe(partialGasFee)))

    override def fooContract: String =
      s"""
         |Contract Foo() {
         |  @using(assetsInContract = true)
         |  pub fn foo() -> () {
         |    transferTokenFromSelf!(callerAddress!(), ALPH, 1 alph)
         |    payGasFee!(selfAddress!(), 0)
         |    Bar(#${barContractAddress.toBase58}).bar()
         |  }
         |}
         |
         |$barContract
         |""".stripMargin

    val fooContractAddress = deployContract(fooContract, Amount(ALPH.alph(2)))

    def script =
      s"""
         |TxScript Main {
         |  Foo(#${fooContractAddress.toBase58}).foo()
         |}
         |
         |$fooContract
         |""".stripMargin

    checkAddressBalance(scriptCaller, ALPH.alph(1000000))
    checkAddressBalance(fooContractAddress, ALPH.alph(2))
    checkAddressBalance(barContractAddress, ALPH.alph(1).addUnsafe(partialGasFee))

    val scriptBlock    = executeScript(script)
    val scriptTxGasFee = scriptBlock.nonCoinbase.head.gasFeeUnsafe

    checkAddressBalance(
      scriptCaller,
      ALPH.alph(1000000).addUnsafe(ALPH.alph(1)).subUnsafe(scriptTxGasFee.subUnsafe(partialGasFee))
    )
    checkAddressBalance(fooContractAddress, ALPH.alph(1))
    checkAddressBalance(barContractAddress, ALPH.alph(1))
  }

  it should "split gas fee between contract and caller depending on approved token amount" in new GasFeeFixture {
    def contract: String =
      s"""
         |Contract Foo() {
         |  @using(preapprovedAssets = true, assetsInContract = true)
         |  pub fn foo() -> () {
         |    payGasFee!(selfAddress!(), txGasFee!() / 2)
         |    payGasFee!(callerAddress!(), txGasFee!() / 2)
         |  }
         |}
         |""".stripMargin

    val contractAddress = deployContract(contract)

    def script =
      s"""
         |TxScript Main {
         |  Foo(#${contractAddress.toBase58}).foo{callerAddress!() -> ALPH: txGasFee!() / 2}()
         |}
         |
         |$contract
         |""".stripMargin

    checkAddressBalance(scriptCaller, ALPH.alph(1000000))
    checkAddressBalance(contractAddress, ALPH.alph(3))

    val scriptBlock    = executeScript(script)
    val scriptTxGasFee = scriptBlock.nonCoinbase.head.gasFeeUnsafe

    checkAddressBalance(scriptCaller, ALPH.alph(1000000).subUnsafe(scriptTxGasFee / 2))
    checkAddressBalance(contractAddress, ALPH.alph(3).subUnsafe(scriptTxGasFee / 2))
  }

  it should "fail if caller doesn't have enough to pay for gas even if contract pays for it" in new GasFeeFixture {
    val contractAddress = deployContract(fooContract)

    def script =
      s"""
         |TxScript Main {
         |  Foo(#${contractAddress.toBase58}).foo()
         |}
         |
         |$fooContract
         |""".stripMargin

    {
      info("Caller doesn't have enough to pay for gas")
      val (testPriKey, testPubKey) = chainIndex.from.generateKey
      val testAddress              = Address.p2pkh(testPubKey)

      val block1 = transfer(blockFlow, genesisPriKey, testPubKey, dustUtxoAmount)
      addAndCheck(blockFlow, block1)
      checkAddressBalance(testAddress, dustUtxoAmount)

      val exception =
        intercept[AssertionError](executeScript(script, Some((testPriKey, testPubKey))))
      exception.getMessage() is "Right(InvalidRemainingBalancesForFailedScriptTx)"
    }

    {
      info("Caller has no inputs")
      val (testPriKey, testPubKey) = chainIndex.from.generateKey

      checkAddressBalance(contractAddress, ALPH.alph(3))
      val exception =
        intercept[AssertionError](executeScript(script, Some((testPriKey, testPubKey))))
      exception.getMessage() is "Right(InvalidInputGroupIndex)"
    }
  }

  it should "considers dustAmount for change output when selecting UTXOs, without amounts" in new DustAmountFixture {
    override def attoAlphAmount: Option[Amount] = None
    executeTxScript()
  }

  it should "considers dustAmount for change output when selecting UTXOs, with amounts" in new DustAmountFixture {
    override def attoAlphAmount: Option[Amount] = Some(Amount(U256.unsafe(10)))
    executeTxScript()
  }

  it should "execute scripts for cross-group confirmed inputs" in new ScriptTxFixture {
    val block = transfer(blockFlow, genesisKeys(1)._1, testPubKey, ALPH.alph(2))
    addAndCheck(blockFlow, block)
    checkAddressBalance(testAddress, ALPH.alph(2))
    deployContract()
    blockFlow.getGrandPool().get(deployContractTxResult.txId).isEmpty is false
    confirmNewBlock(blockFlow, ChainIndex.unsafe(0, 0))
    blockFlow.getGrandPool().get(deployContractTxResult.txId).isEmpty is false
    confirmNewBlock(blockFlow, ChainIndex.unsafe(1, 1))
    blockFlow.getGrandPool().get(deployContractTxResult.txId).isEmpty is false
    confirmNewBlock(blockFlow, ChainIndex.unsafe(0, 0))
    blockFlow.getGrandPool().get(deployContractTxResult.txId).isEmpty is true
  }

  it should "execute scripts for cross-group mempool inputs" in new ScriptTxFixture {
    val block   = transfer(blockFlow, genesisKeys(1)._1, testPubKey, ALPH.alph(2))
    val blockTx = block.nonCoinbase.head.toTemplate
    block.chainIndex is ChainIndex.unsafe(1, 0)
    blockFlow
      .getGrandPool()
      .add(block.chainIndex, blockTx, TimeStamp.now())
    checkAddressBalance(testAddress, ALPH.alph(2))
    deployContract()
    blockFlow.getGrandPool().get(blockTx.id).isEmpty is false
    confirmNewBlock(blockFlow, ChainIndex.unsafe(1, 0))
    blockFlow.getGrandPool().get(blockTx.id).isEmpty is false
    // TODO: improve the calculation of bestDeps to get rid of the following line
    confirmNewBlock(blockFlow, ChainIndex.unsafe(1, 1))
    blockFlow.getGrandPool().get(blockTx.id).isEmpty is true

    blockFlow.getGrandPool().get(deployContractTxResult.txId).isEmpty is false
    confirmNewBlock(blockFlow, ChainIndex.unsafe(0, 0))
    blockFlow.getGrandPool().get(deployContractTxResult.txId).isEmpty is true
  }

  trait ContractDeploymentFixture extends Fixture {
    val chainIndex                 = ChainIndex.unsafe(0, 0)
    val lockupScript               = getGenesisLockupScript(chainIndex)
    val (privateKey, publicKey, _) = genesisKeys(chainIndex.from.value)
    val (_, toPublicKey)           = chainIndex.from.generateKey
    val code =
      s"""
         |Contract Foo() {
         |  pub fn foo() -> () {}
         |}
         |""".stripMargin
    val contract = Compiler.compileContract(code).rightValue

    implicit val serverUtils = new ServerUtils()
    def buildDeployContractTx(query: BuildDeployContractTx): BuildDeployContractTxResult = {
      val result = serverUtils.buildDeployContractTx(blockFlow, query).rightValue
      signAndAddToMemPool(result.txId, result.unsignedTx, chainIndex, privateKey)
      val block = mineFromMemPool(blockFlow, chainIndex)
      addAndCheck(blockFlow, block)
      result
    }

    def checkBalance(
        lockupScript: LockupScript,
        expectedAlphBalance: U256,
        tokenId: TokenId,
        expectedTokenBalance: Option[U256]
    ) = {
      val (alphAmount, _, tokens, _, _) =
        blockFlow.getBalance(lockupScript, defaultUtxoLimit, true).rightValue
      expectedAlphBalance is alphAmount
      tokens.find(_._1 == tokenId).map(_._2) is expectedTokenBalance
    }
  }

  it should "deploy contract with preapproved assets" in new ContractDeploymentFixture {
    def createToken(amount: U256): ContractId = {
      val issuanceInfo = Some(TokenIssuance.Info(vm.Val.U256(amount), Some(lockupScript)))
      val script =
        contractCreation(
          contract,
          AVector.empty,
          AVector.empty,
          lockupScript,
          minimalAlphInContract,
          issuanceInfo
        )
      val block = payableCall(blockFlow, chainIndex, script)
      addAndCheck(blockFlow, block)
      ContractId.from(block.transactions.head.id, 0, chainIndex.from)
    }

    val tokenId = TokenId.from(createToken(10))
    val (_, _, tokens0, _, _) =
      blockFlow.getBalance(lockupScript, defaultUtxoLimit, true).rightValue
    tokens0.find(_._1 == tokenId).map(_._2) is Some(U256.unsafe(10))

    val query = BuildDeployContractTx(
      fromPublicKey = publicKey.bytes,
      bytecode = serialize(contract) ++ ByteString(0, 0),
      initialAttoAlphAmount = Some(Amount(ALPH.alph(2))),
      initialTokenAmounts = Some(AVector(Token(tokenId, U256.unsafe(4))))
    )

    val result = buildDeployContractTx(query)

    checkBalance(
      LockupScript.P2C(result.contractAddress.contractId),
      ALPH.alph(2),
      tokenId,
      Some(U256.unsafe(4))
    )
  }

  it should "deploy contract with token issuance" in new ContractDeploymentFixture {
    val query = BuildDeployContractTx(
      fromPublicKey = publicKey.bytes,
      bytecode = serialize(contract) ++ ByteString(0, 0),
      initialAttoAlphAmount = Some(Amount(ALPH.alph(2))),
      issueTokenAmount = Some(Amount(U256.unsafe(10))),
      issueTokenTo = Some(Address.p2pkh(toPublicKey))
    )

    val result  = buildDeployContractTx(query)
    val tokenId = TokenId.from(result.contractAddress.contractId)

    checkBalance(
      LockupScript.P2C(result.contractAddress.contractId),
      ALPH.alph(2),
      tokenId,
      None
    )

    checkBalance(
      LockupScript.p2pkh(toPublicKey),
      dustUtxoAmount,
      tokenId,
      Some(U256.unsafe(10))
    )
  }

  it should "fail when `issueTokenTo` is specified but `issueTokenAmount` is not" in new ContractDeploymentFixture {
    val query = BuildDeployContractTx(
      fromPublicKey = publicKey.bytes,
      bytecode = serialize(contract) ++ ByteString(0, 0),
      initialAttoAlphAmount = Some(Amount(ALPH.alph(2))),
      issueTokenAmount = None,
      issueTokenTo = Some(Address.p2pkh(publicKey))
    )

    serverUtils.buildDeployContractTx(blockFlow, query) is Left(
      ApiError.BadRequest(
        "`issueTokenTo` is specified, but `issueTokenAmount` is not specified"
      )
    )
  }

  it should "get ghost uncles" in new Fixture {
    val chainIndex = ChainIndex.unsafe(0, 0)
    val block0     = emptyBlock(blockFlow, chainIndex)
    val block1     = emptyBlock(blockFlow, chainIndex)
    addAndCheck(blockFlow, block0, block1)
    val block2 = mineBlockTemplate(blockFlow, chainIndex)
    addAndCheck(blockFlow, block2)
    blockFlow.getMaxHeightByWeight(chainIndex).rightValue is 2

    val ghostUncleHash  = blockFlow.getHashes(chainIndex, 1).rightValue.last
    val ghostUncleBlock = blockFlow.getBlock(ghostUncleHash).rightValue
    val serverUtils     = new ServerUtils()
    serverUtils.getBlock(blockFlow, block2.hash).rightValue.ghostUncles is
      AVector(
        GhostUncleBlockEntry(ghostUncleHash, Address.Asset(ghostUncleBlock.minerLockupScript))
      )
  }

  it should "get mainchain block by ghost uncle hash" in new Fixture {
    val chainIndex = ChainIndex.unsafe(0, 0)
    val block0     = emptyBlock(blockFlow, chainIndex)
    val block1     = emptyBlock(blockFlow, chainIndex)
    addAndCheck(blockFlow, block0, block1)
    blockFlow.getMaxHeightByWeight(chainIndex).rightValue is 1

    val serverUtils    = new ServerUtils()
    val ghostUncleHash = blockFlow.getHashes(chainIndex, 1).rightValue.last
    val blockNum       = Random.between(0, ALPH.MaxGhostUncleAge)
    (0 until blockNum).foreach { _ =>
      val block = emptyBlock(blockFlow, chainIndex)
      block.ghostUncleHashes.rightValue.isEmpty is true
      addAndCheck(blockFlow, block)
    }
    serverUtils.getMainChainBlockByGhostUncle(blockFlow, ghostUncleHash).leftValue.detail is
      s"The mainchain block that references the ghost uncle block ${ghostUncleHash.toHexString} not found"

    val block = mineBlockTemplate(blockFlow, chainIndex)
    block.ghostUncleHashes.rightValue is AVector(ghostUncleHash)
    addAndCheck(blockFlow, block)
    val blockHeight = blockNum + 2
    serverUtils.getMainChainBlockByGhostUncle(blockFlow, ghostUncleHash).rightValue is
      BlockEntry.from(block, blockHeight).rightValue

    val invalidBlockHash = randomBlockHash(chainIndex)
    serverUtils.getMainChainBlockByGhostUncle(blockFlow, invalidBlockHash).leftValue.detail is
      s"The block ${invalidBlockHash.toHexString} does not exist, please check if your full node synced"
    serverUtils.getMainChainBlockByGhostUncle(blockFlow, block.hash).leftValue.detail is
      s"The block ${block.hash.toHexString} is not a ghost uncle block, you should use a ghost uncle block hash to call this endpoint"
  }

  it should "return error if the block does not exist" in new Fixture {
    val chainIndex       = ChainIndex.unsafe(0, 0)
    val serverUtils      = new ServerUtils()
    val invalidBlockHash = randomBlockHash(chainIndex)
    val block            = emptyBlock(blockFlow, chainIndex)
    addAndCheck(blockFlow, block)
    serverUtils.getBlock(blockFlow, block.hash).rightValue is BlockEntry.from(block, 1).rightValue
    serverUtils.getBlock(blockFlow, invalidBlockHash).leftValue.detail is
      s"The block ${invalidBlockHash.toHexString} does not exist, please check if your full node synced"

    serverUtils.getBlockHeader(blockFlow, block.hash).rightValue is BlockHeaderEntry.from(
      block.header,
      1
    )
    serverUtils.getBlockHeader(blockFlow, invalidBlockHash).leftValue.detail is
      s"The block ${invalidBlockHash.toHexString} does not exist, please check if your full node synced"

    serverUtils.isBlockInMainChain(blockFlow, block.hash).rightValue is true
    serverUtils.isBlockInMainChain(blockFlow, invalidBlockHash).leftValue.detail is
      s"The block ${invalidBlockHash.toHexString} does not exist, please check if your full node synced"
  }

  it should "return error if the BuildExecuteScriptTx is invalid" in new Fixture {
    val chainIndex        = ChainIndex.unsafe(0, 0)
    val (_, publicKey, _) = genesisKeys(chainIndex.from.value)
    val serverUtils       = new ServerUtils()
    serverUtils
      .buildExecuteScriptTx(
        blockFlow,
        BuildExecuteScriptTx(
          fromPublicKey = publicKey.bytes,
          bytecode = ByteString.empty,
          gasEstimationMultiplier = Some(1.05),
          gasAmount = Some(GasBox.unsafe(20000))
        )
      )
      .leftValue
      .detail is "Parameters `gasAmount` and `gasEstimationMultiplier` cannot be specified simultaneously"

    serverUtils
      .buildExecuteScriptTx(
        blockFlow,
        BuildExecuteScriptTx(
          fromPublicKey = publicKey.bytes,
          bytecode = ByteString.empty,
          gasEstimationMultiplier = Some(1.005)
        )
      )
      .leftValue
      .detail is "Invalid gas estimation multiplier precision, maximum allowed precision is 2"
  }

  it should "estimate gas using gas estimation multiplier" in new ContractFixture {
    val (genesisPrivateKey, genesisPublicKey, _) = genesisKeys(chainIndex.from.value)
    val (privateKey, publicKey)                  = chainIndex.from.generateKey
    (0 to 10).foreach { _ =>
      val block = transfer(blockFlow, genesisPrivateKey, publicKey, ALPH.alph(1))
      addAndCheck(blockFlow, block)
    }

    val foo =
      s"""
         |Contract Foo(mut bytes: ByteVec) {
         |  pub fn foo() -> () {
         |    bytes = bytes ++ #00
         |  }
         |}
         |""".stripMargin

    val (_, fooId) =
      createContract(foo, AVector.empty, AVector[vm.Val](vm.Val.ByteVec(ByteString.empty)))
    val script =
      s"""
         |TxScript Main {
         |  Foo(#${fooId.toHexString}).foo()
         |}
         |$foo
         |""".stripMargin

    val scriptBytecode = serialize(Compiler.compileTxScript(script).rightValue)
    val result0 = serverUtils
      .buildExecuteScriptTx(
        blockFlow,
        BuildExecuteScriptTx(
          fromPublicKey = publicKey.bytes,
          bytecode = scriptBytecode,
          attoAlphAmount = Some(Amount(ALPH.alph(10)))
        )
      )
      .rightValue
    val result1 = serverUtils
      .buildExecuteScriptTx(
        blockFlow,
        BuildExecuteScriptTx(
          fromPublicKey = publicKey.bytes,
          bytecode = scriptBytecode,
          attoAlphAmount = Some(Amount(ALPH.alph(10))),
          gasEstimationMultiplier = Some(1.01)
        )
      )
      .rightValue
    result1.gasAmount.value > result0.gasAmount.value is true

    executeScript(script, Some((genesisPrivateKey, genesisPublicKey)))

    def createTxTemplate(result: BuildExecuteScriptTxResult): TransactionTemplate = {
      val signature = SecP256K1.sign(result.txId.bytes, privateKey)
      serverUtils.createTxTemplate(SubmitTransaction(result.unsignedTx, signature)).rightValue
    }

    def submitTx(txTemplate: TransactionTemplate): Block = {
      blockFlow.getGrandPool().add(chainIndex, AVector(txTemplate), TimeStamp.now())
      mineFromMemPool(blockFlow, chainIndex)
    }

    val validator = blockFlow.templateValidator.nonCoinbaseValidation
    val tx0       = createTxTemplate(result0)
    validator.validateMempoolTxTemplate(tx0, blockFlow).leftValue isE TxScriptExeFailed(vm.OutOfGas)
    val block0 = submitTx(tx0)
    block0.nonCoinbase.head.scriptExecutionOk is false
    blockFlow.getGrandPool().clear()

    val tx1 = createTxTemplate(result1)
    validator.validateMempoolTxTemplate(tx1, blockFlow) isE ()
    val block1 = submitTx(tx1)
    block1.nonCoinbase.head.scriptExecutionOk is true
    addAndCheck(blockFlow, block1)
  }

<<<<<<< HEAD
  trait VerifyTxOutputFixture extends ContractFixture {
    val (genesisPrivateKey, genesisPublicKey, _) = genesisKeys(chainIndex.from.value)
    val (_, testPublicKey)                       = chainIndex.from.generateKey
    val testLockupScript                         = LockupScript.p2pkh(testPublicKey)
    val genesisLockupScript                      = lockupScript

    val tokenCode =
      s"""
         |Contract Token() {
         |  pub fn supply() -> () {}
         |}
         |""".stripMargin
    val tokenContract = Compiler.compileContract(tokenCode).rightValue
    val tokenIssuance = TokenIssuance.Info(vm.Val.U256(100), Some(genesisLockupScript))
    val contractCreationScript = contractCreation(
      tokenContract,
      AVector.empty,
      AVector.empty,
      genesisLockupScript,
      minimalAlphInContract,
      Some(tokenIssuance)
    )
    val tokenIssuanceBlock = payableCall(blockFlow, chainIndex, contractCreationScript)
    addAndCheck(blockFlow, tokenIssuanceBlock)
    val tokenId =
      TokenId.from(ContractId.from(tokenIssuanceBlock.transactions.head.id, 0, chainIndex.from))
  }

  it should "consider dustUtxoAmount for outputs when building execute script tx" in new VerifyTxOutputFixture {
    // Transfer tokens
    (1 to 8).foreach { _ =>
      val block = transfer(
        blockFlow,
        genesisPrivateKey,
        testLockupScript,
        tokens = AVector((tokenId, 10)),
        dustUtxoAmount
      )
      addAndCheck(blockFlow, block)
    }

    // Transfer ALPH
    (1 to 4).foreach { _ =>
      val block = transfer(blockFlow, genesisPrivateKey, testPublicKey, dustUtxoAmount * 2)
      addAndCheck(blockFlow, block)
    }

    def buildExecuteScriptTx(approvedAlphAmount: U256, iterations: Int) = {
      val script = s"""
                      |TxScript Main {
                      |  let mut sum = 0
                      |  for(let mut i = 0; i < ${iterations}; i = i + 1) {
                      |    sum = sum + 1
                      |  }
                      |}
                      |""".stripMargin

      val scriptBytecode = serialize(Compiler.compileTxScript(script).rightValue)

      serverUtils
        .buildExecuteScriptTx(
          blockFlow,
          BuildExecuteScriptTx(
            fromPublicKey = testPublicKey.bytes,
            bytecode = scriptBytecode,
            attoAlphAmount = Some(Amount(approvedAlphAmount)),
            tokens = Some(AVector(Token(tokenId, U256.unsafe(78))))
          )
        )
    }

    buildExecuteScriptTx(dustUtxoAmount * 2, 10).rightValue
    buildExecuteScriptTx(dustUtxoAmount * 2, 1000).rightValue
    buildExecuteScriptTx(dustUtxoAmount, 10).rightValue
    buildExecuteScriptTx(dustUtxoAmount, 1000).rightValue
    buildExecuteScriptTx(dustUtxoAmount.subUnsafe(1), 10).rightValue
    buildExecuteScriptTx(dustUtxoAmount.subUnsafe(1), 1000).rightValue
    buildExecuteScriptTx(U256.Zero, 10).rightValue
    buildExecuteScriptTx(U256.Zero, 1000).rightValue
  }

  it should "consider dustUtxoAmount for outputs when building transfer tx" in new VerifyTxOutputFixture {
    def verifyBuildTransferTx(alphAmount: U256) = {
      val unsignedTx = serverUtils
        .prepareUnsignedTransaction(
          blockFlow,
          LockupScript.p2pkh(genesisPublicKey),
          UnlockScript.p2pkh(genesisPublicKey),
          outputRefsOpt = None,
          destinations = AVector(
            Destination(
              address = Address.Asset(testLockupScript),
              attoAlphAmount = Amount(alphAmount),
              tokens = Some(AVector(Token(tokenId, U256.unsafe(10))))
            )
          ),
          gasOpt = None,
          gasPrice = nonCoinbaseMinGasPrice,
          targetBlockHashOpt = None
        )
        .rightValue

      AVector(
        model.AssetOutput(
          dustUtxoAmount,
          testLockupScript,
          TimeStamp.zero,
          AVector(tokenId -> 10),
          ByteString.empty
        ),
        model.AssetOutput(
          dustUtxoAmount,
          LockupScript.p2pkh(genesisPublicKey),
          TimeStamp.zero,
          AVector(tokenId -> 90),
          ByteString.empty
        )
      ).forall(unsignedTx.fixedOutputs.contains) is true
    }

    verifyBuildTransferTx(U256.Zero)
    verifyBuildTransferTx(dustUtxoAmount.subUnsafe(1))
    verifyBuildTransferTx(dustUtxoAmount)
    verifyBuildTransferTx(dustUtxoAmount.addUnsafe(1))
    verifyBuildTransferTx(dustUtxoAmount.mulUnsafe(10))
=======
  it should "return an error if there are too many utxos" in new Fixture {
    def createServerUtils(utxosLimit: Int): ServerUtils = {
      new ServerUtils()(
        brokerConfig,
        consensusConfigs,
        networkConfig,
        apiConfig.copy(defaultUtxosLimit = utxosLimit),
        logConfig,
        ec
      )
    }

    val chainIndex                = ChainIndex.unsafe(0, 0)
    val (genesisPrivateKey, _, _) = genesisKeys(chainIndex.from.value)
    val (_, publicKey)            = chainIndex.from.generateKey
    (0 until 10).foreach { _ =>
      val block = transfer(blockFlow, genesisPrivateKey, publicKey, ALPH.alph(1))
      addAndCheck(blockFlow, block)
    }
    val lockupScript = LockupScript.p2pkh(publicKey)
    blockFlow.getUTXOs(lockupScript, Int.MaxValue, true).rightValue.length is 10

    val serverUtils0 = createServerUtils(9)
    serverUtils0.getBalance(blockFlow, Address.from(lockupScript), true).leftValue.detail is
      "Your address has too many UTXOs and exceeds the API limit. Please consolidate your UTXOs, or run your own full node with a higher API limit."
    serverUtils0.getUTXOsIncludePool(blockFlow, Address.from(lockupScript)).leftValue.detail is
      "Your address has too many UTXOs and exceeds the API limit. Please consolidate your UTXOs, or run your own full node with a higher API limit."

    val serverUtils1 = createServerUtils(10)
    serverUtils1
      .getBalance(blockFlow, Address.from(lockupScript), true)
      .rightValue
      .balance
      .value is ALPH.alph(10)
    serverUtils1
      .getUTXOsIncludePool(blockFlow, Address.from(lockupScript))
      .rightValue
      .utxos
      .length is 10

    val serverUtils2 = createServerUtils(11)
    serverUtils2
      .getBalance(blockFlow, Address.from(lockupScript), true)
      .rightValue
      .balance
      .value is ALPH.alph(10)
    serverUtils2
      .getUTXOsIncludePool(blockFlow, Address.from(lockupScript))
      .rightValue
      .utxos
      .length is 10
>>>>>>> f91b0db9
  }

  @scala.annotation.tailrec
  private def randomBlockHash(
      chainIndex: ChainIndex
  )(implicit groupConfig: GroupConfig): BlockHash = {
    val blockHash = BlockHash.random
    if (ChainIndex.from(blockHash) == chainIndex) blockHash else randomBlockHash(chainIndex)
  }

  private def generateDestination(
      chainIndex: ChainIndex,
      message: ByteString = ByteString.empty
  )(implicit
      groupConfig: GroupConfig
  ): Destination = {
    val address = generateAddress(chainIndex)
    val amount  = Amount(ALPH.oneAlph)
    Destination(address, amount, None, None, Some(message))
  }

  private def generateAddress(chainIndex: ChainIndex)(implicit
      groupConfig: GroupConfig
  ): Address.Asset = {
    val (_, toPublicKey) = chainIndex.to.generateKey
    Address.p2pkh(toPublicKey)
  }

  private def signAndAddToMemPool(
      txId: TransactionId,
      unsignedTx: String,
      chainIndex: ChainIndex,
      fromPrivateKey: PrivateKey
  )(implicit
      serverUtils: ServerUtils,
      blockFlow: BlockFlow
  ): TransactionTemplate = {
    val signature = SignatureSchema.sign(txId.bytes, fromPrivateKey)
    val txTemplate =
      serverUtils
        .createTxTemplate(SubmitTransaction(unsignedTx, signature))
        .rightValue

    serverUtils.getTransactionStatus(blockFlow, txId, chainIndex) isE TxNotFound()

    blockFlow.getGrandPool().add(chainIndex, AVector(txTemplate), TimeStamp.now())
    serverUtils.getTransactionStatus(blockFlow, txTemplate.id, chainIndex) isE MemPooled()

    txTemplate
  }

  private def checkAddressBalance(address: Address, amount: U256, utxoNum: Int = 1)(implicit
      serverUtils: ServerUtils,
      blockFlow: BlockFlow
  ) = {
    serverUtils.getBalance(blockFlow, address, true) isE Balance.from(
      Amount(amount),
      Amount.Zero,
      None,
      None,
      utxoNum
    )
  }

  private def checkDestinationBalance(destination: Destination, utxoNum: Int = 1)(implicit
      serverUtils: ServerUtils,
      blockFlow: BlockFlow
  ) = {
    checkAddressBalance(destination.address, destination.attoAlphAmount.value, utxoNum)
  }
}<|MERGE_RESOLUTION|>--- conflicted
+++ resolved
@@ -3773,7 +3773,6 @@
     addAndCheck(blockFlow, block1)
   }
 
-<<<<<<< HEAD
   trait VerifyTxOutputFixture extends ContractFixture {
     val (genesisPrivateKey, genesisPublicKey, _) = genesisKeys(chainIndex.from.value)
     val (_, testPublicKey)                       = chainIndex.from.generateKey
@@ -3899,7 +3898,8 @@
     verifyBuildTransferTx(dustUtxoAmount)
     verifyBuildTransferTx(dustUtxoAmount.addUnsafe(1))
     verifyBuildTransferTx(dustUtxoAmount.mulUnsafe(10))
-=======
+  }
+
   it should "return an error if there are too many utxos" in new Fixture {
     def createServerUtils(utxosLimit: Int): ServerUtils = {
       new ServerUtils()(
@@ -3951,7 +3951,6 @@
       .rightValue
       .utxos
       .length is 10
->>>>>>> f91b0db9
   }
 
   @scala.annotation.tailrec
