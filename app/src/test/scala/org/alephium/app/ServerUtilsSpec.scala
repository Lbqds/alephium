// Copyright 2018 The Alephium Authors
// This file is part of the alephium project.
//
// The library is free software: you can redistribute it and/or modify
// it under the terms of the GNU Lesser General Public License as published by
// the Free Software Foundation, either version 3 of the License, or
// (at your option) any later version.
//
// The library is distributed in the hope that it will be useful,
// but WITHOUT ANY WARRANTY; without even the implied warranty of
// MERCHANTABILITY or FITNESS FOR A PARTICULAR PURPOSE. See the
// GNU Lesser General Public License for more details.
//
// You should have received a copy of the GNU Lesser General Public License
// along with the library. If not, see <http://www.gnu.org/licenses/>.

package org.alephium.app

import java.net.InetSocketAddress

import scala.util.Random

import akka.util.ByteString
import org.scalacheck.Gen

import org.alephium.api.{model => api}
import org.alephium.api.ApiError
import org.alephium.api.model.{Transaction => _, TransactionTemplate => _, _}
import org.alephium.crypto.{BIP340Schnorr, SecP256K1}
import org.alephium.flow.FlowFixture
import org.alephium.flow.core.{AMMContract, BlockFlow}
import org.alephium.flow.gasestimation._
import org.alephium.flow.setting.NetworkSetting
import org.alephium.flow.validation.TxScriptExeFailed
import org.alephium.protocol._
import org.alephium.protocol.config.{BrokerConfig, GroupConfig}
import org.alephium.protocol.model
import org.alephium.protocol.model.{AssetOutput => _, ContractOutput => _, _}
import org.alephium.protocol.vm.{GasBox, GasPrice, LockupScript, TokenIssuance, UnlockScript}
import org.alephium.ralph.Compiler
import org.alephium.serde.{deserialize, serialize}
import org.alephium.util._

// scalastyle:off file.size.limit number.of.methods
class ServerUtilsSpec extends AlephiumSpec {
  implicit val ec: scala.concurrent.ExecutionContext = scala.concurrent.ExecutionContext.global
  val defaultUtxosLimit: Int                         = ALPH.MaxTxInputNum * 2

  trait ApiConfigFixture extends SocketUtil {
    val peerPort             = generatePort()
    val address              = new InetSocketAddress("127.0.0.1", peerPort)
    val blockflowFetchMaxAge = Duration.zero
    implicit val apiConfig: ApiConfig = ApiConfig(
      networkInterface = address.getAddress,
      blockflowFetchMaxAge = blockflowFetchMaxAge,
      askTimeout = Duration.ofMinutesUnsafe(1),
      None,
      ALPH.oneAlph,
      defaultUtxosLimit
    )
  }

  trait Fixture extends FlowFixture with ApiConfigFixture {
    implicit def flowImplicit: BlockFlow = blockFlow

    def emptyKey(index: Int): Hash = TxOutputRef.key(TransactionId.zero, index).value
  }

  trait GetTxFixture {
    def brokerConfig: BrokerConfig
    def serverUtils: ServerUtils

    def checkTx(blockFlow: BlockFlow, tx: Transaction, chainIndex: ChainIndex) = {
      val result = api.Transaction.fromProtocol(tx)
      serverUtils.getTransaction(
        blockFlow,
        tx.id,
        Some(chainIndex.from),
        Some(chainIndex.to)
      ) isE result
      serverUtils.getTransaction(blockFlow, tx.id, Some(chainIndex.from), None) isE result
      serverUtils.getTransaction(blockFlow, tx.id, None, Some(chainIndex.to)) isE result
      serverUtils.getTransaction(blockFlow, tx.id, None, None) isE result
      val invalidChainIndex = brokerConfig.chainIndexes.filter(_.from != chainIndex.from).head
      serverUtils
        .getTransaction(blockFlow, tx.id, Some(invalidChainIndex.from), None)
        .leftValue
        .detail is s"Transaction ${tx.id.toHexString} not found"
    }
  }

  trait FlowFixtureWithApi extends FlowFixture with ApiConfigFixture

  it should "send message with tx" in new Fixture {
    implicit val serverUtils = new ServerUtils

    val (_, fromPublicKey, _) = genesisKeys(0)
    val message               = Hex.unsafe("FFFF")
    val destination           = generateDestination(ChainIndex.unsafe(0, 1), message)
    val buildTransaction = serverUtils
      .buildTransaction(
        blockFlow,
        BuildTransaction(fromPublicKey.bytes, None, AVector(destination))
      )
      .rightValue
    val unsignedTransaction =
      serverUtils.decodeUnsignedTransaction(buildTransaction.unsignedTx).rightValue

    unsignedTransaction.fixedOutputs.head.additionalData is message
  }

  it should "check tx status for intra group txs" in new Fixture with GetTxFixture {

    override val configValues = Map(("alephium.broker.broker-num", 1))

    implicit val serverUtils = new ServerUtils

    for {
      targetGroup <- 0 until groups0
    } {
      val chainIndex                         = ChainIndex.unsafe(targetGroup, targetGroup)
      val fromGroup                          = chainIndex.from
      val (fromPrivateKey, fromPublicKey, _) = genesisKeys(fromGroup.value)
      val fromAddress                        = Address.p2pkh(fromPublicKey)
      val destination1                       = generateDestination(chainIndex)
      val destination2                       = generateDestination(chainIndex)

      val destinations = AVector(destination1, destination2)
      val buildTransaction = serverUtils
        .buildTransaction(
          blockFlow,
          BuildTransaction(fromPublicKey.bytes, None, destinations)
        )
        .rightValue

      val txTemplate = signAndAddToMemPool(
        buildTransaction.txId,
        buildTransaction.unsignedTx,
        chainIndex,
        fromPrivateKey
      )

      val senderBalanceWithGas =
        genesisBalance - destination1.attoAlphAmount.value - destination2.attoAlphAmount.value

      checkAddressBalance(fromAddress, senderBalanceWithGas - txTemplate.gasFeeUnsafe)
      checkDestinationBalance(destination1)
      checkDestinationBalance(destination2)

      val block0 = mineFromMemPool(blockFlow, chainIndex)
      addAndCheck(blockFlow, block0)
      serverUtils.getTransactionStatus(blockFlow, txTemplate.id, chainIndex) isE
        Confirmed(block0.hash, 0, 1, 1, 1)
      checkAddressBalance(fromAddress, senderBalanceWithGas - block0.transactions.head.gasFeeUnsafe)
      checkDestinationBalance(destination1)
      checkDestinationBalance(destination2)

      checkTx(blockFlow, block0.nonCoinbase.head, chainIndex)

      val block1 = emptyBlock(blockFlow, chainIndex)
      addAndCheck(blockFlow, block1)
      serverUtils.getTransactionStatus(blockFlow, txTemplate.id, chainIndex) isE
        Confirmed(block0.hash, 0, 2, 2, 2)
      checkAddressBalance(fromAddress, senderBalanceWithGas - block0.transactions.head.gasFeeUnsafe)
      checkDestinationBalance(destination1)
      checkDestinationBalance(destination2)
    }
  }

  it should "check tx status for inter group txs" in new FlowFixtureWithApi with GetTxFixture {
    override val configValues = Map(("alephium.broker.broker-num", 1))

    implicit val serverUtils = new ServerUtils

    for {
      from <- 0 until groups0
      to   <- 0 until groups0
      if from != to
    } {
      implicit val blockFlow                 = isolatedBlockFlow()
      val chainIndex                         = ChainIndex.unsafe(from, to)
      val fromGroup                          = chainIndex.from
      val (fromPrivateKey, fromPublicKey, _) = genesisKeys(fromGroup.value)
      val fromAddress                        = Address.p2pkh(fromPublicKey)
      val destination1                       = generateDestination(chainIndex)
      val destination2                       = generateDestination(chainIndex)

      val destinations = AVector(destination1, destination2)
      val buildTransaction = serverUtils
        .buildTransaction(
          blockFlow,
          BuildTransaction(fromPublicKey.bytes, None, destinations)
        )
        .rightValue

      val txTemplate = signAndAddToMemPool(
        buildTransaction.txId,
        buildTransaction.unsignedTx,
        chainIndex,
        fromPrivateKey
      )

      val senderBalanceWithGas =
        genesisBalance - destination1.attoAlphAmount.value - destination2.attoAlphAmount.value

      checkAddressBalance(fromAddress, senderBalanceWithGas - txTemplate.gasFeeUnsafe)
      checkAddressBalance(destination1.address, ALPH.oneAlph, 1)
      checkAddressBalance(destination2.address, ALPH.oneAlph, 1)

      val block0 = mineFromMemPool(blockFlow, chainIndex)
      addAndCheck(blockFlow, block0)
      serverUtils.getTransactionStatus(blockFlow, txTemplate.id, chainIndex) isE
        Confirmed(block0.hash, 0, 1, 0, 0)
      checkAddressBalance(fromAddress, senderBalanceWithGas - txTemplate.gasFeeUnsafe)
      checkAddressBalance(destination1.address, ALPH.oneAlph, 1)
      checkAddressBalance(destination2.address, ALPH.oneAlph, 1)

      checkTx(blockFlow, block0.nonCoinbase.head, chainIndex)

      val block1 = emptyBlock(blockFlow, ChainIndex(chainIndex.from, chainIndex.from))
      addAndCheck(blockFlow, block1)
      serverUtils.getTransactionStatus(blockFlow, txTemplate.id, chainIndex) isE
        Confirmed(block0.hash, 0, 1, 1, 0)
      checkAddressBalance(fromAddress, senderBalanceWithGas - block0.transactions.head.gasFeeUnsafe)
      checkDestinationBalance(destination1)
      checkDestinationBalance(destination2)

      val block2 = emptyBlock(blockFlow, ChainIndex(chainIndex.to, chainIndex.to))
      addAndCheck(blockFlow, block2)
      serverUtils.getTransactionStatus(blockFlow, txTemplate.id, chainIndex) isE
        Confirmed(block0.hash, 0, 1, 1, 1)
      checkAddressBalance(fromAddress, senderBalanceWithGas - block0.transactions.head.gasFeeUnsafe)
      checkDestinationBalance(destination1)
      checkDestinationBalance(destination2)
    }
  }

  it should "support Schnorr address" in new Fixture {
    override val configValues = Map(("alephium.broker.broker-num", 1))

    val chainIndex                        = ChainIndex.unsafe(0, 0)
    val (genesisPriKey, genesisPubKey, _) = genesisKeys(0)

    val (priKey, pubKey) = BIP340Schnorr.generatePriPub()
    val schnorrAddress   = SchnorrAddress(pubKey)

    val block0 = transfer(
      blockFlow,
      genesisPriKey,
      schnorrAddress.lockupScript,
      AVector.empty[(TokenId, U256)],
      ALPH.alph(2)
    )
    addAndCheck(blockFlow, block0)

    // In case, the first transfer is a cross-group transaction
    val confirmBlock = emptyBlock(blockFlow, chainIndex)
    addAndCheck(blockFlow, confirmBlock)

    implicit val serverUtils = new ServerUtils
    val destination          = Destination(Address.p2pkh(genesisPubKey), Amount(ALPH.oneAlph))
    val buildTransaction = serverUtils
      .buildTransaction(
        blockFlow,
        BuildTransaction(
          fromPublicKey = pubKey.bytes,
          fromPublicKeyType = Some(BuildTxCommon.BIP340Schnorr),
          AVector(destination)
        )
      )
      .rightValue
    val unsignedTransaction =
      serverUtils.decodeUnsignedTransaction(buildTransaction.unsignedTx).rightValue

    val signature = BIP340Schnorr.sign(unsignedTransaction.id.bytes, priKey)
    val txTemplate =
      serverUtils
        .createTxTemplate(
          SubmitTransaction(buildTransaction.unsignedTx, Signature.unsafe(signature.bytes))
        )
        .rightValue
    blockFlow.getGrandPool().add(txTemplate.chainIndex, AVector(txTemplate), TimeStamp.now())

    val block1 = mineFromMemPool(blockFlow, txTemplate.chainIndex)
    block1.nonCoinbase.map(_.id).contains(txTemplate.id) is true
    addAndCheck(blockFlow, block1)
  }

  it should "check sweep address tx status for intra group txs" in new Fixture with GetTxFixture {
    override val configValues = Map(("alephium.broker.broker-num", 1))

    implicit val serverUtils = new ServerUtils

    for {
      targetGroup <- 0 until groups0
    } {
      val chainIndex                         = ChainIndex.unsafe(targetGroup, targetGroup)
      val fromGroup                          = chainIndex.from
      val (fromPrivateKey, fromPublicKey, _) = genesisKeys(fromGroup.value)
      val fromAddress                        = Address.p2pkh(fromPublicKey)
      val selfDestination                    = Destination(fromAddress, Amount(ALPH.oneAlph), None)

      info("Sending some coins to itself twice, creating 3 UTXOs in total for the same public key")
      val destinations = AVector(selfDestination, selfDestination)
      val buildTransaction = serverUtils
        .buildTransaction(
          blockFlow,
          BuildTransaction(fromPublicKey.bytes, None, destinations)
        )
        .rightValue

      val txTemplate = signAndAddToMemPool(
        buildTransaction.txId,
        buildTransaction.unsignedTx,
        chainIndex,
        fromPrivateKey
      )

      checkAddressBalance(fromAddress, genesisBalance - txTemplate.gasFeeUnsafe, 3)

      val block0 = mineFromMemPool(blockFlow, chainIndex)
      addAndCheck(blockFlow, block0)
      serverUtils.getTransactionStatus(blockFlow, txTemplate.id, chainIndex) isE
        Confirmed(block0.hash, 0, 1, 1, 1)
      checkAddressBalance(fromAddress, genesisBalance - block0.transactions.head.gasFeeUnsafe, 3)

      checkTx(blockFlow, block0.nonCoinbase.head, chainIndex)

      info("Sweep coins from the 3 UTXOs of this public key to another address")
      val senderBalanceBeforeSweep = genesisBalance - block0.transactions.head.gasFeeUnsafe
      val sweepAddressDestination  = generateAddress(chainIndex)
      val buildSweepAddressTransactionsRes = serverUtils
        .buildSweepAddressTransactions(
          blockFlow,
          BuildSweepAddressTransactions(fromPublicKey, sweepAddressDestination)
        )
        .rightValue
      val sweepAddressTransaction = buildSweepAddressTransactionsRes.unsignedTxs.head

      val sweepAddressTxTemplate = signAndAddToMemPool(
        sweepAddressTransaction.txId,
        sweepAddressTransaction.unsignedTx,
        chainIndex,
        fromPrivateKey
      )

      checkAddressBalance(
        sweepAddressDestination,
        senderBalanceBeforeSweep - sweepAddressTxTemplate.gasFeeUnsafe
      )

      val block1 = mineFromMemPool(blockFlow, chainIndex)
      addAndCheck(blockFlow, block1)
      serverUtils.getTransactionStatus(blockFlow, sweepAddressTxTemplate.id, chainIndex) isE
        Confirmed(block1.hash, 0, 1, 1, 1)
      checkAddressBalance(
        sweepAddressDestination,
        senderBalanceBeforeSweep - sweepAddressTxTemplate.gasFeeUnsafe
      )
      checkAddressBalance(fromAddress, U256.unsafe(0), 0)
    }
  }

  it should "check sweep all tx status for inter group txs" in new FlowFixtureWithApi
    with GetTxFixture {
    override val configValues = Map(("alephium.broker.broker-num", 1))

    implicit val serverUtils = new ServerUtils

    for {
      from <- 0 until groups0
      to   <- 0 until groups0
      if from != to
    } {
      implicit val blockFlow                 = isolatedBlockFlow()
      val chainIndex                         = ChainIndex.unsafe(from, to)
      val fromGroup                          = chainIndex.from
      val (fromPrivateKey, fromPublicKey, _) = genesisKeys(fromGroup.value)
      val fromAddress                        = Address.p2pkh(fromPublicKey)
      val toGroup                            = chainIndex.to
      val (toPrivateKey, toPublicKey, _)     = genesisKeys(toGroup.value)
      val toAddress                          = Address.p2pkh(toPublicKey)
      val destination                        = Destination(toAddress, Amount(ALPH.oneAlph))

      info("Sending some coins to an address, resulting 10 UTXOs for its corresponding public key")
      val destinations = AVector.fill(10)(destination)
      val buildTransaction = serverUtils
        .buildTransaction(
          blockFlow,
          BuildTransaction(fromPublicKey.bytes, None, destinations)
        )
        .rightValue

      val txTemplate = signAndAddToMemPool(
        buildTransaction.txId,
        buildTransaction.unsignedTx,
        chainIndex,
        fromPrivateKey
      )

      val senderBalanceWithGas   = genesisBalance - ALPH.alph(10)
      val receiverInitialBalance = genesisBalance

      checkAddressBalance(fromAddress, senderBalanceWithGas - txTemplate.gasFeeUnsafe)

      val block0 = mineFromMemPool(blockFlow, chainIndex)
      addAndCheck(blockFlow, block0)
      serverUtils.getTransactionStatus(blockFlow, txTemplate.id, chainIndex) isE
        Confirmed(block0.hash, 0, 1, 0, 0)
      checkAddressBalance(fromAddress, senderBalanceWithGas - block0.transactions.head.gasFeeUnsafe)
      checkAddressBalance(toAddress, receiverInitialBalance.addUnsafe(ALPH.alph(10)), 11)

      checkTx(blockFlow, block0.nonCoinbase.head, chainIndex)

      val block1 = emptyBlock(blockFlow, ChainIndex(chainIndex.from, chainIndex.from))
      addAndCheck(blockFlow, block1)
      serverUtils.getTransactionStatus(blockFlow, txTemplate.id, chainIndex) isE
        Confirmed(block0.hash, 0, 1, 1, 0)
      checkAddressBalance(fromAddress, senderBalanceWithGas - block0.transactions.head.gasFeeUnsafe)
      checkAddressBalance(toAddress, receiverInitialBalance + ALPH.alph(10), 11)

      info("Sweep coins from the 3 UTXOs for the same public key to another address")
      val senderBalanceBeforeSweep = receiverInitialBalance + ALPH.alph(10)
      val sweepAddressDestination  = generateAddress(chainIndex)
      val buildSweepAddressTransactionsRes = serverUtils
        .buildSweepAddressTransactions(
          blockFlow,
          BuildSweepAddressTransactions(toPublicKey, sweepAddressDestination)
        )
        .rightValue
      val sweepAddressTransaction = buildSweepAddressTransactionsRes.unsignedTxs.head

      val sweepAddressChainIndex = ChainIndex(chainIndex.to, chainIndex.to)
      val sweepAddressTxTemplate = signAndAddToMemPool(
        sweepAddressTransaction.txId,
        sweepAddressTransaction.unsignedTx,
        sweepAddressChainIndex,
        toPrivateKey
      )

      // Spend 10 UTXOs and generate 1 output
      sweepAddressTxTemplate.unsigned.fixedOutputs.length is 1
      sweepAddressTxTemplate.unsigned.gasAmount > minimalGas is true
      sweepAddressTxTemplate.gasFeeUnsafe is nonCoinbaseMinGasPrice *
        GasEstimation.sweepAddress(11, 1)

      checkAddressBalance(
        sweepAddressDestination,
        senderBalanceBeforeSweep - sweepAddressTxTemplate.gasFeeUnsafe
      )

      val block2 = mineFromMemPool(blockFlow, sweepAddressChainIndex)
      addAndCheck(blockFlow, block2)
      checkAddressBalance(
        sweepAddressDestination,
        senderBalanceBeforeSweep - block2.transactions.head.gasFeeUnsafe
      )
      checkAddressBalance(toAddress, 0, 0)
    }
  }

  it should "sweep only small UTXOs" in new FlowFixtureWithApi with GetTxFixture {
    override val configValues = Map(("alephium.broker.broker-num", 1))

    implicit val serverUtils = new ServerUtils

    val (_, fromPublicKey, _) = genesisKeys(0)
    val (_, toPublicKey)      = GroupIndex.unsafe(0).generateKey

    val result0 = serverUtils
      .buildSweepAddressTransactions(
        blockFlow,
        BuildSweepAddressTransactions(fromPublicKey, Address.p2pkh(toPublicKey), None)
      )
      .rightValue
    result0.unsignedTxs.length is 1

    val result1 = serverUtils
      .buildSweepAddressTransactions(
        blockFlow,
        BuildSweepAddressTransactions(
          fromPublicKey,
          Address.p2pkh(toPublicKey),
          Some(Amount(U256.One))
        )
      )
      .rightValue
    result1.unsignedTxs.length is 0
  }

  trait PrepareTxWithTargetBlockHash extends FlowFixtureWithApi {
    val serverUtils           = new ServerUtils
    val chainIndex            = ChainIndex.unsafe(0, 0)
    val (_, fromPublicKey, _) = genesisKeys(chainIndex.from.value)
    val block0                = transfer(blockFlow, chainIndex)
    addAndCheck(blockFlow, block0)
    val block1 = transfer(blockFlow, chainIndex)
    addAndCheck(blockFlow, block1)

    val destinations = AVector(generateDestination(chainIndex))

    def generateTx(targetBlockHash: Option[BlockHash]): UnsignedTransaction

    val tx0 = generateTx(Some(block0.hash))
    val tx1 = generateTx(Some(block1.hash))
    val tx2 = generateTx(None)
    tx0.inputs.head is block0.transactions.head.unsigned.inputs.head
    tx1.inputs.head is block1.transactions.head.unsigned.inputs.head
    tx2.inputs.head isnot tx1.inputs.head
  }

  it should "use target block hash to prepare transfer tx" in new PrepareTxWithTargetBlockHash {
    def generateTx(targetBlockHash: Option[BlockHash]) = {
      serverUtils
        .prepareUnsignedTransaction(
          blockFlow,
          LockupScript.p2pkh(fromPublicKey),
          UnlockScript.p2pkh(fromPublicKey),
          None,
          destinations,
          None,
          nonCoinbaseMinGasPrice,
          targetBlockHash
        )
        .rightValue
    }
  }

  it should "use target block hash for sweep tx" in new PrepareTxWithTargetBlockHash {
    def generateTx(targetBlockHash: Option[BlockHash]): UnsignedTransaction = {
      val txs = serverUtils
        .prepareSweepAddressTransaction(
          blockFlow,
          fromPublicKey,
          destinations.head.address,
          None,
          None,
          None,
          nonCoinbaseMinGasPrice,
          targetBlockHash
        )
        .rightValue
      txs.length is 1
      txs.head
    }
  }

  "ServerUtils.decodeUnsignedTransaction" should "decode unsigned transaction" in new FlowFixtureWithApi {
    val serverUtils = new ServerUtils

    val chainIndex            = ChainIndex.unsafe(0, 0)
    val (_, fromPublicKey, _) = genesisKeys(chainIndex.from.value)
    val destination1          = generateDestination(chainIndex)
    val destination2          = generateDestination(chainIndex)
    val destinations          = AVector(destination1, destination2)

    val unsignedTx = serverUtils
      .prepareUnsignedTransaction(
        blockFlow,
        fromPublicKey,
        outputRefsOpt = None,
        destinations,
        gasOpt = None,
        nonCoinbaseMinGasPrice,
        targetBlockHashOpt = None
      )
      .rightValue

    val buildTransaction = serverUtils
      .buildTransaction(
        blockFlow,
        BuildTransaction(fromPublicKey.bytes, None, destinations)
      )
      .rightValue

    val decodedUnsignedTx =
      serverUtils.decodeUnsignedTransaction(buildTransaction.unsignedTx).rightValue

    decodedUnsignedTx is unsignedTx
  }

  trait MultipleUtxos extends FlowFixtureWithApi {
    implicit val serverUtils = new ServerUtils

    implicit val bf                        = blockFlow
    val chainIndex                         = ChainIndex.unsafe(0, 0)
    val (fromPrivateKey, fromPublicKey, _) = genesisKeys(chainIndex.from.value)
    val fromAddress                        = Address.p2pkh(fromPublicKey)
    val selfDestination                    = Destination(fromAddress, Amount(ALPH.cent(50)))

    info("Sending some coins to itself, creating 2 UTXOs in total for the same public key")
    val selfDestinations = AVector(selfDestination)
    val buildTransaction = serverUtils
      .buildTransaction(
        blockFlow,
        BuildTransaction(fromPublicKey.bytes, None, selfDestinations)
      )
      .rightValue
    val txTemplate = signAndAddToMemPool(
      buildTransaction.txId,
      buildTransaction.unsignedTx,
      chainIndex,
      fromPrivateKey
    )
    val fromAddressBalance = genesisBalance - txTemplate.gasFeeUnsafe
    checkAddressBalance(fromAddress, fromAddressBalance, 2)

    val utxos =
      serverUtils.getUTXOsIncludePool(blockFlow, fromAddress).rightValue.utxos
    val destination1 = generateDestination(chainIndex)
    val destination2 = generateDestination(chainIndex)
    val destinations = AVector(destination1, destination2)

  }

  "ServerUtils.prepareUnsignedTransaction" should "create transaction with provided UTXOs" in new MultipleUtxos {
    val outputRefs = utxos.map { utxo =>
      OutputRef(utxo.ref.hint, utxo.ref.key)
    }

    noException should be thrownBy {
      serverUtils
        .prepareUnsignedTransaction(
          blockFlow,
          fromPublicKey,
          outputRefsOpt = Some(outputRefs),
          destinations,
          gasOpt = Some(minimalGas),
          nonCoinbaseMinGasPrice,
          targetBlockHashOpt = None
        )
        .rightValue
    }
  }

  it should "use default gas if Gas is not provided" in new MultipleUtxos {
    val outputRefs = utxos.map { utxo =>
      OutputRef(utxo.ref.hint, utxo.ref.key)
    }

    // ALPH.oneAlph is transferred to each destination
    val unsignedTx = serverUtils
      .prepareUnsignedTransaction(
        blockFlow,
        fromPublicKey,
        outputRefsOpt = Some(outputRefs),
        destinations,
        gasOpt = None,
        nonCoinbaseMinGasPrice,
        targetBlockHashOpt = None
      )
      .rightValue

    val fromAddressBalanceAfterTransfer = {
      val fromLockupScript    = LockupScript.p2pkh(fromPublicKey)
      val outputLockupScripts = fromLockupScript +: destinations.map(_.address.lockupScript)
      val defaultGas =
        GasEstimation.estimateWithSameP2PKHInputs(outputRefs.length, outputLockupScripts.length)
      val defaultGasFee = nonCoinbaseMinGasPrice * defaultGas
      fromAddressBalance - ALPH.oneAlph.mulUnsafe(2) - defaultGasFee
    }

    unsignedTx.fixedOutputs.map(_.amount).toSeq should contain theSameElementsAs Seq(
      ALPH.oneAlph,
      ALPH.oneAlph,
      fromAddressBalanceAfterTransfer
    )
  }

  it should "validate unsigned transaction" in new Fixture with TxInputGenerators {

    val tooMuchGasFee = UnsignedTransaction(
      DefaultTxVersion,
      NetworkId.AlephiumDevNet,
      None,
      minimalGas,
      GasPrice(ALPH.oneAlph),
      AVector(txInputGen.sample.get),
      AVector.empty
    )

    ServerUtils.validateUnsignedTransaction(tooMuchGasFee) is Left(
      ApiError.BadRequest(
        "Too much gas fee, cap at 1000000000000000000, got 20000000000000000000000"
      )
    )

    val noInputs = UnsignedTransaction(
      DefaultTxVersion,
      NetworkId.AlephiumDevNet,
      None,
      minimalGas,
      nonCoinbaseMinGasPrice,
      AVector.empty,
      AVector.empty
    )

    ServerUtils.validateUnsignedTransaction(noInputs) is Left(
      ApiError.BadRequest(
        "Invalid transaction: empty inputs"
      )
    )
  }

  it should "not create transaction with provided UTXOs, if Alph amount isn't enough" in new MultipleUtxos {
    val outputRefs = utxos.collect {
      case utxo if utxo.amount.value.equals(ALPH.cent(50)) =>
        OutputRef(utxo.ref.hint, utxo.ref.key)
    }

    outputRefs.length is 1

    serverUtils
      .prepareUnsignedTransaction(
        blockFlow,
        fromPublicKey,
        outputRefsOpt = Some(outputRefs),
        destinations,
        gasOpt = Some(minimalGas),
        nonCoinbaseMinGasPrice,
        targetBlockHashOpt = None
      )
      .leftValue
      .detail is "Not enough balance"
  }

  it should "not create transaction with provided UTXOs, if they are not from the same group" in new MultipleUtxos {
    utxos.length is 2

    val outputRefs = AVector(
      OutputRef(3, utxos(1).ref.key),
      OutputRef(1, utxos(0).ref.key)
    )

    serverUtils
      .prepareUnsignedTransaction(
        blockFlow,
        fromPublicKey,
        outputRefsOpt = Some(outputRefs),
        destinations,
        gasOpt = Some(minimalGas),
        nonCoinbaseMinGasPrice,
        targetBlockHashOpt = None
      )
      .leftValue
      .detail is "Selected UTXOs are not from the same group"
  }

  it should "not create transaction with empty provided UTXOs" in new MultipleUtxos {
    serverUtils
      .prepareUnsignedTransaction(
        blockFlow,
        fromPublicKey,
        outputRefsOpt = Some(AVector.empty),
        destinations,
        gasOpt = Some(minimalGas),
        nonCoinbaseMinGasPrice,
        targetBlockHashOpt = None
      )
      .leftValue
      .detail is "Empty UTXOs"
  }

  it should "not create transaction with invalid gas amount" in new MultipleUtxos {
    val outputRefs = utxos.map { utxo =>
      OutputRef(utxo.ref.hint, utxo.ref.key)
    }

    info("Gas amount too small")
    serverUtils
      .prepareUnsignedTransaction(
        blockFlow,
        fromPublicKey,
        outputRefsOpt = Some(outputRefs),
        destinations,
        gasOpt = Some(GasBox.unsafe(100)),
        nonCoinbaseMinGasPrice,
        targetBlockHashOpt = None
      )
      .leftValue
      .detail is "Provided gas GasBox(100) too small, minimal GasBox(20000)"

    info("Gas amount too large")
    serverUtils
      .prepareUnsignedTransaction(
        blockFlow,
        fromPublicKey,
        outputRefsOpt = Some(outputRefs),
        destinations,
        gasOpt = Some(GasBox.unsafe(5000001)),
        nonCoinbaseMinGasPrice,
        targetBlockHashOpt = None
      )
      .leftValue
      .detail is "Provided gas GasBox(5000001) too large, maximal GasBox(5000000)"
  }

  it should "not create transaction with invalid gas price" in new MultipleUtxos {
    val outputRefs = utxos.map { utxo =>
      OutputRef(utxo.ref.hint, utxo.ref.key)
    }

    info("Gas price too small")
    serverUtils
      .prepareUnsignedTransaction(
        blockFlow,
        fromPublicKey,
        outputRefsOpt = Some(outputRefs),
        destinations,
        gasOpt = Some(minimalGas),
        GasPrice(coinbaseGasPrice.value - 1),
        targetBlockHashOpt = None
      )
      .leftValue
      .detail is "Gas price GasPrice(999999999) too small, minimal GasPrice(1000000000)"

    info("Gas price too large")
    serverUtils
      .prepareUnsignedTransaction(
        blockFlow,
        fromPublicKey,
        outputRefsOpt = Some(outputRefs),
        destinations,
        gasOpt = Some(minimalGas),
        GasPrice(ALPH.MaxALPHValue),
        targetBlockHashOpt = None
      )
      .leftValue
      .detail is "Gas price GasPrice(1000000000000000000000000000) too large, maximal GasPrice(999999999999999999999999999)"
  }

  it should "not create transaction with overflowing ALPH amount" in new MultipleUtxos {
    val attoAlphAmountOverflowDestinations = AVector(
      destination1,
      destination2.copy(attoAlphAmount = Amount(ALPH.MaxALPHValue))
    )
    serverUtils
      .prepareUnsignedTransaction(
        blockFlow,
        fromPublicKey,
        outputRefsOpt = None,
        attoAlphAmountOverflowDestinations,
        gasOpt = Some(minimalGas),
        nonCoinbaseMinGasPrice,
        targetBlockHashOpt = None
      )
      .leftValue
      .detail is "ALPH amount overflow"
  }

  it should "not create transaction when with token amount overflow" in new MultipleUtxos {
    val tokenId = TokenId.hash("token1")
    val tokenAmountOverflowDestinations = AVector(
      destination1.copy(tokens = Some(AVector(Token(tokenId, U256.MaxValue)))),
      destination2.copy(tokens = Some(AVector(Token(tokenId, U256.One))))
    )
    serverUtils
      .prepareUnsignedTransaction(
        blockFlow,
        fromPublicKey,
        outputRefsOpt = None,
        tokenAmountOverflowDestinations,
        gasOpt = Some(minimalGas),
        nonCoinbaseMinGasPrice,
        targetBlockHashOpt = None
      )
      .leftValue
      .detail is s"Amount overflow for token $tokenId"
  }

  it should "not create transaction when not all utxos are of asset type" in new MultipleUtxos {
    val outputRefs = utxos.map { utxo =>
      OutputRef(utxo.ref.hint & 10, utxo.ref.key)
    }

    serverUtils
      .prepareUnsignedTransaction(
        blockFlow,
        fromPublicKey,
        outputRefsOpt = Some(outputRefs),
        destinations,
        gasOpt = Some(minimalGas),
        nonCoinbaseMinGasPrice,
        targetBlockHashOpt = None
      )
      .leftValue
      .detail is "Selected UTXOs must be of asset type"
  }

  "ServerUtils.buildTransaction" should "fail with invalid number of outputs" in new FlowFixtureWithApi {
    val serverUtils = new ServerUtils

    val chainIndex            = ChainIndex.unsafe(0, 0)
    val (_, fromPublicKey, _) = genesisKeys(chainIndex.from.value)
    val emptyDestinations     = AVector.empty[Destination]

    info("Output number is zero")
    serverUtils
      .buildTransaction(
        blockFlow,
        BuildTransaction(fromPublicKey.bytes, None, emptyDestinations)
      )
      .leftValue
      .detail is "Zero transaction outputs"

    info("Too many outputs")
    val tooManyDestinations = AVector.fill(ALPH.MaxTxOutputNum + 1)(generateDestination(chainIndex))
    serverUtils
      .buildTransaction(
        blockFlow,
        BuildTransaction(fromPublicKey.bytes, None, tooManyDestinations)
      )
      .leftValue
      .detail is "Too many transaction outputs, maximal value: 256"
  }

  it should "check the minimal amount deposit for contract creation" in new Fixture {
    val serverUtils = new ServerUtils
    serverUtils.getInitialAttoAlphAmount(None, HardFork.Leman) isE minimalAlphInContractPreRhone
    serverUtils.getInitialAttoAlphAmount(
      Some(minimalAlphInContractPreRhone),
      HardFork.Leman
    ) isE minimalAlphInContractPreRhone
    serverUtils
      .getInitialAttoAlphAmount(Some(minimalAlphInContractPreRhone - 1), HardFork.Leman)
      .leftValue
      .detail is "Expect 1 ALPH deposit to deploy a new contract"

    serverUtils.getInitialAttoAlphAmount(None, HardFork.Rhone) isE minimalAlphInContract
    serverUtils.getInitialAttoAlphAmount(
      Some(minimalAlphInContract),
      HardFork.Rhone
    ) isE minimalAlphInContract
    serverUtils
      .getInitialAttoAlphAmount(Some(minimalAlphInContract - 1), HardFork.Rhone)
      .leftValue
      .detail is "Expect 0.1 ALPH deposit to deploy a new contract"
  }

  it should "fail when outputs belong to different groups" in new FlowFixtureWithApi {
    val serverUtils = new ServerUtils

    val chainIndex1           = ChainIndex.unsafe(0, 1)
    val chainIndex2           = ChainIndex.unsafe(0, 2)
    val (_, fromPublicKey, _) = genesisKeys(chainIndex1.from.value)
    val destination1          = generateDestination(chainIndex1)
    val destination2          = generateDestination(chainIndex2)
    val destinations          = AVector(destination1, destination2)

    val buildTransaction = serverUtils
      .buildTransaction(
        blockFlow,
        BuildTransaction(fromPublicKey.bytes, None, destinations)
      )
      .leftValue

    buildTransaction.detail is "Different groups for transaction outputs"
  }

  it should "return mempool statuses" in new Fixture with Generators {

    override val configValues = Map(("alephium.broker.broker-num", 1))

    implicit val serverUtils = new ServerUtils()

    val emptyMempool = serverUtils.listMempoolTransactions(blockFlow).rightValue
    emptyMempool is AVector.empty[MempoolTransactions]

    val chainIndex                         = chainIndexGen.sample.get
    val fromGroup                          = chainIndex.from
    val (fromPrivateKey, fromPublicKey, _) = genesisKeys(fromGroup.value)
    val destination                        = generateDestination(chainIndex)

    val buildTransaction = serverUtils
      .buildTransaction(
        blockFlow,
        BuildTransaction(fromPublicKey.bytes, None, AVector(destination))
      )
      .rightValue

    val txTemplate = signAndAddToMemPool(
      buildTransaction.txId,
      buildTransaction.unsignedTx,
      chainIndex,
      fromPrivateKey
    )

    val txs = serverUtils.listMempoolTransactions(blockFlow).rightValue

    txs is AVector(
      MempoolTransactions(
        chainIndex.from.value,
        chainIndex.to.value,
        AVector(api.TransactionTemplate.fromProtocol(txTemplate))
      )
    )
  }

  "ServerUtils.buildMultiInputsTransaction" should "transfer a single input" in new FlowFixtureWithApi {
    val serverUtils = new ServerUtils

    val chainIndex            = ChainIndex.unsafe(0, 0)
    val (_, fromPublicKey, _) = genesisKeys(chainIndex.from.value)
    val amount                = Amount(ALPH.oneAlph)
    val destination           = Destination(generateAddress(chainIndex), amount)

    val source = BuildMultiAddressesTransaction.Source(
      fromPublicKey.bytes,
      AVector(destination)
    )

    val buildTransaction = serverUtils
      .buildMultiInputsTransaction(
        blockFlow,
        BuildMultiAddressesTransaction(AVector(source))
      )
      .rightValue

    val unsignedTransaction =
      serverUtils.decodeUnsignedTransaction(buildTransaction.unsignedTx).rightValue

    unsignedTransaction.inputs.length is 1
    unsignedTransaction.fixedOutputs.length is 2
  }

  it should "transfer a multiple inputs" in new FlowFixtureWithApi {
    val serverUtils = new ServerUtils

    val nbOfInputs             = 10
    val chainIndex             = ChainIndex.unsafe(0, 0)
    val (fromPrivateKey, _, _) = genesisKeys(chainIndex.from.value)
    val amount                 = ALPH.alph(10)
    val destination            = Destination(generateAddress(chainIndex), Amount(ALPH.oneAlph))

    val inputPubKeys = AVector.fill(10)(chainIndex.to.generateKey._2)

    inputPubKeys.foreach { pubKey =>
      val block = transfer(blockFlow, fromPrivateKey, pubKey, amount)
      addAndCheck(blockFlow, block)
    }

    val sources = inputPubKeys.map { pubKey =>
      BuildMultiAddressesTransaction.Source(
        pubKey.bytes,
        AVector(destination)
      )
    }

    val buildTransaction = serverUtils
      .buildMultiInputsTransaction(
        blockFlow,
        BuildMultiAddressesTransaction(sources)
      )
      .rightValue

    val unsignedTransaction =
      serverUtils.decodeUnsignedTransaction(buildTransaction.unsignedTx).rightValue

    unsignedTransaction.inputs.length is nbOfInputs
    unsignedTransaction.fixedOutputs.length is 1 + nbOfInputs
  }

  it should "fail with non unique inputs" in new FlowFixtureWithApi {
    val serverUtils = new ServerUtils

    val chainIndex            = ChainIndex.unsafe(0, 0)
    val (_, fromPublicKey, _) = genesisKeys(chainIndex.from.value)
    val destination           = generateDestination(chainIndex)

    val source = BuildMultiAddressesTransaction.Source(
      fromPublicKey.bytes,
      AVector(destination)
    )

    serverUtils
      .buildMultiInputsTransaction(
        blockFlow,
        BuildMultiAddressesTransaction(AVector(source, source))
      )
      .leftValue
      .detail is "Some addresses defined multiple time"
  }

  "ServerUtils.mergeAndprepareOutputInfos" should "with empty list" in new FlowFixtureWithApi {
    val serverUtils = new ServerUtils
    serverUtils.mergeAndprepareOutputInfos(AVector.empty).rightValue is AVector
      .empty[UnsignedTransaction.TxOutputInfo]
  }

  it should "merge simple destinations" in new FlowFixtureWithApi {
    val serverUtils = new ServerUtils

    val chainIndex = ChainIndex.unsafe(0, 0)

    val destination = Destination(generateAddress(chainIndex), Amount(ALPH.oneAlph))

    forAll(Gen.choose(1, 20)) { i =>
      val outputs = serverUtils.mergeAndprepareOutputInfos(AVector.fill(i)(destination)).rightValue
      outputs.length is 1
      outputs(0).attoAlphAmount is ALPH.alph(i.toLong)
      outputs(0).tokens is AVector.empty[(TokenId, U256)]
    }

    val destination2 = Destination(generateAddress(chainIndex), Amount(ALPH.alph(2)))

    forAll(Gen.choose(1, 20)) { i =>
      val outputs = serverUtils
        .mergeAndprepareOutputInfos(
          AVector.fill(i)(AVector(destination, destination2)).flatMap(identity)
        )
        .rightValue
      outputs.length is 2
      outputs(0).attoAlphAmount is ALPH.alph(i.toLong)
      outputs(0).tokens is AVector.empty[(TokenId, U256)]
      outputs(1).attoAlphAmount is ALPH.alph(2 * i.toLong)
      outputs(1).tokens is AVector.empty[(TokenId, U256)]
    }
  }

  it should "merge tokens" in new FlowFixtureWithApi {
    val serverUtils = new ServerUtils

    val chainIndex = ChainIndex.unsafe(0, 0)

    val tokenId1 = TokenId.random
    val tokenId2 = TokenId.random

    val tokens = AVector(Token(tokenId1, U256.One), Token(tokenId2, U256.Two))

    val destination = Destination(generateAddress(chainIndex), Amount(ALPH.oneAlph), Some(tokens))

    forAll(Gen.choose(1, 20)) { i =>
      val outputs = serverUtils.mergeAndprepareOutputInfos(AVector.fill(i)(destination)).rightValue
      outputs.length is 1
      outputs(0).attoAlphAmount is ALPH.alph(i.toLong)
      outputs(0).tokens is AVector(
        (tokenId1, U256.unsafe(i)),
        (tokenId2, U256.unsafe(2 * i.toLong))
      )
    }

    val destination2 = Destination(generateAddress(chainIndex), Amount(ALPH.alph(2)), Some(tokens))

    forAll(Gen.choose(1, 20)) { i =>
      val outputs = serverUtils
        .mergeAndprepareOutputInfos(
          AVector.fill(i)(AVector(destination, destination2)).flatMap(identity)
        )
        .rightValue
      outputs.length is 2
      outputs(0).attoAlphAmount is ALPH.alph(i.toLong)
      outputs(0).tokens is AVector(
        (tokenId1, U256.unsafe(i)),
        (tokenId2, U256.unsafe(2 * i.toLong))
      )
      outputs(1).attoAlphAmount is ALPH.alph(2 * i.toLong)
      outputs(1).tokens is AVector(
        (tokenId1, U256.unsafe(i)),
        (tokenId2, U256.unsafe(2 * i.toLong))
      )
    }
  }

  it should "separate destinations with lockTime or message" in new FlowFixtureWithApi {
    val serverUtils = new ServerUtils

    val chainIndex = ChainIndex.unsafe(0, 0)

    val destAddress = generateAddress(chainIndex)
    val destination = Destination(destAddress, Amount(ALPH.oneAlph))
    val destinationLockTime =
      Destination(destAddress, Amount(ALPH.oneAlph), lockTime = Some(TimeStamp.now()))
    val destinationMessage =
      Destination(destAddress, Amount(ALPH.oneAlph), message = Some(ByteString.empty))
    val destinationBoth = Destination(
      destAddress,
      Amount(ALPH.oneAlph),
      lockTime = Some(TimeStamp.now()),
      message = Some(ByteString.empty)
    )

    val destinations = AVector(
      destination,
      destination,
      destinationLockTime,
      destinationMessage,
      destinationBoth
    )

    val outputs = serverUtils.mergeAndprepareOutputInfos(destinations).rightValue
    outputs.length is 4
    outputs(0).attoAlphAmount is ALPH.alph(2)

    outputs(1).attoAlphAmount is ALPH.alph(1)
    outputs(1).lockTime.isDefined is true
    outputs(1).additionalDataOpt.isEmpty is true

    outputs(2).attoAlphAmount is ALPH.alph(1)
    outputs(2).lockTime.isEmpty is true
    outputs(2).additionalDataOpt.isDefined is true

    outputs(3).attoAlphAmount is ALPH.alph(1)
    outputs(3).lockTime.isDefined is true
    outputs(3).additionalDataOpt.isDefined is true
  }

  it should "work with only `complex` destinations" in new FlowFixtureWithApi {
    val serverUtils = new ServerUtils

    val chainIndex = ChainIndex.unsafe(0, 0)

    val destAddress = generateAddress(chainIndex)
    val destinationLockTime =
      Destination(destAddress, Amount(ALPH.oneAlph), lockTime = Some(TimeStamp.now()))
    val destinationMessage =
      Destination(destAddress, Amount(ALPH.oneAlph), message = Some(ByteString.empty))
    val destinationBoth = Destination(
      destAddress,
      Amount(ALPH.oneAlph),
      lockTime = Some(TimeStamp.now()),
      message = Some(ByteString.empty)
    )

    val destinations = AVector(
      destinationLockTime,
      destinationMessage,
      destinationBoth
    )

    val outputs = serverUtils.mergeAndprepareOutputInfos(destinations).rightValue
    outputs.length is 3

    outputs(0).attoAlphAmount is ALPH.alph(1)
    outputs(0).lockTime.isDefined is true
    outputs(0).additionalDataOpt.isEmpty is true

    outputs(1).attoAlphAmount is ALPH.alph(1)
    outputs(1).lockTime.isEmpty is true
    outputs(1).additionalDataOpt.isDefined is true

    outputs(2).attoAlphAmount is ALPH.alph(1)
    outputs(2).lockTime.isDefined is true
    outputs(2).additionalDataOpt.isDefined is true
  }

  trait ContractFixture extends Fixture {
    override val configValues = Map(("alephium.broker.broker-num", 1))

    val chainIndex   = ChainIndex.unsafe(0, 0)
    val lockupScript = getGenesisLockupScript(chainIndex)
    val serverUtils  = new ServerUtils()

    def executeScript(
        script: vm.StatefulScript,
        keyPairOpt: Option[(PrivateKey, PublicKey)] = None
    ): Block = {
      val block = payableCall(blockFlow, chainIndex, script, keyPairOpt = keyPairOpt)
      addAndCheck(blockFlow, block)
      block
    }

    def executeScript(code: String, keyPairOpt: Option[(PrivateKey, PublicKey)]): Block = {
      val script = Compiler.compileTxScript(code).rightValue
      executeScript(script, keyPairOpt)
    }

    def createContract(
        code: String,
        immFields: AVector[vm.Val],
        mutFields: AVector[vm.Val]
    ): (Block, ContractId) = {
      val contract = Compiler.compileContract(code).rightValue
      val script =
        contractCreation(contract, immFields, mutFields, lockupScript, minimalAlphInContract)
      val block      = executeScript(script)
      val contractId = ContractId.from(block.transactions.head.id, 0, chainIndex.from)
      (block, contractId)
    }
  }

  trait CallContractFixture extends ContractFixture {
    val callerAddress = Address.Asset(lockupScript)
    val inputAsset    = TestInputAsset(callerAddress, AssetState(ALPH.oneAlph))

    val barCode =
      s"""
         |Contract Bar(mut value: U256) {
         |  @using(updateFields = true)
         |  pub fn addOne() -> () {
         |    value = value + 1
         |  }
         |  pub fn getContractId() -> ByteVec {
         |    return selfContractId!()
         |  }
         |}
         |""".stripMargin

    val (_, barId) = createContract(barCode, AVector.empty, AVector[vm.Val](vm.Val.U256(U256.Zero)))
    val barAddress = Address.contract(barId)
    val fooCode =
      s"""
         |Contract Foo(mut value: U256) {
         |  @using(preapprovedAssets = true, assetsInContract = true, updateFields = true)
         |  pub fn addOne() -> U256 {
         |    transferTokenToSelf!(@$callerAddress, ALPH, ${ALPH.oneNanoAlph})
         |    value = value + 1
         |    let bar = Bar(#${barId.toHexString})
         |    bar.addOne()
         |    return value
         |  }
         |  pub fn getContractId() -> ByteVec {
         |    return selfContractId!()
         |  }
         |  pub fn getName() -> ByteVec {
         |    return b`Class` ++ b` ` ++ b`Foo`
         |  }
         |}
         |
         |$barCode
         |""".stripMargin

    val (createContractBlock, fooId) =
      createContract(fooCode, AVector.empty, AVector[vm.Val](vm.Val.U256(U256.Zero)))
    val fooAddress = Address.contract(fooId)
    val callScriptCode =
      s"""
         |@using(preapprovedAssets = true)
         |TxScript Main {
         |  let foo = Foo(#${fooId.toHexString})
         |  foo.addOne{@$callerAddress -> ALPH: 1 alph}()
         |}
         |
         |$fooCode
         |""".stripMargin

    def checkContractStates(contractId: ContractId, value: U256, attoAlphAmount: U256) = {
      val worldState    = blockFlow.getBestPersistedWorldState(chainIndex.from).rightValue
      val contractState = worldState.getContractState(contractId).rightValue
      contractState.mutFields is AVector[vm.Val](vm.Val.U256(value))
      val contractOutput = worldState.getContractAsset(contractState.contractOutputRef).rightValue
      contractOutput.amount is attoAlphAmount
    }
  }

  "ServerUtils.callContract" should "call contract" in new CallContractFixture {
    executeScript(callScriptCode, None)
    checkContractStates(barId, U256.unsafe(1), minimalAlphInContract)
    checkContractStates(fooId, U256.unsafe(1), minimalAlphInContract + ALPH.oneNanoAlph)

    info("call contract against the latest world state")
    val params0 = CallContract(
      group = chainIndex.from.value,
      address = fooAddress,
      methodIndex = 0,
      inputAssets = Some(AVector(inputAsset)),
      interestedContracts = Some(AVector(barAddress))
    )
    val callContractResult0 =
      serverUtils.callContract(blockFlow, params0).asInstanceOf[CallContractSucceeded]
    callContractResult0.returns is AVector[Val](ValU256(2))
    callContractResult0.gasUsed is 23206
    callContractResult0.txOutputs.length is 2
    val contractAttoAlphAmount0 = minimalAlphInContract + ALPH.nanoAlph(2)
    callContractResult0.txOutputs(0).attoAlphAmount.value is contractAttoAlphAmount0

    callContractResult0.contracts.length is 2
    val barState0 = callContractResult0.contracts(0)
    barState0.immFields is AVector.empty[Val]
    barState0.mutFields is AVector[Val](ValU256(2))
    barState0.address is barAddress
    barState0.asset is AssetState(minimalAlphInContract, Some(AVector.empty))
    val fooState0 = callContractResult0.contracts(1)
    barState0.immFields is AVector.empty[Val]
    fooState0.mutFields is AVector[Val](ValU256(2))
    fooState0.address is fooAddress
    fooState0.asset is AssetState(contractAttoAlphAmount0, Some(AVector.empty))

    info("call contract against the old world state")
    val params1 = params0.copy(worldStateBlockHash = Some(createContractBlock.hash))
    val callContractResult1 =
      serverUtils.callContract(blockFlow, params1).asInstanceOf[CallContractSucceeded]
    callContractResult1.returns is AVector[Val](ValU256(1))
    callContractResult1.gasUsed is 23206
    callContractResult1.txOutputs.length is 2
    val contractAttoAlphAmount1 = minimalAlphInContract + ALPH.oneNanoAlph
    callContractResult1.txOutputs(0).attoAlphAmount.value is contractAttoAlphAmount1

    callContractResult1.contracts.length is 2
    val barState1 = callContractResult1.contracts(0)
    barState1.immFields is AVector.empty[Val]
    barState1.mutFields is AVector[Val](ValU256(1))
    barState1.address is barAddress
    barState1.asset is AssetState(minimalAlphInContract, Some(AVector.empty))
    val fooState1 = callContractResult1.contracts(1)
    barState1.immFields is AVector.empty[Val]
    fooState1.mutFields is AVector[Val](ValU256(1))
    fooState1.address is fooAddress
    fooState1.asset is AssetState(contractAttoAlphAmount1, Some(AVector.empty))

    info("call getName method successfully")
    val params2 = params0.copy(methodIndex = 2)
    val callContractResult2 =
      serverUtils.callContract(blockFlow, params2).asInstanceOf[CallContractSucceeded]

    callContractResult2.returns is AVector[Val](ValByteVec(ByteString("Class Foo".getBytes())))
    callContractResult2.gasUsed is 5590
  }

  it should "call TxScript" in new ContractFixture {
    val simpleScript =
      s"""
         |TxScript Main {
         |  pub fn main() -> ([U256; 2], Bool) {
         |    return [1, 2], false
         |  }
         |}
         |""".stripMargin
    val simpleScriptByteCode = serialize(Compiler.compileTxScript(simpleScript).rightValue)

    {
      info("Call TxScript")
      val params = CallTxScript(group = 0, bytecode = simpleScriptByteCode)
      val result = serverUtils.callTxScript(blockFlow, params).rightValue
      result.returns is AVector[Val](ValU256(1), ValU256(2), ValBool(false))
    }

    {
      info("Load contract fields")
      val foo =
        s"""
           |Contract Foo(bar: Bar) {
           |  pub fn foo() -> Bar {
           |    return bar
           |  }
           |}
           |struct Bar { a: U256, b: Bool }
           |""".stripMargin

      val fooId =
        createContract(foo, AVector[vm.Val](vm.Val.U256(1), vm.Val.True), AVector.empty)._2
      val script =
        s"""
           |TxScript Main {
           |  pub fn main() -> Bar {
           |    return Foo(#${fooId.toHexString}).foo()
           |  }
           |}
           |$foo
           |""".stripMargin

      val bytecode = serialize(Compiler.compileTxScript(script).rightValue)
      val params = CallTxScript(
        group = 0,
        bytecode = bytecode,
        interestedContracts = Some(AVector(Address.contract(fooId)))
      )
      val result = serverUtils.callTxScript(blockFlow, params).rightValue
      result.returns is AVector[Val](ValU256(1), ValBool(true))
      result.contracts.length is 1
      result.contracts.head.mutFields.isEmpty is true
      result.contracts.head.immFields is AVector[Val](ValU256(1), ValBool(true))
    }

    {
      info("Call TxScript and return the new state")
      val foo =
        s"""
           |Contract Foo(mut value: U256) {
           |  @using(checkExternalCaller = false, updateFields = true, preapprovedAssets = true, assetsInContract = true)
           |  pub fn foo() -> U256 {
           |    transferTokenToSelf!(callerAddress!(), ALPH, minimalContractDeposit!())
           |    value = value + 1
           |    return value
           |  }
           |}
           |""".stripMargin

      val fooId = createContract(foo, AVector.empty, AVector[vm.Val](vm.Val.U256(1)))._2
      def checkFooState(newValue: Int, alphAmount: U256) = {
        val worldState    = blockFlow.getBestPersistedWorldState(chainIndex.from).rightValue
        val contractState = worldState.getContractState(fooId).rightValue
        contractState.mutFields is AVector[vm.Val](vm.Val.U256(newValue))
        contractState.immFields.isEmpty is true
        val contractAsset = worldState.getContractAsset(fooId).rightValue
        contractAsset.amount is alphAmount
      }

      def script(returnValue: Boolean) =
        s"""
           |TxScript Main {
           |  @using(preapprovedAssets = true)
           |  pub fn main() -> ${if (returnValue) "U256" else "()"} {
           |    ${if (returnValue) "return" else ""} Foo(#${fooId.toHexString}).foo{
           |      callerAddress!() -> ALPH: minimalContractDeposit!()
           |    }()
           |  }
           |}
           |$foo
           |""".stripMargin

      val blockHash = blockFlow.getBlockChain(chainIndex).getBestTipUnsafe()
      executeScript(script(false), None)
      checkFooState(2, minimalAlphInContract * 2)

      val callerAddress = Address.p2pkh(chainIndex.from.generateKey._2)
      val fooAddress    = Address.contract(fooId)
      val bytecode      = serialize(Compiler.compileTxScript(script(true)).rightValue)
      val params0 = CallTxScript(
        group = 0,
        bytecode = bytecode,
        callerAddress = Some(callerAddress),
        interestedContracts = Some(AVector(fooAddress)),
        worldStateBlockHash = Some(blockHash),
        inputAssets = Some(AVector(TestInputAsset(callerAddress, AssetState(ALPH.oneAlph))))
      )
      val result0 = serverUtils.callTxScript(blockFlow, params0).rightValue
      result0.returns is AVector[Val](ValU256(2))
      result0.contracts.length is 1
      result0.contracts.head.mutFields is AVector[Val](ValU256(2))
      result0.contracts.head.immFields.isEmpty is true
      result0.contracts.head.asset.attoAlphAmount is minimalAlphInContract * 2
      result0.txOutputs
        .find(_.address == callerAddress)
        .exists(_.attoAlphAmount.value == ALPH.cent(40)) is true
      result0.txOutputs
        .find(_.address == fooAddress)
        .exists(_.attoAlphAmount.value == ALPH.cent(20)) is true

      val params1 = params0.copy(worldStateBlockHash = None)
      val result1 = serverUtils.callTxScript(blockFlow, params1).rightValue
      result1.returns is AVector[Val](ValU256(3))
      result1.contracts.length is 1
      result1.contracts.head.mutFields is AVector[Val](ValU256(3))
      result1.contracts.head.immFields.isEmpty is true
      result1.contracts.head.asset.attoAlphAmount is minimalAlphInContract * 3
      result1.txOutputs
        .find(_.address == callerAddress)
        .exists(_.attoAlphAmount.value == ALPH.cent(40)) is true
      result1.txOutputs
        .find(_.address == fooAddress)
        .exists(_.attoAlphAmount.value == ALPH.cent(30)) is true

      checkFooState(2, minimalAlphInContract * 2)
    }

    {
      info("Invalid group")
      val params = CallTxScript(groupConfig.groups + 1, simpleScriptByteCode)
      serverUtils.callTxScript(blockFlow, params).leftValue.detail is "Invalid group 4"
    }

    {
      info("Invalid caller address")
      val invalidCaller = Address.p2pkh(GroupIndex.unsafe(1).generateKey._2)
      val params        = CallTxScript(0, simpleScriptByteCode, callerAddress = Some(invalidCaller))
      serverUtils.callTxScript(blockFlow, params).leftValue.detail is
        s"Group mismatch: provided group is 0; group for ${invalidCaller.toBase58} is 1"
    }

    {
      info("Invalid world state block hash")
      val invalidBlockHash = randomBlockHash(ChainIndex.unsafe(1, 1))
      val params =
        CallTxScript(0, simpleScriptByteCode, worldStateBlockHash = Some(invalidBlockHash))
      serverUtils.callTxScript(blockFlow, params).leftValue.detail is
        s"Invalid block hash ${invalidBlockHash.toHexString}"
    }
  }

  it should "multiple call contract" in new CallContractFixture {
    val groupIndex         = chainIndex.from.value
    val call0              = CallContract(group = groupIndex, address = barAddress, methodIndex = 1)
    val call1              = CallContract(group = groupIndex, address = fooAddress, methodIndex = 1)
    val invalidMethodIndex = 10
    val call2 =
      CallContract(group = groupIndex, address = fooAddress, methodIndex = invalidMethodIndex)
    val multipleCallContract = MultipleCallContract(AVector(call0, call1, call2))
    val multipleCallContractResult =
      serverUtils.multipleCallContract(blockFlow, multipleCallContract).rightValue
    multipleCallContractResult.results.length is 3

    val result0 = multipleCallContractResult.results(0).asInstanceOf[CallContractSucceeded]
    result0.txOutputs.isEmpty is true
    result0.events.isEmpty is true
    result0.returns is AVector[Val](ValByteVec(barId.bytes))

    val result1 = multipleCallContractResult.results(1).asInstanceOf[CallContractSucceeded]
    result1.txOutputs.isEmpty is true
    result1.events.isEmpty is true
    result1.returns is AVector[Val](ValByteVec(fooId.bytes))

    val result2 = multipleCallContractResult.results(2).asInstanceOf[CallContractFailed]
    result2.error is s"VM execution error: Invalid method index $invalidMethodIndex, method length: 3"
  }

  it should "returns error if the number of contract calls exceeds the maximum limit" in new CallContractFixture {
    override val serverUtils = new ServerUtils() {
      override val maxCallsInMultipleCall = 3
    }
    val groupIndex = chainIndex.from.value
    val call       = CallContract(group = groupIndex, address = barAddress, methodIndex = 1)
    val multipleCallContract = MultipleCallContract(AVector.fill(4)(call))
    serverUtils
      .multipleCallContract(blockFlow, multipleCallContract)
      .leftValue
      .detail is "The number of contract calls exceeds the maximum limit(3)"
  }

  it should "returns error if caller is in different group than contract" in new CallContractFixture {
    val params0 = CallContract(
      group = 1,
      address = fooAddress,
      methodIndex = 0,
      inputAssets = Some(AVector(inputAsset)),
      interestedContracts = Some(AVector(barAddress))
    )
    val callContractResult0 =
      serverUtils.callContract(blockFlow, params0).asInstanceOf[CallContractFailed]
    callContractResult0.error is s"Group mismatch: provided group is 1; group for ${fooAddress.toBase58} is 0"
  }

  "the test contract endpoint" should "handle create and destroy contracts properly" in new Fixture {
    val groupIndex   = brokerConfig.chainIndexes.sample().from
    val (_, pubKey)  = SignatureSchema.generatePriPub()
    val assetAddress = Address.Asset(LockupScript.p2pkh(pubKey))
    val foo =
      s"""
         |Contract Foo() {
         |  @using(assetsInContract = true)
         |  pub fn destroy() -> () {
         |    destroySelf!(@$assetAddress)
         |  }
         |}
         |""".stripMargin

    val fooContract         = Compiler.compileContract(foo).rightValue
    val fooByteCode         = Hex.toHexString(serialize(fooContract))
    val createContractPath  = "00"
    val destroyContractPath = "11"
    val bar =
      s"""
         |Contract Bar() {
         |  @using(assetsInContract = true)
         |  pub fn bar() -> () {
         |    createSubContract!{selfAddress!() -> ALPH: 1 alph}(#$createContractPath, #$fooByteCode, #00, #00)
         |    Foo(subContractId!(#$destroyContractPath)).destroy()
         |  }
         |}
         |
         |$foo
         |""".stripMargin

    val barContract   = Compiler.compileContract(bar).rightValue
    val barContractId = ContractId.random
    val destroyedFooContractId =
      barContractId.subContractId(Hex.unsafe(destroyContractPath), groupIndex)
    val existingContract = ContractState(
      Address.contract(destroyedFooContractId),
      fooContract,
      fooContract.hash,
      None,
      AVector.empty[Val],
      AVector.empty[Val],
      AssetState(ALPH.oneAlph)
    )
    val testContractParams = TestContract(
      group = Some(groupIndex.value),
      address = Some(Address.contract(barContractId)),
      bytecode = barContract,
      initialAsset = Some(AssetState(ALPH.alph(10))),
      existingContracts = Some(AVector(existingContract)),
      inputAssets = Some(AVector(TestInputAsset(assetAddress, AssetState(ALPH.oneAlph))))
    ).toComplete().rightValue

    val testFlow    = BlockFlow.emptyUnsafe(config)
    val serverUtils = new ServerUtils()
    val createdFooContractId =
      barContractId.subContractId(
        Hex.unsafe(createContractPath),
        ChainIndex.unsafe(testContractParams.group, testContractParams.group).from
      )

    val result =
      serverUtils.runTestContract(testFlow, testContractParams).rightValue
    result.contracts.length is 2
    result.contracts(0).address is Address.contract(createdFooContractId)
    result.contracts(1).address is Address.contract(barContractId)
    val assetOutput = result.txOutputs(1)
    assetOutput.address is assetAddress
    assetOutput.attoAlphAmount is Amount(
      ALPH.alph(2).subUnsafe(nonCoinbaseMinGasPrice * maximalGasPerTx)
    )
  }

  it should "test destroying self" in new Fixture {
    val groupIndex   = brokerConfig.chainIndexes.sample().from
    val (_, pubKey)  = SignatureSchema.generatePriPub()
    val assetAddress = Address.Asset(LockupScript.p2pkh(pubKey))
    val foo =
      s"""
         |Contract Foo() {
         |  @using(assetsInContract = true)
         |  pub fn destroy() -> () {
         |    destroySelf!(@$assetAddress)
         |  }
         |}
         |""".stripMargin

    val fooContract        = Compiler.compileContract(foo).rightValue
    val fooContractId      = ContractId.random
    val fooContractAddress = Address.contract(fooContractId)

    val testContractParams = TestContract(
      group = Some(groupIndex.value),
      address = Some(fooContractAddress),
      bytecode = fooContract,
      initialAsset = Some(AssetState(ALPH.alph(10))),
      existingContracts = None,
      inputAssets = None
    ).toComplete().rightValue

    val testFlow    = BlockFlow.emptyUnsafe(config)
    val serverUtils = new ServerUtils()
    val result =
      serverUtils.runTestContract(testFlow, testContractParams).rightValue

    result.contracts.isEmpty is true
    result.txInputs.length is 1
    result.txInputs(0).lockupScript is fooContractAddress.lockupScript
    result.txOutputs.length is 1
    result.txOutputs(0).attoAlphAmount.value is ALPH.alph(10)
    result.txOutputs(0).address is assetAddress
  }

  it should "test with caller address" in new Fixture {
    val child =
      s"""
         |Contract Child(parentId: ByteVec, parentAddress: Address) {
         |  pub fn checkParent() -> () {
         |    assert!(callerContractId!() == parentId, 0)
         |    assert!(callerAddress!() == parentAddress, 1)
         |  }
         |}
         |""".stripMargin
    val childContract = Compiler.compileContract(child).rightValue
    val childAddress  = Address.contract(ContractId.random)

    val parentContractId   = ContractId.random
    val parentAddress      = Address.contract(parentContractId)
    val wrongParentId      = ContractId.random
    val wrongParentAddress = Address.contract(wrongParentId)

    val serverUtils = new ServerUtils()

    def buildTestParam(callerAddressOpt: Option[Address.Contract]): TestContract.Complete = {
      TestContract(
        bytecode = childContract,
        address = Some(childAddress),
        callerAddress = callerAddressOpt,
        initialImmFields = Option(
          AVector[Val](
            ValByteVec(parentContractId.bytes),
            ValAddress(parentAddress)
          )
        )
      )
        .toComplete()
        .rightValue
    }
    val testContractParams0 = buildTestParam(Some(parentAddress))
    val testResult0         = serverUtils.runTestContract(blockFlow, testContractParams0)
    testResult0.isRight is true

    val testContractParams1 = buildTestParam(Some(wrongParentAddress))
    val testResult1         = serverUtils.runTestContract(blockFlow, testContractParams1)
    testResult1.leftValue.detail is s"VM execution error: Assertion Failed in Contract @ ${childAddress.toBase58}, Error Code: 0"

    val testContractParams2 = buildTestParam(None)
    val testResult2         = serverUtils.runTestContract(blockFlow, testContractParams2)
    testResult2.leftValue.detail is "VM execution error: ExpectAContract"
  }

  trait DestroyFixture extends Fixture {
    val (_, pubKey)  = SignatureSchema.generatePriPub()
    val assetAddress = Address.Asset(LockupScript.p2pkh(pubKey))

    val fooContractId = ContractId.random
    val foo =
      s"""
         |Contract Foo() {
         |  @using(assetsInContract = true)
         |  pub fn destroy(address: Address) -> () {
         |    destroySelf!(address)
         |  }
         |}
         |""".stripMargin
    val fooContract = Compiler.compileContract(foo).rightValue

    val fooCallerContractId = ContractId.random
    def fooCaller: String
    val fooCallerContract = Compiler.compileContract(fooCaller).rightValue

    val bar =
      s"""
         |Contract Bar() {
         |  pub fn bar() -> () {
         |    FooCaller(#${fooCallerContractId.toHexString}).destroyFoo()
         |  }
         |}
         |
         |$fooCaller
         |""".stripMargin

    val barContract   = Compiler.compileContract(bar).rightValue
    val barContractId = ContractId.random
    val existingContracts = AVector(
      ContractState(
        Address.contract(fooCallerContractId),
        fooCallerContract,
        fooCallerContract.hash,
        None,
        AVector(ValByteVec(fooContractId.bytes)),
        AVector.empty,
        AssetState(ALPH.oneAlph)
      ),
      ContractState(
        Address.contract(fooContractId),
        fooContract,
        fooContract.hash,
        None,
        AVector.empty,
        AVector.empty,
        AssetState(ALPH.oneAlph)
      )
    )
    val testContractParams = TestContract(
      address = Some(Address.contract(barContractId)),
      bytecode = barContract,
      initialAsset = Some(AssetState(ALPH.alph(10))),
      existingContracts = Some(existingContracts),
      inputAssets = Some(AVector(TestInputAsset(assetAddress, AssetState(ALPH.oneAlph))))
    )

    val testFlow    = BlockFlow.emptyUnsafe(config)
    val serverUtils = new ServerUtils()
  }

  it should "successfully destroy contracts and transfer fund to calling address" in new DestroyFixture {
    override def fooCaller: String =
      s"""
         |Contract FooCaller(fooId: ByteVec) {
         |  @using(assetsInContract = true)
         |  pub fn destroyFoo() -> () {
         |    let foo = Foo(fooId)
         |    foo.destroy(selfAddress!())
         |  }
         |}
         |
         |$foo
         |""".stripMargin

    val result = serverUtils
      .runTestContract(
        testFlow,
        testContractParams.toComplete().rightValue
      )
      .rightValue
    result.contracts.length is 2
    result.contracts(0).address is Address.contract(fooCallerContractId)
    result.contracts(1).address is Address.contract(barContractId)
    val assetOutput = result.txOutputs(1)
    assetOutput.address is assetAddress
    val totalGas = nonCoinbaseMinGasPrice * maximalGasPerTx
    assetOutput.attoAlphAmount is Amount(ALPH.oneAlph.subUnsafe(totalGas))
    val contractOutput = result.txOutputs(0)
    contractOutput.address is Address.contract(fooCallerContractId)
    contractOutput.attoAlphAmount.value is ALPH.alph(2)
  }

  it should "fail to destroy contracts and transfer fund to non-calling address" in new DestroyFixture {
    lazy val randomAddress = Address.contract(ContractId.random).toBase58

    override def fooCaller: String =
      s"""
         |Contract FooCaller(fooId: ByteVec) {
         |  pub fn destroyFoo() -> () {
         |    let foo = Foo(fooId)
         |    foo.destroy(@${randomAddress})
         |  }
         |}
         |
         |$foo
         |""".stripMargin

    serverUtils
      .runTestContract(
        testFlow,
        testContractParams.toComplete().rightValue
      )
      .leftValue
      .detail is s"VM execution error: Pay to contract address $randomAddress is not allowed when this contract address is not in the call stack"
  }

  it should "show debug message when contract execution failed" in new Fixture {
    val contract =
      s"""
         |Contract Foo() {
         |  fn foo() -> () {
         |    emit Debug(`Hello, Alephium!`)
         |    assert!(false, 0)
         |  }
         |}
         |""".stripMargin
    val code = Compiler.compileContract(contract).rightValue

    val serverUtils  = new ServerUtils()
    val testContract = TestContract(bytecode = code).toComplete().rightValue
    val testError    = serverUtils.runTestContract(blockFlow, testContract).leftValue.detail
    testError is
      s"> Contract @ ${Address.contract(testContract.contractId).toBase58} - Hello, Alephium!\n" ++
      "VM execution error: Assertion Failed in Contract @ tgx7VNFoP9DJiFMFgXXtafQZkUvyEdDHT9ryamHJYrjq, Error Code: 0"
  }

  ignore should "test blockHash function for Ralph" in new TestContractFixture {
    val blockHash = BlockHash.random
    val contract =
      s"""
         |Contract Foo() {
         |  fn foo() -> (ByteVec) {
         |    assert!(blockHash!() == #${blockHash.toHexString}, 0)
         |    return blockHash!()
         |  }
         |}
         |""".stripMargin

    val code = Compiler.compileContract(contract).rightValue

    val testContract0 = TestContract(bytecode = code).toComplete().rightValue
    val testResult0   = serverUtils.runTestContract(blockFlow, testContract0).leftValue
    testResult0.detail is s"VM execution error: AssertionFailedWithErrorCode(tgx7VNFoP9DJiFMFgXXtafQZkUvyEdDHT9ryamHJYrjq,0)"

    val testContract1 =
      TestContract(bytecode = code, blockHash = Some(blockHash)).toComplete().rightValue
    val testResult1 = serverUtils.runTestContract(blockFlow, testContract1).rightValue
    testResult1.returns.head is api.ValByteVec(blockHash.bytes)
  }

  it should "extract debug message from contract event" in new Fixture {
    val serverUtils     = new ServerUtils()
    val contractAddress = Address.contract(ContractId.random)
    def buildEvent(fields: Val*): ContractEventByTxId = {
      ContractEventByTxId(BlockHash.random, contractAddress, 0, AVector.from(fields))
    }

    serverUtils
      .extractDebugMessage(buildEvent())
      .leftValue
      .detail is "Invalid debug message"

    serverUtils
      .extractDebugMessage(buildEvent(ValBool(true)))
      .leftValue
      .detail is "Invalid debug message"

    serverUtils
      .extractDebugMessage(buildEvent(ValByteVec(ByteString.fromString("Hello, Alephium!")))) isE
      DebugMessage(contractAddress, "Hello, Alephium!")

    serverUtils
      .extractDebugMessage(
        buildEvent(ValByteVec(ByteString.fromString("Hello, Alephium!")), ValBool(true))
      )
      .leftValue
      .detail is "Invalid debug message"
  }

  it should "test debug function for Ralph" in new Fixture {
    val contract: String =
      s"""
         |Contract Foo(name: ByteVec) {
         |  pub fn foo() -> () {
         |    emit Debug(`Hello, $${name}!`)
         |  }
         |}
         |""".stripMargin
    val code = Compiler.compileContract(contract).rightValue

    val testContract = TestContract(
      bytecode = code,
      initialImmFields = Some(AVector(ValByteVec(ByteString.fromString("Alephium"))))
    ).toComplete().rightValue
    val serverUtils = new ServerUtils()
    val testResult  = serverUtils.runTestContract(blockFlow, testContract).rightValue
    testResult.events.isEmpty is true
    testResult.debugMessages is AVector(
      DebugMessage(Address.contract(testContract.contractId), "Hello, 416c65706869756d!")
    )
  }

  it should "test contract asset only function" in new Fixture {
    val contract =
      s"""
         |Contract Foo() {
         |  @using(assetsInContract = true)
         |  pub fn foo() -> () {
         |    assert!(tokenRemaining!(selfAddress!(), ALPH) == 1 alph, 0)
         |  }
         |}
         |""".stripMargin
    val code         = Compiler.compileContract(contract).rightValue
    val testContract = TestContract(bytecode = code).toComplete().rightValue
    val serverUtils  = new ServerUtils()
    val testResult   = serverUtils.runTestContract(blockFlow, testContract).rightValue
    testResult.txInputs.isEmpty is true
    testResult.txOutputs.isEmpty is true
  }

  trait TestContractFixture extends Fixture {
    val tokenId         = TokenId.random
    val (_, pubKey)     = SignatureSchema.generatePriPub()
    val lp              = Address.Asset(LockupScript.p2pkh(pubKey))
    val buyer           = lp
    val contractAddress = Address.contract(ContractId.zero)

    def testContract0: TestContract.Complete

    val serverUtils  = new ServerUtils()
    val testFlow     = BlockFlow.emptyUnsafe(config)
    lazy val result0 = serverUtils.runTestContract(testFlow, testContract0).rightValue

    val testContractId1 = ContractId.random
    def testContract1: TestContract.Complete
    lazy val result1 = serverUtils.runTestContract(testFlow, testContract1).rightValue
  }

  it should "return upgraded contract code hash" in new TestContractFixture {
    val fooV1Code =
      s"""
         |Contract FooV1() {
         |  pub fn foo() -> () {}
         |}
         |""".stripMargin
    val fooV1         = Compiler.compileContract(fooV1Code).rightValue
    val fooV1Bytecode = Hex.toHexString(serialize(fooV1))

    val fooV0Code =
      s"""
         |Contract FooV0() {
         |  pub fn upgrade0() -> () {
         |    migrate!(#$fooV1Bytecode)
         |  }
         |  fn upgrade1() -> () {
         |    migrate!(#$fooV1Bytecode)
         |  }
         |}
         |""".stripMargin
    val fooV0 = Compiler.compileContract(fooV0Code).rightValue

    val testContract0 = TestContract.Complete(
      code = fooV0,
      originalCodeHash = fooV0.hash,
      testMethodIndex = 0
    )
    testContract0.code.hash is testContract0.originalCodeHash
    result0.codeHash is fooV1.hash
    result0.contracts(0).codeHash is fooV1.hash

    val testContract1 =
      TestContract(bytecode = fooV0, methodIndex = Some(1)).toComplete().rightValue
    testContract1.code.hash isnot testContract1.originalCodeHash
    result1.codeHash is fooV1.hash
    result1.contracts(0).codeHash is fooV1.hash
  }

  it should "test AMM contract: add liquidity" in new TestContractFixture {
    val testContract0 = TestContract.Complete(
      code = AMMContract.swapCode,
      originalCodeHash = AMMContract.swapCode.hash,
      initialImmFields = AVector[Val](ValByteVec(tokenId.bytes)),
      initialMutFields = AVector[Val](ValU256(ALPH.alph(10)), ValU256(100)),
      initialAsset = AssetState.from(ALPH.alph(10), tokens = AVector(Token(tokenId, 100))),
      testMethodIndex = 0,
      testArgs = AVector[Val](ValAddress(lp), ValU256(ALPH.alph(100)), ValU256(100)),
      inputAssets = AVector(
        TestInputAsset(
          lp,
          AssetState.from(ALPH.alph(101), AVector(Token(tokenId, 100)))
        )
      )
    )

    result0.returns.isEmpty is true
    result0.gasUsed is 17469
    result0.contracts.length is 1
    val contractState = result0.contracts.head
    contractState.id is ContractId.zero
    contractState.immFields is AVector[Val](ValByteVec(tokenId.bytes))
    contractState.mutFields is AVector[Val](ValU256(ALPH.alph(110)), ValU256(200))
    contractState.asset is AssetState.from(ALPH.alph(110), AVector(Token(tokenId, 200)))
    result0.txInputs is AVector[Address](contractAddress)
    result0.txOutputs.length is 2
    result0.txOutputs(0) is ContractOutput(
      result0.txOutputs(0).hint,
      emptyKey(0),
      Amount(ALPH.alph(110)),
      contractAddress,
      AVector(Token(tokenId, 200))
    )
    result0.txOutputs(1) is AssetOutput(
      result0.txOutputs(1).hint,
      emptyKey(1),
      Amount(500000000000000000L),
      lp,
      AVector.empty,
      TimeStamp.zero,
      ByteString.empty
    )
    result0.events.length is 1
    result0.events(0).eventIndex is 0
    result0.events(0).fields is AVector[Val](
      ValAddress(lp),
      ValU256(ALPH.alph(100)),
      ValU256(100)
    )

    val testContract1 = TestContract.Complete(
      contractId = testContractId1,
      code = AMMContract.swapProxyCode,
      originalCodeHash = AMMContract.swapProxyCode.hash,
      initialImmFields = AVector[Val](
        ValByteVec(testContract0.contractId.bytes),
        ValByteVec(tokenId.bytes)
      ),
      initialAsset = AssetState(ALPH.alph(1)),
      testMethodIndex = 0,
      testArgs = AVector[Val](ValAddress(lp), ValU256(ALPH.alph(100)), ValU256(100)),
      existingContracts = result0.contracts,
      inputAssets = AVector(
        TestInputAsset(
          lp,
          AssetState.from(ALPH.alph(101), AVector(Token(tokenId, 100)))
        )
      )
    )
    result1.returns.isEmpty is true
    result1.gasUsed is 18578
    result1.contracts.length is 2
    val contractState1 = result1.contracts.head
    contractState1.id is ContractId.zero
    contractState1.immFields is AVector[Val](ValByteVec(tokenId.bytes))
    contractState1.mutFields is AVector[Val](ValU256(ALPH.alph(210)), ValU256(300))
    contractState1.asset is AssetState.from(ALPH.alph(210), AVector(Token(tokenId, 300)))
    result1.txInputs is AVector[Address](contractAddress)
    result1.txOutputs.length is 2
    result1.txOutputs(0) is ContractOutput(
      result1.txOutputs(0).hint,
      emptyKey(0),
      Amount(ALPH.alph(210)),
      contractAddress,
      AVector(Token(tokenId, 300))
    )
    result1.txOutputs(1) is AssetOutput(
      result1.txOutputs(1).hint,
      emptyKey(1),
      Amount(500000000000000000L),
      lp,
      AVector.empty,
      TimeStamp.zero,
      ByteString.empty
    )
  }

  it should "test AMM contract: swap token" in new TestContractFixture {
    val testContract0 = TestContract.Complete(
      code = AMMContract.swapCode,
      originalCodeHash = AMMContract.swapCode.hash,
      initialImmFields = AVector[Val](ValByteVec(tokenId.bytes)),
      initialMutFields = AVector[Val](ValU256(ALPH.alph(10)), ValU256(100)),
      initialAsset = AssetState.from(ALPH.alph(10), tokens = AVector(Token(tokenId, 100))),
      testMethodIndex = 1,
      testArgs = AVector[Val](ValAddress(buyer), ValU256(ALPH.alph(10))),
      inputAssets = AVector(
        TestInputAsset(
          lp,
          AssetState.from(ALPH.alph(101), AVector(Token(tokenId, 100)))
        )
      )
    )

    result0.returns.isEmpty is true
    result0.gasUsed is 21978
    result0.contracts.length is 1
    val contractState = result0.contracts.head
    contractState.id is ContractId.zero
    contractState.immFields is AVector[Val](ValByteVec(tokenId.bytes))
    contractState.mutFields is AVector[Val](ValU256(ALPH.alph(20)), ValU256(50))
    contractState.asset is AssetState.from(ALPH.alph(20), AVector(Token(tokenId, 50)))
    result0.txInputs is AVector[Address](contractAddress)
    result0.txOutputs.length is 3
    result0.txOutputs(0) is ContractOutput(
      result0.txOutputs(0).hint,
      emptyKey(0),
      Amount(ALPH.alph(20)),
      contractAddress,
      AVector(Token(tokenId, 50))
    )
    result0.txOutputs(1) is AssetOutput(
      result0.txOutputs(1).hint,
      emptyKey(1),
      Amount(dustUtxoAmount),
      buyer,
      AVector(Token(tokenId, 150)),
      TimeStamp.zero,
      ByteString.empty
    )
    result0.txOutputs(2) is AssetOutput(
      result0.txOutputs(2).hint,
      emptyKey(2),
      Amount(ALPH.nanoAlph(90500000000L) - dustUtxoAmount),
      buyer,
      AVector.empty,
      TimeStamp.zero,
      ByteString.empty
    )
    result0.events.length is 1
    result0.events(0).eventIndex is 1
    result0.events(0).fields is AVector[Val](ValAddress(buyer), ValU256(ALPH.alph(10)))

    val testContract1 = TestContract.Complete(
      contractId = testContractId1,
      code = AMMContract.swapProxyCode,
      originalCodeHash = AMMContract.swapProxyCode.hash,
      initialImmFields = AVector[Val](
        ValByteVec(testContract0.contractId.bytes),
        ValByteVec(tokenId.bytes)
      ),
      initialAsset = AssetState(ALPH.alph(1)),
      testMethodIndex = 2,
      testArgs = AVector[Val](ValAddress(buyer), ValU256(50)),
      existingContracts = result0.contracts,
      inputAssets = AVector(
        TestInputAsset(
          lp,
          AssetState.from(ALPH.alph(101), AVector(Token(tokenId, 50)))
        )
      )
    )
    result1.returns.isEmpty is true
    result1.gasUsed is 18549
    result1.contracts.length is 2
    val contractState1 = result1.contracts.head
    contractState1.id is ContractId.zero
    contractState1.immFields is AVector[Val](ValByteVec(tokenId.bytes))
    contractState1.mutFields is AVector[Val](ValU256(ALPH.alph(10)), ValU256(100))
    contractState1.asset is AssetState.from(ALPH.alph(10), AVector(Token(tokenId, 100)))
    result1.txInputs is AVector[Address](contractAddress)
    result1.txOutputs.length is 2
    result1.txOutputs(0) is ContractOutput(
      result1.txOutputs(0).hint,
      emptyKey(0),
      Amount(ALPH.alph(10)),
      contractAddress,
      AVector(Token(tokenId, 100))
    )
    result1.txOutputs(1) is AssetOutput(
      result1.txOutputs(1).hint,
      emptyKey(1),
      Amount(ALPH.nanoAlph(110500000000L)),
      lp,
      AVector.empty,
      TimeStamp.zero,
      ByteString.empty
    )
  }

  it should "test AMM contract: swap Alph" in new TestContractFixture {
    val testContract0 = TestContract.Complete(
      code = AMMContract.swapCode,
      originalCodeHash = AMMContract.swapCode.hash,
      initialImmFields = AVector[Val](ValByteVec(tokenId.bytes)),
      initialMutFields = AVector[Val](ValU256(ALPH.alph(10)), ValU256(100)),
      initialAsset = AssetState.from(ALPH.alph(10), tokens = AVector(Token(tokenId, 100))),
      testMethodIndex = 2,
      testArgs = AVector[Val](ValAddress(buyer), ValU256(100)),
      inputAssets = AVector(
        TestInputAsset(
          lp,
          AssetState.from(ALPH.alph(101), AVector(Token(tokenId, 100)))
        )
      )
    )

    result0.returns.isEmpty is true
    result0.gasUsed is 17478
    result0.contracts.length is 1
    val contractState = result0.contracts.head
    contractState.id is ContractId.zero
    contractState.immFields is AVector[Val](ValByteVec(tokenId.bytes))
    contractState.mutFields is AVector[Val](ValU256(ALPH.alph(5)), ValU256(200))
    contractState.asset is AssetState.from(ALPH.alph(5), AVector(Token(tokenId, 200)))
    result0.txInputs is AVector[Address](contractAddress)
    result0.txOutputs.length is 2
    result0.txOutputs(0) is ContractOutput(
      result0.txOutputs(0).hint,
      emptyKey(0),
      Amount(ALPH.alph(5)),
      contractAddress,
      AVector(Token(tokenId, 200))
    )
    result0.txOutputs(1) is AssetOutput(
      result0.txOutputs(1).hint,
      emptyKey(1),
      Amount(ALPH.nanoAlph(105500000000L)),
      buyer,
      AVector.empty,
      TimeStamp.zero,
      ByteString.empty
    )
    result0.events.length is 1
    result0.events(0).eventIndex is 2
    result0.events(0).fields is AVector[Val](ValAddress(buyer), ValU256(100))

    val testContract1 = TestContract.Complete(
      contractId = testContractId1,
      code = AMMContract.swapProxyCode,
      originalCodeHash = AMMContract.swapProxyCode.hash,
      initialImmFields = AVector[Val](
        ValByteVec(testContract0.contractId.bytes),
        ValByteVec(tokenId.bytes)
      ),
      initialAsset = AssetState(ALPH.alph(1)),
      testMethodIndex = 1,
      testArgs = AVector[Val](ValAddress(buyer), ValU256(ALPH.alph(5))),
      existingContracts = result0.contracts,
      inputAssets = AVector(
        TestInputAsset(
          lp,
          AssetState(ALPH.alph(101))
        )
      )
    )
    result1.returns.isEmpty is true
    result1.gasUsed is 23010
    result1.contracts.length is 2
    val contractState1 = result1.contracts.head
    contractState1.id is ContractId.zero
    contractState1.immFields is AVector[Val](ValByteVec(tokenId.bytes))
    contractState1.mutFields is AVector[Val](ValU256(ALPH.alph(10)), ValU256(100))
    contractState1.asset is AssetState.from(ALPH.alph(10), AVector(Token(tokenId, 100)))
    result1.txInputs is AVector[Address](contractAddress)
    result1.txOutputs.length is 3
    result1.txOutputs(0) is ContractOutput(
      result1.txOutputs(0).hint,
      emptyKey(0),
      Amount(ALPH.alph(10)),
      contractAddress,
      AVector(Token(tokenId, 100))
    )
    result1.txOutputs(1) is AssetOutput(
      result1.txOutputs(1).hint,
      emptyKey(1),
      Amount(dustUtxoAmount),
      lp,
      AVector(Token(tokenId, 100)),
      TimeStamp.zero,
      ByteString.empty
    )
    result1.txOutputs(2) is AssetOutput(
      result1.txOutputs(2).hint,
      emptyKey(2),
      Amount(ALPH.nanoAlph(95500000000L) - dustUtxoAmount),
      lp,
      AVector.empty,
      TimeStamp.zero,
      ByteString.empty
    )
  }

  it should "test array parameters in contract" in new Fixture {
    val isPublic = if (Random.nextBoolean()) "pub" else ""
    val contract =
      s"""
         |Contract ArrayTest(mut array: [U256; 2]) {
         |  @using(updateFields = true)
         |  ${isPublic} fn swap(input: [U256; 2]) -> ([U256; 2]) {
         |    array[0] = input[1]
         |    array[1] = input[0]
         |    return array
         |  }
         |}
         |""".stripMargin
    val code = Compiler.compileContract(contract).toOption.get

    val testContract = TestContract(
      bytecode = code,
      initialMutFields =
        Some(AVector[Val](ValArray(AVector(ValU256(U256.Zero), ValU256(U256.One))))),
      args = Some(AVector[Val](ValArray(AVector(ValU256(U256.Zero), ValU256(U256.One)))))
    ).toComplete().rightValue

    val serverUtils   = new ServerUtils()
    val compileResult = serverUtils.compileContract(Compile.Contract(contract)).rightValue
    compileResult.fields.types is AVector("[U256;2]")
    val func = compileResult.functions.head
    func.paramNames is AVector("input")
    func.paramTypes is AVector("[U256;2]")
    func.paramIsMutable is AVector(false)
    func.returnTypes is AVector("[U256;2]")

    val testFlow      = BlockFlow.emptyUnsafe(config)
    val result        = serverUtils.runTestContract(testFlow, testContract).rightValue
    val contractState = result.contracts(0)
    result.contracts.length is 1
    contractState.immFields is AVector.empty[Val]
    contractState.mutFields is AVector[Val](ValU256(U256.One), ValU256(U256.Zero))
    result.returns is AVector[Val](ValU256(U256.One), ValU256(U256.Zero))
    compileResult.codeHash is code.hash
    result.codeHash is contractState.codeHash
    contractState.codeHash is compileResult.codeHash // We should return the original code hash even when the method is private
  }

  it should "test the contract by the specified block timestamp" in new Fixture {
    val blockTimeStamp = TimeStamp.now().plusMinutesUnsafe(5)
    val contract =
      s"""
         |Contract Foo() {
         |  pub fn foo() -> U256 {
         |    return blockTimeStamp!()
         |  }
         |}
         |""".stripMargin

    val code = Compiler.compileContract(contract).rightValue
    val testContract0 =
      TestContract(bytecode = code, blockTimeStamp = Some(blockTimeStamp)).toComplete().rightValue
    val serverUtils = new ServerUtils()
    val testResult0 = serverUtils.runTestContract(blockFlow, testContract0).rightValue
    testResult0.returns is AVector[Val](ValU256(U256.unsafe(blockTimeStamp.millis)))

    val testContract1 = TestContract(bytecode = code).toComplete().rightValue
    val testResult1   = serverUtils.runTestContract(blockFlow, testContract1).rightValue
    testResult1.returns isnot AVector[Val](ValU256(U256.unsafe(blockTimeStamp.millis)))
  }

  it should "test with preassigned block hash and tx id" in new Fixture {
    val contract =
      s"""
         |Contract Foo() {
         |  pub fn foo() -> () {
         |    return
         |  }
         |}
         |""".stripMargin
    val code = Compiler.compileContract(contract).toOption.get

    val testContract = TestContract(
      blockHash = Some(BlockHash.random),
      txId = Some(TransactionId.random),
      bytecode = code
    )
    val testContractComplete = testContract.toComplete().rightValue
    testContractComplete.blockHash is testContract.blockHash.get
    testContractComplete.txId is testContract.txId.get
  }

  it should "compile contract" in new Fixture {
    val serverUtils = new ServerUtils()
    val rawCode =
      s"""
         |Contract Foo(x: U256, y: U256) {
         |  pub fn foo() -> () {
         |    let a = 0
         |    assert!(1 != y, 0)
         |  }
         |}
         |""".stripMargin
    val code   = Compiler.compileContract(rawCode).rightValue
    val query  = Compile.Contract(rawCode)
    val result = serverUtils.compileContract(query).rightValue

    val compiledCode = result.bytecode
    compiledCode is Hex.toHexString(serialize(code))
    compiledCode is {
      val bytecode     = "010000010008d38d0b36360c17000dce01300c7b"
      val methodLength = Hex.toHexString(IndexedSeq((bytecode.length / 2).toByte))
      s"0201$methodLength" + bytecode
    }
    result.warnings is AVector(
      "Found unused variables in Foo: foo.a",
      "Found unused fields in Foo: x"
    )

    info("Turn off warnings")
    val compilerOptions = CompilerOptions(
      ignoreUnusedVariablesWarnings = Some(true),
      ignoreUnusedFieldsWarnings = Some(true),
      ignoreUpdateFieldsCheckWarnings = Some(true)
    )
    val newResult =
      serverUtils.compileContract(query.copy(compilerOptions = Some(compilerOptions))).rightValue
    newResult.warnings.isEmpty is true
  }

  it should "compile project" in new Fixture {
    val serverUtils = new ServerUtils()
    val rawCode =
      s"""
         |const A = 0
         |enum Error { Err0 = 0 }
         |struct Baz { x: U256 }
         |Interface Foo {
         |  pub fn foo() -> ()
         |}
         |Contract Bar() implements Foo {
         |  pub fn foo() -> () {
         |    checkCaller!(true, 0)
         |  }
         |}
         |TxScript Main(id: ByteVec) {
         |  Bar(id).foo()
         |}
         |""".stripMargin
    val (contracts, scripts, globalState, globalWarnings) =
      Compiler.compileProject(rawCode).rightValue
    val query  = Compile.Project(rawCode)
    val result = serverUtils.compileProject(query).rightValue

    result.contracts.length is 1
    contracts.length is 1
    val contractCode = result.contracts(0).bytecode
    contractCode is Hex.toHexString(serialize(contracts(0).code))

    result.scripts.length is 1
    scripts.length is 1
    val scriptCode = result.scripts(0).bytecodeTemplate
    scriptCode is scripts(0).code.toTemplateString()

    result.structs is Some(AVector(CompileResult.StructSig.from(globalState.structs(0))))
    result.enums is Some(AVector(CompileResult.Enum.from(globalState.enums(0))))
    val constant = globalState.getCalculatedConstants()(0)
    result.constants is Some(AVector(CompileResult.Constant.from(constant._1, constant._2)))

    globalWarnings is AVector("Found unused global constants: A, Error.Err0")
  }

  it should "compile script" in new Fixture {
    val expectedByteCode = "01010000000005{0}{1}300c7b"
    val serverUtils      = new ServerUtils()

    {
      val rawCode =
        s"""
           |@using(preapprovedAssets = false)
           |TxScript Main(x: U256, y: U256) {
           |  assert!(x != y, 0)
           |}
           |""".stripMargin

      val query  = Compile.Script(rawCode)
      val result = serverUtils.compileScript(query).rightValue
      result.bytecodeTemplate is expectedByteCode
    }

    {
      val rawCode =
        s"""
           |@using(preapprovedAssets = false)
           |TxScript Main {
           |  assert!(1 != 2, 0)
           |}
           |""".stripMargin
      val code   = Compiler.compileTxScript(rawCode).rightValue
      val query  = Compile.Script(rawCode)
      val result = serverUtils.compileScript(query).rightValue

      result.bytecodeTemplate is Hex.toHexString(serialize(code))
      result.bytecodeTemplate is expectedByteCode
        .replace("{0}", "0d") // bytecode of U256Const1
        .replace("{1}", "0e") // bytecode of U256Const2
    }

    {
      val rawCode =
        s"""
           |@using(preapprovedAssets = false)
           |TxScript Main(a: U256, b: U256) {
           |  let c = 0
           |  assert!(a != 0, 0)
           |}
           |""".stripMargin
      val query  = Compile.Script(rawCode)
      val result = serverUtils.compileScript(query).rightValue
      result.warnings is AVector(
        "Found unused variables in Main: main.c",
        "Found unused fields in Main: b"
      )

      info("Turn off warnings")
      val compilerOptions = CompilerOptions(
        ignoreUnusedVariablesWarnings = Some(true),
        ignoreUnusedFieldsWarnings = Some(true)
      )
      val newResult =
        serverUtils.compileScript(query.copy(compilerOptions = Some(compilerOptions))).rightValue
      newResult.warnings.isEmpty is true
    }
  }

  it should "compile contract and return the std id field" in new Fixture {
    def code(contractAnnotation: String, interfaceAnnotation: String) =
      s"""
         |$contractAnnotation
         |Contract Bar(@unused a: U256) implements Foo {
         |  pub fn foo() -> () {}
         |}
         |
         |$interfaceAnnotation
         |Interface Foo {
         |  pub fn foo() -> ()
         |}
         |""".stripMargin

    val serverUtils = new ServerUtils()
    val result0     = serverUtils.compileContract(Compile.Contract(code("", ""))).rightValue
    result0.fields is CompileResult.FieldsSig(AVector("a"), AVector("U256"), AVector(false))
    result0.stdInterfaceId is None

    val result1 =
      serverUtils.compileContract(Compile.Contract(code("", "@std(id = #0001)"))).rightValue
    result1.fields is CompileResult.FieldsSig(
      AVector("a", "__stdInterfaceId"),
      AVector("U256", "ByteVec"),
      AVector(false, false)
    )
    result1.stdInterfaceId is Some("0001")

    val result2 = serverUtils
      .compileContract(Compile.Contract(code("@std(enabled = true)", "@std(id = #0001)")))
      .rightValue
    result2.fields is CompileResult.FieldsSig(
      AVector("a", "__stdInterfaceId"),
      AVector("U256", "ByteVec"),
      AVector(false, false)
    )
    result2.stdInterfaceId is Some("0001")

    val result3 = serverUtils
      .compileContract(Compile.Contract(code("@std(enabled = false)", "@std(id = #0001)")))
      .rightValue
    result3.fields is CompileResult.FieldsSig(AVector("a"), AVector("U256"), AVector(false))
    result3.stdInterfaceId is None

    val result4 = serverUtils
      .compileContract(Compile.Contract(code("@std(enabled = true)", "")))
      .rightValue
    result4.fields is CompileResult.FieldsSig(AVector("a"), AVector("U256"), AVector(false))
    result4.stdInterfaceId is None

    val result5 = serverUtils
      .compileContract(Compile.Contract(code("@std(enabled = false)", "")))
      .rightValue
    result5.fields is CompileResult.FieldsSig(AVector("a"), AVector("U256"), AVector(false))
    result5.stdInterfaceId is None
  }

  it should "create build deploy contract script" in new Fixture {
    val rawCode =
      s"""
         |Contract Foo(y: U256) {
         |  pub fn foo() -> () {
         |    assert!(1 != y, 0)
         |  }
         |}
         |""".stripMargin
    val contract              = Compiler.compileContract(rawCode).rightValue
    val (_, fromPublicKey, _) = genesisKeys(0)
    val fromAddress           = Address.p2pkh(fromPublicKey)
    val (_, toPublicKey, _)   = genesisKeys(1)
    val toAddress             = Address.p2pkh(toPublicKey)

    {
      info("Without token issuance")
      val codeRaw                        = Hex.toHexString(serialize(contract))
      val initialFields: AVector[vm.Val] = AVector(vm.Val.U256.unsafe(0))
      val stateRaw                       = Hex.toHexString(serialize(initialFields))

      val expected =
        s"""
           |TxScript Main {
           |  createContract!{@$fromAddress -> ALPH: 10}(#$codeRaw, #$stateRaw, #00)
           |}
           |""".stripMargin
      Compiler.compileTxScript(expected).isRight is true
      ServerUtils
        .buildDeployContractScriptRawWithParsedState(
          codeRaw,
          fromAddress,
          initialImmFields = initialFields,
          initialMutFields = AVector.empty,
          U256.unsafe(10),
          AVector.empty,
          None
        ) is expected
    }

    {
      info("Issue token and transfer to an address")
      val codeRaw                        = Hex.toHexString(serialize(contract))
      val initialFields: AVector[vm.Val] = AVector(vm.Val.U256.unsafe(0))
      val stateRaw                       = Hex.toHexString(serialize(initialFields))

      val expected =
        s"""
           |TxScript Main {
           |  createContractWithToken!{@$fromAddress -> ALPH: 10}(#$codeRaw, #$stateRaw, #00, 50, @$toAddress)
           |  transferToken!{@$fromAddress -> ALPH: dustAmount!()}(@$fromAddress, @$toAddress, ALPH, dustAmount!())
           |}
           |""".stripMargin
      Compiler.compileTxScript(expected).isRight is true
      ServerUtils
        .buildDeployContractScriptRawWithParsedState(
          codeRaw,
          fromAddress,
          initialImmFields = initialFields,
          initialMutFields = AVector.empty,
          U256.unsafe(10),
          AVector.empty,
          Some((U256.unsafe(50), Some(toAddress)))
        ) is expected
    }

    {
      info("With approved tokens")
      val token1                         = TokenId.generate
      val token2                         = TokenId.generate
      val codeRaw                        = Hex.toHexString(serialize(contract))
      val initialFields: AVector[vm.Val] = AVector(vm.Val.U256.unsafe(0))
      val stateRaw                       = Hex.toHexString(serialize(initialFields))

      val expected =
        s"""
           |TxScript Main {
           |  createContractWithToken!{@$fromAddress -> ALPH: 10, #${token1.toHexString}: 10, #${token2.toHexString}: 20}(#$codeRaw, #$stateRaw, #00, 50)
           |}
           |""".stripMargin
      Compiler.compileTxScript(expected).isRight is true
      ServerUtils
        .buildDeployContractScriptRawWithParsedState(
          codeRaw,
          fromAddress,
          initialImmFields = initialFields,
          initialMutFields = AVector.empty,
          U256.unsafe(10),
          AVector((token1, U256.unsafe(10)), (token2, U256.unsafe(20))),
          Some((U256.unsafe(50), None))
        ) is expected
    }

    {
      info("Without approved tokens")
      val codeRaw                        = Hex.toHexString(serialize(contract))
      val initialFields: AVector[vm.Val] = AVector(vm.Val.U256.unsafe(0))
      val stateRaw                       = Hex.toHexString(serialize(initialFields))

      val expected =
        s"""
           |TxScript Main {
           |  createContractWithToken!{@$fromAddress -> ALPH: 10}(#$codeRaw, #$stateRaw, #00, 50)
           |}
           |""".stripMargin
      Compiler.compileTxScript(expected).isRight is true
      ServerUtils
        .buildDeployContractScriptRawWithParsedState(
          codeRaw,
          fromAddress,
          initialImmFields = initialFields,
          initialMutFields = AVector.empty,
          U256.unsafe(10),
          AVector.empty,
          Some((U256.unsafe(50), None))
        ) is expected
    }
  }

  it should "fail when the number of parameters is not as specified by the test method" in new Fixture {
    val contract =
      s"""
         |Contract Foo() {
         |  pub fn foo() -> () {
         |    return
         |  }
         |}
         |""".stripMargin
    val code = Compiler.compileContract(contract).toOption.get

    val testContract =
      TestContract(bytecode = code, args = Some(AVector[Val](Val.True))).toComplete().rightValue
    val serverUtils = new ServerUtils()
    serverUtils
      .runTestContract(blockFlow, testContract)
      .leftValue
      .detail is "The number of parameters is different from the number specified by the target method"
  }

  it should "test utxo splits for generated outputs" in new Fixture {
    val tokenId = TokenId.random
    val contract =
      s"""
         |Contract Foo() {
         |  @using(assetsInContract = true)
         |  pub fn foo() -> () {
         |    transferTokenFromSelf!(callerAddress!(), #${tokenId.toHexString}, 1)
         |  }
         |}
         |""".stripMargin
    val code = Compiler.compileContract(contract).toOption.get

    val caller = Address.p2pkh(PublicKey.generate)
    val inputAssets = TestInputAsset(
      caller,
      AssetState(
        ALPH.alph(3),
        Some(AVector.fill(2 * maxTokenPerAssetUtxo)(Token(TokenId.random, 1)))
      )
    )
    val testContract = TestContract(
      blockHash = Some(BlockHash.random),
      txId = Some(TransactionId.random),
      bytecode = code,
      initialAsset = Some(AssetState(ALPH.oneAlph, Some(AVector(Token(tokenId, 10))))),
      args = Some(AVector.empty[Val]),
      inputAssets = Some(AVector(inputAssets))
    ).toComplete().rightValue

    val serverUtils  = new ServerUtils()
    val tokensSorted = (inputAssets.asset.tokens.get :+ Token(tokenId, 1)).sortBy(_.id)
    val testResult   = serverUtils.runTestContract(blockFlow, testContract).rightValue
    testResult.txOutputs.length is 5
    testResult.txOutputs(0).address is caller
    testResult.txOutputs(0).tokens.length is maxTokenPerAssetUtxo
    testResult.txOutputs(0).tokens is tokensSorted.slice(0, maxTokenPerAssetUtxo)
    testResult.txOutputs(1).address is caller
    testResult.txOutputs(1).tokens.length is maxTokenPerAssetUtxo
    testResult.txOutputs(1).tokens is tokensSorted
      .slice(maxTokenPerAssetUtxo, 2 * maxTokenPerAssetUtxo)
    testResult.txOutputs(2).address is caller
    testResult.txOutputs(2).tokens.length is 1
    testResult.txOutputs(2).tokens is tokensSorted.slice(
      2 * maxTokenPerAssetUtxo,
      tokensSorted.length
    )
    testResult.txOutputs(4).address is Address.contract(testContract.contractId)
  }

  trait ScriptTxFixture extends Fixture {
    override val configValues = Map(("alephium.broker.broker-num", 1))

    implicit val serverUtils = new ServerUtils

    val chainIndex                        = ChainIndex.unsafe(0, 0)
    val (testPriKey, testPubKey)          = chainIndex.from.generateKey
    val testAddress                       = Address.p2pkh(testPubKey)
    val (genesisPriKey, genesisPubKey, _) = genesisKeys(0)
    val genesisAddress                    = Address.p2pkh(genesisPubKey)

    val contract =
      s"""
         |Contract Foo() {
         |  pub fn foo() -> () {
         |    return
         |  }
         |}
         |""".stripMargin
    val code = Compiler.compileContract(contract).toOption.get

    lazy val deployContractTxResult = serverUtils
      .buildDeployContractTx(
        blockFlow,
        BuildDeployContractTx(
          Hex.unsafe(testPubKey.toHexString),
          bytecode = serialize(code) ++ ByteString(0, 0),
          initialAttoAlphAmount = Some(Amount(ALPH.oneAlph))
        )
      )
      .rightValue

    def deployContract() = {
      val deployContractTx =
        deserialize[UnsignedTransaction](Hex.unsafe(deployContractTxResult.unsignedTx)).rightValue
      deployContractTx.fixedOutputs.length is 1
      val output = deployContractTx.fixedOutputs.head
      output.amount is ALPH.oneAlph.subUnsafe(
        deployContractTx.gasPrice * deployContractTx.gasAmount
      )

      signAndAddToMemPool(
        deployContractTxResult.txId,
        deployContractTxResult.unsignedTx,
        chainIndex,
        testPriKey
      )
    }

    def confirmNewBlock(blockFlow: BlockFlow, chainIndex: ChainIndex) = {
      val block = mineFromMemPool(blockFlow, chainIndex)
      block.nonCoinbase.foreach(_.scriptExecutionOk is true)
      addAndCheck(blockFlow, block)
    }
  }

  trait DustAmountFixture extends Fixture {
    override val configValues = Map(("alephium.broker.broker-num", 1))
    implicit val serverUtils  = new ServerUtils

    val chainIndex      = ChainIndex.unsafe(0, 0)
    val (_, testPubKey) = chainIndex.from.generateKey
    val testAddress     = Address.p2pkh(testPubKey)

    val script =
      s"""
         |TxScript Foo {
         |  emit Debug(`Hey, I am Foo`)
         |}
         |""".stripMargin
    val code = Compiler.compileTxScript(script).toOption.get

    val gasAmount = GasBox.unsafe(30000)
    val gasPrice  = nonCoinbaseMinGasPrice
    val gasFee    = gasPrice * gasAmount

    def attoAlphAmount: Option[Amount]

    val alphPerUTXO = dustUtxoAmount + gasFee + attoAlphAmount.getOrElse(Amount.Zero).value - 1
    val block1      = transfer(blockFlow, genesisKeys(1)._1, testPubKey, alphPerUTXO)
    addAndCheck(blockFlow, block1)
    checkAddressBalance(testAddress, alphPerUTXO, utxoNum = 1)

    val block2 = transfer(blockFlow, genesisKeys(1)._1, testPubKey, alphPerUTXO)
    addAndCheck(blockFlow, block2)
    checkAddressBalance(testAddress, alphPerUTXO * 2, utxoNum = 2)

    def executeTxScript() = {
      serverUtils
        .buildExecuteScriptTx(
          blockFlow,
          BuildExecuteScriptTx(
            fromPublicKey = Hex.unsafe(testPubKey.toHexString),
            bytecode = serialize(code),
            gasAmount = Some(gasAmount),
            gasPrice = Some(gasPrice),
            attoAlphAmount = attoAlphAmount
          )
        )
        .rightValue
    }
  }

  trait GasFeeFixture extends Fixture {
    override val configValues = Map(("alephium.broker.broker-num", 1))

    implicit val serverUtils = new ServerUtils

    val chainIndex                        = ChainIndex.unsafe(0, 0)
    val (testPriKey, testPubKey)          = chainIndex.from.generateKey
    val testAddress                       = Address.p2pkh(testPubKey)
    val (genesisPriKey, genesisPubKey, _) = genesisKeys(0)
    val genesisAddress                    = Address.p2pkh(genesisPubKey)

    def confirmNewBlock(blockFlow: BlockFlow, chainIndex: ChainIndex) = {
      val block = mineFromMemPool(blockFlow, chainIndex)
      block.nonCoinbase.foreach(_.scriptExecutionOk is true)
      addAndCheck(blockFlow, block)
    }

    def executeScript(
        rawScript: String,
        keyPairOpt: Option[(PrivateKey, PublicKey)] = None
    ) = {
      val script = Compiler.compileTxScript(rawScript).toOption.get
      val block  = payableCall(blockFlow, chainIndex, script, keyPairOpt = keyPairOpt)
      addAndCheck(blockFlow, block)
      block
    }

    def deployContract(
        contract: String,
        initialAttoAlphAmount: Amount = Amount(ALPH.alph(3))
    ): Address.Contract = {
      val code = Compiler.compileContract(contract).toOption.get

      val deployContractTxResult = serverUtils
        .buildDeployContractTx(
          blockFlow,
          BuildDeployContractTx(
            Hex.unsafe(testPubKey.toHexString),
            bytecode = serialize(code) ++ ByteString(0, 0),
            initialAttoAlphAmount = Some(initialAttoAlphAmount)
          )
        )
        .rightValue

      val deployContractTx =
        deserialize[UnsignedTransaction](Hex.unsafe(deployContractTxResult.unsignedTx)).rightValue
      deployContractTx.fixedOutputs.length is 1

      val testAddressAlphBalance = getAlphBalance(blockFlow, LockupScript.p2pkh(testPubKey))
      signAndAddToMemPool(
        deployContractTxResult.txId,
        deployContractTxResult.unsignedTx,
        chainIndex,
        testPriKey
      )

      confirmNewBlock(blockFlow, ChainIndex.unsafe(1, 1))
      confirmNewBlock(blockFlow, ChainIndex.unsafe(0, 0))
      serverUtils.getTransaction(blockFlow, deployContractTxResult.txId, None, None).rightValue

      // Check that gas is paid correctly
      getAlphBalance(blockFlow, LockupScript.p2pkh(testPubKey)) is testAddressAlphBalance.subUnsafe(
        deployContractTx.gasPrice * deployContractTx.gasAmount + initialAttoAlphAmount.value
      )
      deployContractTxResult.contractAddress

    }

    val testAddressBalance = ALPH.alph(1000)
    val block              = transfer(blockFlow, genesisKeys(1)._1, testPubKey, testAddressBalance)
    addAndCheck(blockFlow, block)
    checkAddressBalance(testAddress, testAddressBalance)

    def scriptCaller = genesisAddress

    def fooContract: String =
      s"""
         |Contract Foo() {
         |  @using(assetsInContract = true)
         |  pub fn foo() -> () {
         |    payGasFee!(selfAddress!(), txGasFee!())
         |  }
         |}
         |""".stripMargin

    def fooContractConditional: String =
      s"""
         |Contract Foo() {
         |  @using(assetsInContract = true)
         |  pub fn foo(contractPay: Bool) -> () {
         |    if (contractPay) {
         |      payGasFee!(selfAddress!(), txGasFee!())
         |    }
         |  }
         |}
         |""".stripMargin
  }

  // Inactive instrs check will be enabled in future upgrades
  ignore should "should throw exception for payGasFee instr before Rhone hardfork" in new GasFeeFixture {
    implicit override lazy val networkConfig: NetworkSetting = config.network.copy(
      rhoneHardForkTimestamp = TimeStamp.unsafe(Long.MaxValue)
    )

    intercept[AssertionError](deployContract(fooContract)).getMessage is
      "BadRequest(Execution error when estimating gas for tx script or contract: InactiveInstr(MethodSelector(Selector(-1928645066))))"
  }

  it should "not charge caller gas fee when contract is paying gas" in new GasFeeFixture {
    val contractAddress = deployContract(fooContract)

    def script =
      s"""
         |TxScript Main {
         |  Foo(#${contractAddress.toBase58}).foo()
         |}
         |
         |$fooContract
         |""".stripMargin

    checkAddressBalance(scriptCaller, ALPH.alph(1000000))
    checkAddressBalance(contractAddress, ALPH.alph(3))

    val scriptBlock    = executeScript(script)
    val scriptTxGasFee = scriptBlock.nonCoinbase.head.gasFeeUnsafe

    checkAddressBalance(scriptCaller, ALPH.alph(1000000))
    checkAddressBalance(contractAddress, ALPH.alph(3).subUnsafe(scriptTxGasFee))
  }

  it should "charge caller gas fee when contract is not paying gas fee" in new GasFeeFixture {
    def contract: String =
      s"""
         |Contract Foo() {
         |  @using(assetsInContract = true)
         |  pub fn foo() -> () {
         |    transferTokenFromSelf!(callerAddress!(), ALPH, 1 alph)
         |  }
         |}
         |""".stripMargin

    val contractAddress = deployContract(contract)

    def script =
      s"""
         |TxScript Main {
         |  Foo(#${contractAddress.toBase58}).foo()
         |}
         |
         |$contract
         |""".stripMargin

    checkAddressBalance(scriptCaller, ALPH.alph(1000000))
    checkAddressBalance(contractAddress, ALPH.alph(3))

    val scriptBlock    = executeScript(script)
    val scriptTxGasFee = scriptBlock.nonCoinbase.head.gasFeeUnsafe

    checkAddressBalance(
      scriptCaller,
      ALPH.alph(1000000).addUnsafe(ALPH.oneAlph).subUnsafe(scriptTxGasFee)
    )
    checkAddressBalance(contractAddress, ALPH.alph(2))
  }

  it should "charge caller gas fee when paying full gas fee in the TxScript" in new GasFeeFixture {
    def script =
      s"""
         |TxScript Main {
         |  payGasFee!(callerAddress!(), txGasFee!())
         |}
         |
         |""".stripMargin

    checkAddressBalance(scriptCaller, ALPH.alph(1000000))

    val scriptBlock    = executeScript(script)
    val scriptTxGasFee = scriptBlock.nonCoinbase.head.gasFeeUnsafe

    checkAddressBalance(
      scriptCaller,
      ALPH.alph(1000000).subUnsafe(scriptTxGasFee)
    )
  }

  it should "charge caller gas fee when paying partial gas fee in the TxScript" in new GasFeeFixture {
    val halfGasFee = nonCoinbaseMinGasFee.divUnsafe(2)
    def script =
      s"""
         |TxScript Main {
         |  payGasFee!(callerAddress!(), ${halfGasFee})
         |}
         |
         |""".stripMargin

    checkAddressBalance(scriptCaller, ALPH.alph(1000000))

    val scriptBlock    = executeScript(script)
    val scriptTxGasFee = scriptBlock.nonCoinbase.head.gasFeeUnsafe

    checkAddressBalance(
      scriptCaller,
      ALPH.alph(1000000).subUnsafe(scriptTxGasFee)
    )
  }

  it should "charge caller gas fee when paying gas fee using multiple payGasFee function the TxScript" in new GasFeeFixture {
    val halfGasFee = nonCoinbaseMinGasFee.divUnsafe(2)
    def script =
      s"""
         |TxScript Main {
         |  payGasFee!(callerAddress!(), ${halfGasFee})
         |  payGasFee!(callerAddress!(), ${halfGasFee})
         |  payGasFee!(callerAddress!(), ${halfGasFee})
         |}
         |
         |""".stripMargin

    checkAddressBalance(scriptCaller, ALPH.alph(1000000))

    val scriptBlock    = executeScript(script)
    val scriptTxGasFee = scriptBlock.nonCoinbase.head.gasFeeUnsafe

    checkAddressBalance(
      scriptCaller,
      ALPH.alph(1000000).subUnsafe(scriptTxGasFee)
    )
  }

  it should "not charge caller gas fee when contract is paying gas conditionally" in new GasFeeFixture {
    val contractAddress = deployContract(fooContractConditional)

    def script =
      s"""
         |TxScript Main {
         |  Foo(#${contractAddress.toBase58}).foo(true)
         |}
         |
         |$fooContractConditional
         |""".stripMargin

    checkAddressBalance(scriptCaller, ALPH.alph(1000000))
    checkAddressBalance(contractAddress, ALPH.alph(3))

    val scriptBlock    = executeScript(script)
    val scriptTxGasFee = scriptBlock.nonCoinbase.head.gasFeeUnsafe

    checkAddressBalance(scriptCaller, ALPH.alph(1000000))
    checkAddressBalance(contractAddress, ALPH.alph(3).subUnsafe(scriptTxGasFee))
  }

  it should "charge caller gas fee when contract is not paying gas conditionally" in new GasFeeFixture {
    val contractAddress = deployContract(fooContractConditional)

    def script =
      s"""
         |TxScript Main {
         |  Foo(#${contractAddress.toBase58}).foo(false)
         |}
         |
         |$fooContractConditional
         |""".stripMargin

    checkAddressBalance(scriptCaller, ALPH.alph(1000000))
    checkAddressBalance(contractAddress, ALPH.alph(3))

    val scriptBlock    = executeScript(script)
    val scriptTxGasFee = scriptBlock.nonCoinbase.head.gasFeeUnsafe

    checkAddressBalance(scriptCaller, ALPH.alph(1000000).subUnsafe(scriptTxGasFee))
    checkAddressBalance(contractAddress, ALPH.alph(3))
  }

  it should "charge caller gas fee when contract doen't have enough to pay gas fee" in new GasFeeFixture {
    def contract: String =
      s"""
         |Contract Foo() {
         |  @using(assetsInContract = true)
         |  pub fn foo(contractPay: Bool) -> () {
         |    if (contractPay) {
         |      payGasFee!(selfAddress!(), 0)
         |    }
         |  }
         |}
         |""".stripMargin

    val contractAddress = deployContract(contract, Amount(ALPH.alph(1)))

    def script =
      s"""
         |TxScript Main {
         |  Foo(#${contractAddress.toBase58}).foo(true)
         |}
         |
         |$contract
         |""".stripMargin

    checkAddressBalance(scriptCaller, ALPH.alph(1000000))
    checkAddressBalance(contractAddress, ALPH.alph(1))

    val scriptBlock    = executeScript(script)
    val scriptTxGasFee = scriptBlock.nonCoinbase.head.gasFeeUnsafe

    checkAddressBalance(
      scriptCaller,
      ALPH.alph(1000000) subUnsafe scriptTxGasFee
    )
    checkAddressBalance(contractAddress, ALPH.alph(1))
  }

  it should "charge caller partial gas fee when contract can also pay partial gas fee" in new GasFeeFixture {
    val partialGasFee = nonCoinbaseMinGasFee.divUnsafe(2)

    def contract: String =
      s"""
         |Contract Foo() {
         |  @using(assetsInContract = true)
         |  pub fn foo(contractPay: Bool) -> () {
         |    transferTokenFromSelf!(callerAddress!(), ALPH, 1 alph)
         |    if (contractPay) {
         |      payGasFee!(selfAddress!(), 2)
         |    }
         |  }
         |}
         |""".stripMargin

    val contractAddress = deployContract(contract, Amount(ALPH.alph(2).addUnsafe(partialGasFee)))

    def script =
      s"""
         |TxScript Main {
         |  payGasFee!(callerAddress!(), 100)
         |  Foo(#${contractAddress.toBase58}).foo(true)
         |}
         |
         |$contract
         |""".stripMargin

    checkAddressBalance(scriptCaller, ALPH.alph(1000000))
    checkAddressBalance(contractAddress, ALPH.alph(2).addUnsafe(partialGasFee))

    val scriptBlock    = executeScript(script)
    val scriptTxGasFee = scriptBlock.nonCoinbase.head.gasFeeUnsafe

    checkAddressBalance(
      scriptCaller,
      ALPH.alph(1000000).addUnsafe(ALPH.oneAlph).subUnsafe(scriptTxGasFee.subUnsafe(U256.Two))
    )
    checkAddressBalance(contractAddress, ALPH.alph(1).addUnsafe(partialGasFee).subUnsafe(2))
  }

  it should "charge the contract that has enough balance for gas" in new GasFeeFixture {
    val partialGasFee = nonCoinbaseMinGasFee.divUnsafe(2)

    def barContract: String =
      s"""
         |Contract Bar() {
         |  @using(assetsInContract = true)
         |  pub fn bar() -> () {
         |    payGasFee!(selfAddress!(), ${partialGasFee})
         |  }
         |}
         |""".stripMargin

    val barContractAddress =
      deployContract(barContract, Amount(ALPH.alph(1).addUnsafe(partialGasFee)))

    override def fooContract: String =
      s"""
         |Contract Foo() {
         |  @using(assetsInContract = true)
         |  pub fn foo() -> () {
         |    transferTokenFromSelf!(callerAddress!(), ALPH, 1 alph)
         |    payGasFee!(selfAddress!(), 0)
         |    Bar(#${barContractAddress.toBase58}).bar()
         |  }
         |}
         |
         |$barContract
         |""".stripMargin

    val fooContractAddress = deployContract(fooContract, Amount(ALPH.alph(2)))

    def script =
      s"""
         |TxScript Main {
         |  Foo(#${fooContractAddress.toBase58}).foo()
         |}
         |
         |$fooContract
         |""".stripMargin

    checkAddressBalance(scriptCaller, ALPH.alph(1000000))
    checkAddressBalance(fooContractAddress, ALPH.alph(2))
    checkAddressBalance(barContractAddress, ALPH.alph(1).addUnsafe(partialGasFee))

    val scriptBlock    = executeScript(script)
    val scriptTxGasFee = scriptBlock.nonCoinbase.head.gasFeeUnsafe

    checkAddressBalance(
      scriptCaller,
      ALPH.alph(1000000).addUnsafe(ALPH.alph(1)).subUnsafe(scriptTxGasFee.subUnsafe(partialGasFee))
    )
    checkAddressBalance(fooContractAddress, ALPH.alph(1))
    checkAddressBalance(barContractAddress, ALPH.alph(1))
  }

  it should "split gas fee between contract and caller depending on approved token amount" in new GasFeeFixture {
    def contract: String =
      s"""
         |Contract Foo() {
         |  @using(preapprovedAssets = true, assetsInContract = true)
         |  pub fn foo() -> () {
         |    payGasFee!(selfAddress!(), txGasFee!() / 2)
         |    payGasFee!(callerAddress!(), txGasFee!() / 2)
         |  }
         |}
         |""".stripMargin

    val contractAddress = deployContract(contract)

    def script =
      s"""
         |TxScript Main {
         |  Foo(#${contractAddress.toBase58}).foo{callerAddress!() -> ALPH: txGasFee!() / 2}()
         |}
         |
         |$contract
         |""".stripMargin

    checkAddressBalance(scriptCaller, ALPH.alph(1000000))
    checkAddressBalance(contractAddress, ALPH.alph(3))

    val scriptBlock    = executeScript(script)
    val scriptTxGasFee = scriptBlock.nonCoinbase.head.gasFeeUnsafe

    checkAddressBalance(scriptCaller, ALPH.alph(1000000).subUnsafe(scriptTxGasFee / 2))
    checkAddressBalance(contractAddress, ALPH.alph(3).subUnsafe(scriptTxGasFee / 2))
  }

  it should "fail if caller doesn't have enough to pay for gas even if contract pays for it" in new GasFeeFixture {
    val contractAddress = deployContract(fooContract)

    def script =
      s"""
         |TxScript Main {
         |  Foo(#${contractAddress.toBase58}).foo()
         |}
         |
         |$fooContract
         |""".stripMargin

    {
      info("Caller doesn't have enough to pay for gas")
      val (testPriKey, testPubKey) = chainIndex.from.generateKey
      val testAddress              = Address.p2pkh(testPubKey)

      val block1 = transfer(blockFlow, genesisPriKey, testPubKey, dustUtxoAmount)
      addAndCheck(blockFlow, block1)
      checkAddressBalance(testAddress, dustUtxoAmount)

      val exception =
        intercept[AssertionError](executeScript(script, Some((testPriKey, testPubKey))))
      exception.getMessage() is "Right(InvalidRemainingBalancesForFailedScriptTx)"
    }

    {
      info("Caller has no inputs")
      val (testPriKey, testPubKey) = chainIndex.from.generateKey

      checkAddressBalance(contractAddress, ALPH.alph(3))
      val exception =
        intercept[AssertionError](executeScript(script, Some((testPriKey, testPubKey))))
      exception.getMessage() is "Right(InvalidInputGroupIndex)"
    }
  }

  it should "considers dustAmount for change output when selecting UTXOs, without amounts" in new DustAmountFixture {
    override def attoAlphAmount: Option[Amount] = None
    executeTxScript()
  }

  it should "considers dustAmount for change output when selecting UTXOs, with amounts" in new DustAmountFixture {
    override def attoAlphAmount: Option[Amount] = Some(Amount(U256.unsafe(10)))
    executeTxScript()
  }

  it should "execute scripts for cross-group confirmed inputs" in new ScriptTxFixture {
    val block = transfer(blockFlow, genesisKeys(1)._1, testPubKey, ALPH.alph(2))
    addAndCheck(blockFlow, block)
    checkAddressBalance(testAddress, ALPH.alph(2))
    deployContract()
    blockFlow.getGrandPool().get(deployContractTxResult.txId).isEmpty is false
    confirmNewBlock(blockFlow, ChainIndex.unsafe(0, 0))
    blockFlow.getGrandPool().get(deployContractTxResult.txId).isEmpty is false
    confirmNewBlock(blockFlow, ChainIndex.unsafe(1, 1))
    blockFlow.getGrandPool().get(deployContractTxResult.txId).isEmpty is false
    confirmNewBlock(blockFlow, ChainIndex.unsafe(0, 0))
    blockFlow.getGrandPool().get(deployContractTxResult.txId).isEmpty is true
  }

  it should "execute scripts for cross-group mempool inputs" in new ScriptTxFixture {
    val block   = transfer(blockFlow, genesisKeys(1)._1, testPubKey, ALPH.alph(2))
    val blockTx = block.nonCoinbase.head.toTemplate
    block.chainIndex is ChainIndex.unsafe(1, 0)
    blockFlow
      .getGrandPool()
      .add(block.chainIndex, blockTx, TimeStamp.now())
    checkAddressBalance(testAddress, ALPH.alph(2))
    deployContract()
    blockFlow.getGrandPool().get(blockTx.id).isEmpty is false
    confirmNewBlock(blockFlow, ChainIndex.unsafe(1, 0))
    blockFlow.getGrandPool().get(blockTx.id).isEmpty is false
    // TODO: improve the calculation of bestDeps to get rid of the following line
    confirmNewBlock(blockFlow, ChainIndex.unsafe(1, 1))
    blockFlow.getGrandPool().get(blockTx.id).isEmpty is true

    blockFlow.getGrandPool().get(deployContractTxResult.txId).isEmpty is false
    confirmNewBlock(blockFlow, ChainIndex.unsafe(0, 0))
    blockFlow.getGrandPool().get(deployContractTxResult.txId).isEmpty is true
  }

  trait ContractDeploymentFixture extends Fixture {
    val chainIndex                 = ChainIndex.unsafe(0, 0)
    val lockupScript               = getGenesisLockupScript(chainIndex)
    val (privateKey, publicKey, _) = genesisKeys(chainIndex.from.value)
    val (_, toPublicKey)           = chainIndex.from.generateKey
    val code =
      s"""
         |Contract Foo() {
         |  pub fn foo() -> () {}
         |}
         |""".stripMargin
    val contract = Compiler.compileContract(code).rightValue

    implicit val serverUtils = new ServerUtils()
    def buildDeployContractTx(query: BuildDeployContractTx): BuildDeployContractTxResult = {
      val result = serverUtils.buildDeployContractTx(blockFlow, query).rightValue
      signAndAddToMemPool(result.txId, result.unsignedTx, chainIndex, privateKey)
      val block = mineFromMemPool(blockFlow, chainIndex)
      addAndCheck(blockFlow, block)
      result
    }

    def checkBalance(
        lockupScript: LockupScript,
        expectedAlphBalance: U256,
        tokenId: TokenId,
        expectedTokenBalance: Option[U256]
    ) = {
      val (alphAmount, _, tokens, _, _) =
        blockFlow.getBalance(lockupScript, defaultUtxoLimit, true).rightValue
      expectedAlphBalance is alphAmount
      tokens.find(_._1 == tokenId).map(_._2) is expectedTokenBalance
    }
  }

  it should "deploy contract with preapproved assets" in new ContractDeploymentFixture {
    def createToken(amount: U256): ContractId = {
      val issuanceInfo = Some(TokenIssuance.Info(vm.Val.U256(amount), Some(lockupScript)))
      val script =
        contractCreation(
          contract,
          AVector.empty,
          AVector.empty,
          lockupScript,
          minimalAlphInContract,
          issuanceInfo
        )
      val block = payableCall(blockFlow, chainIndex, script)
      addAndCheck(blockFlow, block)
      ContractId.from(block.transactions.head.id, 0, chainIndex.from)
    }

    val tokenId = TokenId.from(createToken(10))
    val (_, _, tokens0, _, _) =
      blockFlow.getBalance(lockupScript, defaultUtxoLimit, true).rightValue
    tokens0.find(_._1 == tokenId).map(_._2) is Some(U256.unsafe(10))

    val query = BuildDeployContractTx(
      fromPublicKey = publicKey.bytes,
      bytecode = serialize(contract) ++ ByteString(0, 0),
      initialAttoAlphAmount = Some(Amount(ALPH.alph(2))),
      initialTokenAmounts = Some(AVector(Token(tokenId, U256.unsafe(4))))
    )

    val result = buildDeployContractTx(query)

    checkBalance(
      LockupScript.P2C(result.contractAddress.contractId),
      ALPH.alph(2),
      tokenId,
      Some(U256.unsafe(4))
    )
  }

  it should "deploy contract with token issuance" in new ContractDeploymentFixture {
    val query = BuildDeployContractTx(
      fromPublicKey = publicKey.bytes,
      bytecode = serialize(contract) ++ ByteString(0, 0),
      initialAttoAlphAmount = Some(Amount(ALPH.alph(2))),
      issueTokenAmount = Some(Amount(U256.unsafe(10))),
      issueTokenTo = Some(Address.p2pkh(toPublicKey))
    )

    val result  = buildDeployContractTx(query)
    val tokenId = TokenId.from(result.contractAddress.contractId)

    checkBalance(
      LockupScript.P2C(result.contractAddress.contractId),
      ALPH.alph(2),
      tokenId,
      None
    )

    checkBalance(
      LockupScript.p2pkh(toPublicKey),
      dustUtxoAmount,
      tokenId,
      Some(U256.unsafe(10))
    )
  }

  it should "fail when `issueTokenTo` is specified but `issueTokenAmount` is not" in new ContractDeploymentFixture {
    val query = BuildDeployContractTx(
      fromPublicKey = publicKey.bytes,
      bytecode = serialize(contract) ++ ByteString(0, 0),
      initialAttoAlphAmount = Some(Amount(ALPH.alph(2))),
      issueTokenAmount = None,
      issueTokenTo = Some(Address.p2pkh(publicKey))
    )

    serverUtils.buildDeployContractTx(blockFlow, query) is Left(
      ApiError.BadRequest(
        "`issueTokenTo` is specified, but `issueTokenAmount` is not specified"
      )
    )
  }

  it should "get ghost uncles" in new Fixture {
    val chainIndex = ChainIndex.unsafe(0, 0)
    val block0     = emptyBlock(blockFlow, chainIndex)
    val block1     = emptyBlock(blockFlow, chainIndex)
    addAndCheck(blockFlow, block0, block1)
    val block2 = mineBlockTemplate(blockFlow, chainIndex)
    addAndCheck(blockFlow, block2)
    blockFlow.getMaxHeightByWeight(chainIndex).rightValue is 2

    val ghostUncleHash  = blockFlow.getHashes(chainIndex, 1).rightValue.last
    val ghostUncleBlock = blockFlow.getBlock(ghostUncleHash).rightValue
    val serverUtils     = new ServerUtils()
    serverUtils.getBlock(blockFlow, block2.hash).rightValue.ghostUncles is
      AVector(
        GhostUncleBlockEntry(ghostUncleHash, Address.Asset(ghostUncleBlock.minerLockupScript))
      )
  }

  it should "get mainchain block by ghost uncle hash" in new Fixture {
    val chainIndex = ChainIndex.unsafe(0, 0)
    val block0     = emptyBlock(blockFlow, chainIndex)
    val block1     = emptyBlock(blockFlow, chainIndex)
    addAndCheck(blockFlow, block0, block1)
    blockFlow.getMaxHeightByWeight(chainIndex).rightValue is 1

    val serverUtils    = new ServerUtils()
    val ghostUncleHash = blockFlow.getHashes(chainIndex, 1).rightValue.last
    val blockNum       = Random.between(0, ALPH.MaxGhostUncleAge)
    (0 until blockNum).foreach { _ =>
      val block = emptyBlock(blockFlow, chainIndex)
      block.ghostUncleHashes.rightValue.isEmpty is true
      addAndCheck(blockFlow, block)
    }
    serverUtils.getMainChainBlockByGhostUncle(blockFlow, ghostUncleHash).leftValue.detail is
      s"The mainchain block that references the ghost uncle block ${ghostUncleHash.toHexString} not found"

    val block = mineBlockTemplate(blockFlow, chainIndex)
    block.ghostUncleHashes.rightValue is AVector(ghostUncleHash)
    addAndCheck(blockFlow, block)
    val blockHeight = blockNum + 2
    serverUtils.getMainChainBlockByGhostUncle(blockFlow, ghostUncleHash).rightValue is
      BlockEntry.from(block, blockHeight).rightValue

    val invalidBlockHash = randomBlockHash(chainIndex)
    serverUtils.getMainChainBlockByGhostUncle(blockFlow, invalidBlockHash).leftValue.detail is
      s"The block ${invalidBlockHash.toHexString} does not exist, please check if your full node synced"
    serverUtils.getMainChainBlockByGhostUncle(blockFlow, block.hash).leftValue.detail is
      s"The block ${block.hash.toHexString} is not a ghost uncle block, you should use a ghost uncle block hash to call this endpoint"
  }

  it should "return error if the block does not exist" in new Fixture {
    val chainIndex       = ChainIndex.unsafe(0, 0)
    val serverUtils      = new ServerUtils()
    val invalidBlockHash = randomBlockHash(chainIndex)
    val block            = emptyBlock(blockFlow, chainIndex)
    addAndCheck(blockFlow, block)
    serverUtils.getBlock(blockFlow, block.hash).rightValue is BlockEntry.from(block, 1).rightValue
    serverUtils.getBlock(blockFlow, invalidBlockHash).leftValue.detail is
      s"The block ${invalidBlockHash.toHexString} does not exist, please check if your full node synced"

    serverUtils.getBlockHeader(blockFlow, block.hash).rightValue is BlockHeaderEntry.from(
      block.header,
      1
    )
    serverUtils.getBlockHeader(blockFlow, invalidBlockHash).leftValue.detail is
      s"The block ${invalidBlockHash.toHexString} does not exist, please check if your full node synced"

    serverUtils.isBlockInMainChain(blockFlow, block.hash).rightValue is true
    serverUtils.isBlockInMainChain(blockFlow, invalidBlockHash).leftValue.detail is
      s"The block ${invalidBlockHash.toHexString} does not exist, please check if your full node synced"
  }

  it should "return error if the BuildExecuteScriptTx is invalid" in new Fixture {
    val chainIndex        = ChainIndex.unsafe(0, 0)
    val (_, publicKey, _) = genesisKeys(chainIndex.from.value)
    val serverUtils       = new ServerUtils()
    serverUtils
      .buildExecuteScriptTx(
        blockFlow,
        BuildExecuteScriptTx(
          fromPublicKey = publicKey.bytes,
          bytecode = ByteString.empty,
          gasEstimationMultiplier = Some(1.05),
          gasAmount = Some(GasBox.unsafe(20000))
        )
      )
      .leftValue
      .detail is "Parameters `gasAmount` and `gasEstimationMultiplier` cannot be specified simultaneously"

    serverUtils
      .buildExecuteScriptTx(
        blockFlow,
        BuildExecuteScriptTx(
          fromPublicKey = publicKey.bytes,
          bytecode = ByteString.empty,
          gasEstimationMultiplier = Some(1.005)
        )
      )
      .leftValue
      .detail is "Invalid gas estimation multiplier precision, maximum allowed precision is 2"
  }

  it should "estimate gas using gas estimation multiplier" in new ContractFixture {
    val (genesisPrivateKey, genesisPublicKey, _) = genesisKeys(chainIndex.from.value)
    val (privateKey, publicKey)                  = chainIndex.from.generateKey
    (0 to 10).foreach { _ =>
      val block = transfer(blockFlow, genesisPrivateKey, publicKey, ALPH.alph(1))
      addAndCheck(blockFlow, block)
    }

    val foo =
      s"""
         |Contract Foo(mut bytes: ByteVec) {
         |  pub fn foo() -> () {
         |    bytes = bytes ++ #00
         |  }
         |}
         |""".stripMargin

    val (_, fooId) =
      createContract(foo, AVector.empty, AVector[vm.Val](vm.Val.ByteVec(ByteString.empty)))
    val script =
      s"""
         |TxScript Main {
         |  Foo(#${fooId.toHexString}).foo()
         |}
         |$foo
         |""".stripMargin

    val scriptBytecode = serialize(Compiler.compileTxScript(script).rightValue)
    val result0 = serverUtils
      .buildExecuteScriptTx(
        blockFlow,
        BuildExecuteScriptTx(
          fromPublicKey = publicKey.bytes,
          bytecode = scriptBytecode,
          attoAlphAmount = Some(Amount(ALPH.alph(10)))
        )
      )
      .rightValue
    val result1 = serverUtils
      .buildExecuteScriptTx(
        blockFlow,
        BuildExecuteScriptTx(
          fromPublicKey = publicKey.bytes,
          bytecode = scriptBytecode,
          attoAlphAmount = Some(Amount(ALPH.alph(10))),
          gasEstimationMultiplier = Some(1.01)
        )
      )
      .rightValue
    result1.gasAmount.value > result0.gasAmount.value is true

    executeScript(script, Some((genesisPrivateKey, genesisPublicKey)))

    def createTxTemplate(result: BuildExecuteScriptTxResult): TransactionTemplate = {
      val signature = SecP256K1.sign(result.txId.bytes, privateKey)
      serverUtils.createTxTemplate(SubmitTransaction(result.unsignedTx, signature)).rightValue
    }

    def submitTx(txTemplate: TransactionTemplate): Block = {
      blockFlow.getGrandPool().add(chainIndex, AVector(txTemplate), TimeStamp.now())
      mineFromMemPool(blockFlow, chainIndex)
    }

    val validator = blockFlow.templateValidator.nonCoinbaseValidation
    val tx0       = createTxTemplate(result0)
    validator.validateMempoolTxTemplate(tx0, blockFlow).leftValue isE TxScriptExeFailed(vm.OutOfGas)
    val block0 = submitTx(tx0)
    block0.nonCoinbase.head.scriptExecutionOk is false
    blockFlow.getGrandPool().clear()

    val tx1 = createTxTemplate(result1)
    validator.validateMempoolTxTemplate(tx1, blockFlow) isE ()
    val block1 = submitTx(tx1)
    block1.nonCoinbase.head.scriptExecutionOk is true
    addAndCheck(blockFlow, block1)
  }

<<<<<<< HEAD
  trait TxOutputRefIndexFixture extends Fixture {
    def enableTxOutputRefIndex: Boolean = true

    override val configValues = Map(
      ("alephium.node.indexes.tx-output-ref-index", s"$enableTxOutputRefIndex"),
      ("alephium.node.indexes.subcontract-index", "false")
    )

    val serverUtils               = new ServerUtils()
    val chainIndex                = ChainIndex.unsafe(0, 0)
    val (genesisPrivateKey, _, _) = genesisKeys(chainIndex.from.value)
    val (_, publicKey)            = chainIndex.from.generateKey
    val block                     = transfer(blockFlow, genesisPrivateKey, publicKey, ALPH.alph(10))
    addAndCheck(blockFlow, block)
    val txId = block.nonCoinbase.head.id

    val utxos = blockFlow.getUTXOs(LockupScript.p2pkh(publicKey), Int.MaxValue, true).rightValue
    utxos.length is 1
    val txOutputRef = utxos.head.ref.asInstanceOf[AssetOutputRef]
  }

  it should "find tx id from tx output ref" in new TxOutputRefIndexFixture {
    serverUtils.getTxIdFromOutputRef(blockFlow, txOutputRef) isE txId
  }

  it should "return error when node.indexes.tx-output-ref-index is not enabled" in new TxOutputRefIndexFixture {
    override def enableTxOutputRefIndex: Boolean = false
    serverUtils
      .getTxIdFromOutputRef(blockFlow, txOutputRef)
      .leftValue
      .detail is "Please enable node.indexes.tx-output-ref-index to query transaction id from transaction output reference"
  }

  trait SubContractIndexesFixture extends Fixture {
    def subcontractIndexEnabled: Boolean = true

    override val configValues = Map(
      ("alephium.node.indexes.tx-output-ref-index", "false"),
      ("alephium.node.indexes.subcontract-index", s"$subcontractIndexEnabled")
    )

    val serverUtils           = new ServerUtils()
    val chainIndex            = ChainIndex.unsafe(0, 0)
    val (_, genesisPubKey, _) = genesisKeys(0)
    val genesisAddress        = Address.p2pkh(genesisPubKey)
    val subContractRaw: String =
      s"""
         |Contract SubContract() {
         |  pub fn call() -> () {}
         |}
         |""".stripMargin

    val subContractTemplateId = createContract(subContractRaw)._1.toHexString

    val parentContractRaw: String =
      s"""
         |Contract ParentContract() {
         |  @using(preapprovedAssets = true)
         |  pub fn createSubContract(index: U256) -> () {
         |    copyCreateSubContract!{callerAddress!() -> ALPH: 1 alph}(toByteVec!(index), #$subContractTemplateId, #00, #00)
         |  }
         |}
         |""".stripMargin

    val subContractIndex   = 0
    val parentContractId   = createContract(parentContractRaw)._1
    val parentContractAddr = Address.contract(parentContractId)
    val subContractId =
      parentContractId.subContractId(ByteString.fromInts(subContractIndex), chainIndex.from)
    val subContractAddr = Address.contract(subContractId)

    callTxScript(
      s"""
         |TxScript Main {
         |  ParentContract(#${parentContractId.toHexString}).createSubContract{@$genesisAddress -> ALPH: 1 alph}($subContractIndex)
         |}
         |$parentContractRaw
         |""".stripMargin
    )
  }

  it should "return parent contract, subcontracts and subcontract count" in new SubContractIndexesFixture {
    serverUtils.getParentContract(blockFlow, parentContractAddr) isE ContractParent(None)
    serverUtils.getParentContract(blockFlow, subContractAddr) isE ContractParent(
      Some(parentContractAddr)
    )
    serverUtils.getSubContractsCurrentCount(blockFlow, parentContractAddr) isE 1
    serverUtils.getSubContracts(blockFlow, 0, 1, parentContractAddr) isE SubContracts(
      AVector(subContractAddr),
      1
    )
    serverUtils.getSubContracts(blockFlow, 1, 2, parentContractAddr) isE SubContracts(
      AVector.empty,
      1
    )
  }

  it should "return error when node.indexes.subcontract-index is not enabled" in new SubContractIndexesFixture {
    override def subcontractIndexEnabled: Boolean = false

    val errorMsg =
      "Please enable node.indexes.subcontract-index to query parent contract or subcontracts"
    serverUtils.getParentContract(blockFlow, subContractAddr).leftValue.detail is errorMsg
    serverUtils
      .getSubContractsCurrentCount(blockFlow, parentContractAddr)
      .leftValue
      .detail is errorMsg
    serverUtils.getSubContracts(blockFlow, 0, 1, parentContractAddr).leftValue.detail is errorMsg
=======
  trait VerifyTxOutputFixture extends ContractFixture {
    val (genesisPrivateKey, genesisPublicKey, _) = genesisKeys(chainIndex.from.value)
    val (_, testPublicKey)                       = chainIndex.from.generateKey
    val testLockupScript                         = LockupScript.p2pkh(testPublicKey)
    val genesisLockupScript                      = lockupScript

    val tokenCode =
      s"""
         |Contract Token() {
         |  pub fn supply() -> () {}
         |}
         |""".stripMargin
    val tokenContract = Compiler.compileContract(tokenCode).rightValue
    val tokenIssuance = TokenIssuance.Info(vm.Val.U256(100), Some(genesisLockupScript))
    val contractCreationScript = contractCreation(
      tokenContract,
      AVector.empty,
      AVector.empty,
      genesisLockupScript,
      minimalAlphInContract,
      Some(tokenIssuance)
    )
    val tokenIssuanceBlock = payableCall(blockFlow, chainIndex, contractCreationScript)
    addAndCheck(blockFlow, tokenIssuanceBlock)
    val tokenId =
      TokenId.from(ContractId.from(tokenIssuanceBlock.transactions.head.id, 0, chainIndex.from))
  }

  it should "consider dustUtxoAmount for outputs when building execute script tx" in new VerifyTxOutputFixture {
    // Transfer tokens
    (1 to 8).foreach { _ =>
      val block = transfer(
        blockFlow,
        genesisPrivateKey,
        testLockupScript,
        tokens = AVector((tokenId, 10)),
        dustUtxoAmount
      )
      addAndCheck(blockFlow, block)
    }

    // Transfer ALPH
    (1 to 4).foreach { _ =>
      val block = transfer(blockFlow, genesisPrivateKey, testPublicKey, dustUtxoAmount * 2)
      addAndCheck(blockFlow, block)
    }

    def buildExecuteScriptTx(approvedAlphAmount: U256, iterations: Int) = {
      val script = s"""
                      |TxScript Main {
                      |  let mut sum = 0
                      |  for(let mut i = 0; i < ${iterations}; i = i + 1) {
                      |    sum = sum + 1
                      |  }
                      |}
                      |""".stripMargin

      val scriptBytecode = serialize(Compiler.compileTxScript(script).rightValue)

      serverUtils
        .buildExecuteScriptTx(
          blockFlow,
          BuildExecuteScriptTx(
            fromPublicKey = testPublicKey.bytes,
            bytecode = scriptBytecode,
            attoAlphAmount = Some(Amount(approvedAlphAmount)),
            tokens = Some(AVector(Token(tokenId, U256.unsafe(78))))
          )
        )
    }

    buildExecuteScriptTx(dustUtxoAmount * 2, 10).rightValue
    buildExecuteScriptTx(dustUtxoAmount * 2, 1000).rightValue
    buildExecuteScriptTx(dustUtxoAmount, 10).rightValue
    buildExecuteScriptTx(dustUtxoAmount, 1000).rightValue
    buildExecuteScriptTx(dustUtxoAmount.subUnsafe(1), 10).rightValue
    buildExecuteScriptTx(dustUtxoAmount.subUnsafe(1), 1000).rightValue
    buildExecuteScriptTx(U256.Zero, 10).rightValue
    buildExecuteScriptTx(U256.Zero, 1000).rightValue
  }

  it should "consider dustUtxoAmount for outputs when building transfer tx" in new VerifyTxOutputFixture {
    def verifyBuildTransferTx(alphAmount: U256) = {
      val unsignedTx = serverUtils
        .prepareUnsignedTransaction(
          blockFlow,
          LockupScript.p2pkh(genesisPublicKey),
          UnlockScript.p2pkh(genesisPublicKey),
          outputRefsOpt = None,
          destinations = AVector(
            Destination(
              address = Address.Asset(testLockupScript),
              attoAlphAmount = Amount(alphAmount),
              tokens = Some(AVector(Token(tokenId, U256.unsafe(10))))
            )
          ),
          gasOpt = None,
          gasPrice = nonCoinbaseMinGasPrice,
          targetBlockHashOpt = None
        )
        .rightValue

      AVector(
        model.AssetOutput(
          dustUtxoAmount,
          testLockupScript,
          TimeStamp.zero,
          AVector(tokenId -> 10),
          ByteString.empty
        ),
        model.AssetOutput(
          dustUtxoAmount,
          LockupScript.p2pkh(genesisPublicKey),
          TimeStamp.zero,
          AVector(tokenId -> 90),
          ByteString.empty
        )
      ).forall(unsignedTx.fixedOutputs.contains) is true
    }

    verifyBuildTransferTx(U256.Zero)
    verifyBuildTransferTx(dustUtxoAmount.subUnsafe(1))
    verifyBuildTransferTx(dustUtxoAmount)
    verifyBuildTransferTx(dustUtxoAmount.addUnsafe(1))
    verifyBuildTransferTx(dustUtxoAmount.mulUnsafe(10))
  }

  it should "return an error if there are too many utxos" in new Fixture {
    def createServerUtils(utxosLimit: Int): ServerUtils = {
      new ServerUtils()(
        brokerConfig,
        consensusConfigs,
        networkConfig,
        apiConfig.copy(defaultUtxosLimit = utxosLimit),
        logConfig,
        ec
      )
    }

    val chainIndex                = ChainIndex.unsafe(0, 0)
    val (genesisPrivateKey, _, _) = genesisKeys(chainIndex.from.value)
    val (_, publicKey)            = chainIndex.from.generateKey
    (0 until 10).foreach { _ =>
      val block = transfer(blockFlow, genesisPrivateKey, publicKey, ALPH.alph(1))
      addAndCheck(blockFlow, block)
    }
    val lockupScript = LockupScript.p2pkh(publicKey)
    blockFlow.getUTXOs(lockupScript, Int.MaxValue, true).rightValue.length is 10

    val serverUtils0 = createServerUtils(9)
    serverUtils0.getBalance(blockFlow, Address.from(lockupScript), true).leftValue.detail is
      "Your address has too many UTXOs and exceeds the API limit. Please consolidate your UTXOs, or run your own full node with a higher API limit."
    serverUtils0.getUTXOsIncludePool(blockFlow, Address.from(lockupScript)).leftValue.detail is
      "Your address has too many UTXOs and exceeds the API limit. Please consolidate your UTXOs, or run your own full node with a higher API limit."

    val serverUtils1 = createServerUtils(10)
    serverUtils1
      .getBalance(blockFlow, Address.from(lockupScript), true)
      .rightValue
      .balance
      .value is ALPH.alph(10)
    serverUtils1
      .getUTXOsIncludePool(blockFlow, Address.from(lockupScript))
      .rightValue
      .utxos
      .length is 10

    val serverUtils2 = createServerUtils(11)
    serverUtils2
      .getBalance(blockFlow, Address.from(lockupScript), true)
      .rightValue
      .balance
      .value is ALPH.alph(10)
    serverUtils2
      .getUTXOsIncludePool(blockFlow, Address.from(lockupScript))
      .rightValue
      .utxos
      .length is 10
>>>>>>> dc935724
  }

  @scala.annotation.tailrec
  private def randomBlockHash(
      chainIndex: ChainIndex
  )(implicit groupConfig: GroupConfig): BlockHash = {
    val blockHash = BlockHash.random
    if (ChainIndex.from(blockHash) == chainIndex) blockHash else randomBlockHash(chainIndex)
  }

  private def generateDestination(
      chainIndex: ChainIndex,
      message: ByteString = ByteString.empty
  )(implicit
      groupConfig: GroupConfig
  ): Destination = {
    val address = generateAddress(chainIndex)
    val amount  = Amount(ALPH.oneAlph)
    Destination(address, amount, None, None, Some(message))
  }

  private def generateAddress(chainIndex: ChainIndex)(implicit
      groupConfig: GroupConfig
  ): Address.Asset = {
    val (_, toPublicKey) = chainIndex.to.generateKey
    Address.p2pkh(toPublicKey)
  }

  private def signAndAddToMemPool(
      txId: TransactionId,
      unsignedTx: String,
      chainIndex: ChainIndex,
      fromPrivateKey: PrivateKey
  )(implicit
      serverUtils: ServerUtils,
      blockFlow: BlockFlow
  ): TransactionTemplate = {
    val signature = SignatureSchema.sign(txId.bytes, fromPrivateKey)
    val txTemplate =
      serverUtils
        .createTxTemplate(SubmitTransaction(unsignedTx, signature))
        .rightValue

    serverUtils.getTransactionStatus(blockFlow, txId, chainIndex) isE TxNotFound()

    blockFlow.getGrandPool().add(chainIndex, AVector(txTemplate), TimeStamp.now())
    serverUtils.getTransactionStatus(blockFlow, txTemplate.id, chainIndex) isE MemPooled()

    txTemplate
  }

  private def checkAddressBalance(address: Address, amount: U256, utxoNum: Int = 1)(implicit
      serverUtils: ServerUtils,
      blockFlow: BlockFlow
  ) = {
    serverUtils.getBalance(blockFlow, address, true) isE Balance.from(
      Amount(amount),
      Amount.Zero,
      None,
      None,
      utxoNum
    )
  }

  private def checkDestinationBalance(destination: Destination, utxoNum: Int = 1)(implicit
      serverUtils: ServerUtils,
      blockFlow: BlockFlow
  ) = {
    checkAddressBalance(destination.address, destination.attoAlphAmount.value, utxoNum)
  }
}<|MERGE_RESOLUTION|>--- conflicted
+++ resolved
@@ -3773,7 +3773,6 @@
     addAndCheck(blockFlow, block1)
   }
 
-<<<<<<< HEAD
   trait TxOutputRefIndexFixture extends Fixture {
     def enableTxOutputRefIndex: Boolean = true
 
@@ -3882,7 +3881,8 @@
       .leftValue
       .detail is errorMsg
     serverUtils.getSubContracts(blockFlow, 0, 1, parentContractAddr).leftValue.detail is errorMsg
-=======
+  }
+
   trait VerifyTxOutputFixture extends ContractFixture {
     val (genesisPrivateKey, genesisPublicKey, _) = genesisKeys(chainIndex.from.value)
     val (_, testPublicKey)                       = chainIndex.from.generateKey
@@ -4018,6 +4018,7 @@
         networkConfig,
         apiConfig.copy(defaultUtxosLimit = utxosLimit),
         logConfig,
+        nodeIndexesConfig,
         ec
       )
     }
@@ -4061,7 +4062,6 @@
       .rightValue
       .utxos
       .length is 10
->>>>>>> dc935724
   }
 
   @scala.annotation.tailrec
