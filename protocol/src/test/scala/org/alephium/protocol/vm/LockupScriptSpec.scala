// Copyright 2018 The Alephium Authors
// This file is part of the alephium project.
//
// The library is free software: you can redistribute it and/or modify
// it under the terms of the GNU Lesser General Public License as published by
// the Free Software Foundation, either version 3 of the License, or
// (at your option) any later version.
//
// The library is distributed in the hope that it will be useful,
// but WITHOUT ANY WARRANTY; without even the implied warranty of
// MERCHANTABILITY or FITNESS FOR A PARTICULAR PURPOSE. See the
// GNU Lesser General Public License for more details.
//
// You should have received a copy of the GNU Lesser General Public License
// along with the library. If not, see <http://www.gnu.org/licenses/>.

package org.alephium.protocol.vm

<<<<<<< HEAD
import org.alephium.protocol.{Checksum, Hash}
import org.alephium.protocol.model.{ContractId, GroupIndex, NoIndexModelGenerators}
import org.alephium.serde._
import org.alephium.util.{AlephiumSpec, AVector, Bytes, Hex}
=======
import akka.util.ByteString

import org.alephium.crypto.SecP256K1PublicKey
import org.alephium.protocol.{Checksum, Hash}
import org.alephium.protocol.model.{ContractId, GroupIndex, NoIndexModelGenerators, ScriptHint}
import org.alephium.serde._
import org.alephium.util.{AlephiumSpec, AVector, DjbHash, Hex}
>>>>>>> 1556734f

class LockupScriptSpec extends AlephiumSpec with NoIndexModelGenerators {
  it should "serde correctly" in {
    forAll(groupIndexGen.flatMap(assetLockupGen)) { lock =>
      serialize[LockupScript](lock) is serialize[LockupScript.Asset](lock)
      deserialize[LockupScript](serialize[LockupScript](lock)) isE lock
      deserialize[LockupScript.Asset](serialize[LockupScript.Asset](lock)) isE lock
    }

    forAll(groupIndexGen.flatMap(p2cLockupGen)) { lock =>
      deserialize[LockupScript](serialize[LockupScript](lock)) isE lock
      deserialize[LockupScript.Asset](serialize[LockupScript](lock)).leftValue is
        a[SerdeError.Validation]
    }
  }

  it should "serialize the examples" in {
    val hash0 = Hash.random
    val hash1 = Hash.random

    val lock0 = LockupScript.p2pkh(hash0)
    serialize[LockupScript](lock0) is Hex.unsafe(s"00${hash0.toHexString}")

    val lock1 = LockupScript.P2MPKH.unsafe(AVector(hash0, hash1), 1)
    serialize[LockupScript](lock1) is Hex.unsafe(s"0102${hash0.toHexString}${hash1.toHexString}01")

    val lock2 = LockupScript.p2sh(hash0)
    serialize[LockupScript](lock2) is Hex.unsafe(s"02${hash0.toHexString}")

    val lock3 = LockupScript.p2c(ContractId.unsafe(hash0))
    serialize[LockupScript](lock3) is Hex.unsafe(s"03${hash0.toHexString}")
  }

  it should "validate multisig" in {
    val hash0 = Hash.random
    val hash1 = Hash.random

    val lock0 = Hex.unsafe(s"0102${hash0.toHexString}${hash1.toHexString}00")
    deserialize[LockupScript](lock0).leftValue.getMessage
      .startsWith(s"Invalid m in m-of-n multisig") is true

    val lock1 = Hex.unsafe(s"0102${hash0.toHexString}${hash1.toHexString}03")
    deserialize[LockupScript](lock1).leftValue.getMessage
      .startsWith(s"Invalid m in m-of-n multisig") is true

    val lock2 = Hex.unsafe(s"0102${hash0.toHexString}${hash1.toHexString}01")
    deserialize[LockupScript](lock2).isRight is true

    val lock3 = Hex.unsafe(s"0102${hash0.toHexString}${hash1.toHexString}02")
    deserialize[LockupScript](lock3).isRight is true

    val lock4 = Hex.unsafe(s"010000")
    deserialize[LockupScript](lock4).leftValue.getMessage
      .startsWith(s"Invalid m in m-of-n multisig") is true
  }

  it should "validate p2pk" in {
    val lockupScript = p2pkLockupGen(GroupIndex.unsafe(1)).sample.get
<<<<<<< HEAD
    lockupScript.groupIndex is lockupScript.publicKey.scriptHint.groupIndex
    val publicKeyBytes = serialize(lockupScript.publicKey)
    val checksum       = Checksum.calc(publicKeyBytes)
    val hintBytes      = Bytes.from(lockupScript.scriptHint.value)
    val bytes =
      Hex.unsafe(s"04${Hex.toHexString(publicKeyBytes ++ checksum.bytes ++ hintBytes)}")
=======
    lockupScript.groupIndex is lockupScript.scriptHint.groupIndex
    val publicKeyBytes = serialize(lockupScript.publicKey)
    val checksum       = Checksum.calcAndSerialize(publicKeyBytes)
    val groupByte      = ByteString(lockupScript.groupIndex.value.toByte)
    val bytes =
      Hex.unsafe(s"04${Hex.toHexString(publicKeyBytes ++ checksum ++ groupByte)}")
>>>>>>> 1556734f
    serialize[LockupScript](lockupScript) is bytes
    deserialize[LockupScript](bytes) isE lockupScript

    (0 until groupConfig.groups).foreach { value =>
      val groupIndex = GroupIndex.unsafe(value)
<<<<<<< HEAD
      val p2pk       = LockupScript.P2PK.from(lockupScript.publicKey, Some(groupIndex))
=======
      val p2pk       = LockupScript.p2pk(lockupScript.publicKey, groupIndex)
>>>>>>> 1556734f
      p2pk.groupIndex is groupIndex
    }

    val invalidChecksum = bytesGen(Checksum.checksumLength).sample.get
    val invalidBytes =
<<<<<<< HEAD
      Hex.unsafe(s"04${Hex.toHexString(publicKeyBytes ++ invalidChecksum ++ hintBytes)}")
    deserialize[LockupScript](invalidBytes).leftValue.getMessage
      .startsWith("Wrong checksum") is true
  }
=======
      Hex.unsafe(s"04${Hex.toHexString(publicKeyBytes ++ invalidChecksum ++ groupByte)}")
    deserialize[LockupScript](invalidBytes).leftValue.getMessage
      .startsWith("Wrong checksum") is true
  }

  it should "calculate correct script hint for p2pk address" in {
    forAll(groupIndexGen) { groupIndex =>
      forAll(p2pkLockupGen(groupIndex)) { lockupScript0 =>
        val publicKey = lockupScript0.publicKey
        lockupScript0.groupIndex is groupIndex
        lockupScript0.scriptHint.groupIndex is groupIndex
        lockupScript0.scriptHint.groupIndex.value.toByte is lockupScript0.groupByte

        val defaultGroupIndex = publicKey.defaultGroup
        val lockupScript1     = LockupScript.p2pk(publicKey, defaultGroupIndex)
        lockupScript1.scriptHint.groupIndex is defaultGroupIndex
        lockupScript1.scriptHint.groupIndex.value.toByte is lockupScript1.groupByte
      }
    }
  }

  it should "only modify the MSB of the public key's script hint" in {
    val publicKey   = PublicKeyLike.SecP256K1(SecP256K1PublicKey.generate)
    val initialHint = ScriptHint.fromHash(DjbHash.intHash(publicKey.rawBytes))
    (0 until groupConfig.groups).foreach { groupIndex =>
      val lockupScript = LockupScript.p2pk(publicKey, GroupIndex.unsafe(groupIndex))
      lockupScript.scriptHint.groupIndex.value is groupIndex
      (lockupScript.scriptHint.value & 0x00ffffff) is (initialHint.value & 0x00ffffff)
    }
  }

  it should "decode from base58 string" in {
    import LockupScript._
    decodeFromBase58("1C2RAVWSuaXw8xtUxqVERR7ChKBE1XgscNFw73NSHE1v3") is a[ValidLockupScript]
    decodeFromBase58("je9CrJD444xMSGDA2yr1XMvugoHuTc6pfYEaPYrKLuYa") is a[ValidLockupScript]
    decodeFromBase58("22sTaM5xer7h81LzaGA2JiajRwHwECpAv9bBuFUH5rrnr") is a[ValidLockupScript]
    decodeFromBase58("3ccJ8aEBYKBPJKuk6b9yZ1W1oFDYPesa3qQeM8v9jhaJtbSaueJ3L") is a[HalfDecodedP2PK]
    decodeFromBase58("3ccJ8aEBYKBPJKuk6b9yZ1W1oFDYPesa3qQeM8v9jhaJtbSaueJ3L@0") is
      a[ValidLockupScript]
    decodeFromBase58("@1") is InvalidLockupScript
    decodeFromBase58("1C2@1") is InvalidLockupScript
    decodeFromBase58("1C2RAVWSuaXw8xtUxqVERR7ChKBE1XgscNFw73NSHE1v3@0") is InvalidLockupScript
    decodeFromBase58("je9CrJD444xMSGDA2yr1XMvugoHuTc6pfYEaPYrKLuYa@0") is InvalidLockupScript
    decodeFromBase58("22sTaM5xer7h81LzaGA2JiajRwHwECpAv9bBuFUH5rrnr@0") is InvalidLockupScript
    decodeFromBase58("3ccJ8aEBYKBPJKuk6b9yZ1W1oFDYPesa3qQeM8v9jhaJtbSaueJ3") is InvalidLockupScript
  }
>>>>>>> 1556734f
}<|MERGE_RESOLUTION|>--- conflicted
+++ resolved
@@ -16,12 +16,6 @@
 
 package org.alephium.protocol.vm
 
-<<<<<<< HEAD
-import org.alephium.protocol.{Checksum, Hash}
-import org.alephium.protocol.model.{ContractId, GroupIndex, NoIndexModelGenerators}
-import org.alephium.serde._
-import org.alephium.util.{AlephiumSpec, AVector, Bytes, Hex}
-=======
 import akka.util.ByteString
 
 import org.alephium.crypto.SecP256K1PublicKey
@@ -29,7 +23,6 @@
 import org.alephium.protocol.model.{ContractId, GroupIndex, NoIndexModelGenerators, ScriptHint}
 import org.alephium.serde._
 import org.alephium.util.{AlephiumSpec, AVector, DjbHash, Hex}
->>>>>>> 1556734f
 
 class LockupScriptSpec extends AlephiumSpec with NoIndexModelGenerators {
   it should "serde correctly" in {
@@ -88,42 +81,23 @@
 
   it should "validate p2pk" in {
     val lockupScript = p2pkLockupGen(GroupIndex.unsafe(1)).sample.get
-<<<<<<< HEAD
-    lockupScript.groupIndex is lockupScript.publicKey.scriptHint.groupIndex
-    val publicKeyBytes = serialize(lockupScript.publicKey)
-    val checksum       = Checksum.calc(publicKeyBytes)
-    val hintBytes      = Bytes.from(lockupScript.scriptHint.value)
-    val bytes =
-      Hex.unsafe(s"04${Hex.toHexString(publicKeyBytes ++ checksum.bytes ++ hintBytes)}")
-=======
     lockupScript.groupIndex is lockupScript.scriptHint.groupIndex
     val publicKeyBytes = serialize(lockupScript.publicKey)
     val checksum       = Checksum.calcAndSerialize(publicKeyBytes)
     val groupByte      = ByteString(lockupScript.groupIndex.value.toByte)
     val bytes =
       Hex.unsafe(s"04${Hex.toHexString(publicKeyBytes ++ checksum ++ groupByte)}")
->>>>>>> 1556734f
     serialize[LockupScript](lockupScript) is bytes
     deserialize[LockupScript](bytes) isE lockupScript
 
     (0 until groupConfig.groups).foreach { value =>
       val groupIndex = GroupIndex.unsafe(value)
-<<<<<<< HEAD
-      val p2pk       = LockupScript.P2PK.from(lockupScript.publicKey, Some(groupIndex))
-=======
       val p2pk       = LockupScript.p2pk(lockupScript.publicKey, groupIndex)
->>>>>>> 1556734f
       p2pk.groupIndex is groupIndex
     }
 
     val invalidChecksum = bytesGen(Checksum.checksumLength).sample.get
     val invalidBytes =
-<<<<<<< HEAD
-      Hex.unsafe(s"04${Hex.toHexString(publicKeyBytes ++ invalidChecksum ++ hintBytes)}")
-    deserialize[LockupScript](invalidBytes).leftValue.getMessage
-      .startsWith("Wrong checksum") is true
-  }
-=======
       Hex.unsafe(s"04${Hex.toHexString(publicKeyBytes ++ invalidChecksum ++ groupByte)}")
     deserialize[LockupScript](invalidBytes).leftValue.getMessage
       .startsWith("Wrong checksum") is true
@@ -170,5 +144,4 @@
     decodeFromBase58("22sTaM5xer7h81LzaGA2JiajRwHwECpAv9bBuFUH5rrnr@0") is InvalidLockupScript
     decodeFromBase58("3ccJ8aEBYKBPJKuk6b9yZ1W1oFDYPesa3qQeM8v9jhaJtbSaueJ3") is InvalidLockupScript
   }
->>>>>>> 1556734f
 }