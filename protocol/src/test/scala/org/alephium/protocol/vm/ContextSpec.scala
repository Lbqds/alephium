// Copyright 2018 The Alephium Authors
// This file is part of the alephium project.
//
// The library is free software: you can redistribute it and/or modify
// it under the terms of the GNU Lesser General Public License as published by
// the Free Software Foundation, either version 3 of the License, or
// (at your option) any later version.
//
// The library is distributed in the hope that it will be useful,
// but WITHOUT ANY WARRANTY; without even the implied warranty of
// MERCHANTABILITY or FITNESS FOR A PARTICULAR PURPOSE. See the
// GNU Lesser General Public License for more details.
//
// You should have received a copy of the GNU Lesser General Public License
// along with the library. If not, see <http://www.gnu.org/licenses/>.

package org.alephium.protocol.vm

import akka.util.ByteString
import org.scalacheck.Gen

import org.alephium.protocol.{ALPH, PublicKey}
import org.alephium.protocol.config.{GroupConfigFixture, NetworkConfigFixture}
import org.alephium.protocol.model._
import org.alephium.util.{AlephiumSpec, AVector, TimeStamp, U256}

class ContextSpec
    extends AlephiumSpec
    with ContextGenerators
    with TxGenerators
    with GroupConfigFixture.Default {
  trait Fixture extends NetworkConfigFixture.Default {
    lazy val initialGas = 1000000
    lazy val context    = genStatefulContext(None, gasLimit = initialGas)

    def createContract(unblock: Boolean = true): ContractId = {
      val output =
        contractOutputGen(scriptGen = Gen.const(LockupScript.P2C(ContractId.zero))).sample.get
      val balances = MutBalancesPerLockup.from(output)
      val contractId = ContractId.from(
        context.txId,
        context.txEnv.fixedOutputs.length,
        context.blockEnv.chainIndex.from
      )
      context
        .createContract(
          contractId,
          StatefulContract.forSMT,
          AVector.empty,
          balances,
          AVector.empty,
          None
        )
        .rightValue
      context.worldState.getContractState(contractId).isRight is true
      MutBalancesPerLockup.from(
        context.worldState.getContractAsset(contractId).rightValue
      ) is balances
      context.generatedOutputs.size is 1

      if (!context.getHardFork().isDanubeEnabled()) {
        context.checkIfBlocked(contractId).leftValue isE ContractLoadDisallowed(contractId)
        if (unblock) {
          context.contractBlockList.remove(contractId)
        }
      }
      contractId
    }
  }

  it should "test contract exists" in new Fixture {
    val contractId0 = ContractId.random
    context.contractExists(contractId0) isE false
    val contractId1 = createContract()
    context.contractExists(contractId1) isE true
  }

  it should "generate asset output" in new Fixture {
    val assetOutput = assetOutputGen(GroupIndex.unsafe(0))(_tokensGen =
      tokensGen(1, Gen.choose(1, maxTokenPerAssetUtxo))
    ).sample.get
    context.generateOutput(assetOutput) isE ()
    initialGas.use(GasSchedule.txOutputBaseGas) isE context.gasRemaining
    context.generatedOutputs.size is 1
  }

  it should "not generate contract output when the contract is not loaded" in new Fixture {
    val contractId = createContract()
    val oldOutput  = context.worldState.getContractAsset(contractId).rightValue
    val newOutput =
      contractOutputGen(scriptGen = Gen.const(contractId).map(LockupScript.p2c)).sample.get
    context.generateOutput(newOutput).leftValue isE a[ContractAssetUnloaded]
    context.gasRemaining is initialGas
    context.worldState.getContractAsset(contractId) isE oldOutput
    context.generatedOutputs.size is 1
  }

  it should "generate contract output when the contract is loaded before Rhone upgrade" in new Fixture
    with NetworkConfigFixture.LemanT {
    context.getHardFork() is HardFork.Leman
    val contractId   = createContract()
    val oldOutputRef = context.worldState.getContractState(contractId).rightValue.contractOutputRef
    val newOutput =
      contractOutputGen(scriptGen = Gen.const(contractId).map(LockupScript.p2c)).sample.get
    context.loadContractObj(contractId).isRight is true
    context.useContractAssets(contractId, 0).isRight is true
    context.generateOutput(newOutput) isE ()

    val newOutputRef = context.worldState.getContractState(contractId).rightValue.contractOutputRef
    context.worldState.getContractAsset(contractId) isE newOutput
    newOutputRef isnot oldOutputRef
    (initialGas.value -
      GasSchedule.contractLoadGas(StatefulContract.forSMT.methodsBytes.length).value -
      GasSchedule.txInputBaseGas.value -
      GasSchedule.txOutputBaseGas.value) is context.gasRemaining.value
    context.generatedOutputs.size is 2
  }

  it should "not use contract output when the contract is just created in Rhone" in new Fixture
    with NetworkConfigFixture.RhoneT {
    context.getHardFork() is HardFork.Rhone
    val contractId = createContract()
    context.loadContractObj(contractId).isRight is true
    context.useContractAssets(contractId, 0).leftValue.rightValue is ContractAssetAlreadyFlushed
  }

  it should "be able to use contract output when the contract is just created in Danube" in new Fixture
    with NetworkConfigFixture.SinceDanubeT {
    context.getHardFork().isDanubeEnabled() is true
    val contractId = createContract()
    context.loadContractObj(contractId).isRight is true
    context.useContractAssets(contractId, 0).isRight is true
  }

  it should "not cache new contract before Rhone upgrade" in new Fixture
    with NetworkConfigFixture.LemanT {
    context.getHardFork() is HardFork.Leman
    val contractId = createContract(unblock = false)
    context.contractBlockList.contains(contractId) is true
    context.contractPool.contains(contractId) is false
  }

  it should "cache new contract in Rhone upgrade" in new Fixture with NetworkConfigFixture.RhoneT {
    context.getHardFork() is HardFork.Rhone
    val contractId = createContract(unblock = false)
    context.contractBlockList.contains(contractId) is true
    context.contractPool.contains(contractId) is true
    context.loadContractObj(contractId).isRight is true
  }

  it should "not use blocklist for new contracts in Danube upgrade" in new Fixture
    with NetworkConfigFixture.SinceDanubeT {
    context.getHardFork().isDanubeEnabled() is true
    val contractId = createContract(unblock = false)
    context.contractBlockList.contains(contractId) is false
    context.contractPool.contains(contractId) is false
    context.loadContractObj(contractId).isRight is true
  }

  it should "migrate contract without state change" in new Fixture {
    val contractId = createContract()
    val obj        = context.loadContractObj(contractId).rightValue
    val newCode: StatefulContract =
      StatefulContract(0, AVector(Method.forSMT, Method.forSMT))
    context.migrateContract(contractId, obj, newCode, None, None) isE ()
    context.contractPool.contains(contractId) is false
    context.contractBlockList.contains(contractId) is true

    context.contractBlockList.remove(contractId)
    val newObj = context.loadContractObj(contractId).rightValue
    newObj.code is newCode.toHalfDecoded()
    newObj.codeHash is newCode.hash
    newObj.initialStateHash is obj.initialStateHash
    newObj.contractId is contractId
  }

  it should "migrate contract with state change" in new Fixture {
    val contractId = createContract()
    val obj        = context.loadContractObj(contractId).rightValue
    val newCode: StatefulContract =
      StatefulContract(1, AVector(Method.forSMT, Method.forSMT))
    context.migrateContract(contractId, obj, newCode, None, None).leftValue isE InvalidFieldLength
    context.migrateContract(
      contractId,
      obj,
      newCode,
      Some(AVector.empty),
      Some(AVector(Val.True))
    ) isE ()
    context.contractPool.contains(contractId) is false
    context.contractBlockList.contains(contractId) is true

    context.contractBlockList.remove(contractId)
    val newObj = context.loadContractObj(contractId).rightValue
    newObj.code is newCode.toHalfDecoded()
    newObj.codeHash is newCode.hash
    newObj.initialStateHash is obj.initialStateHash
    newObj.contractId is contractId
  }

  it should "charge gas based on mainnet hardfork" in new Fixture
    with NetworkConfigFixture.GenesisT {
    context.getHardFork() is HardFork.Mainnet

    context.chargeGasWithSizeLeman(ByteVecEq, 7)
    val expected0 = initialGas.use(GasBox.unsafe(1)).rightValue
    context.gasRemaining is expected0

    context.chargeGasWithSizeLeman(ByteVecConcat, 7)
    val expected1 = expected0.use(GasBox.unsafe(7)).rightValue
    context.gasRemaining is expected1
  }

  it should "charge gas based on leman hardfork" in new Fixture
    with NetworkConfigFixture.SinceLemanT {
    Seq(HardFork.Leman, HardFork.Rhone, HardFork.Danube).contains(context.getHardFork()) is true

    context.chargeGasWithSizeLeman(ByteVecEq, 7)
    val expected0 = initialGas.use(GasBox.unsafe(4)).rightValue
    context.gasRemaining is expected0

    context.chargeGasWithSizeLeman(ByteVecConcat, 7)
    val expected1 = expected0.use(GasBox.unsafe(10)).rightValue
    context.gasRemaining is expected1
  }

  trait ContractOutputFixture extends NetworkConfigFixture.Default {
    val contractId = ContractId.random
    val tokenId0   = TokenId.random
    val tokenId1   = TokenId.random
    val outputRef  = contractOutputRefGen(GroupIndex.unsafe(0)).sample.get
    val output =
      ContractOutput(100, LockupScript.p2c(contractId), AVector(tokenId0 -> 200, tokenId1 -> 300))
    val modifiedOutputs = Seq(
      ContractOutput(101, LockupScript.p2c(contractId), AVector(tokenId0 -> 200, tokenId1 -> 300)),
      ContractOutput(100, LockupScript.p2c(contractId), AVector(tokenId0 -> 201, tokenId1 -> 300)),
      ContractOutput(100, LockupScript.p2c(contractId), AVector(tokenId0 -> 200, tokenId1 -> 301)),
      ContractOutput(100, LockupScript.p2c(contractId), AVector(tokenId0 -> 200)),
      ContractOutput(100, LockupScript.p2c(contractId), AVector(tokenId1 -> 300)),
      ContractOutput(100, LockupScript.p2c(contractId), AVector(tokenId1 -> 200, tokenId0 -> 300))
    )
    lazy val context = {
      lazy val initialGas = 1000000
      lazy val context    = genStatefulContext(None, gasLimit = initialGas)
      context.contractInputs.clear()
      context.contractInputs += outputRef -> output
      context.markAssetInUsing(contractId, MutBalancesPerLockup.empty)
      context.worldState.createContractLegacyUnsafe(
        contractId,
        StatefulContract.forSMT,
        AVector.empty,
        outputRef,
        output,
        context.txId,
        None
      )
      context
    }

    def testOutputDifferentFromInput() = {
      modifiedOutputs.foreach { modifiedOutput =>
        modifiedOutput isnot output
        val initialGas = context.gasRemaining
        context.generatedOutputs.clear()
        context.assetStatus.put(
          contractId,
          ContractPool.ContractAssetInUsing(MutBalancesPerLockup.empty)
        )
        context.generateOutput(modifiedOutput) isE ()
        context.contractInputs.toSeq is Seq(outputRef -> output)
        context.generatedOutputs.toSeq is Seq(modifiedOutput)
        context.gasRemaining is initialGas.subUnsafe(GasSchedule.txOutputBaseGas) // no refund
      }
    }
  }

  trait MainnetContractOutputFixture
      extends ContractOutputFixture
      with NetworkConfigFixture.GenesisT {
    context.getHardFork() is HardFork.Mainnet
  }

  trait LemanContractOutputFixture
      extends ContractOutputFixture
      with NetworkConfigFixture.SinceLemanT {
    Seq(HardFork.Leman, HardFork.Rhone, HardFork.Danube).contains(context.getHardFork()) is true
  }

  it should "generate output when the output is the same as input for Mainnet hardfork" in new MainnetContractOutputFixture {
    val initialGas = context.gasRemaining
    context.generateOutput(output) isE ()
    context.contractInputs.toSeq is Seq(outputRef -> output)
    context.generatedOutputs.toSeq is Seq(output)
    context.gasRemaining is initialGas.subUnsafe(GasSchedule.txOutputBaseGas)
  }

  it should "generate output when the output is not the same as input for Mainnet hardfork" in new MainnetContractOutputFixture {
    testOutputDifferentFromInput()
  }

  it should "fail to generate output when contract asset is not loaded for Mainnet hardfork" in new MainnetContractOutputFixture {
    val newContext = genStatefulContext()
    newContext.generateOutput(output).leftValue isE a[ContractAssetUnloaded]
  }

  it should "ignore output when the output is the same as input for Leman hardfork" in new LemanContractOutputFixture {
    val initialGas = context.gasRemaining
    context.generateOutput(output) isE ()
    context.contractInputs.isEmpty is true
    context.generatedOutputs.isEmpty is true
    context.gasRemaining is initialGas
  }

  it should "generate output when the output is not the same as input for Leman hardfork" in new LemanContractOutputFixture {
    testOutputDifferentFromInput()
  }

  it should "fail to generate output when contract asset is not loaded for Leman hardfork" in new LemanContractOutputFixture {
    val newContext = genStatefulContext()
    newContext.generateOutput(output).leftValue isE a[ContractAssetUnloaded]
  }

  trait AssetOutputFixture extends Fixture {
    def prepareOutput(alphAmount: U256, tokenNum: Int): AssetOutput = {
      AssetOutput(
        alphAmount,
        LockupScript.p2pkh(PublicKey.generate),
        TimeStamp.zero,
        AVector.fill(tokenNum)((TokenId.random, U256.One)),
        ByteString.empty
      )
    }
  }

  trait MainnetAssetOutputFixture extends AssetOutputFixture with NetworkConfigFixture.GenesisT {
    context.getHardFork() is HardFork.Mainnet
  }

  trait LemanAssetOutputFixture extends AssetOutputFixture with NetworkConfigFixture.SinceLemanT {
    Seq(HardFork.Leman, HardFork.Rhone, HardFork.Danube).contains(context.getHardFork()) is true
  }

  it should "generate single output when token number <= maxTokenPerUTXO for Mainnet hardfork" in new MainnetAssetOutputFixture {
    (0 to maxTokenPerAssetUtxo).foreach { num =>
      val output = prepareOutput(ALPH.oneAlph, num)
      context.generatedOutputs.clear()
      context.generateOutput(output) isE ()
      context.generatedOutputs.toSeq is Seq(output)
    }
  }

  it should "generate single output when token number > maxTokenPerUTXO for Mainnet hardfork" in new MainnetAssetOutputFixture {
    (maxTokenPerAssetUtxo + 1 to 5 * maxTokenPerAssetUtxo).foreach { num =>
      val output = prepareOutput(ALPH.oneAlph, num)
      context.generatedOutputs.clear()
      context.generateOutput(output) isE ()
      context.generatedOutputs.toSeq is Seq(output)
    }
  }

  it should "generate single output when token number <= maxTokenPerUTXO for Leman hardfork" in new LemanAssetOutputFixture {
    (0 to maxTokenPerAssetUtxo).foreach { num =>
      val output = prepareOutput(ALPH.oneAlph, num)
      context.generatedOutputs.clear()
      context.generateOutput(output) isE ()
      context.generatedOutputs.toSeq is Seq(output)
    }
  }

  trait OutputRemainingContractAssetsFixture extends Fixture {
    val contractId0 = ContractId.random
    val contractId1 = ContractId.random

    def prepare(): Unit = {
      context.assetStatus.isEmpty is true
      context.assetStatus(contractId0) =
        ContractPool.ContractAssetInUsing(MutBalancesPerLockup.empty)
      context.assetStatus(contractId1) = ContractPool.ContractAssetFlushed
    }
  }

  it should "output remaining contract assets since Rhone" in new OutputRemainingContractAssetsFixture
    with NetworkConfigFixture.SinceRhoneT {
    Seq(HardFork.Rhone, HardFork.Danube).contains(
      networkConfig.getHardFork(TimeStamp.now())
    ) is true

    prepare()
    context.outputRemainingContractAssetsForRhone() isE ()
    context.outputBalances.all.length is 1
    context.outputBalances.all.head._1 is LockupScript.p2c(contractId0)
  }

  it should "not output remaining contract assets before Rhone" in new OutputRemainingContractAssetsFixture
    with NetworkConfigFixture.PreRhoneT {
    Seq(HardFork.Mainnet, HardFork.Leman).contains(
      networkConfig.getHardFork(TimeStamp.now())
    ) is true

    prepare()
    context.outputRemainingContractAssetsForRhone() isE ()
    context.outputBalances.all.length is 0
  }

  it should "set and get tx caller balance" in new Fixture {
    context.getTxCallerBalance().leftValue isE TxCallerBalanceNotAvailable

    val callerBalance = MutBalanceState.empty
    context.setTxCallerBalance(callerBalance)
    context.getTxCallerBalance() isE callerBalance
  }

  it should "get all input addresses" in new Fixture {
    forAll(genStatefulContext()) { context =>
      val addresses  = context.allInputAddresses
      val expected   = context.txEnv.prevOutputs.map(o => Address.from(o.lockupScript)).toSet
      val addressSet = addresses.toSet
      addresses.length is addressSet.size
      expected is addressSet
    }
  }

  trait ChainCallerOutputsFixture extends Fixture {
    val ctx           = genStatefulContext()
    val randomTokenId = TokenId.random

    def txOutput(
        lockupScript: LockupScript.Asset,
        alphAmount: U256,
        tokens: AVector[(TokenId, U256)]
    ) = {
      AssetOutput(alphAmount, lockupScript, TimeStamp.zero, tokens, ByteString.empty)
    }

    def addOutputBalance(
        lockupScript: LockupScript.Asset,
        alphAmount: U256,
        tokens: AVector[(TokenId, U256)]
    ) = {
      ctx.outputBalances.add(
        lockupScript,
        MutBalancesPerLockup.from(txOutput(lockupScript, alphAmount, tokens))
      ) is Some(())
    }

    def getMutBalanceState(txOutputs: AVector[AssetOutput]): MutBalanceState = {
      MutBalanceState.from(MutBalances.from(txOutputs, AVector.empty).get)
    }
  }

  it should "call chainCallerOutputs with no balance state" in new ChainCallerOutputsFixture {
    ctx.chainCallerOutputs(None) isE ()
  }

  it should "call chainCallerOutputs and update input address balance from output balances" in new ChainCallerOutputsFixture {
    val inputLockupScript    = ctx.txEnv.prevOutputs.head.lockupScript
    val balanceState         = getMutBalanceState(ctx.txEnv.prevOutputs)
    val initialAlphRemaining = balanceState.alphRemaining(inputLockupScript)

    ctx.chainCallerOutputs(Some(balanceState)) isE ()

    balanceState.alphRemaining(inputLockupScript) is initialAlphRemaining
    balanceState.tokenRemaining(inputLockupScript, randomTokenId) is None

    addOutputBalance(inputLockupScript, ALPH.oneAlph, AVector(randomTokenId -> 1))
    ctx.chainCallerOutputs(Some(balanceState)) isE ()

    balanceState.alphRemaining(inputLockupScript) is initialAlphRemaining.value.add(ALPH.oneAlph)
    balanceState.tokenRemaining(inputLockupScript, randomTokenId) is Some(U256.One)
  }

  it should "call chainCallerOutputs and fail when the amount overflows" in new ChainCallerOutputsFixture {
    val inputLockupScript = ctx.txEnv.prevOutputs.head.lockupScript
    val updatedPrevOutputs = ctx.txEnv.prevOutputs.replace(
      0,
      txOutput(inputLockupScript, ALPH.oneAlph, AVector(randomTokenId -> U256.MaxValue))
    )
    val balanceState = getMutBalanceState(updatedPrevOutputs)

    ctx.chainCallerOutputs(Some(balanceState)) isE ()

<<<<<<< HEAD
=======
    val alphAmount = ctx.txEnv.prevOutputs.tail.fold(ALPH.oneAlph) { case (acc, output) =>
      if (output.lockupScript == inputLockupScript) acc.addUnsafe(output.amount) else acc
    }
    balanceState.alphRemaining(inputLockupScript).value is alphAmount
>>>>>>> 738e7e19
    balanceState.tokenRemaining(inputLockupScript, randomTokenId) is Some(U256.MaxValue)

    addOutputBalance(inputLockupScript, ALPH.oneAlph, AVector(randomTokenId -> 1))
    ctx.chainCallerOutputs(Some(balanceState)).leftValue isE ChainCallerOutputsFailed(
      Address.from(inputLockupScript)
    )
  }

  it should "call chainCallerOutputs and ensure non-input address balances remain unchanged" in new ChainCallerOutputsFixture {
    val lockupScript         = assetLockupGen(GroupIndex.unsafe(0)).sample.value
    val randomTxOutput       = txOutput(lockupScript, ALPH.oneAlph, AVector(randomTokenId -> 1))
    val balanceState         = getMutBalanceState(ctx.txEnv.prevOutputs :+ randomTxOutput)
    val initialAlphRemaining = balanceState.alphRemaining(lockupScript)
    balanceState.tokenRemaining(lockupScript, randomTokenId) is Some(U256.One)

    ctx.chainCallerOutputs(Some(balanceState)) isE ()

    balanceState.alphRemaining(lockupScript) is initialAlphRemaining
    balanceState.tokenRemaining(lockupScript, randomTokenId) is Some(U256.One)

    addOutputBalance(lockupScript, ALPH.oneAlph.mulUnsafe(2), AVector(randomTokenId -> 10))
    ctx.chainCallerOutputs(Some(balanceState)) isE ()

    balanceState.alphRemaining(lockupScript) is initialAlphRemaining
    balanceState.tokenRemaining(lockupScript, randomTokenId) is Some(U256.One)
  }
}<|MERGE_RESOLUTION|>--- conflicted
+++ resolved
@@ -479,13 +479,11 @@
 
     ctx.chainCallerOutputs(Some(balanceState)) isE ()
 
-<<<<<<< HEAD
-=======
     val alphAmount = ctx.txEnv.prevOutputs.tail.fold(ALPH.oneAlph) { case (acc, output) =>
       if (output.lockupScript == inputLockupScript) acc.addUnsafe(output.amount) else acc
     }
     balanceState.alphRemaining(inputLockupScript).value is alphAmount
->>>>>>> 738e7e19
+
     balanceState.tokenRemaining(inputLockupScript, randomTokenId) is Some(U256.MaxValue)
 
     addOutputBalance(inputLockupScript, ALPH.oneAlph, AVector(randomTokenId -> 1))
