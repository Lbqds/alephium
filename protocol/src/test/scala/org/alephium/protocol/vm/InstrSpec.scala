// Copyright 2018 The Alephium Authors
// This file is part of the alephium project.
//
// The library is free software: you can redistribute it and/or modify
// it under the terms of the GNU Lesser General Public License as published by
// the Free Software Foundation, either version 3 of the License, or
// (at your option) any later version.
//
// The library is distributed in the hope that it will be useful,
// but WITHOUT ANY WARRANTY; without even the implied warranty of
// MERCHANTABILITY or FITNESS FOR A PARTICULAR PURPOSE. See the
// GNU Lesser General Public License for more details.
//
// You should have received a copy of the GNU Lesser General Public License
// along with the library. If not, see <http://www.gnu.org/licenses/>.

package org.alephium.protocol.vm

import java.math.BigInteger
import java.nio.charset.StandardCharsets

import scala.collection.mutable
import scala.collection.mutable.ArrayBuffer

import akka.util.ByteString
import org.scalacheck.Arbitrary.arbitrary
import org.scalacheck.Gen

import org.alephium.crypto
import org.alephium.crypto.Byte64
import org.alephium.protocol._
import org.alephium.protocol.config.{NetworkConfig, NetworkConfigFixture}
import org.alephium.protocol.config.NetworkConfigFixture.{Danube, Genesis, Leman}
import org.alephium.protocol.model.{NetworkId => _, _}
import org.alephium.protocol.model.NetworkId.AlephiumMainNet
import org.alephium.serde._
import org.alephium.util._

// scalastyle:off file.size.limit no.equal number.of.methods number.of.types
class InstrSpec extends AlephiumSpec with NumericHelpers {
  import Instr._

  it should "initialize proper bytecodes" in {
    toCode.size is (statelessInstrs0.length + statefulInstrs0.length)
    toCode(CallLocal) is 0
    toCode(CallExternal) is 1
    toCode(Return) is 2
    statelessInstrs0.foreach { instr =>
      toCode(instr) < 160 is true
    }
    statefulInstrs0.foreach {
      case CallExternal => ()
      case instr        => toCode(instr) >= 160 is true
    }
    toCode
  }

  it should "serde properly" in new AllInstrsFixture {
    statelessInstrs.toSet.size is Instr.statelessInstrs0.length
    statefulInstrs.toSet.size is Instr.statefulInstrs0.length
    statelessInstrs.foreach { instr =>
      statelessSerde.deserialize(statelessSerde.serialize(instr)) isE instr
      statefulSerde.deserialize(statefulSerde.serialize(instr)) isE instr
    }
    statefulInstrs.foreach { instr =>
      statefulSerde.deserialize(statefulSerde.serialize(instr)) isE instr
    }
  }

  trait LemanForkFixture extends AllInstrsFixture {
    // format: off
    val lemanStatelessInstrs = AVector[LemanInstr[StatelessContext]](
      ByteVecSlice, ByteVecToAddress, Encode, Zeros,
      U256To1Byte, U256To2Byte, U256To4Byte, U256To8Byte, U256To16Byte, U256To32Byte,
      U256From1Byte, U256From2Byte, U256From4Byte, U256From8Byte, U256From16Byte, U256From32Byte,
      EthEcRecover,
      Log6, Log7, Log8, Log9,
      ContractIdToAddress,
      LoadLocalByIndex, StoreLocalByIndex, Dup, AssertWithErrorCode, Swap,
      vm.BlockHash, DEBUG(AVector.empty), TxGasPrice, TxGasAmount, TxGasFee,
      I256Exp, U256Exp, U256ModExp, VerifyBIP340Schnorr, GetSegregatedSignature, MulModN, AddModN,
      U256ToString, I256ToString, BoolToString
    )
    val lemanStatefulInstrs = AVector[LemanInstr[StatefulContext]](
      MigrateSimple, MigrateWithFields, CopyCreateContractWithToken, BurnToken, LockApprovedAssets,
      CreateSubContract, CreateSubContractWithToken, CopyCreateSubContract, CopyCreateSubContractWithToken,
      LoadMutFieldByIndex, StoreMutFieldByIndex, ContractExists, CreateContractAndTransferToken, CopyCreateContractAndTransferToken,
      CreateSubContractAndTransferToken, CopyCreateSubContractAndTransferToken,
      NullContractAddress, SubContractId, SubContractIdOf, ALPHTokenId,
      LoadImmField(0.toByte), LoadImmFieldByIndex
    )
    // format: on
  }

  trait RhoneForkFixture extends AllInstrsFixture {
    val rhoneStatelessInstrs = AVector[RhoneInstr[StatelessContext]](GroupOfAddress)
    val rhoneStatefulInstrs =
      AVector[RhoneInstr[StatefulContext]](
        PayGasFee,
        MinimalContractDeposit,
        CreateMapEntry(twoBytes),
        MethodSelector(Method.Selector(0)),
        CallExternalBySelector(Method.Selector(0))
      )
  }

  trait DanubeForkFixture extends AllInstrsFixture {
    val danubeStatelessInstrs =
      AVector[DanubeInstr[StatelessContext]](VerifySignature, GetSegregatedWebAuthnSignature)
    val danubeStatefulInstrs = AVector[DanubeInstr[StatefulContext]](
      ExternalCallerContractId,
      ExternalCallerAddress
    )
  }

  it should "check all LemanInstr" in new LemanForkFixture {
    lemanStatelessInstrs.foreach(_.isInstanceOf[LemanInstr[_]] is true)
    lemanStatefulInstrs.foreach(_.isInstanceOf[LemanInstr[_]] is true)
    (statelessInstrs.toSet -- lemanStatelessInstrs.toSet)
      .map(_.isInstanceOf[LemanInstr[_]] is false)
    (statefulInstrs.toSet -- lemanStatefulInstrs.toSet)
      .map(_.isInstanceOf[LemanInstr[_]] is false)
  }

  it should "check all RhoneInstr" in new RhoneForkFixture {
    rhoneStatelessInstrs.foreach(_.isInstanceOf[RhoneInstr[_]] is true)
    rhoneStatefulInstrs.foreach(_.isInstanceOf[RhoneInstr[_]] is true)
    (statelessInstrs.toSet -- rhoneStatelessInstrs.toSet)
      .map(_.isInstanceOf[RhoneInstr[_]] is false)
    (statefulInstrs.toSet -- rhoneStatefulInstrs.toSet)
      .map(_.isInstanceOf[RhoneInstr[_]] is false)
  }

  it should "check all DanubeInstr" in new DanubeForkFixture {
    danubeStatelessInstrs.foreach(_.isInstanceOf[DanubeInstr[_]] is true)
    danubeStatefulInstrs.foreach(_.isInstanceOf[DanubeInstr[_]] is true)
    (statelessInstrs.toSet -- danubeStatelessInstrs.toSet)
      .map(_.isInstanceOf[DanubeInstr[_]] is false)
    (statefulInstrs.toSet -- danubeStatefulInstrs.toSet)
      .map(_.isInstanceOf[DanubeInstr[_]] is false)
  }

  it should "fail if the fork is not activated yet for stateless instrs" in new LemanForkFixture
    with StatelessFixture {
    val frame0 = prepareFrame(AVector.empty)(NetworkConfigFixture.Leman) // Leman is activated
    lemanStatelessInstrs.foreach { instr =>
      val result = instr.runWith(frame0)
      if (result.isLeft) {
        result.leftValue isnotE InactiveInstr(instr)
      }
    }
    val frame1 =
      prepareFrame(AVector.empty)(NetworkConfigFixture.Genesis) // Leman is not activated yet
    lemanStatelessInstrs.foreach(instr => instr.runWith(frame1).leftValue isE InactiveInstr(instr))
  }

  it should "fail if the fork is not activated yet for stateful instrs" in new LemanForkFixture
    with StatefulFixture {
    val frame0 = prepareFrame()(NetworkConfigFixture.Leman) // Leman is activated
    lemanStatefulInstrs.foreach { instr =>
      val result = instr.runWith(frame0)
      if (result.isLeft) {
        result.leftValue isnotE InactiveInstr(instr)
      }
    }
    val frame1 = preparePreLemanFrame()
    lemanStatefulInstrs.foreach(instr => instr.runWith(frame1).leftValue isE InactiveInstr(instr))
  }

  it should "fail if the rhone hardfork is not activated yet for stateful instrs" in new RhoneForkFixture
    with StatefulFixture {
    val frame0 = prepareFrame()(NetworkConfigFixture.Rhone) // Rhone is activated
    rhoneStatefulInstrs.init.foreach { instr =>
      val result = instr.runWith(frame0)
      if (result.isLeft) {
        result.leftValue isnotE InactiveInstr(instr)
      }
    }
    val frame1 = prepareFrame()(NetworkConfigFixture.Leman)
    rhoneStatefulInstrs.foreach(instr => instr.runWith(frame1).leftValue isE InactiveInstr(instr))
    val frame2 = preparePreLemanFrame()
    rhoneStatefulInstrs.foreach(instr => instr.runWith(frame2).leftValue isE InactiveInstr(instr))
  }

  it should "fail if the danube hardfork is not activated yet for stateless instrs" in new DanubeForkFixture
    with StatelessFixture {
    val frame0 = prepareFrame(AVector.empty)(NetworkConfigFixture.Danube) // Danube is activated
    danubeStatelessInstrs.foreach { instr =>
      val result = instr.runWith(frame0)
      if (result.isLeft) {
        result.leftValue isnotE InactiveInstr(instr)
      }
    }
    val frame1 = prepareFrame(AVector.empty)(NetworkConfigFixture.PreDanube)
    danubeStatelessInstrs.foreach(instr => instr.runWith(frame1).leftValue isE InactiveInstr(instr))
  }

  trait GenFixture extends ContextGenerators {
    val lockupScriptGen: Gen[LockupScript] = for {
      group        <- groupIndexGen
      lockupScript <- lockupGen(group)
    } yield lockupScript

    val contractLockupScriptGen: Gen[LockupScript.P2C] = for {
      group <- groupIndexGen
      p2c   <- p2cLockupGen(group)
    } yield p2c

    val assetLockupScriptGen: Gen[LockupScript.Asset] = for {
      group <- groupIndexGen
      asset <- assetLockupGen(group)
    } yield asset
  }

  trait StatelessFixture extends GenFixture {
    lazy val localsLength = 0
    def prepareFrame(
        instrs: AVector[Instr[StatelessContext]],
        blockEnv: Option[BlockEnv] = None,
        txEnv: Option[TxEnv] = None
    )(implicit networkConfig: NetworkConfig): Frame[StatelessContext] = {
      val baseMethod = Method[StatelessContext](
        isPublic = true,
        usePreapprovedAssets = false,
        useContractAssets = false,
        usePayToContractOnly = false,
        argsLength = 0,
        localsLength = localsLength,
        returnLength = 0,
        instrs
      )
      val ctx = genStatelessContext(
        blockEnv = blockEnv,
        txEnv = txEnv
      )
      val obj = StatelessScript.unsafe(AVector(baseMethod)).toObject
      Frame
        .stateless(ctx, obj, obj.getMethod(0).rightValue, Stack.ofCapacity(10), VM.noReturnTo)
        .rightValue
    }
    val addressValGen: Gen[Val.Address] = for {
      group        <- groupIndexGen
      lockupScript <- lockupGen(group)
    } yield Val.Address(lockupScript)
  }

  trait StatelessInstrFixture extends StatelessFixture {
    lazy val frame   = prepareFrame(AVector.empty)
    lazy val stack   = frame.opStack
    lazy val context = frame.ctx
    lazy val locals  = frame.locals

    lazy val mockBlockEnv =
      BlockEnv(
        ChainIndex.randomIntraGroup,
        AlephiumMainNet,
        TimeStamp.now(),
        Target.Max,
        Some(BlockHash.generate)
      )

    def runAndCheckGas[I <: Instr[StatelessContext] with GasSimple](
        instr: I,
        frame: Frame[StatelessContext] = frame
    ) = {
      val context    = frame.ctx
      val initialGas = context.gasRemaining
      instr.runWith(frame) isE ()
      initialGas.subUnsafe(context.gasRemaining) is instr.gas()
    }
  }

  it should "VerifyAbsoluteLocktime" in new StatelessFixture {
    def prepare(timeLock: TimeStamp, blockTs: TimeStamp): Frame[StatelessContext] = {
      val frame = prepareFrame(
        AVector.empty,
        blockEnv = Some(
          BlockEnv(
            ChainIndex.randomIntraGroup,
            AlephiumMainNet,
            blockTs,
            Target.Max,
            Some(BlockHash.generate)
          )
        )
      )
      frame.pushOpStack(Val.U256(timeLock.millis))
      frame
    }

    {
      info("time lock is still locked")
      val lockUntil = TimeStamp.now()
      val blockTime = lockUntil.minusUnsafe(Duration.ofSecondsUnsafe(1))
      val frame     = prepare(lockUntil, blockTime)
      VerifyAbsoluteLocktime.runWith(frame) is failed(
        AbsoluteLockTimeVerificationFailed(lockUntil, blockTime)
      )
    }

    {
      info("time lock is unlocked (1)")
      val now   = TimeStamp.now()
      val frame = prepare(now, now)
      VerifyAbsoluteLocktime.runWith(frame) isE ()
    }

    {
      info("time lock is unlocked (2)")
      val now   = TimeStamp.now()
      val frame = prepare(now, now.plus(Duration.ofSecondsUnsafe(1)).get)
      VerifyAbsoluteLocktime.runWith(frame) isE ()
    }
  }

  it should "VerifyRelativeLocktime" in new StatelessFixture {
    def prepare(
        timeLock: Duration,
        blockTs: TimeStamp,
        txLockTime: TimeStamp,
        txIndex: Int = 0
    ): Frame[StatelessContext] = {
      val (tx, prevOutputs) = transactionGenWithPreOutputs().sample.get
      val frame = prepareFrame(
        AVector.empty,
        blockEnv = Some(
          BlockEnv(
            ChainIndex.randomIntraGroup,
            AlephiumMainNet,
            blockTs,
            Target.Max,
            Some(BlockHash.generate)
          )
        ),
        txEnv = Some(
          TxEnv.dryrun(
            tx,
            prevOutputs.map(_.referredOutput.copy(lockTime = txLockTime)),
<<<<<<< HEAD
            Stack.ofCapacity[Bytes64](0)
=======
            Stack.ofCapacity[Byte64](0)
>>>>>>> 1556734f
          )
        )
      )
      frame.pushOpStack(Val.U256(txIndex))
      frame.pushOpStack(Val.U256(timeLock.millis))
      frame
    }

    {
      info("tx inputs are not from worldstate, and the locktime of the UTXOs is zero")
      val frame = prepare(
        timeLock = Duration.ofSecondsUnsafe(1),
        blockTs = TimeStamp.now(),
        txLockTime = TimeStamp.zero
      )
      VerifyRelativeLocktime.runWith(frame) is failed(RelativeLockTimeExpectPersistedUtxo)
    }

    {
      info("the relative lock is still locked")
      val blockTs    = TimeStamp.now()
      val txLockTime = TimeStamp.now()
      val timeLock   = Duration.ofSecondsUnsafe(1)
      val frame      = prepare(timeLock, blockTs, txLockTime)
      VerifyRelativeLocktime.runWith(frame) is failed(
        RelativeLockTimeVerificationFailed(txLockTime.plus(timeLock).value, blockTs)
      )
    }

    {
      info("the relative lock is unlocked (1)")
      val now = TimeStamp.now()
      val frame = prepare(
        timeLock = Duration.ofSecondsUnsafe(1),
        blockTs = now,
        txLockTime = now.minusUnsafe(Duration.ofSecondsUnsafe(1))
      )
      VerifyRelativeLocktime.runWith(frame) isE ()
    }

    {
      info("the relative lock is unlocked (2)")
      val now = TimeStamp.now()
      val frame = prepare(
        timeLock = Duration.ofSecondsUnsafe(1),
        blockTs = now.plus(Duration.ofSecondsUnsafe(2)).get,
        txLockTime = now
      )
      VerifyRelativeLocktime.runWith(frame) isE ()
    }
  }

  trait ConstInstrFixture extends StatelessInstrFixture {
    def test[C <: ConstInstr](constInstr: C, value: Val) = {
      val initialGas = context.gasRemaining
      constInstr.runWith(frame) isE ()
      stack.size is 1
      stack.top.get is value
      initialGas.subUnsafe(context.gasRemaining) is constInstr.gas()
    }
  }

  it should "ConstTrue" in new ConstInstrFixture {
    test(ConstTrue, Val.True)
  }

  it should "ConstFalse" in new ConstInstrFixture {
    test(ConstFalse, Val.False)
  }

  it should "I256Const0" in new ConstInstrFixture {
    test(I256Const0, Val.I256(I256.Zero))
  }

  it should "I256Const1" in new ConstInstrFixture {
    test(I256Const1, Val.I256(I256.One))
  }

  it should "I256Const2" in new ConstInstrFixture {
    test(I256Const2, Val.I256(I256.Two))
  }

  it should "I256Const3" in new ConstInstrFixture {
    test(I256Const3, Val.I256(I256.from(3L)))
  }

  it should "I256Const4" in new ConstInstrFixture {
    test(I256Const4, Val.I256(I256.from(4L)))
  }

  it should "I256Const5" in new ConstInstrFixture {
    test(I256Const5, Val.I256(I256.from(5L)))
  }

  it should "I256ConstN1" in new ConstInstrFixture {
    test(I256ConstN1, Val.I256(I256.NegOne))
  }

  it should "U256Const0" in new ConstInstrFixture {
    test(U256Const0, Val.U256(U256.Zero))
  }

  it should "U256Const1" in new ConstInstrFixture {
    test(U256Const1, Val.U256(U256.One))
  }

  it should "U256Const2" in new ConstInstrFixture {
    test(U256Const2, Val.U256(U256.Two))
  }

  it should "U256Const3" in new ConstInstrFixture {
    test(U256Const3, Val.U256(U256.unsafe(3L)))
  }

  it should "U256Const4" in new ConstInstrFixture {
    test(U256Const4, Val.U256(U256.unsafe(4L)))
  }

  it should "U256Const5" in new ConstInstrFixture {
    test(U256Const5, Val.U256(U256.unsafe(5L)))
  }

  it should "I256Const" in new ConstInstrFixture {
    forAll(arbitrary[Long]) { long =>
      val value = Val.I256(I256.from(long))
      test(I256Const(value), value)
      stack.pop()
    }
  }

  it should "U256Const" in new ConstInstrFixture {
    forAll(posLongGen) { long =>
      val value = Val.U256(U256.unsafe(long))
      test(U256Const(value), value)
      stack.pop()
    }
  }

  it should "BytesConst" in new ConstInstrFixture {
    forAll(dataGen) { data =>
      val value = Val.ByteVec(data)
      test(BytesConst(value), value)
      stack.pop()
    }
  }

  it should "AddressConst" in new ConstInstrFixture {
    forAll(addressValGen) { address =>
      test(AddressConst(address), address)
      stack.pop()
    }
  }

  it should "LoadLocal" in new StatelessInstrFixture {
    override lazy val localsLength = 1

    val bool: Val = Val.Bool(true)
    locals.set(0, bool)

    val instr = LoadLocal(0.toByte)
    runAndCheckGas(instr)
    stack.size is 1
    stack.top.get is bool

    LoadLocal(1.toByte).runWith(frame).leftValue isE InvalidVarIndex(1, 0)
    LoadLocal(-1.toByte).runWith(frame).leftValue isE InvalidVarIndex(255, 0)
  }

  it should "StoreLocal" in new StatelessInstrFixture {
    override lazy val localsLength = 1

    val bool: Val = Val.Bool(true)
    stack.push(bool)

    val instr = StoreLocal(0.toByte)
    runAndCheckGas(instr)
    locals.getUnsafe(0) is bool

    StoreLocal(1.toByte).runWith(frame).leftValue isE StackUnderflow

    stack.push(bool)
    StoreLocal(1.toByte).runWith(frame).leftValue isE InvalidVarIndex(1, 0)
    stack.push(bool)
    StoreLocal(-1.toByte).runWith(frame).leftValue isE InvalidVarIndex(255, 0)
  }

  it should "LoadLocalByIndex" in new StatelessInstrFixture {
    override lazy val localsLength = 1

    val bool: Val = Val.Bool(true)
    locals.set(0, bool)
    locals.getUnsafe(0) is bool

    stack.push(Val.U256(0))
    runAndCheckGas(LoadLocalByIndex)
    stack.size is 1
    stack.top.get is bool

    stack.push(Val.U256(1)) isE ()
    LoadLocalByIndex.runWith(frame).leftValue isE InvalidVarIndex(1, 0)
    stack.push(Val.U256(0xff)) isE ()
    LoadLocalByIndex.popIndex(frame, InvalidVarIndex.apply) isE 0xff
    stack.push(Val.U256(0xff + 1)) isE ()
    LoadLocalByIndex.popIndex(frame, InvalidVarIndex.apply).leftValue isE InvalidVarIndex(
      0xff + 1,
      0xff
    )
  }

  it should "StoreLocalByIndex" in new StatelessInstrFixture {
    override lazy val localsLength: Int = 1

    val bool: Val = Val.Bool(true)
    stack.push(bool)
    stack.push(Val.U256(0))
    runAndCheckGas(StoreLocalByIndex)
    stack.size is 0

    stack.push(bool)
    stack.push(Val.U256(1))
    StoreLocalByIndex.runWith(frame).leftValue isE InvalidVarIndex(1, 0)
    stack.push(bool)
    stack.push(Val.U256(0xff))
    StoreLocalByIndex.popIndex(frame, InvalidVarIndex.apply) isE 0xff
    stack.push(bool)
    stack.push(Val.U256(0xff + 1))
    StoreLocalByIndex.popIndex(frame, InvalidVarIndex.apply).leftValue isE InvalidVarIndex(
      0xff + 1,
      0xff
    )
  }

  it should "Pop" in new StatelessInstrFixture {
    val bool: Val = Val.Bool(true)
    stack.push(bool)

    runAndCheckGas(Pop)
    stack.size is 0

    Pop.runWith(frame).leftValue isE StackUnderflow
  }

  it should "Dup" in new StatelessInstrFixture {
    stack.size is 0
    stack.top is None
    Dup.runWith(frame).leftValue isE StackUnderflow

    val bool: Val = Val.True
    stack.push(bool)
    stack.top is Some(bool)
    stack.size is 1

    runAndCheckGas(Dup)
    stack.top is Some(bool)
    stack.size is 2
  }

  it should "Swap" in new StatelessInstrFixture {
    stack.size is 0
    Swap.runWith(frame).leftValue isE StackUnderflow

    stack.push(Val.True)
    stack.size is 1
    Swap.runWith(frame).leftValue isE StackUnderflow

    stack.push(Val.False)
    stack.size is 2
    stack.underlying.toSeq.take(2) is Seq(Val.True, Val.False)
    runAndCheckGas(Swap)
    stack.size is 2
    stack.underlying.toSeq.take(2) is Seq(Val.False, Val.True)
  }

  it should "BoolNot" in new StatelessInstrFixture {
    val bool: Val = Val.Bool(true)
    stack.push(bool)

    val initialGas = context.gasRemaining
    BoolNot.runWith(frame) isE ()
    stack.top.get is Val.Bool(false)
    initialGas.subUnsafe(context.gasRemaining) is BoolNot.gas()

    val zero = Val.I256(I256.Zero)
    stack.push(zero)
    BoolNot.runWith(frame).leftValue isE InvalidType(Val.Bool, zero)
  }

  trait BinaryBoolFixture extends StatelessInstrFixture {
    def test(binaryBoll: BinaryBool, op: (Boolean, Boolean) => Boolean) = {

      forAll(arbitrary[Boolean], arbitrary[Boolean]) { case (b1, b2) =>
        val bool1: Val = Val.Bool(b1)
        val bool2: Val = Val.Bool(b2)
        stack.push(bool1)
        stack.push(bool2)

        val initialGas = context.gasRemaining

        binaryBoll.runWith(frame) isE ()

        stack.size is 1
        stack.top.get is Val.Bool(op(b1, b2))
        initialGas.subUnsafe(context.gasRemaining) is BoolNot.gas()
        stack.pop()

        stack.push(bool1)
        binaryBoll.runWith(frame).leftValue isE StackUnderflow
      }
    }
  }

  it should "BoolAnd" in new BinaryBoolFixture {
    test(BoolAnd, _ && _)
  }

  it should "BoolOr" in new BinaryBoolFixture {
    test(BoolOr, _ || _)
  }

  it should "BoolEq" in new BinaryBoolFixture {
    test(BoolEq, _ == _)
  }

  it should "BoolNeq" in new BinaryBoolFixture {
    test(BoolNeq, _ != _)
  }

  it should "BoolToByteVec" in new StatelessInstrFixture {
    forAll(arbitrary[Boolean]) { boolean =>
      val bool       = Val.Bool(boolean)
      val initialGas = context.gasRemaining
      val bytes      = serialize(bool)

      stack.push(bool)
      BoolToByteVec.runWith(frame) isE ()

      stack.size is 1
      stack.top.get is Val.ByteVec(bytes)
      initialGas.subUnsafe(context.gasRemaining) is BoolToByteVec.gas(bytes.length)

      stack.pop()
    }
  }

  trait BinaryArithmeticInstrFixture extends StatelessInstrFixture {
    def binaryArithmeticGenTest[A <: Val, B, R](
        instr: BinaryArithmeticInstr[A],
        buildArg: B => A,
        buildRes: R => Val,
        op: (B, B) => R,
        genB: Gen[B]
    ) = {
      forAll(genB, genB) { case (b1, b2) =>
        binaryArithmeticTest(instr, buildArg, buildRes, op, b1, b2)
      }
    }

    def binaryArithmeticTest[A <: Val, B, R](
        instr: BinaryArithmeticInstr[A],
        buildArg: B => A,
        buildRes: R => Val,
        op: (B, B) => R,
        b1: B,
        b2: B
    ) = {
      val a1: A = buildArg(b1)
      val a2: A = buildArg(b2)
      stack.push(a1)
      stack.push(a2)

      val initialGas = context.gasRemaining

      instr.runWith(frame) isE ()

      stack.size is 1
      stack.top.get is buildRes(op(b1, b2))
      initialGas.subUnsafe(context.gasRemaining) is instr.gas()
      stack.pop()

      stack.push(a1)
      instr.runWith(frame).leftValue isE StackUnderflow
    }

    def binaryArithmeticfail[A <: Val, B](
        instr: BinaryArithmeticInstr[A],
        b1: B,
        b2: B,
        buildArg: B => A
    ) = {
      val a1: A = buildArg(b1)
      val a2: A = buildArg(b2)
      stack.push(a1)
      stack.push(a2)

      instr.runWith(frame).leftValue isE a[ArithmeticError]
    }
  }

  trait I256BinaryArithmeticInstrFixture extends BinaryArithmeticInstrFixture {
    override val i256Gen: Gen[I256] = arbitrary[Long].map(I256.from)

    def testOp(instr: BinaryArithmeticInstr[Val.I256], op: (I256, I256) => I256) = {
      binaryArithmeticGenTest(instr, Val.I256.apply, Val.I256.apply, op, i256Gen)
    }

    def testOp(
        instr: BinaryArithmeticInstr[Val.I256],
        op: (I256, I256) => I256,
        b1: I256,
        b2: I256
    ) = {
      binaryArithmeticTest(instr, Val.I256.apply, Val.I256.apply, op, b1, b2)
    }

    def testComp(instr: BinaryArithmeticInstr[Val.I256], comp: (I256, I256) => Boolean) = {
      binaryArithmeticGenTest(instr, Val.I256.apply, Val.Bool.apply, comp, i256Gen)
    }

    def fail(instr: BinaryArithmeticInstr[Val.I256], b1: I256, b2: I256) = {
      binaryArithmeticfail(instr, b1, b2, Val.I256.apply)
    }
  }

  it should "I256Add" in new I256BinaryArithmeticInstrFixture {
    testOp(I256Add, _ addUnsafe _)
    fail(I256Add, I256.MaxValue, I256.One)
    fail(I256Add, I256.MinValue, I256.NegOne)
  }

  it should "I256Sub" in new I256BinaryArithmeticInstrFixture {
    testOp(I256Sub, _ subUnsafe _)
    fail(I256Sub, I256.MinValue, I256.One)
    fail(I256Sub, I256.MaxValue, I256.NegOne)
  }

  it should "I256Mul" in new I256BinaryArithmeticInstrFixture {
    testOp(I256Mul, _ mulUnsafe _)
    fail(I256Mul, I256.MaxValue, I256.Two)
    fail(I256Mul, I256.MinValue, I256.Two)
  }

  it should "I256Div" in new I256BinaryArithmeticInstrFixture {
    override val i256Gen: Gen[I256] = arbitrary[Long].retryUntil(_ != 0).map(I256.from)
    testOp(I256Div, _ divUnsafe _)
    testOp(I256Div, _ divUnsafe _, I256.Zero, I256.One)
    fail(I256Div, I256.One, I256.Zero)
    fail(I256Div, I256.MinValue, I256.NegOne)
    testOp(I256Div, _ divUnsafe _, I256.NegOne, I256.MinValue)
  }

  it should "I256Mod" in new I256BinaryArithmeticInstrFixture {
    override val i256Gen: Gen[I256] = arbitrary[Long].retryUntil(_ != 0).map(I256.from)
    testOp(I256Mod, _ modUnsafe _)
    testOp(I256Mod, _ modUnsafe _, I256.Zero, I256.One)
    fail(I256Mod, I256.One, I256.Zero)
  }

  it should "I256Eq" in new I256BinaryArithmeticInstrFixture {
    testComp(I256Eq, _ == _)
  }

  it should "I256Neq" in new I256BinaryArithmeticInstrFixture {
    testComp(I256Neq, _ != _)
  }

  it should "I256Lt" in new I256BinaryArithmeticInstrFixture {
    testComp(I256Lt, _ < _)
  }

  it should "I256Le" in new I256BinaryArithmeticInstrFixture {
    testComp(I256Le, _ <= _)
  }

  it should "I256Gt" in new I256BinaryArithmeticInstrFixture {
    testComp(I256Gt, _ > _)
  }

  it should "I256Ge" in new I256BinaryArithmeticInstrFixture {
    testComp(I256Ge, _ >= _)
  }

  trait U256BinaryArithmeticInstrFixture extends BinaryArithmeticInstrFixture {
    override val u256Gen: Gen[U256] = posLongGen.map(U256.unsafe)

    def testOp(instr: BinaryArithmeticInstr[Val.U256], op: (U256, U256) => U256) = {
      binaryArithmeticGenTest(instr, Val.U256.apply, Val.U256.apply, op, u256Gen)
    }

    def testOp(
        instr: BinaryArithmeticInstr[Val.U256],
        op: (U256, U256) => U256,
        b1: U256,
        b2: U256
    ) = {
      binaryArithmeticTest(instr, Val.U256.apply, Val.U256.apply, op, b1, b2)
    }

    def testComp(instr: BinaryArithmeticInstr[Val.U256], comp: (U256, U256) => Boolean) = {
      binaryArithmeticGenTest(instr, Val.U256.apply, Val.Bool.apply, comp, u256Gen)
    }

    def fail(instr: BinaryArithmeticInstr[Val.U256], b1: U256, b2: U256) = {
      binaryArithmeticfail(instr, b1, b2, Val.U256.apply)
    }
  }
  it should "U256Add" in new U256BinaryArithmeticInstrFixture {
    testOp(U256Add, _ addUnsafe _)
    fail(U256Add, U256.MaxValue, U256.One)
  }

  it should "U256Sub" in new U256BinaryArithmeticInstrFixture {
    testOp(U256Sub, _ subUnsafe _, U256.Ten, U256.One)
    testOp(U256Sub, _ subUnsafe _, U256.One, U256.One)
    testOp(U256Sub, _ subUnsafe _, U256.MaxValue, U256.MaxValue)
    fail(U256Sub, U256.MinValue, U256.One)
    fail(U256Sub, U256.Zero, U256.One)
    fail(U256Sub, U256.One, U256.Two)
  }

  it should "U256Mul" in new U256BinaryArithmeticInstrFixture {
    testOp(U256Mul, _ mulUnsafe _)
    fail(U256Mul, U256.MaxValue, U256.Two)
  }

  it should "U256Div" in new U256BinaryArithmeticInstrFixture {
    override val u256Gen: Gen[U256] = posLongGen.retryUntil(_ != 0).map(U256.unsafe)
    testOp(U256Div, _ divUnsafe _)
    testOp(U256Div, _ divUnsafe _, U256.Zero, U256.One)
    fail(U256Div, U256.One, U256.Zero)
  }

  it should "U256Mod" in new U256BinaryArithmeticInstrFixture {
    override val u256Gen: Gen[U256] = posLongGen.retryUntil(_ != 0).map(U256.unsafe)
    testOp(U256Mod, _ modUnsafe _)
    testOp(U256Mod, _ modUnsafe _, U256.Zero, U256.One)
    fail(U256Mod, U256.One, U256.Zero)
  }

  it should "U256Eq" in new U256BinaryArithmeticInstrFixture {
    testComp(U256Eq, _ == _)
  }

  it should "U256Neq" in new U256BinaryArithmeticInstrFixture {
    testComp(U256Neq, _ != _)
  }

  it should "U256Lt" in new U256BinaryArithmeticInstrFixture {
    testComp(U256Lt, _ < _)
  }

  it should "U256Le" in new U256BinaryArithmeticInstrFixture {
    testComp(U256Le, _ <= _)
  }

  it should "U256Gt" in new U256BinaryArithmeticInstrFixture {
    testComp(U256Gt, _ > _)
  }

  it should "U256Ge" in new U256BinaryArithmeticInstrFixture {
    testComp(U256Ge, _ >= _)
  }

  it should "U256ModAdd" in new U256BinaryArithmeticInstrFixture {
    testOp(U256ModAdd, _ modAdd _)
  }

  it should "U256ModSub" in new U256BinaryArithmeticInstrFixture {
    testOp(U256ModSub, _ modSub _)
  }

  it should "U256ModMul" in new U256BinaryArithmeticInstrFixture {
    testOp(U256ModMul, _ modMul _)
  }

  it should "U256BitAnd" in new U256BinaryArithmeticInstrFixture {
    testOp(U256BitAnd, _ bitAnd _)
  }

  it should "U256BitOr" in new U256BinaryArithmeticInstrFixture {
    testOp(U256BitOr, _ bitOr _)
  }

  it should "U256Xor" in new U256BinaryArithmeticInstrFixture {
    testOp(U256Xor, _ xor _)
  }

  it should "U256SHL" in new U256BinaryArithmeticInstrFixture {
    testOp(U256SHL, _ shl _)
  }

  it should "U256SHR" in new U256BinaryArithmeticInstrFixture {
    testOp(U256SHR, _ shr _)
  }

  trait ExpArithmeticInstrFixture extends StatelessInstrFixture {
    val expGen: Gen[U256] = Gen.choose(0, 200).map(U256.unsafe)

    def test[T <: Val](
        instr: ExpInstr[T],
        baseGen: Gen[T],
        expGen: Gen[U256],
        check: (T, U256) => Either[ExeFailure, T]
    ) = {
      forAll(baseGen, expGen) { case (base, exp) =>
        stack.push(base)
        stack.push(Val.U256(exp))

        check(base, exp) match {
          case Left(error) =>
            instr.runWith(frame).leftValue is Right(error)
            stack.pop(2)
          case Right(result) =>
            val initialGas = context.gasRemaining
            instr.runWith(frame) isE ()

            stack.size is 1
            stack.top.get is result
            initialGas.subUnsafe(context.gasRemaining) is instr.gas(exp.byteLength())

            stack.pop()
        }
      }
    }
  }

  it should "I256Exp" in new ExpArithmeticInstrFixture {
    val baseGen: Gen[Val.I256] = Gen.choose(-200, 200).map(v => Val.I256(I256.from(v)))
    test(
      I256Exp,
      baseGen,
      expGen,
      (base: Val.I256, e: U256) => {
        val exp = e.toIntUnsafe
        base.v
          .pow(exp)
          .map(v => Val.I256(v))
          .toRight(ArithmeticError(s"Exp overflow: $base ** $exp"))
      }
    )
  }

  it should "U256Exp" in new ExpArithmeticInstrFixture {
    val baseGen: Gen[Val.U256] = Gen.choose(0, 200).map(v => Val.U256(U256.unsafe(v)))
    test(
      U256Exp,
      baseGen,
      expGen,
      (base: Val.U256, e: U256) => {
        val exp = e.toIntUnsafe
        base.v
          .pow(exp)
          .map(v => Val.U256(v))
          .toRight(ArithmeticError(s"Exp overflow: $base ** $exp"))
      }
    )
  }

  it should "U256ModExp" in new ExpArithmeticInstrFixture {
    val baseGen: Gen[Val.U256] = Gen.choose(0, 200).map(v => Val.U256(U256.unsafe(v)))
    test(
      U256ModExp,
      baseGen,
      expGen,
      (base: Val.U256, e: U256) => Right(Val.U256(base.v.modPow(e.toIntUnsafe)))
    )
  }

  trait ModNInstrFixture extends StatelessInstrFixture {
    def test(instr: ModNInstr, op: (Val.U256, Val.U256, Val.U256) => Val.U256) = {
      val nonZeroU256 = valU256Gen.retryUntil(_.v.nonZero)
      forAll(valU256Gen, valU256Gen, nonZeroU256) { case (x, y, n) =>
        stack.push(x)
        stack.push(y)
        stack.push(n)

        val initialGas = context.gasRemaining
        instr.runWith(frame) isE ()

        stack.size is 1
        stack.top.get is op(x, y, n)
        initialGas.subUnsafe(context.gasRemaining) is instr.gas()

        stack.pop()
      }

      stack.push(Val.U256(U256.Two))
      stack.push(Val.U256(U256.Two))
      stack.push(Val.U256(U256.Zero))

      instr.runWith(frame).leftValue isE a[ArithmeticError]
    }
  }

  it should "MulModN" in new ModNInstrFixture {
    test(MulModN, (x, y, n) => Val.U256(x.v.mulModN(y.v, n.v).get))
  }

  it should "AddModN" in new ModNInstrFixture {
    test(AddModN, (x, y, n) => Val.U256(x.v.addModN(y.v, n.v).get))
  }

  it should "I256ToU256" in new StatelessInstrFixture {
    override val i256Gen: Gen[I256] = posLongGen.map(I256.from)

    forAll(i256Gen) { i256 =>
      val value = Val.I256(i256)
      stack.push(value)

      val initialGas = context.gasRemaining
      I256ToU256.runWith(frame) isE ()

      stack.size is 1
      stack.top.get is Val.U256(U256.fromI256(i256).get)
      initialGas.subUnsafe(context.gasRemaining) is I256ToU256.gas()

      stack.pop()
    }

    val negI256Gen: Gen[I256] = negLongGen.map(I256.from)

    forAll(negI256Gen) { i256 =>
      val value = Val.I256(i256)
      stack.push(value)
      I256ToU256.runWith(frame).leftValue isE a[InvalidConversion]
      stack.pop()
    }
  }

  it should "I256ToByteVec" in new StatelessInstrFixture {
    forAll(i256Gen) { i256 =>
      val value = Val.I256(i256)
      stack.push(value)

      val initialGas = context.gasRemaining
      I256ToByteVec.runWith(frame) isE ()

      val bytes = serialize(i256)
      stack.size is 1
      stack.top.get is Val.ByteVec(bytes)
      initialGas.subUnsafe(context.gasRemaining) is I256ToByteVec.gas(bytes.length)

      stack.pop()
    }
  }

  it should "U256ToI256" in new StatelessInstrFixture {
    override val u256Gen: Gen[U256] = posLongGen.map(U256.unsafe)

    forAll(u256Gen) { u256 =>
      val value = Val.U256(u256)
      stack.push(value)

      val initialGas = context.gasRemaining
      U256ToI256.runWith(frame) isE ()

      stack.size is 1
      stack.top.get is Val.I256(I256.fromU256(u256).get)
      initialGas.subUnsafe(context.gasRemaining) is U256ToI256.gas()

      stack.pop()

      stack.push(Val.U256(U256.MaxValue))
      U256ToI256.runWith(frame).leftValue isE a[InvalidConversion]
    }
  }

  it should "U256ToByteVec" in new StatelessInstrFixture {
    forAll(u256Gen) { u256 =>
      val value = Val.U256(u256)
      stack.push(value)

      val initialGas = context.gasRemaining
      U256ToByteVec.runWith(frame) isE ()

      val bytes = serialize(u256)
      stack.size is 1
      stack.top.get is Val.ByteVec(bytes)
      initialGas.subUnsafe(context.gasRemaining) is U256ToByteVec.gas(bytes.length)

      stack.pop()
    }
  }

  trait ByteVecCompFixture extends StatelessInstrFixture {
    def test(
        instr: ByteVecComparison,
        op: (ByteString, ByteString) => Boolean,
        sameByteVecComp: Boolean
    ) = {
      forAll(dataGen) { data =>
        val value = Val.ByteVec(data)

        stack.push(value)
        stack.push(value)

        val initialGas = context.gasRemaining
        instr.runWith(frame) isE ()

        stack.size is 1
        stack.top.get is Val.Bool(sameByteVecComp)
        initialGas.subUnsafe(context.gasRemaining) is instr.gas(data.length)

        stack.pop()
      }

      forAll(dataGen, dataGen) { case (data1, data2) =>
        val value1 = Val.ByteVec(data1)
        val value2 = Val.ByteVec(data2)

        stack.push(value1)
        stack.push(value2)

        val initialGas = context.gasRemaining
        instr.runWith(frame) isE ()

        stack.size is 1
        stack.top.get is Val.Bool(op(data1, data2))
        initialGas.subUnsafe(context.gasRemaining) is instr.gas(data2.length)

        stack.pop()
      }

      stack.push(Val.ByteVec(dataGen.sample.get))
      instr.runWith(frame).leftValue isE StackUnderflow
    }
  }

  it should "ByteVecEq" in new ByteVecCompFixture {
    test(ByteVecEq, _ == _, true)
  }

  it should "ByteVecNeq" in new ByteVecCompFixture {
    test(ByteVecNeq, _ != _, false)
  }

  it should "ByteVecSize" in new StatelessInstrFixture {
    forAll(dataGen) { data =>
      val value = Val.ByteVec(data)

      stack.push(value)

      val initialGas = context.gasRemaining
      ByteVecSize.runWith(frame) isE ()

      stack.size is 1
      stack.top.get is Val.U256(U256.unsafe(data.length))
      initialGas.subUnsafe(context.gasRemaining) is ByteVecSize.gas()

      stack.pop()
    }
  }

  it should "ByteVecConcat" in new StatelessInstrFixture {
    forAll(dataGen, dataGen) { case (data1, data2) =>
      val value1 = Val.ByteVec(data1)
      val value2 = Val.ByteVec(data2)
      val concat = data1 ++ data2

      stack.push(value1)
      stack.push(value2)

      val initialGas = context.gasRemaining
      ByteVecConcat.runWith(frame) isE ()

      stack.size is 1
      stack.top.get is Val.ByteVec(concat)
      initialGas.subUnsafe(context.gasRemaining) is ByteVecConcat.gas(concat.length)

      stack.pop()
    }

    stack.push(Val.ByteVec(dataGen.sample.get))
    ByteVecNeq.runWith(frame).leftValue isE StackUnderflow
  }

  it should "ByteVecSlice" in new StatelessInstrFixture {
    def prepare(bytes: ByteString, begin: Int, end: Int) = {
      stack.push(Val.ByteVec(bytes))
      stack.push(Val.U256(begin))
      stack.push(Val.U256(end))
    }

    val bytes = ByteString(Array[Byte](1, 2, 3, 4))
    // The type is U256 and cannot be less than 0
    val invalidArgs = Seq((0, 5), (3, 2))
    invalidArgs.foreach { case (begin, end) =>
      prepare(bytes, begin, end)
      ByteVecSlice.runWith(frame).leftValue isE InvalidBytesSliceArg
      stack.pop(3)
    }
    val validArgs = Seq((0, 4), (1, 3), (3, 3))
    validArgs.foreach { case (begin, end) =>
      prepare(bytes, begin, end)

      val slice      = bytes.slice(begin, end)
      val initialGas = context.gasRemaining
      ByteVecSlice.runWith(frame) isE ()

      stack.size is 1
      stack.top.get is Val.ByteVec(slice)
      initialGas.subUnsafe(context.gasRemaining) is ByteVecSlice.gas(slice.length)
      stack.pop()
    }
  }

  it should "Encode" in new StatelessInstrFixture {
    stack.push(Val.True)
    stack.push(Val.U256(U256.One))
    stack.push(Val.False)
    stack.push(Val.U256(U256.MaxValue))
    Encode.runWith(frame).leftValue isE InvalidLengthForEncodeInstr

    stack.push(Val.U256(U256.unsafe(3)))
    Encode.runWith(frame) isE ()
    stack.pop() isE Val.ByteVec(Hex.unsafe("03000102010000"))
  }

  it should "Zeros" in new StatelessInstrFixture {
    stack.push(Val.U256(U256.unsafe(4097)))
    Zeros.runWith(frame).leftValue isE InvalidSizeForZeros
    stack.push(Val.U256(U256.unsafe(4096)))
    Zeros.runWith(frame) isE ()
    stack.pop() isE Val.ByteVec(ByteString.fromArrayUnsafe(Array.fill(4096)(0)))
  }

  it should "ByteVecToAddress" in new StatelessInstrFixture {
    forAll(lockupScriptGen) { lockupScript =>
      val address    = Val.Address(lockupScript)
      val bytes      = serialize(address)
      val initialGas = context.gasRemaining

      stack.push(Val.ByteVec(bytes))
      ByteVecToAddress.runWith(frame) isE ()
      stack.size is 1
      stack.top.get is address
      initialGas.subUnsafe(context.gasRemaining) is ByteVecToAddress.gas(bytes.length)
      stack.pop()
    }

    Seq(32, 34).foreach { n =>
      val byteVec = Val.ByteVec(ByteString(Gen.listOfN(n, arbitrary[Byte]).sample.get))
      stack.push(byteVec)
      ByteVecToAddress.runWith(frame).leftValue isE a[SerdeErrorByteVecToAddress]
    }
  }

  it should "ContractIdToAddress" in new StatelessInstrFixture {
    val p2cLockupScriptGen: Gen[LockupScript.P2C] = for {
      group        <- groupIndexGen
      lockupScript <- p2cLockupGen(group)
    } yield lockupScript

    forAll(p2cLockupScriptGen) { lockupScript =>
      val bytes      = lockupScript.contractId.bytes
      val address    = Val.Address(lockupScript)
      val initialGas = context.gasRemaining

      stack.push(Val.ByteVec(bytes))
      ContractIdToAddress.runWith(frame) isE ()
      stack.size is 1
      stack.top.get is address
      initialGas.subUnsafe(context.gasRemaining) is ContractIdToAddress.gas()
      stack.pop()
    }

    Seq(31, 33).foreach { n =>
      val byteVec = Val.ByteVec(ByteString(Gen.listOfN(n, arbitrary[Byte]).sample.get))
      stack.push(byteVec)
      ContractIdToAddress.runWith(frame).leftValue isE InvalidContractId.from(byteVec)
    }
  }

  trait AddressCompFixture extends StatelessInstrFixture {
    def test(
        instr: ComparisonInstr[Val.Address],
        op: (LockupScript, LockupScript) => Boolean,
        sameAddressComp: Boolean
    ) = {
      forAll(addressValGen) { address =>
        stack.push(address)
        stack.push(address)

        val initialGas = context.gasRemaining
        instr.runWith(frame) isE ()
        initialGas.subUnsafe(context.gasRemaining) is instr.gas()

        stack.size is 1
        stack.top.get is Val.Bool(sameAddressComp)
        stack.pop()
      }

      forAll(addressValGen, addressValGen) { case (address1, address2) =>
        stack.push(address1)
        stack.push(address2)

        val initialGas = context.gasRemaining
        instr.runWith(frame) isE ()
        initialGas.subUnsafe(context.gasRemaining) is instr.gas()

        stack.size is 1
        stack.top.get is Val.Bool(op(address1.lockupScript, address2.lockupScript))
        stack.pop()
      }

      stack.push(addressValGen.sample.get)
      instr.runWith(frame).leftValue isE StackUnderflow
    }
  }

  it should "AddressEq" in new AddressCompFixture {
    test(AddressEq, _ == _, true)
  }

  it should "AddressNeq" in new AddressCompFixture {
    test(AddressNeq, _ != _, false)
  }

  it should "AddressToByteVec" in new StatelessInstrFixture {
    forAll(addressValGen) { address =>
      stack.push(address)

      val initialGas = context.gasRemaining
      AddressToByteVec.runWith(frame) isE ()

      val bytes = serialize(address)
      stack.size is 1
      stack.top.get is Val.ByteVec(bytes)
      initialGas.subUnsafe(context.gasRemaining) is AddressToByteVec.gas(bytes.length)

      stack.pop()
    }
  }

  it should "IsAssetAddress" in new StatelessInstrFixture {
    forAll(addressValGen) { address =>
      stack.push(address)

      val initialGas = context.gasRemaining
      IsAssetAddress.runWith(frame) isE ()

      stack.size is 1
      stack.top.get is Val.Bool(address.lockupScript.isAssetType)
      initialGas.subUnsafe(context.gasRemaining) is IsAssetAddress.gas()

      stack.pop()
    }
  }

  it should "IsContractAddress" in new StatelessInstrFixture {
    forAll(addressValGen) { address =>
      stack.push(address)

      val initialGas = context.gasRemaining
      IsContractAddress.runWith(frame) isE ()

      stack.size is 1
      stack.top.get is Val.Bool(!address.lockupScript.isAssetType)
      initialGas.subUnsafe(context.gasRemaining) is IsContractAddress.gas()

      stack.pop()
    }
  }

  it should "Jump" in new StatelessInstrFixture {
    Jump(0).runWith(frame).leftValue isE InvalidInstrOffset

    val newFrame = prepareFrame(AVector(ConstTrue, ConstTrue, ConstTrue))

    Jump(-1).runWith(newFrame).leftValue isE InvalidInstrOffset

    Jump(0).runWith(newFrame) isE ()
    newFrame.pc is 0

    Jump(2).runWith(newFrame) isE ()
    newFrame.pc is 2

    Jump(-1).runWith(newFrame) isE ()
    newFrame.pc is 1

    Jump(2).runWith(newFrame).leftValue isE InvalidInstrOffset
  }

  it should "IfTrue" in new StatelessInstrFixture {
    override lazy val frame = prepareFrame(AVector(ConstTrue, ConstTrue))

    stack.push(Val.Bool(false))
    stack.push(Val.Bool(true))

    val initialGas = context.gasRemaining
    IfTrue(1).runWith(frame) isE ()
    frame.pc is 1
    stack.size is 1
    initialGas.subUnsafe(context.gasRemaining) is IfTrue(1).gas()

    IfTrue(-1).runWith(frame) isE ()
    frame.pc is 1
    stack.size is 0

    IfTrue(0).runWith(frame).leftValue isE StackUnderflow
  }

  it should "IfFalse" in new StatelessInstrFixture {
    override lazy val frame = prepareFrame(AVector(ConstTrue, ConstTrue))

    stack.push(Val.Bool(true))
    stack.push(Val.Bool(false))

    val initialGas = context.gasRemaining
    IfFalse(1).runWith(frame) isE ()
    frame.pc is 1
    stack.size is 1
    initialGas.subUnsafe(context.gasRemaining) is IfFalse(1).gas()

    IfFalse(-1).runWith(frame) isE ()
    frame.pc is 1
    stack.size is 0

    IfFalse(0).runWith(frame).leftValue isE StackUnderflow
  }

  it should "CallLocal" in new StatelessInstrFixture {
    intercept[NotImplementedError] {
      CallLocal(0.toByte).runWith(frame)
    }
  }

  // TODO Not sure how to test this one
  it should "Return" in new StatelessInstrFixture {
    Return.runWith(frame) isE ()
  }

  it should "Assert" in new StatelessInstrFixture {
    forAll(arbitrary[Boolean]) { boolean =>
      val bool       = Val.Bool(boolean)
      val initialGas = context.gasRemaining

      stack.push(bool)

      if (boolean) {
        Assert.runWith(frame) isE ()
      } else {
        Assert.runWith(frame).leftValue isE AssertionFailed
      }
      initialGas.subUnsafe(context.gasRemaining) is Assert.gas()
    }
  }

  it should "AssertWithErrorCode" in {
    new StatelessInstrFixture {
      stack.push(Val.Bool(true))
      stack.push(Val.U256(U256.Zero))
      runAndCheckGas(AssertWithErrorCode)
    }

    new StatelessInstrFixture {
      stack.push(Val.Bool(false))
      stack.push(Val.U256(U256.MaxValue))
      AssertWithErrorCode.runWith(frame).leftValue isE InvalidErrorCode(U256.MaxValue)
    }

    new StatelessInstrFixture {
      stack.push(Val.Bool(false))
      stack.push(Val.U256(U256.Zero))
      AssertWithErrorCode.runWith(frame).leftValue isE AssertionFailedWithErrorCode(None, 0)
    }

    new StatefulInstrFixture {
      stack.push(Val.Bool(false))
      stack.push(Val.U256(U256.Zero))
      AssertWithErrorCode.runWith(frame).leftValue isE AssertionFailedWithErrorCode(
        frame.obj.contractIdOpt,
        0
      )
    }
  }

  trait HashFixture extends StatelessInstrFixture {
    def test[H <: RandomBytes](instr: HashAlg[H], hashSchema: crypto.HashSchema[H]) = {
      forAll(dataGen) { data =>
        val value = Val.ByteVec(data)
        stack.push(value)

        val initialGas = context.gasRemaining
        instr.runWith(frame)
        stack.size is 1
        stack.top.get is Val.ByteVec.from(hashSchema.hash(data))

        initialGas.subUnsafe(context.gasRemaining) is instr.gas(data.length)

        stack.pop()
      }
      instr.runWith(frame).leftValue isE StackUnderflow
    }
  }
  it should "Blake2b" in new HashFixture {
    test(Blake2b, crypto.Blake2b)
  }

  it should "Keccak256" in new HashFixture {
    test(Keccak256, crypto.Keccak256)
  }

  it should "Sha256" in new HashFixture {
    test(Sha256, crypto.Sha256)
  }

  it should "Sha3" in new HashFixture {
    test(Sha3, crypto.Sha3)
  }

  trait SignatureFixture extends StatelessInstrFixture {
    val keysGen = for {
      group         <- groupIndexGen
      (_, pub, pri) <- addressGen(group)
    } yield ((pub, pri))

    val tx               = transactionGen().sample.get
    val (pubKey, priKey) = keysGen.sample.get

<<<<<<< HEAD
    val signature      = Bytes64.from(SignatureSchema.sign(tx.id.bytes, priKey))
    val signatureStack = Stack.ofCapacity[Bytes64](1)
=======
    val signature      = Byte64.from(SignatureSchema.sign(tx.id.bytes, priKey))
    val signatureStack = Stack.ofCapacity[Byte64](1)
>>>>>>> 1556734f
    signatureStack.push(signature)

    override lazy val frame = prepareFrame(
      AVector.empty,
      txEnv = Some(TxEnv.dryrun(tx, AVector.empty, signatureStack))
    )
  }

  it should "VerifyTxSignature" in new SignatureFixture {
    val initialGas = context.gasRemaining
    stack.push(Val.ByteVec(pubKey.bytes))
    VerifyTxSignature.runWith(frame) isE ()
    initialGas.subUnsafe(context.gasRemaining) is VerifyTxSignature.gas()

    val (wrongKey, _) = keysGen.sample.get

    signatureStack.push(signature)
    stack.push(Val.ByteVec(wrongKey.bytes))
    VerifyTxSignature.runWith(frame).leftValue isE InvalidSignature(
      wrongKey.bytes,
      tx.id.bytes,
      signature.bytes
    )

    signatureStack.push(signature)
    stack.push(Val.ByteVec(wrongKey.bytes))
    VerifyTxSignature.mockup().runWith(frame) isE ()
    stack.isEmpty is true

    val wrongData = dataGen.sample.get
    stack.push(Val.ByteVec(wrongData))
    VerifyTxSignature
      .runWith(frame)
      .leftValue
      .rightValue
      .toString is s"Invalid public key: ${Hex.toHexString(wrongData)}"
  }

  it should "GetSegregatedSignature" in new SignatureFixture {
    GetSegregatedSignature.runWith(frame) isE ()
    GetSegregatedSignature.runWith(frame).leftValue isE StackUnderflow
  }

  trait GenericSignatureFixture extends StatelessInstrFixture {
    val data32Gen: Gen[ByteString] = for {
      bytes <- Gen.listOfN(32, arbitrary[Byte])
    } yield ByteString(bytes)

    private def pushPublicKeyType(tpe: Option[ByteString]) = {
      tpe.foreach(v => stack.push(Val.ByteVec(v)))
    }

    // scalastyle:off method.length
    def test0[PriKey <: RandomBytes, PubKey <: RandomBytes](
        instr: SignatureInstr,
        generatePriPub: => (PriKey, PubKey),
        sign: (ByteString, PriKey) => ByteString,
        publicKeyType: Option[ByteString] = None
    ) = {
      val keysGen = for {
        (pri, pub) <- Gen.const(()).map(_ => generatePriPub)
      } yield ((pri, pub))

      val (priKey, pubKey) = keysGen.sample.get
      val data             = data32Gen.sample.get

      val signature = sign(data, priKey)

      stack.push(Val.ByteVec(data))
      stack.push(Val.ByteVec(pubKey.bytes))
      stack.push(Val.ByteVec(signature))
      pushPublicKeyType(publicKeyType)

      val initialGas = context.gasRemaining
      instr.runWith(frame) isE ()
      val extraGas = if (publicKeyType == Some(ByteString(3))) { // webauthn
        GasBox.unsafe(84)
      } else {
        GasBox.zero
      }
      val usedGas = GasBox.unsafe(instr.gas().value + extraGas.value)
      initialGas.subUnsafe(context.gasRemaining) is usedGas

      stack.push(Val.ByteVec(data))
      stack.push(Val.ByteVec(pubKey.bytes))
      stack.push(Val.ByteVec(ByteString("zzz")))
      pushPublicKeyType(publicKeyType)
      instr.runWith(frame).leftValue isE InvalidSignatureFormat(ByteString("zzz"))
      if (publicKeyType.isEmpty) stack.pop(2)
      stack.isEmpty is true

      val wrongData = dataGen.sample.get
      stack.push(Val.ByteVec(wrongData))
      stack.push(Val.ByteVec(signature))
      pushPublicKeyType(publicKeyType)
      val invalidPublicKeyBytes = publicKeyType.getOrElse(ByteString.empty) ++ wrongData
      instr
        .runWith(frame)
        .leftValue
        .rightValue
        .toString is s"Invalid public key: ${Hex.toHexString(invalidPublicKeyBytes)}"
      stack.isEmpty is true

      if (publicKeyType.isDefined) {
        val invalidPublicKeyType0 = ByteString(nextInt(4, 255).toByte)
        stack.push(Val.ByteVec(pubKey.bytes))
        stack.push(Val.ByteVec(signature))
        stack.push(Val.ByteVec(invalidPublicKeyType0))
        instr
          .runWith(frame)
          .leftValue
          .rightValue
          .toString is s"Invalid public key: ${Hex.toHexString(invalidPublicKeyType0 ++ pubKey.bytes)}"

        val invalidPublicKeyType1 =
          ByteString(nextInt(4, 255).toByte) ++ bytesGen(nextInt(1, 5)).sample.get
        stack.push(Val.ByteVec(invalidPublicKeyType1))
        instr.runWith(frame).leftValue isE InvalidPublicKeyType(invalidPublicKeyType1)
      }

      val signedData = dataGen.sample.get
      stack.push(Val.ByteVec(signedData))
      stack.push(Val.ByteVec(pubKey.bytes))
      stack.push(Val.ByteVec(signature))
      pushPublicKeyType(publicKeyType)
      instr
        .runWith(frame)
        .leftValue
        .rightValue
        .toString is s"Signed data bytes should have 32 bytes, get ${signedData.length} instead"

      stack.push(Val.ByteVec(data))
      stack.push(Val.ByteVec(pubKey.bytes))
      stack.push(Val.ByteVec(sign(data32Gen.sample.get, priKey)))
      pushPublicKeyType(publicKeyType)
      instr.runWith(frame).leftValue isE a[InvalidSignature]
      stack.isEmpty is true

      stack.push(Val.ByteVec(data))
      stack.push(Val.ByteVec(pubKey.bytes))
      stack.push(Val.ByteVec(sign(data32Gen.sample.get, priKey)))
      pushPublicKeyType(publicKeyType)
      instr.mockup().runWith(frame) isE ()
      stack.isEmpty is true
    }
    // scalastyle:on method.length

    // scalastyle:off method.length
    def test[PriKey <: RandomBytes, PubKey <: RandomBytes, Sig <: RandomBytes](
        instr: SignatureInstr,
        generatePriPub: => (PriKey, PubKey),
        sign: (ByteString, PriKey) => Sig,
        publicKeyType: Option[ByteString] = None
    ) = {
      val signFunc = (data: ByteString, pk: PriKey) => sign(data, pk).bytes
      test0(instr, generatePriPub, signFunc, publicKeyType)
    }
    // scalastyle:on method.length
  }

  it should "VerifySecP256K1" in new GenericSignatureFixture {
    test(VerifySecP256K1, crypto.SecP256K1.generatePriPub(), crypto.SecP256K1.sign)
  }

  it should "VerifyED25519" in new GenericSignatureFixture {
    test(VerifyED25519, crypto.ED25519.generatePriPub(), crypto.ED25519.sign)
  }

  it should "VerifyBIP340Schnorr" in new GenericSignatureFixture {
    test(VerifyBIP340Schnorr, crypto.BIP340Schnorr.generatePriPub(), crypto.BIP340Schnorr.sign)
  }

  it should "VerifySignature:SecP256K1" in new GenericSignatureFixture {
    test(
      VerifySignature,
      crypto.SecP256K1.generatePriPub(),
      crypto.SecP256K1.sign,
      Some(ByteString(0))
    )
  }

  it should "VerifySignature:SecP256R1" in new GenericSignatureFixture {
    test(
      VerifySignature,
      crypto.SecP256R1.generatePriPub(),
      crypto.SecP256R1.sign,
      Some(ByteString(1))
    )
  }

  it should "VerifySignature:ED25519" in new GenericSignatureFixture {
    test(VerifySignature, crypto.ED25519.generatePriPub(), crypto.ED25519.sign, Some(ByteString(2)))
  }

  trait WebAuthnFixture {
    val authenticatorData = Hash.generate.bytes ++ ByteString(1)
    val webauthn          = WebAuthn.createForTest(authenticatorData, WebAuthn.GET)

    def signRaw(challenge: ByteString, pk: crypto.SecP256R1PrivateKey) = {
      val messageHash = webauthn.messageHash(challenge)
      val signature   = Byte64.from(crypto.SecP256R1.sign(messageHash, pk))
      webauthn.encodeForTest() :+ signature
    }

    def sign(challenge: ByteString, pk: crypto.SecP256R1PrivateKey) = {
      signRaw(challenge, pk).map(_.bytes).reduce(_ ++ _).drop(2)
    }
  }

  it should "VerifySignature:WebAuthn" in new GenericSignatureFixture with WebAuthnFixture {
    test0(VerifySignature, crypto.SecP256R1.generatePriPub(), sign, Some(ByteString(3)))

    val (priKey, pubKey) = crypto.SecP256R1.generatePriPub()
    val challenge        = Hash.generate.bytes
    stack.push(Val.ByteVec(challenge))
    stack.push(Val.ByteVec(pubKey.bytes))
    val payload = sign(challenge, priKey)
    stack.push(Val.ByteVec(payload.drop(1)))
    stack.push(Val.ByteVec(ByteString(3)))
    VerifySignature.runWith(frame).leftValue isE a[InvalidWebAuthnPayload]
  }

  it should "GetSegregatedWebAuthnSignature" in new StatelessInstrFixture with WebAuthnFixture {
    val priKey     = crypto.SecP256R1.generatePriPub()._1
    val tx         = transactionGen().sample.get
    val signatures = signRaw(tx.id.bytes, priKey)

    val signatureStack = Stack.ofCapacity[Byte64](signatures.length + 1)
    val signature0     = Byte64.from(bytesGen(64).sample.get).get
    signatureStack.push(signature0)
    signatureStack.push(signatures.reverse)

    override lazy val frame = prepareFrame(
      AVector.empty,
      txEnv = Some(TxEnv.dryrun(tx, AVector.empty, signatureStack))
    )

    val initialGas = context.gasRemaining
    GetSegregatedWebAuthnSignature.runWith(frame) isE ()
    initialGas.subUnsafe(context.gasRemaining) is GasMid.gas
    stack.size is 1
    stack.top.get is Val.ByteVec(signatures.map(_.bytes).reduce(_ ++ _).drop(2))
    frame.ctx.signatures.size is 1
    frame.ctx.signatures.top.get is signature0
    GetSegregatedWebAuthnSignature.runWith(frame).leftValue isE a[InvalidWebAuthnPayload]

    signatureStack.push(signature0)
    GetSegregatedWebAuthnSignatureMockup.runWith(frame) isE ()
    stack.size is 2
    stack.top.get is Val.ByteVec(signature0.bytes)
    frame.ctx.signatures.isEmpty is true
  }

  it should "test EthEcRecover: succeed in execution" in new StatelessInstrFixture
    with crypto.EthEcRecoverFixture {
    val initialGas = context.gasRemaining
    stack.push(Val.ByteVec(messageHash.bytes))
    stack.push(Val.ByteVec(signature))
    EthEcRecover.runWith(frame) isE ()
    stack.size is 1
    stack.top.get is Val.ByteVec(address)
    initialGas.subUnsafe(context.gasRemaining) is EthEcRecover.gas()
  }

  it should "test EthEcRecover: fail in execution" in new StatelessInstrFixture
    with crypto.EthEcRecoverFixture {
    stack.push(Val.ByteVec(signature))
    stack.push(Val.ByteVec(messageHash.bytes))
    EthEcRecover.runWith(frame).leftValue isE FailedInRecoverEthAddress
  }

  it should "NetworkId" in new StatelessInstrFixture {
    override lazy val frame = prepareFrame(
      AVector.empty,
      blockEnv = Some(mockBlockEnv)
    )

    val initialGas = context.gasRemaining
    NetworkId.runWith(frame) isE ()
    stack.size is 1
    stack.top.get is Val.ByteVec(ByteString(AlephiumMainNet.id))
    initialGas.subUnsafe(context.gasRemaining) is NetworkId.gas()
  }

  it should "BlockTimeStamp" in {
    new StatelessInstrFixture {
      private val timestamp = TimeStamp.now()
      override lazy val frame = prepareFrame(
        AVector.empty,
        blockEnv = Some(mockBlockEnv.copy(timeStamp = timestamp))
      )

      private val initialGas = context.gasRemaining
      BlockTimeStamp.runWith(frame) isE ()
      stack.size is 1
      stack.top.get is Val.U256(timestamp.millis)
      initialGas.subUnsafe(context.gasRemaining) is BlockTimeStamp.gas()
    }

    new StatelessInstrFixture {
      val timestamp = new TimeStamp(-1)
      override lazy val frame = prepareFrame(
        AVector.empty,
        blockEnv = Some(mockBlockEnv.copy(timeStamp = timestamp))
      )

      BlockTimeStamp.runWith(frame).leftValue isE NegativeTimeStamp(-1)
    }
  }

  it should "BlockTarget" in new StatelessInstrFixture {
    override lazy val frame = prepareFrame(
      AVector.empty,
      blockEnv = Some(mockBlockEnv)
    )

    private val initialGas = context.gasRemaining
    BlockTarget.runWith(frame) isE ()
    stack.size is 1
    stack.top.get is Val.U256(U256.unsafe(Target.Max.value))
    initialGas.subUnsafe(context.gasRemaining) is BlockTarget.gas()
  }

  it should "TxId" in new StatelessInstrFixture {
    val tx = transactionGen().sample.get

    override lazy val frame = prepareFrame(
      AVector.empty,
<<<<<<< HEAD
      txEnv = Some(TxEnv.dryrun(tx, AVector.empty, Stack.ofCapacity[Bytes64](0)))
=======
      txEnv = Some(TxEnv.dryrun(tx, AVector.empty, Stack.ofCapacity[Byte64](0)))
>>>>>>> 1556734f
    )

    val initialGas = context.gasRemaining
    TxId.runWith(frame) isE ()
    stack.size is 1
    stack.top.get is Val.ByteVec(tx.id.bytes)
    initialGas.subUnsafe(context.gasRemaining) is TxId.gas()
  }

  trait GasInstrFixture extends StatelessInstrFixture {
    val gasPriceGen = Gen
      .choose[BigInteger](coinbaseGasPrice.value.v, ALPH.oneAlph.v)
      .map(v => GasPrice(U256.unsafe(v)))
    val gasAmountGen = Gen.choose[Int](minimalGas.value, maximalGasPerTx.value).map(GasBox.unsafe)
    val txEnv = TxEnv.mockup(
      TransactionId.random,
      Stack.ofCapacity(0),
      AVector.empty,
      AVector.empty,
      gasPriceGen.sample.get,
      gasAmountGen.sample.get,
      isEntryMethodPayable = false
    )

    override lazy val frame = prepareFrame(AVector.empty, txEnv = Some(txEnv))
  }

  it should "TxGasPrice" in new GasInstrFixture {
    runAndCheckGas(TxGasPrice, frame)
    stack.size is 1
    stack.top.get is Val.U256(txEnv.gasPrice.value)
  }

  it should "TxGasAmount" in new GasInstrFixture {
    runAndCheckGas(TxGasAmount, frame)
    stack.size is 1
    stack.top.get is Val.U256(txEnv.gasAmount.toU256)
  }

  it should "TxGasFee" in new GasInstrFixture {
    runAndCheckGas(TxGasFee, frame)
    stack.size is 1
    stack.top.get is Val.U256(txEnv.gasFeeUnsafe)
  }

  trait TxEnvFixture extends StatefulInstrFixture {
    val (script, _)   = prepareStatefulScript(StatefulScript.alwaysFail)
    val (tx, prevOut) = transactionGenWithPreOutputs(inputsNumGen = Gen.const(3)).sample.get
    val prevOutputs0  = prevOut.map(_.referredOutput)
    val prevOutputs1  = AVector.fill(3)(prevOutputs0.head)

    val txEnvWithRandomAddresses =
      TxEnv.dryrun(tx, prevOutputs0, Stack.ofCapacity(0))
    val txEnvWithUniqueAddress =
      TxEnv.dryrun(tx, prevOutputs1, Stack.ofCapacity(0))
    val uniqueAddress = Val.Address(prevOutputs0.head.lockupScript)
  }

  it should "TxInputAddressAt" in new TxEnvFixture {
    override lazy val frame: Frame[StatefulContext] =
      prepareFrame(txEnvOpt = Some(txEnvWithRandomAddresses))
        .asInstanceOf[StatefulFrame]
        .copy(obj = script)

    val index      = prevOutputs0.length - 1
    val initialGas = context.gasRemaining
    stack.push(Val.U256(U256.unsafe(index)))
    TxInputAddressAt.runWith(frame) isE ()
    stack.size is 1
    stack.top.get is Val.Address(prevOutputs0.get(index).get.lockupScript)
    initialGas.subUnsafe(context.gasRemaining) is TxInputAddressAt.gas()

    val contractFrame = prepareFrame(txEnvOpt = Some(txEnvWithRandomAddresses))
    TxInputAddressAt.runWith(contractFrame).leftValue isE AccessTxInputAddressInContract
  }

  it should "TxInputsSize" in new TxEnvFixture {
    override lazy val frame: Frame[StatefulContext] =
      prepareFrame(txEnvOpt = Some(txEnvWithRandomAddresses))
        .asInstanceOf[StatefulFrame]
        .copy(obj = script)

    val initialGas = context.gasRemaining
    TxInputsSize.runWith(frame) isE ()
    stack.size is 1
    stack.top.get is Val.U256(U256.unsafe(prevOutputs0.length))
    initialGas.subUnsafe(context.gasRemaining) is TxInputsSize.gas()

    val contractFrame = prepareFrame(txEnvOpt = Some(txEnvWithRandomAddresses))
    TxInputsSize.runWith(contractFrame).leftValue isE AccessTxInputAddressInContract
  }

  it should "test TxInstr.checkScriptFrameForLeman" in new TxEnvFixture {
    import NetworkConfigFixture.Leman
    val lemanContractFrame    = prepareFrame()(Leman)
    val lemanScriptFrame      = lemanContractFrame.asInstanceOf[StatefulFrame].copy(obj = script)
    val preLemanContractFrame = preparePreLemanFrame()
    val preLemanScriptFrame   = preLemanContractFrame.asInstanceOf[StatefulFrame].copy(obj = script)

    TxInstr
      .checkScriptFrameForLeman(lemanContractFrame)
      .leftValue isE AccessTxInputAddressInContract
    TxInstr.checkScriptFrameForLeman(lemanScriptFrame) isE ()
    TxInstr.checkScriptFrameForLeman(preLemanContractFrame) isE ()
    TxInstr.checkScriptFrameForLeman(preLemanScriptFrame) isE ()
  }

  trait LogFixture extends StatefulInstrFixture {
    def test(instr: LogInstr, n: Int) = {
      stack.pop(stack.size).isRight is true
      (0 until n).foreach { _ =>
        stack.push(Val.True)
      }

      val initialGas = context.gasRemaining
      instr.runWith(frame) isE ()
      stack.size is 0
      initialGas.subUnsafe(context.gasRemaining) is instr.gas(n)

      (0 until (n - 1)).foreach { _ =>
        stack.push(Val.True)
      }

      instr.runWith(frame).leftValue isE StackUnderflow
    }
  }

  it should "test Log" in new LogFixture {
    Instr.allLogInstrs.zipWithIndex.foreach { case (log, index) =>
      test(log, index + 1)
    }
    statelessInstrs0.filter(_.isInstanceOf[LogInstr]).length is Instr.allLogInstrs.length
  }

  it should "Log1" in new LogFixture {
    test(Log1, 1)
  }

  it should "Log2" in new LogFixture {
    test(Log2, 2)
  }

  it should "Log3" in new LogFixture {
    test(Log3, 3)
  }

  it should "Log4" in new LogFixture {
    test(Log4, 4)
  }

  it should "Log5" in new LogFixture {
    test(Log5, 5)
  }

  trait U256ToBytesFixture extends StatelessInstrFixture {
    def check(instr: U256ToBytesInstr, value: U256, bytes: ByteString) = {
      stack.push(Val.U256(value))
      val initialGas = context.gasRemaining
      instr.runWith(frame) isE ()
      initialGas.subUnsafe(context.gasRemaining) is instr.gas(instr.size)
      stack.size is 1
      stack.top.get is Val.ByteVec(bytes)
      stack.pop()
    }

    def test(instr: U256ToBytesInstr, size: Int) = {
      val gen = Gen
        .choose[BigInteger](
          BigInteger.ZERO,
          BigInteger.ONE.shiftLeft(size * 8).subtract(BigInteger.ONE)
        )
        .map(U256.unsafe)

      forAll(gen) { value =>
        val expected = value.toFixedSizeBytes(size).get
        check(instr, value, expected)
      }

      check(instr, U256.Zero, ByteString(Array.fill[Byte](size)(0)))
      check(
        instr,
        U256.unsafe(BigInteger.ONE.shiftLeft(size * 8).subtract(BigInteger.ONE)),
        ByteString(Array.fill[Byte](size)(-1))
      )
      if (size != 32) {
        val value = Val.U256(U256.unsafe(BigInteger.ONE.shiftLeft(size * 8)))
        stack.push(value)
        instr.runWith(frame).leftValue isE InvalidConversion(value, Val.ByteVec)
      }
    }
  }

  it should "U256To1Byte" in new U256ToBytesFixture {
    test(U256To1Byte, 1)
  }

  it should "U256To2Byte" in new U256ToBytesFixture {
    test(U256To2Byte, 2)
  }

  it should "U256To4Byte" in new U256ToBytesFixture {
    test(U256To4Byte, 4)
  }

  it should "U256To8Byte" in new U256ToBytesFixture {
    test(U256To8Byte, 8)
  }

  it should "U256To16Byte" in new U256ToBytesFixture {
    test(U256To16Byte, 16)
  }

  it should "U256To32Byte" in new U256ToBytesFixture {
    test(U256To32Byte, 32)
  }

  trait U256FromBytesFixture extends StatelessInstrFixture {
    def test(instr: U256FromBytesInstr, size: Int) = {
      forAll(Gen.listOfN(size, arbitrary[Byte])) { bytes =>
        val byteString = ByteString(bytes)
        val value      = U256.from(byteString).get
        stack.push(Val.ByteVec(byteString))
        val initialGas = context.gasRemaining
        instr.runWith(frame) isE ()
        initialGas.subUnsafe(context.gasRemaining) is instr.gas(size)
        stack.top.get is Val.U256(value)
        stack.pop()
      }

      Seq(size - 1, size + 1).foreach { n =>
        val bytes = ByteString(Gen.listOfN(n, arbitrary[Byte]).sample.get)
        stack.push(Val.ByteVec(bytes))
        instr.runWith(frame).leftValue isE InvalidBytesSize
      }
    }
  }

  it should "U256From1Byte" in new U256FromBytesFixture {
    test(U256From1Byte, 1)
  }

  it should "U256From2Byte" in new U256FromBytesFixture {
    test(U256From2Byte, 2)
  }

  it should "U256From4Byte" in new U256FromBytesFixture {
    test(U256From4Byte, 4)
  }

  it should "U256From8Byte" in new U256FromBytesFixture {
    test(U256From8Byte, 8)
  }

  it should "U256From16Byte" in new U256FromBytesFixture {
    test(U256From16Byte, 16)
  }

  it should "U256From32Byte" in new U256FromBytesFixture {
    test(U256From32Byte, 32)
  }

  it should "GroupOfAddress" in new StatelessInstrFixture {
    def lemanP2CLockupGen(groupIndex: GroupIndex): Gen[LockupScript.P2C] = {
      txIdGen.map(txId => LockupScript.p2c(ContractId.from(txId, 0, groupIndex)))
    }
    def lockupScriptGen(groupIndex: GroupIndex): Gen[LockupScript] = {
      Gen.oneOf(assetLockupGen(groupIndex), lemanP2CLockupGen(groupIndex))
    }
    forAll(groupIndexGen) { groupIndex =>
      val lockupScript = lockupScriptGen(groupIndex).sample.get

      stack.push(Val.Address(lockupScript))
      runAndCheckGas(GroupOfAddress)
      stack.size is 1
      stack.top.get is Val.U256(U256.unsafe(groupIndex.value))
      stack.pop()
    }
  }

  trait StatefulFixture extends GenFixture {
    lazy val baseMethod =
      Method[StatefulContext](
        isPublic = true,
        usePreapprovedAssets = false,
        useContractAssets = false,
        usePayToContractOnly = false,
        argsLength = 0,
        localsLength = 0,
        returnLength = 0,
        instrs = AVector()
      )

    lazy val contract = StatefulContract(2, methods = AVector(baseMethod))

    lazy val tokenId = TokenId.generate

    def alphBalance(lockupScript: LockupScript, amount: U256): MutBalances = {
      MutBalances(ArrayBuffer((lockupScript, MutBalancesPerLockup.alph(amount))))
    }

    def tokenBalance(lockupScript: LockupScript, tokenId: TokenId, amount: U256): MutBalances = {
      MutBalances(ArrayBuffer((lockupScript, MutBalancesPerLockup.token(tokenId, amount))))
    }

    def balances(
        lockupScript: LockupScript,
        alphAmount: Option[U256],
        tokens: Map[TokenId, U256]
    ): MutBalances = {
      MutBalances(
        ArrayBuffer(
          (
            lockupScript,
            MutBalancesPerLockup(
              alphAmount.getOrElse(U256.Zero),
              mutable.Map.from(tokens),
              0
            )
          )
        )
      )
    }

    def prepareFrame(
        balanceState: Option[MutBalanceState] = None,
        contractOutputOpt: Option[(ContractId, ContractOutput, ContractOutputRef)] = None,
        txEnvOpt: Option[TxEnv] = None,
        callerFrameOpt: Option[StatefulFrame] = None,
        immFields: AVector[Val] = AVector(Val.False),
        mutFields: AVector[Val] = AVector(Val.True),
        contractIdOpt: Option[ContractId] = None
    )(implicit networkConfig: NetworkConfig) = {
      val (obj, ctx) =
        prepareContract(
          contract,
          immFields,
          mutFields,
          contractOutputOpt = contractOutputOpt,
          txEnvOpt = txEnvOpt,
          contractIdOpt = contractIdOpt
        )
      Frame
        .stateful(
          ctx,
          callerFrameOpt,
          balanceState,
          obj,
          baseMethod,
          AVector.empty,
          Stack.ofCapacity(10),
          _ => okay
        )
        .rightValue
    }

    def preparePreDanubeFrame(
        balanceState: Option[MutBalanceState] = None,
        contractOutputOpt: Option[(ContractId, ContractOutput, ContractOutputRef)] = None,
        txEnvOpt: Option[TxEnv] = None,
        callerFrameOpt: Option[StatefulFrame] = None
    ) = {
      val config = NetworkConfigFixture.PreDanube
      if (config.getHardFork(TimeStamp.now()).isLemanEnabled()) {
        prepareFrame(balanceState, contractOutputOpt, txEnvOpt, callerFrameOpt)(config)
      } else {
        preparePreLemanFrame(balanceState, contractOutputOpt, txEnvOpt, callerFrameOpt)
      }
    }

    def preparePreRhoneFrame(
        balanceState: Option[MutBalanceState] = None,
        contractOutputOpt: Option[(ContractId, ContractOutput, ContractOutputRef)] = None,
        txEnvOpt: Option[TxEnv] = None,
        callerFrameOpt: Option[StatefulFrame] = None
    ) = {
      val config = NetworkConfigFixture.PreRhone
      if (config.getHardFork(TimeStamp.now()).isLemanEnabled()) {
        prepareFrame(balanceState, contractOutputOpt, txEnvOpt, callerFrameOpt)(config)
      } else {
        preparePreLemanFrame(balanceState, contractOutputOpt, txEnvOpt, callerFrameOpt)
      }
    }

    def preparePreLemanFrame(
        balanceState: Option[MutBalanceState] = None,
        contractOutputOpt: Option[(ContractId, ContractOutput, ContractOutputRef)] = None,
        txEnvOpt: Option[TxEnv] = None,
        callerFrameOpt: Option[StatefulFrame] = None,
        immFields: AVector[Val] = AVector.empty,
        mutFields: AVector[Val] = AVector(Val.True, Val.False)
    ) = {
      prepareFrame(
        balanceState,
        contractOutputOpt,
        txEnvOpt,
        callerFrameOpt,
        immFields,
        mutFields
      )(NetworkConfigFixture.Genesis)
    }
  }

  trait StatefulInstrFixture extends StatefulFixture {
    lazy val frame   = prepareFrame()
    lazy val stack   = frame.opStack
    lazy val context = frame.ctx

    lazy val contractAddress = LockupScript.p2c(ContractId.random)

    def runAndCheckGas[I <: Instr[StatefulContext] with GasSimple](
        instr: I,
        extraGasOpt: Option[GasBox] = None,
        frame: Frame[StatefulContext] = frame
    ) = {
      val initialGas = frame.ctx.gasRemaining
      instr.runWith(frame) isE ()
      initialGas.subUnsafe(frame.ctx.gasRemaining) is
        instr.gas().addUnsafe(extraGasOpt.getOrElse(GasBox.zero))
    }
  }

  it should "LoadImmField(byte)" in new StatefulInstrFixture {
    runAndCheckGas(LoadImmField(0.toByte))
    stack.size is 1
    stack.top.get is Val.False

    LoadImmField(1.toByte).runWith(frame).leftValue isE InvalidImmFieldIndex(1, 1)
    LoadImmField(-1.toByte).runWith(frame).leftValue isE InvalidImmFieldIndex(255, 1)
  }

  it should "LoadMutField(byte)" in new StatefulInstrFixture {
    runAndCheckGas(LoadMutField(0.toByte))
    stack.size is 1
    stack.top.get is Val.True

    LoadMutField(1.toByte).runWith(frame).leftValue isE InvalidMutFieldIndex(1, 1)
    LoadMutField(-1.toByte).runWith(frame).leftValue isE InvalidMutFieldIndex(255, 1)
  }

  it should "StoreMutField(byte)" in new StatefulInstrFixture {
    stack.push(Val.False)
    runAndCheckGas(StoreMutField(0.toByte))
    stack.size is 0
    frame.obj.getMutField(0) isE Val.False

    stack.push(Val.True)
    StoreMutField(1.toByte).runWith(frame).leftValue isE InvalidMutFieldIndex(1, 1)
    stack.push(Val.True)
    StoreMutField(-1.toByte).runWith(frame).leftValue isE InvalidMutFieldIndex(255, 1)
  }

  it should "LoadImmFieldByIndex" in new StatefulInstrFixture {
    stack.push(Val.U256(0))
    runAndCheckGas(LoadImmFieldByIndex)
    stack.size is 1
    stack.top.get is Val.False

    stack.push(Val.U256(1))
    LoadImmFieldByIndex.runWith(frame).leftValue isE InvalidImmFieldIndex(1, 1)
    stack.push(Val.U256(0xff))
    LoadImmFieldByIndex.popIndex(frame, InvalidMutFieldIndex.apply) isE 0xff
    stack.push(Val.U256(0xff + 1))
    LoadImmFieldByIndex
      .popIndex(frame, InvalidMutFieldIndex.apply)
      .leftValue isE InvalidMutFieldIndex(
      0xff + 1,
      0xff
    )
  }

  it should "LoadMutFieldByIndex" in new StatefulInstrFixture {
    stack.push(Val.U256(0))
    runAndCheckGas(LoadMutFieldByIndex)
    stack.size is 1
    stack.top.get is Val.True

    stack.push(Val.U256(1))
    LoadMutFieldByIndex.runWith(frame).leftValue isE InvalidMutFieldIndex(1, 1)
    stack.push(Val.U256(0xff))
    LoadMutFieldByIndex.popIndex(frame, InvalidMutFieldIndex.apply) isE 0xff
    stack.push(Val.U256(0xff + 1))
    LoadMutFieldByIndex
      .popIndex(frame, InvalidMutFieldIndex.apply)
      .leftValue isE InvalidMutFieldIndex(
      0xff + 1,
      0xff
    )
  }

  it should "StoreMutFieldByIndex" in new StatefulInstrFixture {
    stack.push(Val.False)
    stack.push(Val.U256(0))
    runAndCheckGas(StoreMutFieldByIndex)
    stack.size is 0
    frame.obj.getMutField(0) isE Val.False

    stack.push(Val.False)
    stack.push(Val.U256(1))
    StoreMutFieldByIndex.runWith(frame).leftValue isE InvalidMutFieldIndex(1, 1)
    stack.push(Val.False)
    stack.push(Val.U256(0xff))
    StoreMutFieldByIndex.popIndex(frame, InvalidMutFieldIndex.apply) isE 0xff
    stack.push(Val.False)
    stack.push(Val.U256(0xff + 1))
    StoreMutFieldByIndex
      .popIndex(frame, InvalidMutFieldIndex.apply)
      .leftValue isE InvalidMutFieldIndex(
      0xff + 1,
      0xff
    )
  }

  it should "CallExternal(byte)" in new StatefulInstrFixture {
    intercept[NotImplementedError] {
      CallExternal(0.toByte).runWith(frame)
    }
  }

  "MethodSelector" should "run successfully with empty stack" in new StatefulInstrFixture {
    MethodSelector(Method.Selector(0xffffffff)).runWith(frame).isRight is true
  }

  "CallExternalBySelector(bytes)" should "not run" in new StatefulInstrFixture {
    intercept[NotImplementedError] {
      CallExternalBySelector(Method.Selector(0)).runWith(frame)
    }
  }

  it should "serde" in new StatefulInstrFixture {
    def test(selector: Int, encoded: ByteString) = {
      val instr = CallExternalBySelector(Method.Selector(selector))
      val bytes = ByteString(CallExternalBySelector.code) ++ encoded
      instr.serialize() is bytes
      deserialize[Instr[StatefulContext]](bytes).rightValue is instr
    }
    CallExternalBySelector.code is 212.toByte
    CallExternalBySelector.code.toInt is -44
    test(0, ByteString(0, 0, 0, 0))
    test(0xffffffff, ByteString(0xff, 0xff, 0xff, 0xff))
  }

  it should "ApproveAlph" in new StatefulInstrFixture {
    val lockupScript       = lockupScriptGen.sample.get
    val randomLockupScript = lockupScriptGen.sample.get

    def test(
        frame: Frame[StatefulContext],
        amount: U256,
        balanceState: MutBalanceState,
        lockupScriptOpt: Option[LockupScript] = None
    ) = {
      frame.opStack.push(Val.Address(lockupScriptOpt.getOrElse(lockupScript)))
      frame.opStack.push(Val.U256(amount))
      runAndCheckGas(ApproveAlph, None, frame)

      frame.opStack.size is 0
      frame.getBalanceState() isE balanceState
    }
    def fail(
        frame: Frame[StatefulContext],
        amount: U256,
        remain: U256,
        lockupScriptOpt: Option[LockupScript] = None
    ) = {
      val from = lockupScriptOpt.getOrElse(lockupScript)
      intercept[AssertionError](
        test(frame, amount, MutBalanceState.empty, lockupScriptOpt)
      ).getMessage is Right(
        NotEnoughApprovedBalance(from, TokenId.alph, amount, remain)
      ).toString
    }

    val balanceState0 = MutBalanceState.from(alphBalance(lockupScript, ALPH.oneAlph))
    val preRhoneFrame = preparePreRhoneFrame(Some(balanceState0))
    test(
      preRhoneFrame,
      U256.Zero,
      MutBalanceState(
        alphBalance(lockupScript, ALPH.oneAlph),
        alphBalance(lockupScript, U256.Zero)
      )
    )
    test(
      preRhoneFrame,
      ALPH.oneNanoAlph,
      MutBalanceState(
        alphBalance(lockupScript, ALPH.oneAlph.subUnsafe(ALPH.oneNanoAlph)),
        alphBalance(lockupScript, ALPH.oneNanoAlph)
      )
    )
    fail(preRhoneFrame, U256.Zero, U256.Zero, Some(randomLockupScript))
    fail(preRhoneFrame, U256.One, U256.Zero, Some(randomLockupScript))
    fail(preRhoneFrame, ALPH.alph(2), ALPH.oneAlph.subUnsafe(ALPH.oneNanoAlph))

    val balanceState1      = MutBalanceState.from(alphBalance(lockupScript, ALPH.oneAlph))
    val remainBalanceState = MutBalanceState.from(alphBalance(lockupScript, ALPH.oneAlph))
    val rhoneFrame         = prepareFrame(Some(balanceState1))(NetworkConfigFixture.Rhone)
    test(rhoneFrame, U256.Zero, remainBalanceState)
    test(rhoneFrame, U256.Zero, remainBalanceState, Some(randomLockupScript))
    fail(rhoneFrame, U256.One, U256.Zero, Some(randomLockupScript))
    test(
      rhoneFrame,
      ALPH.oneNanoAlph,
      MutBalanceState(
        alphBalance(lockupScript, ALPH.oneAlph.subUnsafe(ALPH.oneNanoAlph)),
        alphBalance(lockupScript, ALPH.oneNanoAlph)
      )
    )
    fail(rhoneFrame, ALPH.alph(2), ALPH.oneAlph.subUnsafe(ALPH.oneNanoAlph))

    val frameWithEmptyBalanceState = prepareFrame(Some(MutBalanceState.empty))
    test(frameWithEmptyBalanceState, U256.Zero, MutBalanceState.empty)
    fail(frameWithEmptyBalanceState, U256.One, U256.Zero)
  }

  it should "ApproveToken" in new StatefulInstrFixture {
    val lockupScript       = lockupScriptGen.sample.get
    val randomLockupScript = lockupScriptGen.sample.get
    val randomTokenId      = TokenId.generate

    def test(
        frame: Frame[StatefulContext],
        tokenId: TokenId,
        amount: U256,
        balanceState: MutBalanceState,
        lockupScriptOpt: Option[LockupScript] = None
    ) = {
      frame.opStack.push(Val.Address(lockupScriptOpt.getOrElse(lockupScript)))
      frame.opStack.push(Val.ByteVec(tokenId.bytes))
      frame.opStack.push(Val.U256(amount))
      runAndCheckGas(ApproveToken, None, frame)

      frame.opStack.size is 0
      frame.getBalanceState() isE balanceState
    }
    def fail(
        frame: Frame[StatefulContext],
        tokenId: TokenId,
        amount: U256,
        remain: U256,
        lockupScriptOpt: Option[LockupScript] = None
    ) = {
      val from = lockupScriptOpt.getOrElse(lockupScript)
      intercept[AssertionError](
        test(frame, tokenId, amount, MutBalanceState.empty, lockupScriptOpt)
      ).getMessage is Right(
        NotEnoughApprovedBalance(from, tokenId, amount, remain)
      ).toString
    }

    val initBalanceState0 =
      MutBalanceState.from(
        balances(lockupScript, None, Map(tokenId -> ALPH.oneAlph, TokenId.alph -> ALPH.oneAlph))
      )
    val genesisFrame = preparePreLemanFrame(Some(initBalanceState0))
    fail(genesisFrame, tokenId, ALPH.alph(2), ALPH.oneAlph)
    fail(genesisFrame, tokenId, U256.Zero, U256.Zero, Some(randomLockupScript))
    fail(genesisFrame, TokenId.alph, U256.Zero, U256.Zero, Some(randomLockupScript))
    fail(genesisFrame, randomTokenId, U256.Zero, U256.Zero, Some(randomLockupScript))
    test(
      genesisFrame,
      tokenId,
      U256.Zero,
      MutBalanceState(
        balances(lockupScript, None, Map(tokenId -> ALPH.oneAlph, TokenId.alph -> ALPH.oneAlph)),
        balances(lockupScript, None, Map(tokenId -> U256.Zero))
      )
    )
    test(
      genesisFrame,
      TokenId.alph,
      U256.Zero,
      MutBalanceState(
        balances(lockupScript, None, Map(tokenId -> ALPH.oneAlph, TokenId.alph -> ALPH.oneAlph)),
        balances(lockupScript, None, Map(tokenId -> U256.Zero, TokenId.alph -> U256.Zero))
      )
    )
    test(
      genesisFrame,
      tokenId,
      ALPH.oneNanoAlph,
      MutBalanceState(
        balances(
          lockupScript,
          None,
          Map(tokenId -> ALPH.oneAlph.subUnsafe(ALPH.oneNanoAlph), TokenId.alph -> ALPH.oneAlph)
        ),
        balances(lockupScript, None, Map(tokenId -> ALPH.oneNanoAlph, TokenId.alph -> U256.Zero))
      )
    )
    test(
      genesisFrame,
      TokenId.alph,
      ALPH.oneNanoAlph,
      MutBalanceState(
        balances(
          lockupScript,
          None,
          Map(
            tokenId      -> ALPH.oneAlph.subUnsafe(ALPH.oneNanoAlph),
            TokenId.alph -> ALPH.oneAlph.subUnsafe(ALPH.oneNanoAlph)
          )
        ),
        balances(
          lockupScript,
          None,
          Map(tokenId -> ALPH.oneNanoAlph, TokenId.alph -> ALPH.oneNanoAlph)
        )
      )
    )

    val initBalanceState1 =
      MutBalanceState.from(balances(lockupScript, Some(ALPH.oneAlph), Map(tokenId -> ALPH.oneAlph)))
    val lemanFrame = prepareFrame(Some(initBalanceState1))(NetworkConfigFixture.Leman)
    fail(lemanFrame, tokenId, ALPH.alph(2), ALPH.oneAlph)
    fail(lemanFrame, tokenId, U256.Zero, U256.Zero, Some(randomLockupScript))
    fail(lemanFrame, TokenId.alph, U256.Zero, U256.Zero, Some(randomLockupScript))
    fail(lemanFrame, randomTokenId, U256.One, U256.Zero, Some(randomLockupScript))
    test(
      lemanFrame,
      tokenId,
      U256.Zero,
      MutBalanceState(
        balances(lockupScript, Some(ALPH.oneAlph), Map(tokenId -> ALPH.oneAlph)),
        balances(lockupScript, None, Map(tokenId -> U256.Zero))
      )
    )
    test(
      lemanFrame,
      TokenId.alph,
      U256.Zero,
      MutBalanceState(
        balances(lockupScript, Some(ALPH.oneAlph), Map(tokenId -> ALPH.oneAlph)),
        balances(lockupScript, Some(U256.Zero), Map(tokenId -> U256.Zero))
      )
    )
    test(
      lemanFrame,
      tokenId,
      ALPH.oneNanoAlph,
      MutBalanceState(
        balances(
          lockupScript,
          Some(ALPH.oneAlph),
          Map(tokenId -> ALPH.oneAlph.subUnsafe(ALPH.oneNanoAlph))
        ),
        balances(lockupScript, Some(U256.Zero), Map(tokenId -> ALPH.oneNanoAlph))
      )
    )
    test(
      lemanFrame,
      TokenId.alph,
      ALPH.oneNanoAlph,
      MutBalanceState(
        balances(
          lockupScript,
          Some(ALPH.oneAlph.subUnsafe(ALPH.oneNanoAlph)),
          Map(tokenId -> ALPH.oneAlph.subUnsafe(ALPH.oneNanoAlph))
        ),
        balances(lockupScript, Some(ALPH.oneNanoAlph), Map(tokenId -> ALPH.oneNanoAlph))
      )
    )

    val initBalanceState2 =
      MutBalanceState.from(balances(lockupScript, Some(ALPH.oneAlph), Map(tokenId -> ALPH.oneAlph)))
    val remainBalanceState =
      MutBalanceState.from(balances(lockupScript, Some(ALPH.oneAlph), Map(tokenId -> ALPH.oneAlph)))
    val rhoneFrame = prepareFrame(Some(initBalanceState2))(NetworkConfigFixture.Rhone)
    fail(rhoneFrame, tokenId, ALPH.alph(2), ALPH.oneAlph)
    test(rhoneFrame, tokenId, U256.Zero, remainBalanceState, Some(randomLockupScript))
    fail(rhoneFrame, tokenId, U256.One, U256.Zero, Some(randomLockupScript))
    test(rhoneFrame, TokenId.alph, U256.Zero, remainBalanceState, Some(randomLockupScript))
    fail(rhoneFrame, TokenId.alph, U256.One, U256.Zero, Some(randomLockupScript))
    test(rhoneFrame, randomTokenId, U256.Zero, remainBalanceState, Some(randomLockupScript))
    fail(rhoneFrame, randomTokenId, U256.One, U256.Zero, Some(randomLockupScript))
    test(rhoneFrame, tokenId, U256.Zero, remainBalanceState)
    test(rhoneFrame, TokenId.alph, U256.Zero, remainBalanceState)
    test(
      rhoneFrame,
      tokenId,
      ALPH.oneNanoAlph,
      MutBalanceState(
        balances(
          lockupScript,
          Some(ALPH.oneAlph),
          Map(tokenId -> ALPH.oneAlph.subUnsafe(ALPH.oneNanoAlph))
        ),
        balances(lockupScript, None, Map(tokenId -> ALPH.oneNanoAlph))
      )
    )
    test(
      rhoneFrame,
      TokenId.alph,
      ALPH.oneNanoAlph,
      MutBalanceState(
        balances(
          lockupScript,
          Some(ALPH.oneAlph.subUnsafe(ALPH.oneNanoAlph)),
          Map(tokenId -> ALPH.oneAlph.subUnsafe(ALPH.oneNanoAlph))
        ),
        balances(lockupScript, Some(ALPH.oneNanoAlph), Map(tokenId -> ALPH.oneNanoAlph))
      )
    )
  }

  it should "AlphRemaining" in new StatefulInstrFixture {
    val lockupScript       = lockupScriptGen.sample.get
    val randomLockupScript = lockupScriptGen.sample.get

    def test(
        frame: Frame[StatefulContext],
        amount: U256,
        lockupScriptOpt: Option[LockupScript] = None
    ) = {
      frame.opStack.push(Val.Address(lockupScriptOpt.getOrElse(lockupScript)))
      runAndCheckGas(AlphRemaining, None, frame)

      frame.opStack.size is 1
      frame.opStack.top.get is Val.U256(amount)
      frame.opStack.pop()
    }
    def fail(
        frame: Frame[StatefulContext],
        amount: U256,
        lockupScriptTest: LockupScript
    ) = {
      intercept[AssertionError](
        test(frame, amount, Option(lockupScriptTest))
      ).getMessage is Right(
        NoAlphBalanceForTheAddress(Address.from(lockupScriptTest))
      ).toString
    }

    val balanceState =
      MutBalanceState.from(alphBalance(lockupScript, ALPH.oneAlph))

    val preRhoneFrame = preparePreRhoneFrame(Option(balanceState))
    test(preRhoneFrame, ALPH.oneAlph)
    fail(preRhoneFrame, U256.Zero, randomLockupScript)

    val rhoneFrame = prepareFrame(Option(balanceState))(NetworkConfigFixture.SinceRhone)
    test(rhoneFrame, ALPH.oneAlph)
    test(rhoneFrame, U256.Zero, Option(randomLockupScript))
  }

  it should "TokenRemaining" in new StatefulInstrFixture {
    val lockupScript       = lockupScriptGen.sample.get
    val randomLockupScript = lockupScriptGen.sample.get

    def test(
        frame: Frame[StatefulContext],
        tokenId: TokenId,
        amount: U256,
        lockupScriptOpt: Option[LockupScript] = None
    ) = {
      frame.opStack.push(Val.Address(lockupScriptOpt.getOrElse(lockupScript)))
      frame.opStack.push(Val.ByteVec(tokenId.bytes))

      runAndCheckGas(TokenRemaining, None, frame)

      frame.opStack.size is 1
      frame.opStack.top.get is Val.U256(amount)
      frame.opStack.pop()
    }

    def fail(
        frame: Frame[StatefulContext],
        tokenId: TokenId,
        amount: U256,
        lockupScriptOpt: Option[LockupScript] = None
    ) = {
      val address = Address.from(lockupScriptOpt.getOrElse(lockupScript))
      intercept[AssertionError](
        test(frame, tokenId, amount, lockupScriptOpt)
      ).getMessage is Right(
        if (tokenId == TokenId.alph) {
          NoAlphBalanceForTheAddress(address)
        } else {
          NoTokenBalanceForTheAddress(tokenId, address)
        }
      ).toString
    }

    val balanceState = MutBalanceState.from(
      balances(lockupScript, Option(ALPH.oneAlph), Map(tokenId -> ALPH.oneAlph))
    )

    val genesisFrame = preparePreLemanFrame(Option(balanceState))
    test(genesisFrame, tokenId, ALPH.oneAlph)
    fail(genesisFrame, tokenId, U256.Zero, Option(randomLockupScript))
    fail(genesisFrame, TokenId.alph, ALPH.oneAlph)
    fail(genesisFrame, TokenId.alph, U256.Zero, Option(randomLockupScript))

    val lemanFrame = prepareFrame(Option(balanceState))(NetworkConfigFixture.Leman)
    test(lemanFrame, tokenId, ALPH.oneAlph)
    fail(lemanFrame, tokenId, U256.Zero, Option(randomLockupScript))
    test(lemanFrame, TokenId.alph, ALPH.oneAlph)
    fail(lemanFrame, TokenId.alph, U256.Zero, Option(randomLockupScript))

    val rhoneFrame = prepareFrame(Option(balanceState))(NetworkConfigFixture.SinceRhone)
    test(rhoneFrame, tokenId, ALPH.oneAlph)
    test(rhoneFrame, tokenId, U256.Zero, Option(randomLockupScript))
    test(rhoneFrame, TokenId.alph, ALPH.oneAlph)
    test(rhoneFrame, TokenId.alph, U256.Zero, Option(randomLockupScript))
  }

  it should "IsPaying" in new StatefulFixture {
    {
      info("Alph")
      val lockupScript = lockupScriptGen.sample.get
      val balanceState =
        MutBalanceState.from(alphBalance(lockupScript, ALPH.oneAlph))
      val frame = prepareFrame(Some(balanceState))
      val stack = frame.opStack

      stack.push(Val.Address(lockupScript))

      val initialGas = frame.ctx.gasRemaining
      IsPaying.runWith(frame) isE ()
      initialGas.subUnsafe(frame.ctx.gasRemaining) is IsPaying.gas()

      stack.size is 1
      stack.top.get is Val.Bool(true)
      stack.pop()

      stack.push(Val.Address(lockupScriptGen.sample.get))
      IsPaying.runWith(frame) isE ()
      stack.size is 1
      stack.top.get is Val.Bool(false)
    }
    {
      info("Token")
      val lockupScript = lockupScriptGen.sample.get
      val balanceState =
        MutBalanceState.from(
          tokenBalance(lockupScript, tokenId, ALPH.oneAlph)
        )
      val frame = prepareFrame(Some(balanceState))
      val stack = frame.opStack

      stack.push(Val.Address(lockupScript))

      val initialGas = frame.ctx.gasRemaining
      IsPaying.runWith(frame) isE ()
      initialGas.subUnsafe(frame.ctx.gasRemaining) is IsPaying.gas()

      stack.size is 1
      stack.top.get is Val.Bool(true)
      stack.pop()

      stack.push(Val.Address(lockupScriptGen.sample.get))
      IsPaying.runWith(frame) isE ()
      stack.size is 1
      stack.top.get is Val.Bool(false)
    }
  }

  it should "BurnToken" in new StatefulInstrFixture {
    val from = lockupScriptGen.sample.get
    val balanceState = MutBalanceState.from(
      tokenBalance(
        from,
        tokenId,
        ALPH.alph(2)
      )
    )
    override lazy val frame = prepareFrame(Some(balanceState))

    stack.push(Val.Address(from))
    stack.push(Val.ByteVec(tokenId.bytes))
    stack.push(Val.U256(ALPH.oneAlph))

    runAndCheckGas(BurnToken)

    frame.balanceStateOpt is Some(
      MutBalanceState.from(
        tokenBalance(from, tokenId, ALPH.oneAlph)
      )
    )

    stack.push(Val.Address(from))
    stack.push(Val.ByteVec(tokenId.bytes))
    stack.push(Val.U256(ALPH.alph(2)))

    BurnToken.runWith(frame).leftValue isE NotEnoughApprovedBalance(
      from,
      tokenId,
      ALPH.alph(2),
      ALPH.oneAlph
    )

    stack.push(Val.Address(from))
    stack.push(Val.ByteVec(TokenId.alph.bytes))
    stack.push(Val.U256(ALPH.alph(2)))

    BurnToken.runWith(frame).leftValue isE BurningAlphNotAllowed
  }

  it should "LockApprovedAssets" in new StatefulInstrFixture {
    val assetAddress = assetLockupScriptGen.sample.get
    val balanceState = MutBalanceState.from {
      val balance = tokenBalance(assetAddress, tokenId, ALPH.alph(2))
      balance.merge(alphBalance(assetAddress, ALPH.alph(2)))
      balance
    }
    override lazy val frame = prepareFrame(Some(balanceState))

    def prepareStack(attoAlphAmount: U256, tokenAmount: U256, timestamp: U256) = {
      balanceState.approveALPH(assetAddress, attoAlphAmount)
      balanceState.approveToken(assetAddress, tokenId, tokenAmount)
      stack.push(Val.Address(assetAddress))
      stack.push(Val.U256(timestamp))
    }

    val validTimestamp = TimeStamp.now().plusHoursUnsafe(1)

    prepareStack(ALPH.oneAlph, ALPH.cent(1), validTimestamp.millis)
    runAndCheckGas(LockApprovedAssets, Some(GasSchedule.txOutputBaseGas.mulUnsafe(2)))
    frame.balanceStateOpt is Some(
      MutBalanceState.from {
        val balance = tokenBalance(assetAddress, tokenId, ALPH.cent(199))
        balance.merge(alphBalance(assetAddress, ALPH.oneAlph))
        balance
      }
    )
    frame.ctx.outputBalances.all.isEmpty is true
    frame.ctx.generatedOutputs.head is
      TxOutput.asset(
        dustUtxoAmount,
        assetAddress,
        AVector(tokenId -> ALPH.cent(1)),
        validTimestamp
      )
    frame.ctx.generatedOutputs(1) is
      TxOutput.asset(
        ALPH.oneAlph - dustUtxoAmount,
        assetAddress,
        AVector.empty,
        validTimestamp
      )

    prepareStack(ALPH.oneAlph, ALPH.oneNanoAlph, U256.MaxValue)
    LockApprovedAssets.runWith(frame).leftValue isE LockTimeOverflow

    // use up remaining approved assets
    prepareStack(ALPH.oneAlph, ALPH.oneNanoAlph, validTimestamp.millis)
    LockApprovedAssets.runWith(frame) isE ()

    prepareStack(ALPH.oneAlph, ALPH.alph(2), validTimestamp.millis)
    LockApprovedAssets.runWith(frame).leftValue isE a[NoAssetsApproved]

    prepareStack(ALPH.oneAlph, ALPH.alph(2), 0)
    LockApprovedAssets.runWith(frame).leftValue isE a[InvalidLockTime]
  }

  it should "TransferAlph" in new StatefulInstrFixture {
    val from               = lockupScriptGen.sample.get
    val to                 = assetLockupScriptGen.sample.get
    val randomLockupScript = lockupScriptGen.sample.get

    def test(
        frame: Frame[StatefulContext],
        amount: U256,
        received: U256,
        fromLockupScriptOpt: Option[LockupScript] = None,
        toLockupScriptOpt: Option[LockupScript] = None
    ) = {
      val toLockupScript = toLockupScriptOpt.getOrElse(to)
      frame.opStack.push(Val.Address(fromLockupScriptOpt.getOrElse(from)))
      frame.opStack.push(Val.Address(toLockupScript))
      frame.opStack.push(Val.U256(amount))
      runAndCheckGas(TransferAlph, None, frame)
      frame.ctx.outputBalances
        .getBalances(toLockupScript)
        .map(_.attoAlphAmount)
        .getOrElse(U256.Zero) is received
    }
    def fail(
        frame: Frame[StatefulContext],
        amount: U256,
        remain: U256,
        fromLockupScriptOpt: Option[LockupScript] = None,
        toLockupScriptOpt: Option[LockupScript] = None
    ) = {
      val error =
        intercept[AssertionError](
          test(frame, amount, U256.Zero, fromLockupScriptOpt, toLockupScriptOpt)
        )
      if (toLockupScriptOpt.exists(_.isInstanceOf[LockupScript.P2C])) {
        val address = Address.contract(contractAddress.contractId)
        error.getMessage is Right(PayToContractAddressNotInCallerTrace(address)).toString
      } else {
        val f = fromLockupScriptOpt.getOrElse(from)
        error.getMessage is Right(
          NotEnoughApprovedBalance(f, TokenId.alph, amount, remain)
        ).toString
      }
    }

    val balanceState0 = MutBalanceState.from(alphBalance(from, ALPH.oneAlph))
    val genesisFrame  = preparePreLemanFrame(Some(balanceState0))
    test(genesisFrame, ALPH.oneNanoAlph, ALPH.oneNanoAlph)
    fail(genesisFrame, ALPH.alph(10), ALPH.oneAlph.subUnsafe(ALPH.oneNanoAlph))
    fail(genesisFrame, U256.Zero, U256.Zero, Some(randomLockupScript))

    val balanceState1 = MutBalanceState.from(alphBalance(from, ALPH.oneAlph))
    val lemanFrame    = prepareFrame(Some(balanceState1))(NetworkConfigFixture.Leman)
    test(lemanFrame, ALPH.oneNanoAlph, ALPH.oneNanoAlph)
    fail(lemanFrame, ALPH.alph(10), ALPH.oneAlph.subUnsafe(ALPH.oneNanoAlph))
    fail(lemanFrame, ALPH.oneNanoAlph, U256.Zero, None, Some(contractAddress))
    fail(lemanFrame, U256.Zero, U256.Zero, Some(randomLockupScript))

    val balanceState2 = MutBalanceState.from(alphBalance(from, ALPH.oneAlph))
    val rhoneFrame    = prepareFrame(Some(balanceState2))(NetworkConfigFixture.Rhone)
    test(rhoneFrame, U256.Zero, U256.Zero, Some(randomLockupScript))
    test(rhoneFrame, ALPH.oneNanoAlph, ALPH.oneNanoAlph)
    fail(rhoneFrame, ALPH.alph(10), ALPH.oneAlph.subUnsafe(ALPH.oneNanoAlph))
    fail(rhoneFrame, ALPH.oneNanoAlph, U256.Zero, None, Some(contractAddress))
    test(rhoneFrame, U256.Zero, ALPH.oneNanoAlph, Some(randomLockupScript))
    fail(rhoneFrame, U256.One, U256.Zero, Some(randomLockupScript))
  }

  trait ContractOutputFixture extends StatefulInstrFixture {
    val contractOutput =
      ContractOutput(ALPH.alph(0), contractLockupScriptGen.sample.get, AVector.empty)
    val txId              = TransactionId.generate
    val contractOutputRef = ContractOutputRef.from(txId, contractOutput, 0)
    val contractId        = ContractId.random
  }

  it should "TransferAlphFromSelf" in new ContractOutputFixture {
    val from = LockupScript.P2C(contractId)
    val to   = assetLockupScriptGen.sample.get

    def test(
        frame: Frame[StatefulContext],
        amount: U256,
        received: U256,
        toLockupScriptOpt: Option[LockupScript] = None
    ) = {
      val toLockupScript = toLockupScriptOpt.getOrElse(to)
      frame.opStack.push(Val.Address(toLockupScript))
      frame.opStack.push(Val.U256(amount))
      runAndCheckGas(TransferAlphFromSelf, None, frame)
      frame.ctx.outputBalances
        .getBalances(toLockupScript)
        .map(_.attoAlphAmount)
        .getOrElse(U256.Zero) is received
    }
    def fail(
        frame: Frame[StatefulContext],
        amount: U256,
        remain: U256,
        toLockupScriptOpt: Option[LockupScript] = None
    ) = {
      val error =
        intercept[AssertionError](test(frame, amount, U256.Zero, toLockupScriptOpt))
      if (toLockupScriptOpt.exists(_.isInstanceOf[LockupScript.P2C])) {
        val address = Address.contract(contractAddress.contractId)
        error.getMessage is Right(PayToContractAddressNotInCallerTrace(address)).toString
      } else {
        error.getMessage is Right(
          NotEnoughApprovedBalance(from, TokenId.alph, amount, remain)
        ).toString
      }
    }

    val balanceState0 = MutBalanceState.from(alphBalance(from, ALPH.oneAlph))
    val genesisFrame =
      preparePreLemanFrame(
        Some(balanceState0),
        Some((contractId, contractOutput, contractOutputRef))
      )
    test(genesisFrame, U256.Zero, U256.Zero)
    fail(genesisFrame, ALPH.alph(2), ALPH.oneAlph)
    test(genesisFrame, ALPH.oneNanoAlph, ALPH.oneNanoAlph)

    val balanceState1 = MutBalanceState.from(alphBalance(from, ALPH.oneAlph))
    val sinceLemanFrame =
      prepareFrame(Some(balanceState1), Some((contractId, contractOutput, contractOutputRef)))(
        NetworkConfigFixture.SinceLeman
      )
    test(sinceLemanFrame, U256.Zero, U256.Zero)
    fail(sinceLemanFrame, ALPH.alph(2), ALPH.oneAlph)
    test(sinceLemanFrame, ALPH.oneNanoAlph, ALPH.oneNanoAlph)
    fail(sinceLemanFrame, ALPH.oneNanoAlph, U256.Zero, Some(contractAddress))

    val frameWithEmptyBalanceState =
      prepareFrame(
        Some(MutBalanceState.empty),
        Some((contractId, contractOutput, contractOutputRef))
      )
    test(frameWithEmptyBalanceState, U256.Zero, U256.Zero)
    fail(frameWithEmptyBalanceState, U256.One, U256.Zero)
  }

  it should "TransferAlphToSelf" in new ContractOutputFixture {
    val from               = lockupScriptGen.sample.get
    val to                 = LockupScript.P2C(contractId)
    val randomLockupScript = lockupScriptGen.sample.get

    def test(
        frame: Frame[StatefulContext],
        amount: U256,
        received: U256,
        fromLockupScriptOpt: Option[LockupScript] = None
    ) = {
      frame.opStack.push(Val.Address(fromLockupScriptOpt.getOrElse(from)))
      frame.opStack.push(Val.U256(amount))
      runAndCheckGas(TransferAlphToSelf, None, frame)
      frame.ctx.outputBalances
        .getBalances(to)
        .map(_.attoAlphAmount)
        .getOrElse(U256.Zero) is received
    }
    def fail(
        frame: Frame[StatefulContext],
        amount: U256,
        remain: U256,
        fromLockupScriptOpt: Option[LockupScript]
    ) = {
      val error =
        intercept[AssertionError](test(frame, amount, U256.Zero, fromLockupScriptOpt))
      val f = fromLockupScriptOpt.getOrElse(from)
      error.getMessage is Right(NotEnoughApprovedBalance(f, TokenId.alph, amount, remain)).toString
    }

    val balanceState0 = MutBalanceState.from(alphBalance(from, ALPH.oneAlph))
    val preRhoneFrame =
      preparePreRhoneFrame(
        Some(balanceState0),
        Some((contractId, contractOutput, contractOutputRef))
      )
    test(preRhoneFrame, U256.Zero, U256.Zero)
    test(preRhoneFrame, ALPH.oneNanoAlph, ALPH.oneNanoAlph)
    fail(preRhoneFrame, U256.Zero, U256.Zero, Some(randomLockupScript))

    val balanceState1 = MutBalanceState.from(alphBalance(from, ALPH.oneAlph))
    val rhoneFrame =
      prepareFrame(Some(balanceState1), Some((contractId, contractOutput, contractOutputRef)))(
        NetworkConfigFixture.Rhone
      )
    test(rhoneFrame, U256.Zero, U256.Zero)
    test(rhoneFrame, U256.Zero, U256.Zero, Some(randomLockupScript))
    test(rhoneFrame, ALPH.oneNanoAlph, ALPH.oneNanoAlph)
    test(rhoneFrame, U256.Zero, ALPH.oneNanoAlph, Some(randomLockupScript))
    fail(rhoneFrame, U256.One, U256.Zero, Some(randomLockupScript))
  }

  trait PayGasFeeFixture extends ContractOutputFixture {
    def contractBalance: U256
    def gasFeePaid: U256
    def gasFeePaying: U256 = gasFeePaid

    val from  = LockupScript.P2C(contractId)
    val txEnv = genTxEnv(None, AVector.empty)
    def balanceState =
      MutBalanceState(remaining = alphBalance(from, contractBalance), approved = MutBalances.empty)

    override lazy val frame = {
      val frame = prepareFrame(
        Some(balanceState),
        Some((contractId, contractOutput, contractOutputRef)),
        Some(txEnv)
      )
      frame.opStack.push(Val.Address(from))
      frame.opStack.push(Val.U256(gasFeePaying))
      frame
    }

    def success() = {
      runAndCheckGas(PayGasFee)

      frame.ctx.gasFeePaid is gasFeePaid
      frame.getBalanceState().rightValue.remaining.getAttoAlphAmount(from).value is contractBalance
        .sub(
          gasFeePaid
        )
        .getOrElse(U256.Zero)
      stack.size is 0
    }
  }

  it should "not pay when contract has no available fund [PayGasFee]" in new PayGasFeeFixture {
    override def contractBalance: U256 = U256.Zero
    override def gasFeePaid: U256      = U256.Zero

    success()
  }

  it should "pay partial gas that contract has available fund for [PayGasFee]" in new PayGasFeeFixture {
    lazy val halfGas                   = txEnv.gasFeeUnsafe.div(2).get
    override def contractBalance: U256 = halfGas
    override def gasFeePaid: U256      = halfGas

    success()
  }

  it should "pay all gas if contract has enough fund [PayGasFee]" in new PayGasFeeFixture {
    lazy val twiceGas                  = txEnv.gasFeeUnsafe.mul(2).get
    override def contractBalance: U256 = minimalAlphInContract.addUnsafe(twiceGas)
    override def gasFeePaid: U256      = txEnv.gasFeeUnsafe

    success()
  }

  it should "pay gas from ALPH, not enough approved balance [PayGasFee]" in new PayGasFeeFixture {
    lazy val halfGas                   = txEnv.gasFeeUnsafe.div(2).get
    override def contractBalance: U256 = halfGas.subUnsafe(1)
    override def gasFeePaid: U256      = halfGas

    PayGasFee.runWith(frame).leftValue isE a[NotEnoughApprovedBalance]
  }

  it should "pay gas from ALPH, paying too much gas [PayGasFee]" in new PayGasFeeFixture {
    override def contractBalance: U256 = txEnv.gasFeeUnsafe.addUnsafe(1)
    override def gasFeePaid: U256      = txEnv.gasFeeUnsafe.addUnsafe(1)

    PayGasFee.runWith(frame).leftValue isE GasOverPaid
  }

  trait TransferTokenFixture extends ContractOutputFixture {
    def instr: Instr[StatefulContext] with GasSimple
    def from: LockupScript
    def to: LockupScript
    def contractOutputOpt: Option[(ContractId, ContractOutput, ContractOutputRef)]
    def prepareOpStack(frame: Frame[StatefulContext]): ExeResult[Unit]

    def createBalanceState(tokenId: TokenId, address: LockupScript, amount: U256) = {
      MutBalanceState.from(tokenBalance(address, tokenId, amount))
    }

    private def test(
        frame: Frame[StatefulContext],
        tokenId: TokenId,
        amount: U256,
        outputBalances: MutBalances
    ) = {
      prepareOpStack(frame)
      frame.opStack.push(Val.ByteVec(tokenId.bytes))
      frame.opStack.push(Val.U256(amount))

      runAndCheckGas(instr, None, frame)

      frame.ctx.outputBalances is outputBalances
    }

    private def fail(
        frame: Frame[StatefulContext],
        tokenId: TokenId,
        amount: U256
    ) = {
      intercept[AssertionError](
        test(frame, tokenId, amount, MutBalances.empty)
      ).getMessage is Right(NotEnoughApprovedBalance(from, tokenId, amount, U256.Zero)).toString
    }

    // scalastyle:off method.length
    def testTransferToken() = {
      val randomTokenId = TokenId.generate
      val balanceState0 = createBalanceState(tokenId, from, ALPH.oneAlph)
      val genesisFrame0 =
        preparePreLemanFrame(Some(balanceState0), contractOutputOpt)
      val outputBalances0 = MutBalances(
        ArrayBuffer((to, MutBalancesPerLockup.token(tokenId, ALPH.oneNanoAlph)))
      )
      test(genesisFrame0, tokenId, ALPH.oneNanoAlph, outputBalances0)
      fail(genesisFrame0, randomTokenId, U256.Zero)

      val balanceState1 = createBalanceState(TokenId.alph, from, ALPH.oneAlph)
      val genesisFrame1 =
        preparePreLemanFrame(Some(balanceState1), contractOutputOpt)
      val outputBalances1 = MutBalances(
        ArrayBuffer((to, MutBalancesPerLockup.token(TokenId.alph, ALPH.oneNanoAlph)))
      )
      test(genesisFrame1, TokenId.alph, ALPH.oneNanoAlph, outputBalances1)

      val balanceState2 = createBalanceState(tokenId, from, ALPH.oneAlph)
      val lemanFrame0 =
        prepareFrame(Some(balanceState2), contractOutputOpt)(NetworkConfigFixture.Leman)
      val outputBalances2 = MutBalances(
        ArrayBuffer((to, MutBalancesPerLockup.token(tokenId, ALPH.oneNanoAlph)))
      )
      test(lemanFrame0, tokenId, ALPH.oneNanoAlph, outputBalances2)
      fail(lemanFrame0, TokenId.generate, U256.Zero)

      val balanceState3 = MutBalanceState.from(alphBalance(from, ALPH.oneAlph))
      val lemanFrame1 =
        prepareFrame(Some(balanceState3), contractOutputOpt)(NetworkConfigFixture.Leman)
      val outputBalances3 = MutBalances(
        ArrayBuffer((to, MutBalancesPerLockup.alph(ALPH.oneNanoAlph)))
      )
      test(lemanFrame1, TokenId.alph, ALPH.oneNanoAlph, outputBalances3)

      val balanceState4 = createBalanceState(tokenId, from, ALPH.oneAlph)
      val rhoneFrame0 =
        prepareFrame(Some(balanceState4), contractOutputOpt)(NetworkConfigFixture.Rhone)
      val outputBalances4 = MutBalances(
        ArrayBuffer((to, MutBalancesPerLockup.token(tokenId, ALPH.oneNanoAlph)))
      )
      test(rhoneFrame0, tokenId, ALPH.oneNanoAlph, outputBalances4)
      test(rhoneFrame0, randomTokenId, U256.Zero, outputBalances4)
      fail(rhoneFrame0, randomTokenId, U256.One)

      val balanceState5 = MutBalanceState.from(alphBalance(from, ALPH.oneAlph))
      val rhoneFrame1 =
        prepareFrame(Some(balanceState5), contractOutputOpt)(NetworkConfigFixture.Rhone)
      val outputBalances5 = MutBalances(
        ArrayBuffer((to, MutBalancesPerLockup.alph(ALPH.oneNanoAlph)))
      )
      test(rhoneFrame1, TokenId.alph, ALPH.oneNanoAlph, outputBalances5)

      val rhoneFrame2 =
        prepareFrame(Some(MutBalanceState.empty), contractOutputOpt)(NetworkConfigFixture.Rhone)
      test(rhoneFrame2, tokenId, U256.Zero, MutBalances.empty)
      fail(rhoneFrame2, tokenId, U256.One)
      test(rhoneFrame2, TokenId.alph, U256.Zero, MutBalances.empty)
      fail(rhoneFrame2, TokenId.alph, U256.One)
      test(rhoneFrame2, randomTokenId, U256.Zero, MutBalances.empty)
      fail(rhoneFrame2, randomTokenId, U256.One)
    }
    // scalastyle:on method.length
  }

  it should "TransferToken" in new TransferTokenFixture {
    val instr: Instr[StatefulContext] with GasSimple = TransferToken
    val from                                         = lockupScriptGen.sample.get
    val to: LockupScript                             = assetLockupScriptGen.sample.get
    val contractOutputOpt: Option[(ContractId, ContractOutput, ContractOutputRef)] = None

    def prepareOpStack(frame: Frame[StatefulContext]): ExeResult[Unit] = {
      frame.opStack.push(Val.Address(from))
      frame.opStack.push(Val.Address(to))
    }

    testTransferToken()

    override lazy val frame = prepareFrame(Some(createBalanceState(tokenId, from, ALPH.oneAlph)))(
      NetworkConfigFixture.SinceLeman
    )

    stack.push(Val.Address(from))
    stack.push(Val.Address(contractAddress))
    stack.push(Val.ByteVec(tokenId.bytes))
    stack.push(Val.U256(ALPH.oneNanoAlph))
    TransferToken.runWith(frame).leftValue isE a[PayToContractAddressNotInCallerTrace]

    stack.push(Val.Address(from))
    stack.push(Val.Address(to))
    stack.push(Val.ByteVec(tokenId.bytes))
    stack.push(Val.U256(ALPH.alph(2)))
    TransferToken.runWith(frame).leftValue isE NotEnoughApprovedBalance(
      from,
      tokenId,
      ALPH.alph(2),
      ALPH.oneAlph
    )
  }

  it should "TransferTokenFromSelf" in new TransferTokenFixture {
    val instr: Instr[StatefulContext] with GasSimple = TransferTokenFromSelf
    val from: LockupScript                           = LockupScript.P2C(contractId)
    val to: LockupScript                             = assetLockupScriptGen.sample.get
    val contractOutputOpt: Option[(ContractId, ContractOutput, ContractOutputRef)] =
      Some((contractId, contractOutput, contractOutputRef))

    def prepareOpStack(frame: Frame[StatefulContext]): ExeResult[Unit] = {
      frame.opStack.push(Val.Address(to))
    }

    testTransferToken()

    override lazy val frame =
      prepareFrame(Some(createBalanceState(tokenId, from, ALPH.oneAlph)), contractOutputOpt)(
        NetworkConfigFixture.SinceLeman
      )

    stack.push(Val.Address(contractAddress))
    stack.push(Val.ByteVec(tokenId.bytes))
    stack.push(Val.U256(ALPH.oneNanoAlph))
    TransferTokenFromSelf.runWith(frame).leftValue isE a[PayToContractAddressNotInCallerTrace]
  }

  it should "TransferTokenToSelf" in new TransferTokenFixture {
    val instr: Instr[StatefulContext] with GasSimple = TransferTokenToSelf
    val from: LockupScript                           = lockupScriptGen.sample.get
    val to: LockupScript                             = LockupScript.P2C(contractId)
    val contractOutputOpt: Option[(ContractId, ContractOutput, ContractOutputRef)] =
      Some((contractId, contractOutput, contractOutputRef))

    def prepareOpStack(frame: Frame[StatefulContext]): ExeResult[Unit] = {
      frame.opStack.push(Val.Address(from))
    }

    testTransferToken()
  }

  it should "generate contract id for different network" in new StatefulInstrFixture {
    val groupIndex   = GroupIndex.random
    val path         = Hash.random.bytes
    val genesisFrame = preparePreLemanFrame()
    val lemanFrame   = prepareFrame()(NetworkConfigFixture.Leman)

    CreateContractAbstract.getContractId(genesisFrame, false, groupIndex).rightValue is
      ContractId.deprecatedFrom(genesisFrame.ctx.txId, 0)

    CreateContractAbstract.getContractId(lemanFrame, false, groupIndex).rightValue is
      ContractId.from(lemanFrame.ctx.txId, 0, groupIndex)

    genesisFrame.pushOpStack(Val.ByteVec(path))
    intercept[RuntimeException](
      CreateContractAbstract.getContractId(genesisFrame, true, groupIndex)
    ).getMessage is "Dead branch while creating a new contract"

    lemanFrame.pushOpStack(Val.ByteVec(path))
    CreateContractAbstract.getContractId(lemanFrame, true, groupIndex).rightValue is
      ContractId.subContract(lemanFrame.obj.getContractId().rightValue.bytes ++ path, groupIndex)
  }

  trait CreateContractAbstractFixture extends StatefulInstrFixture {
    val from              = lockupScriptGen.sample.get
    val (tx, prevOutputs) = transactionGenWithPreOutputs().sample.get
    val immFields         = AVector[Val](Val.False)
    val mutFields         = AVector[Val](Val.True)
    val contractBytes     = serialize(contract)

    val immState = Val.ByteVec(serialize(immFields))
    val mutState = Val.ByteVec(serialize(mutFields))

    val balanceState = MutBalanceState(
      MutBalances.empty,
      alphBalance(from, ALPH.oneAlph)
    )

    val callerFrame = prepareFrame().asInstanceOf[StatefulFrame]
    override lazy val frame = prepareFrame(
      Some(balanceState),
      txEnvOpt = Some(
        TxEnv.dryrun(
          tx,
          prevOutputs.map(_.referredOutput),
<<<<<<< HEAD
          Stack.ofCapacity[Bytes64](0)
=======
          Stack.ofCapacity[Byte64](0)
>>>>>>> 1556734f
        )
      ),
      callerFrameOpt = Some(callerFrame)
    )
    lazy val fromContractId = frame.obj.contractIdOpt.get

    def getSubContractId(path: String): ContractId = {
      fromContractId.subContractId(serialize(path), frame.ctx.blockEnv.chainIndex.from)
    }

    def createContract(instr: ContractFactory) = {
      val initialGas = context.gasRemaining
      instr.runWith(frame) isE ()
      val extraGas = instr match {
        case CreateContract | CreateContractWithToken | CreateContractAndTransferToken =>
          contractBytes.length + 200 // 200 from GasSchedule.callGas
        case CopyCreateContract | CopyCreateContractWithToken |
            CopyCreateContractAndTransferToken =>
          801 // 801 from contractLoadGas
        case CreateSubContract | CreateSubContractWithToken | CreateSubContractAndTransferToken |
            CreateMapEntry(_, _) =>
          contractBytes.length + 314
        case CopyCreateSubContract | CopyCreateSubContractWithToken |
            CopyCreateSubContractAndTransferToken =>
          915
      }
      initialGas.subUnsafe(frame.ctx.gasRemaining) is GasBox.unsafe(
        instr.gas().value + immFields.length + mutFields.length + extraGas
      )
    }

    def checkContractState(
        instr: ContractFactory,
        contractId: ContractId,
        attoAlphAmount: U256,
        tokens: AVector[(TokenId, U256)],
        tokenAmount: Option[U256]
    ) = {
      val contractState = frame.ctx.worldState.getContractState(contractId).rightValue
      contractState.immFields is immFields
      contractState.mutFields is mutFields
      val contractOutput =
        frame.ctx.worldState.getContractAsset(contractState.contractOutputRef).rightValue
      val tokenId = TokenId.from(contractId)
      val allTokens = tokenAmount match {
        case Some(amount) => tokens :+ (tokenId -> amount)
        case None         => tokens
      }
      contractOutput.tokens.toSet is allTokens.toSet
      contractOutput.amount is attoAlphAmount
      val code = frame.ctx.worldState.getContractCode(contractState).rightValue
      code.toContract() isE contract

      val event = frame.ctx.worldState.nodeIndexesState.logState.getNewLogs().last.states.last
      event.index is createContractEventIndexInt.toByte
      event.fields(0) is Val.Address(Address.contract(contractId).lockupScript)
      if (instr.subContract) {
        event.fields(1) is Val.Address(Address.contract(frame.obj.contractIdOpt.value).lockupScript)
      } else {
        event.fields(1) is Val.ByteVec(ByteString.empty)
      }
    }

    def test(
        instr: ContractFactory,
        attoAlphAmount: U256,
        tokens: AVector[(TokenId, U256)],
        tokenAmount: Option[U256],
        expectedContractId: Option[ContractId] = None
    ) = {
      createContract(instr)
      frame.opStack.size is 1
      val contractId = ContractId.from(frame.popOpStackByteVec().rightValue.bytes).get
      expectedContractId.foreach { _ is contractId }
      checkContractState(instr, contractId, attoAlphAmount, tokens, tokenAmount)
    }

    val rhoneInstrs: AVector[Instr[StatefulContext]] = AVector(
      GroupOfAddress,
      PayGasFee,
      MinimalContractDeposit,
      CreateMapEntry(0, 0),
      MethodSelector(Method.Selector(0)),
      CallExternalBySelector(Method.Selector(0))
    )
    val invalidMethod        = baseMethod.copy(instrs = AVector(rhoneInstrs.shuffle().head))
    val invalidContract      = contract.copy(methods = AVector(invalidMethod))
    val invalidContractBytes = serialize(invalidContract)

    def testInactiveInstrs(instr: ContractFactory, values: AVector[Val]) = {
      val preRhoneFrame = prepareFrame(
        Some(balanceState),
        txEnvOpt = Some(
          TxEnv.dryrun(
            tx,
            prevOutputs.map(_.referredOutput),
<<<<<<< HEAD
            Stack.ofCapacity[Bytes64](0)
=======
            Stack.ofCapacity[Byte64](0)
>>>>>>> 1556734f
          )
        ),
        callerFrameOpt = Some(callerFrame)
      )(NetworkConfigFixture.Leman)
      values.foreach(preRhoneFrame.opStack.push)
      // Inactive instrs check will be enabled in future upgrades
      instr.runWith(preRhoneFrame).leftValue isnotE a[InactiveInstr[_]]
    }
  }

  it should "CreateContract" in new CreateContractAbstractFixture {
    val values: AVector[Val] = AVector(Val.ByteVec(contractBytes), immState, mutState)
    values.foreach(stack.push)
    test(CreateContract, ALPH.oneAlph, AVector.empty, None)

    testInactiveInstrs(CreateContract, values.replace(0, Val.ByteVec(invalidContractBytes)))
  }

  it should "CreateContractWithToken" in new CreateContractAbstractFixture {
    val values: AVector[Val] =
      AVector(Val.ByteVec(contractBytes), immState, mutState, Val.U256(ALPH.oneNanoAlph))
    values.foreach(stack.push)
    test(
      CreateContractWithToken,
      ALPH.oneAlph,
      AVector.empty,
      Some(ALPH.oneNanoAlph)
    )

    testInactiveInstrs(
      CreateContractWithToken,
      values.replace(0, Val.ByteVec(invalidContractBytes))
    )
  }

  it should "CreateContractAndTransferToken" in new CreateContractAbstractFixture {
    {
      info("create contract and transfer token")

      val values: AVector[Val] = AVector(
        Val.ByteVec(contractBytes),
        immState,
        mutState,
        Val.U256(ALPH.oneNanoAlph),
        Val.Address(assetLockupScriptGen.sample.get)
      )
      values.foreach(stack.push)
      test(
        CreateContractAndTransferToken,
        ALPH.oneAlph,
        AVector.empty,
        tokenAmount = None
      )

      testInactiveInstrs(
        CreateContractAndTransferToken,
        values.replace(0, Val.ByteVec(invalidContractBytes))
      )
    }

    {
      info("can only transfer to asset address")

      stack.push(Val.ByteVec(contractBytes))
      stack.push(immState)
      stack.push(mutState)
      stack.push(Val.U256(ALPH.oneNanoAlph))
      stack.push(Val.Address(contractLockupScriptGen.sample.get))

      CreateContractAndTransferToken.runWith(frame).leftValue isE a[InvalidAssetAddress]
    }
  }

  it should "CreateSubContract" in new CreateContractAbstractFixture {
    val values: AVector[Val] =
      AVector(Val.ByteVec(serialize("nft-01")), Val.ByteVec(contractBytes), immState, mutState)
    values.foreach(stack.push)
    val subContractId = getSubContractId("nft-01")
    test(CreateSubContract, ALPH.oneAlph, AVector.empty, None, Some(subContractId))

    testInactiveInstrs(CreateSubContract, values.replace(1, Val.ByteVec(invalidContractBytes)))
  }

  it should "CreateSubContractWithToken" in new CreateContractAbstractFixture {
    val values: AVector[Val] = AVector(
      Val.ByteVec(serialize("nft-01")),
      Val.ByteVec(contractBytes),
      immState,
      mutState,
      Val.U256(ALPH.oneNanoAlph)
    )
    values.foreach(stack.push)
    val subContractId = getSubContractId("nft-01")
    test(
      CreateSubContractWithToken,
      ALPH.oneAlph,
      AVector.empty,
      Some(ALPH.oneNanoAlph),
      Some(subContractId)
    )

    testInactiveInstrs(
      CreateSubContractWithToken,
      values.replace(1, Val.ByteVec(invalidContractBytes))
    )
  }

  it should "CreateSubContractAndTransferToken" in new CreateContractAbstractFixture {
    {
      info("create sub contract and transfer token")

      val values: AVector[Val] = AVector(
        Val.ByteVec(serialize("nft-01")),
        Val.ByteVec(contractBytes),
        immState,
        mutState,
        Val.U256(ALPH.oneNanoAlph),
        Val.Address(assetLockupScriptGen.sample.get)
      )
      values.foreach(stack.push)
      val subContractId = getSubContractId("nft-01")
      test(
        CreateSubContractAndTransferToken,
        ALPH.oneAlph,
        AVector.empty,
        tokenAmount = None,
        Some(subContractId)
      )

      testInactiveInstrs(
        CreateSubContractAndTransferToken,
        values.replace(1, Val.ByteVec(invalidContractBytes))
      )
    }

    {
      info("can only transfer to asset address")

      stack.push(Val.ByteVec(serialize("nft-01")))
      stack.push(Val.ByteVec(contractBytes))
      stack.push(immState)
      stack.push(mutState)
      stack.push(Val.U256(ALPH.oneNanoAlph))
      stack.push(Val.Address(contractLockupScriptGen.sample.get))

      CreateSubContractAndTransferToken.runWith(frame).leftValue isE a[InvalidAssetAddress]
    }
  }

  it should "CreateMapEntry" in new CreateContractAbstractFixture {
    override lazy val contract = CreateMapEntry.genContract(immFields.length, mutFields.length)

    stack.push(Val.ByteVec(serialize("entity")))
    immFields.foreach(stack.push)
    mutFields.foreach(stack.push)

    val subContractId = getSubContractId("entity")
    val instr         = CreateMapEntry(immFields.length.toByte, mutFields.length.toByte)
    createContract(instr)
    frame.opStack.size is 0
    checkContractState(instr, subContractId, ALPH.oneAlph, AVector.empty, None)
  }

  it should "check external method arg and return length" in new ContextGenerators {
    // scalastyle:off method.length
    def prepareFrame(lengthOpt: Option[(U256, U256)])(implicit
        networkConfig: NetworkConfig
    ): Frame[StatefulContext] = {
      val contractMethod = Method[StatefulContext](
        isPublic = true,
        usePreapprovedAssets = false,
        useContractAssets = false,
        usePayToContractOnly = false,
        argsLength = 1,
        localsLength = 1,
        returnLength = 1,
        instrs = AVector(LoadLocal(0), Return)
      )
      val contract   = StatefulContract(0, AVector(contractMethod))
      val (obj, ctx) = prepareContract(contract, AVector.empty[Val], AVector.empty[Val])
      val instrs = AVector[Instr[StatefulContext]](
        BytesConst(Val.ByteVec(obj.contractId.bytes)),
        CallExternal(0)
      )
      val scriptMethod = Method[StatefulContext](
        isPublic = true,
        usePreapprovedAssets = false,
        useContractAssets = false,
        usePayToContractOnly = false,
        argsLength = 0,
        localsLength = 0,
        returnLength = 0,
        instrs = lengthOpt match {
          case Some((argLength, retLength)) =>
            AVector[Instr[StatefulContext]](
              U256Const0,
              ConstInstr.u256(Val.U256(argLength)),
              ConstInstr.u256(Val.U256(retLength))
            ) ++ instrs
          case _ => U256Const0 +: instrs
        }
      )
      val script         = StatefulScript.from(AVector(scriptMethod)).get
      val (scriptObj, _) = prepareStatefulScript(script)
      Frame
        .stateful(
          ctx,
          None,
          None,
          scriptObj,
          script.methods(0),
          AVector.empty,
          Stack.ofCapacity(10),
          _ => okay
        )
        .rightValue
    }

    prepareFrame(None)(NetworkConfigFixture.Genesis).execute().isRight is true
    prepareFrame(Some((U256.One, U256.One)))(NetworkConfigFixture.Genesis)
      .execute()
      .isRight is true

    prepareFrame(None)(NetworkConfigFixture.Leman)
      .execute()
      .leftValue isE a[InvalidExternalMethodReturnLength]

    prepareFrame(Some((U256.One, U256.One)))(NetworkConfigFixture.Leman).execute().isRight is true
    prepareFrame(Some((U256.One, U256.Zero)))(NetworkConfigFixture.Leman)
      .execute()
      .leftValue isE a[InvalidExternalMethodReturnLength]

    prepareFrame(Some((U256.One, U256.Two)))(NetworkConfigFixture.Leman)
      .execute()
      .leftValue isE a[InvalidExternalMethodReturnLength]

    prepareFrame(Some((U256.One, U256.MaxValue)))(NetworkConfigFixture.Leman)
      .execute()
      .leftValue is Right(
      InvalidReturnLength
    )
    prepareFrame(Some((U256.Zero, U256.One)))(NetworkConfigFixture.Leman)
      .execute()
      .leftValue isE a[InvalidExternalMethodArgLength]

    prepareFrame(Some((U256.Two, U256.One)))(NetworkConfigFixture.Leman)
      .execute()
      .leftValue isE a[InvalidExternalMethodArgLength]

    prepareFrame(Some((U256.MaxValue, U256.One)))(NetworkConfigFixture.Leman)
      .execute()
      .leftValue is Right(
      InvalidArgLength
    )
  }

  it should "check method modifier when creating contract" in new StatefulFixture {
    val from = lockupScriptGen.sample.get

    val preLemanFrame = (balanceState: MutBalanceState) =>
      prepareFrame(
        Some(balanceState),
        immFields = AVector.empty,
        mutFields = AVector(Val.True, Val.False)
      )(NetworkConfigFixture.Genesis)
    val lemanFrame =
      (balanceState: MutBalanceState) =>
        prepareFrame(Some(balanceState))(NetworkConfigFixture.Leman)
    val rhoneFrame =
      (balanceState: MutBalanceState) =>
        prepareFrame(Some(balanceState))(NetworkConfigFixture.Rhone)

    val contract0 =
      StatefulContract(0, AVector(Method(true, true, true, false, 0, 0, 0, AVector.empty)))
    val contract1 =
      StatefulContract(0, AVector(Method(true, false, false, false, 0, 0, 0, AVector.empty)))
    val contract2 =
      StatefulContract(0, AVector(Method(true, true, false, false, 0, 0, 0, AVector.empty)))
    val contract3 =
      StatefulContract(0, AVector(Method(true, false, true, false, 0, 0, 0, AVector.empty)))
    val contract4 =
      StatefulContract(0, AVector(Method(true, true, true, true, 0, 0, 0, AVector.empty)))
    val contract5 =
      StatefulContract(0, AVector(Method(true, false, false, true, 0, 0, 0, AVector.empty)))
    val contract6 =
      StatefulContract(0, AVector(Method(true, true, false, true, 0, 0, 0, AVector.empty)))
    val contract7 =
      StatefulContract(0, AVector(Method(true, false, true, true, 0, 0, 0, AVector.empty)))

    def testModifier(
        instr: Instr[StatefulContext],
        frameBuilder: MutBalanceState => Frame[StatefulContext],
        contract: StatefulContract,
        succeeded: Boolean
    ) = {
      val balanceState =
        MutBalanceState(MutBalances.empty, tokenBalance(from, tokenId, ALPH.oneAlph))
      val frame = frameBuilder(balanceState)
      frame.opStack.push(Val.ByteVec(serialize(contract)))
      if (frame.ctx.getHardFork().isLemanEnabled()) {
        // push immutable fields
        frame.opStack.push(Val.ByteVec(serialize(AVector.empty[Val])))
      }
      frame.opStack.push(Val.ByteVec(serialize(AVector.empty[Val])))
      if (instr.isInstanceOf[CreateContractWithToken.type]) {
        frame.opStack.push(Val.U256(ALPH.oneNanoAlph))
      }
      if (succeeded) {
        instr.runWith(frame) isE ()
      } else {
        instr.runWith(frame).leftValue.toString.contains("InvalidMethodModifier") is true
      }
    }

    testModifier(CreateContract, rhoneFrame, contract0, true)
    testModifier(CreateContract, rhoneFrame, contract1, true)
    testModifier(CreateContract, rhoneFrame, contract2, true)
    testModifier(CreateContract, rhoneFrame, contract3, true)
    testModifier(CreateContract, rhoneFrame, contract4, false)
    testModifier(CreateContract, rhoneFrame, contract5, true)
    testModifier(CreateContract, rhoneFrame, contract6, true)
    testModifier(CreateContract, rhoneFrame, contract7, false)
    testModifier(CreateContract, lemanFrame, contract0, true)
    testModifier(CreateContract, lemanFrame, contract1, true)
    testModifier(CreateContract, lemanFrame, contract2, true)
    testModifier(CreateContract, lemanFrame, contract3, true)
    testModifier(CreateContract, lemanFrame, contract4, false)
    testModifier(CreateContract, lemanFrame, contract5, false)
    testModifier(CreateContract, lemanFrame, contract6, false)
    testModifier(CreateContract, lemanFrame, contract7, false)
    testModifier(CreateContract, preLemanFrame, contract0, true)
    testModifier(CreateContract, preLemanFrame, contract1, true)
    testModifier(CreateContract, preLemanFrame, contract2, false)
    testModifier(CreateContract, preLemanFrame, contract3, false)
    testModifier(CreateContract, preLemanFrame, contract4, false)
    testModifier(CreateContract, preLemanFrame, contract5, false)
    testModifier(CreateContract, preLemanFrame, contract6, false)
    testModifier(CreateContract, preLemanFrame, contract7, false)

    testModifier(CreateContractWithToken, rhoneFrame, contract0, true)
    testModifier(CreateContractWithToken, rhoneFrame, contract1, true)
    testModifier(CreateContractWithToken, rhoneFrame, contract2, true)
    testModifier(CreateContractWithToken, rhoneFrame, contract3, true)
    testModifier(CreateContractWithToken, rhoneFrame, contract4, false)
    testModifier(CreateContractWithToken, rhoneFrame, contract5, true)
    testModifier(CreateContractWithToken, rhoneFrame, contract6, true)
    testModifier(CreateContractWithToken, rhoneFrame, contract7, false)
    testModifier(CreateContractWithToken, lemanFrame, contract0, true)
    testModifier(CreateContractWithToken, lemanFrame, contract1, true)
    testModifier(CreateContractWithToken, lemanFrame, contract2, true)
    testModifier(CreateContractWithToken, lemanFrame, contract3, true)
    testModifier(CreateContractWithToken, lemanFrame, contract4, false)
    testModifier(CreateContractWithToken, lemanFrame, contract5, false)
    testModifier(CreateContractWithToken, lemanFrame, contract6, false)
    testModifier(CreateContractWithToken, lemanFrame, contract7, false)
    testModifier(CreateContractWithToken, preLemanFrame, contract0, true)
    testModifier(CreateContractWithToken, preLemanFrame, contract1, true)
    testModifier(CreateContractWithToken, preLemanFrame, contract2, false)
    testModifier(CreateContractWithToken, preLemanFrame, contract3, false)
    testModifier(CreateContractWithToken, preLemanFrame, contract4, false)
    testModifier(CreateContractWithToken, preLemanFrame, contract5, false)
    testModifier(CreateContractWithToken, preLemanFrame, contract6, false)
    testModifier(CreateContractWithToken, preLemanFrame, contract7, false)
  }

  it should "CopyCreateContract" in new CreateContractAbstractFixture {
    stack.push(Val.ByteVec(serialize(Hash.generate)))
    stack.push(immState)
    stack.push(mutState)
    CopyCreateContract.runWith(frame).leftValue isE a[NonExistContract]

    stack.push(Val.ByteVec(fromContractId.bytes))
    stack.push(immState)
    stack.push(mutState)
    test(CopyCreateContract, ALPH.oneAlph, AVector.empty, None)
  }

  it should "CopyCreateContractWithToken" in new CreateContractAbstractFixture {
    stack.push(Val.ByteVec(serialize(Hash.generate)))
    stack.push(immState)
    stack.push(mutState)
    stack.push(Val.U256(ALPH.oneNanoAlph))
    CopyCreateContractWithToken.runWith(frame).leftValue isE a[NonExistContract]

    stack.push(Val.ByteVec(fromContractId.bytes))
    stack.push(immState)
    stack.push(mutState)
    stack.push(Val.U256(ALPH.oneNanoAlph))
    test(
      CopyCreateContractWithToken,
      ALPH.oneAlph,
      AVector.empty,
      Some(ALPH.oneNanoAlph)
    )
  }

  it should "CopyCreateContractAndTransferToken" in new CreateContractAbstractFixture {
    val assetAddress = Val.Address(assetLockupScriptGen.sample.get)

    {
      info("create contract and transfer token")

      stack.push(Val.ByteVec(fromContractId.bytes))
      stack.push(immState)
      stack.push(mutState)
      stack.push(Val.U256(ALPH.oneNanoAlph))
      stack.push(assetAddress)
      test(
        CopyCreateContractAndTransferToken,
        ALPH.oneAlph,
        AVector.empty,
        tokenAmount = None
      )
    }

    {
      info("non existent contract")

      stack.push(Val.ByteVec(serialize(Hash.generate)))
      stack.push(immState)
      stack.push(mutState)
      stack.push(Val.U256(ALPH.oneNanoAlph))
      stack.push(Val.Address(assetLockupScriptGen.sample.get))
      CopyCreateContractAndTransferToken.runWith(frame).leftValue isE a[NonExistContract]
    }

    {
      info("can only transfer to asset address")

      stack.push(Val.ByteVec(serialize(Hash.generate)))
      stack.push(immState)
      stack.push(mutState)
      stack.push(Val.U256(ALPH.oneNanoAlph))
      stack.push(Val.Address(contractLockupScriptGen.sample.get))
      CopyCreateContractAndTransferToken.runWith(frame).leftValue isE a[InvalidAssetAddress]
    }
  }

  it should "CopyCreateSubContract" in new CreateContractAbstractFixture {
    stack.push(Val.ByteVec(serialize(Hash.generate)))
    stack.push(immState)
    stack.push(mutState)
    CopyCreateSubContract.runWith(frame).leftValue isE a[NonExistContract]

    stack.push(Val.ByteVec(serialize("nft-01")))
    stack.push(Val.ByteVec(fromContractId.bytes))
    stack.push(immState)
    stack.push(mutState)

    val subContractId = getSubContractId("nft-01")
    test(CopyCreateSubContract, ALPH.oneAlph, AVector.empty, None, Some(subContractId))
  }

  it should "CopyCreateSubContractWithToken" in new CreateContractAbstractFixture {
    stack.push(Val.ByteVec(serialize(Hash.generate)))
    stack.push(immState)
    stack.push(mutState)
    stack.push(Val.U256(ALPH.oneNanoAlph))
    CopyCreateSubContractWithToken.runWith(frame).leftValue isE a[NonExistContract]

    stack.push(Val.ByteVec(serialize("nft-01")))
    stack.push(Val.ByteVec(fromContractId.bytes))
    stack.push(immState)
    stack.push(mutState)
    stack.push(Val.U256(ALPH.oneNanoAlph))

    val subContractId = getSubContractId("nft-01")
    test(
      CopyCreateSubContractWithToken,
      ALPH.oneAlph,
      AVector.empty,
      Some(ALPH.oneNanoAlph),
      Some(subContractId)
    )
  }

  it should "CopyCreateSubContractAndTransferToken" in new CreateContractAbstractFixture {
    val assetAddress = Val.Address(assetLockupScriptGen.sample.get)

    {
      info("copy create sub contract and transfer token")

      stack.push(Val.ByteVec(serialize("nft-01")))
      stack.push(Val.ByteVec(fromContractId.bytes))
      stack.push(immState)
      stack.push(mutState)
      stack.push(Val.U256(ALPH.oneNanoAlph))
      stack.push(assetAddress)

      val subContractId = getSubContractId("nft-01")
      test(
        CopyCreateSubContractAndTransferToken,
        ALPH.oneAlph,
        AVector.empty,
        tokenAmount = None,
        Some(subContractId)
      )
    }

    {
      info("non existent contract")

      stack.push(Val.ByteVec(serialize("nft-01")))
      stack.push(Val.ByteVec(serialize(Hash.generate)))
      stack.push(immState)
      stack.push(mutState)
      stack.push(Val.U256(ALPH.oneNanoAlph))
      stack.push(assetAddress)

      CopyCreateSubContractAndTransferToken.runWith(frame).leftValue isE a[NonExistContract]
    }

    {
      info("can only transfer to asset address")

      stack.push(Val.ByteVec(serialize("nft-01")))
      stack.push(Val.ByteVec(serialize(Hash.generate)))
      stack.push(immState)
      stack.push(mutState)
      stack.push(Val.U256(ALPH.oneNanoAlph))
      stack.push(Val.Address(contractLockupScriptGen.sample.get))

      CopyCreateContractAndTransferToken.runWith(frame).leftValue isE a[InvalidAssetAddress]
    }
  }

  it should "ContractExists" in new StatefulInstrFixture {
    val contractOutput =
      ContractOutput(ALPH.alph(1), contractLockupScriptGen.sample.get, AVector.empty)
    val contractOutputRef = ContractOutputRef.from(TransactionId.generate, contractOutput, 0)
    val contractId        = ContractId.random
    override lazy val frame =
      prepareFrame(contractOutputOpt = Some((contractId, contractOutput, contractOutputRef)))

    stack.push(Val.ByteVec(contractId.bytes))
    runAndCheckGas(ContractExists)
    frame.opStack.top.get is Val.True

    stack.push(Val.ByteVec(Hash.generate.bytes))
    runAndCheckGas(ContractExists)
    frame.opStack.top.get is Val.False
  }

  it should "not DestroySelf if contract asset is not used" in new StatefulInstrFixture {
    val contractOutput =
      ContractOutput(ALPH.alph(0), contractLockupScriptGen.sample.get, AVector.empty)
    val txId = TransactionId.generate

    val contractOutputRef = ContractOutputRef.from(txId, contractOutput, 0)
    val contractId        = ContractId.random

    val callerFrame = prepareFrame().asInstanceOf[StatefulFrame]

    val from = LockupScript.P2C(contractId)

    val balanceState =
      MutBalanceState.from(alphBalance(from, ALPH.oneAlph))
    override lazy val frame =
      prepareFrame(
        Some(balanceState),
        Some((contractId, contractOutput, contractOutputRef)),
        callerFrameOpt = Some(callerFrame)
      )

    stack.push(Val.Address(assetLockupScriptGen.sample.get))

    DestroySelf
      .runWith(frame)
      .leftValue
      .rightValue
      .toString is s"Assets for contract ${Address.contract(contractId).toBase58} is not loaded, please annotate the function with `@using(assetsInContract = true)`"
  }

  trait DestroySelfFixture extends GenFixture {
    // scalastyle:off method.length
    def prepareFrame()(implicit networkConfig: NetworkConfig): Frame[StatefulContext] = {
      val destroyMethod = Method[StatefulContext](
        isPublic = true,
        usePreapprovedAssets = true,
        useContractAssets = true,
        usePayToContractOnly = false,
        argsLength = 0,
        localsLength = 0,
        returnLength = 0,
        instrs = AVector(DestroySelf)
      )

      val destroyContract = StatefulContract(0, AVector(destroyMethod))
      val (destroyContractObj, ctx) =
        prepareContract(destroyContract, AVector.empty[Val], AVector.empty[Val])

      val callingMethod =
        Method[StatefulContext](
          isPublic = true,
          usePreapprovedAssets = false,
          useContractAssets = false,
          usePayToContractOnly = false,
          argsLength = 0,
          localsLength = 0,
          returnLength = 0,
          instrs = AVector(
            BytesConst(Val.ByteVec(destroyContractObj.contractId.bytes)),
            CallExternal(0)
          )
        )
      val callingContract = StatefulContract(0, AVector(callingMethod))
      val (callingContractObj, _) =
        prepareContract(callingContract, AVector.empty[Val], AVector.empty[Val])

      val balanceState = MutBalanceState.from(
        MutBalances(
          ArrayBuffer(
            (
              LockupScript.P2C(destroyContractObj.contractId),
              MutBalancesPerLockup.alph(ALPH.oneAlph)
            )
          )
        )
      )

      Frame
        .stateful(
          ctx,
          None,
          Some(balanceState),
          callingContractObj,
          callingMethod,
          AVector.empty,
          Stack.ofCapacity(10),
          _ => okay
        )
        .rightValue
    }
    // scalastyle:on method.length
  }

  it should "test DestroySelf and transfer fund to non-calling contract" in new DestroySelfFixture {
    {
      info("Before Leman hardfork")

      val frame        = prepareFrame()(Genesis)
      val destroyFrame = frame.execute().rightValue.value

      destroyFrame.opStack.push(Val.Address(contractLockupScriptGen.sample.get))
      destroyFrame.execute().leftValue.rightValue is InvalidAddressTypeInContractDestroy
    }

    {
      info("After Leman hardfork")

      val frame = prepareFrame()(Leman)
      frame.opStack.push(Val.U256(0))
      frame.opStack.push(Val.U256(0))

      val destroyFrame = frame.execute().rightValue.value

      destroyFrame.opStack.push(Val.Address(contractLockupScriptGen.sample.get))
      destroyFrame.execute().leftValue.rightValue is a[PayToContractAddressNotInCallerTrace]
    }
  }

  it should "test DestroySelf and transfer fund to calling contract" in new DestroySelfFixture {
    {
      info("Should fail before Leman hardfork")

      val frame               = prepareFrame()(Genesis)
      val callingLockupScript = LockupScript.p2c(frame.obj.contractIdOpt.value)

      val destroyFrame = frame.execute().rightValue.value

      destroyFrame.opStack.push(Val.Address(callingLockupScript))
      destroyFrame.execute().leftValue.rightValue is InvalidAddressTypeInContractDestroy
    }

    {
      info("Should succeed after Leman hardfork")

      val frame = prepareFrame()(Leman)
      frame.opStack.push(Val.U256(0))
      frame.opStack.push(Val.U256(0))

      checkDestroyRefundBalance(frame) { destroyFrame =>
        val callingLockupScript = LockupScript.p2c(frame.obj.contractIdOpt.value)
        destroyFrame.opStack.push(Val.Address(callingLockupScript))
        destroyFrame.execute().isRight is true

        callingLockupScript
      }
    }
  }

  it should "test DestroySelf and transfer fund to asset address" in new DestroySelfFixture {
    {
      info("Before Leman hardfork")

      val frame = prepareFrame()(Genesis)

      checkDestroyRefundBalance(frame) { destroyFrame =>
        val assetLockupScript = assetLockupScriptGen.sample.get
        destroyFrame.opStack.push(Val.Address(assetLockupScript))
        destroyFrame.execute().isRight is true

        assetLockupScript
      }
    }

    {
      info("After Leman hardfork")

      val frame = prepareFrame()(Leman)
      frame.opStack.push(Val.U256(0))
      frame.opStack.push(Val.U256(0))

      checkDestroyRefundBalance(frame) { destroyFrame =>
        val assetLockupScript = assetLockupScriptGen.sample.get
        destroyFrame.opStack.push(Val.Address(assetLockupScript))
        destroyFrame.execute().isRight is true

        assetLockupScript
      }
    }
  }

  private def checkDestroyRefundBalance(
      frame: Frame[StatefulContext]
  )(runTest: (Frame[StatefulContext]) => LockupScript) = {
    val destroyFrame         = frame.execute().rightValue.value
    val remainingBalance     = destroyFrame.getBalanceState().rightValue.remaining
    val contractId           = destroyFrame.obj.contractIdOpt.value
    val contractLockupScript = LockupScript.p2c(contractId)
    val contractBalance      = remainingBalance.getBalances(contractLockupScript).value

    val lockupScript = runTest(destroyFrame)

    val refundBalance = destroyFrame.ctx.outputBalances.getBalances(lockupScript).value
    refundBalance is contractBalance
  }

  trait ContractInstrFixture extends StatefulInstrFixture {
    override lazy val frame = prepareFrame()

    def test(
        instr: ContractInstr,
        value: Val,
        frame: Frame[StatefulContext] = frame,
        extraGas: GasBox = GasBox.zero
    ) = {
      val initialGas = frame.ctx.gasRemaining
      instr.runWith(frame) isE ()
      frame.opStack.size is 1
      frame.opStack.top.get is value
      initialGas.subUnsafe(frame.ctx.gasRemaining) is instr.gas().addUnsafe(extraGas)
    }
  }

  it should "SelfContractId" in new ContractInstrFixture {
    test(SelfContractId, Val.ByteVec(frame.obj.contractIdOpt.get.bytes))
  }

  trait SubContractIdBaseFixture extends StatefulInstrFixture {
    def test(instr: SubContractIdBase, expected: ContractId, initialVals: Val*) = {
      initialVals.foreach(frame.pushOpStack)
      frame.opStack.size is initialVals.length
      instr.runWithLeman(frame) isE ()
      frame.popContractId().rightValue is expected
    }
  }

  it should "SubContractId" in new SubContractIdBaseFixture {
    val path = Hash.random.bytes
    val expectedId =
      frame.obj.getContractId().rightValue.subContractId(path, frame.ctx.blockEnv.chainIndex.from)
    test(SubContractId, expectedId, Val.ByteVec(path))
  }

  it should "SubContractIdOf" in new SubContractIdBaseFixture {
    val parentId   = ContractId.random
    val path       = Hash.random.bytes
    val expectedId = parentId.subContractId(path, frame.ctx.blockEnv.chainIndex.from)
    test(SubContractIdOf, expectedId, Val.ByteVec(parentId.bytes), Val.ByteVec(path))
  }

  it should "ALPHTokenId" in new StatefulInstrFixture {
    stack.size is 0
    runAndCheckGas(ALPHTokenId)
    stack.size is 1
    stack.top.get is Val.ByteVec(TokenId.alph.bytes)
  }

  it should "SelfAddress" in new ContractInstrFixture {
    test(SelfAddress, Val.Address(LockupScript.p2c(frame.obj.contractIdOpt.get)))
  }

  trait CallerFrameFixture extends ContractInstrFixture {
    val callerFrame         = prepareFrame().asInstanceOf[StatefulFrame]
    override lazy val frame = prepareFrame(callerFrameOpt = Some(callerFrame))
  }

  it should "CallerContractId" in new CallerFrameFixture {
    test(CallerContractId, Val.ByteVec(callerFrame.obj.contractIdOpt.get.bytes))
  }

  it should "CallerAddress" in new CallerFrameFixture with TxEnvFixture {
    {
      info("PreLeman: Caller is a contract frame")
      val callerFrame = preparePreLemanFrame().asInstanceOf[StatefulFrame]
      val frame       = preparePreLemanFrame(callerFrameOpt = Some(callerFrame))
      test(CallerAddress, Val.Address(LockupScript.p2c(callerFrame.obj.contractIdOpt.get)), frame)
    }

    {
      info("Leman: Caller is a contract frame")
      val callerFrame = prepareFrame()(Leman).asInstanceOf[StatefulFrame]
      val frame       = prepareFrame(callerFrameOpt = Some(callerFrame))(Leman)
      test(CallerAddress, Val.Address(LockupScript.p2c(callerFrame.obj.contractIdOpt.get)), frame)
    }

    {
      info("PreLeman: Caller is a script frame with unique address in tx env")
      val callerFrame = preparePreLemanFrame(txEnvOpt = Some(txEnvWithUniqueAddress))
        .asInstanceOf[StatefulFrame]
        .copy(obj = script)
      val frame = preparePreLemanFrame(callerFrameOpt = Some(callerFrame))
      CallerAddress.runWith(frame).leftValue isE PartiallyActiveInstr(CallerAddress)
    }

    {
      info("Leman: Caller is a script frame with unique address in tx env")
      val callerFrame = prepareFrame(txEnvOpt = Some(txEnvWithUniqueAddress))
        .asInstanceOf[StatefulFrame]
        .copy(obj = script)
      val frame = prepareFrame(callerFrameOpt = Some(callerFrame))
      test(CallerAddress, uniqueAddress, frame)
    }

    {
      info("Leman: Caller is a script frame with random addresses in tx env")
      val callerFrame = prepareFrame(txEnvOpt = Some(txEnvWithRandomAddresses))
        .asInstanceOf[StatefulFrame]
        .copy(obj = script)
      val frame = prepareFrame(callerFrameOpt = Some(callerFrame))
      CallerAddress.runWith(frame).leftValue isE a[TxInputAddressesAreNotIdentical]
    }

    {
      info("PreLeman: The current frame is a script frame")
      val frame = preparePreLemanFrame(txEnvOpt = Some(txEnvWithUniqueAddress))
        .asInstanceOf[StatefulFrame]
        .copy(obj = script)
      CallerAddress.runWith(frame).leftValue isE PartiallyActiveInstr(CallerAddress)
    }

    {
      info("Leman: The current frame is a script frame with unique address in tx env")
      val frame = prepareFrame(txEnvOpt = Some(txEnvWithUniqueAddress))
        .asInstanceOf[StatefulFrame]
        .copy(obj = script)
      test(CallerAddress, uniqueAddress, frame, extraGas = GasBox.unsafe(6))
    }

    {
      info("Leman: The current frame is a script frame with random addresses in tx env")
      val frame = prepareFrame(txEnvOpt = Some(txEnvWithRandomAddresses))
        .asInstanceOf[StatefulFrame]
        .copy(obj = script)
      val randomAddresses = prevOutputs0.map { v =>
        Address.Asset(v.lockupScript).toBase58
      }.toSet
      CallerAddress
        .runWith(frame)
        .leftValue
        .rightValue
        .toString is s"Tx input addresses are not identical for `callerAddress` function: ${randomAddresses
          .mkString(", ")}"
    }
  }

  trait ExternalCallerFixture extends ContractInstrFixture with TxEnvFixture {
    def prepareScriptFrame(config: NetworkConfig = Danube) = {
      prepareFrame(txEnvOpt = Some(txEnvWithUniqueAddress))(config)
        .asInstanceOf[StatefulFrame]
        .copy(obj = script)
    }

    def prepareContractFrame(
        callerFrameOpt: Option[StatefulFrame] = None,
        contractIdOpt: Option[ContractId] = None,
        config: NetworkConfig = Danube
    ) = {
      prepareFrame(
        txEnvOpt = callerFrameOpt.map(_.ctx.txEnv),
        callerFrameOpt = callerFrameOpt,
        contractIdOpt = contractIdOpt
      )(config)
        .asInstanceOf[StatefulFrame]
    }
  }

  it should "ExternalCallerAddress" in new ExternalCallerFixture {
    {
      info("Not activated in PreDanube")
      ExternalCallerAddress.runWith(preparePreDanubeFrame()).leftValue isE
        InactiveInstr(ExternalCallerAddress)
    }

    {
      info("Current frame is a script frame")
      val frame = prepareScriptFrame()
      ExternalCallerAddress.runWith(frame).leftValue isE CurrentFrameIsNotContract
    }

    {
      info("Current frame is a contract but has no caller frame")
      val frame = prepareContractFrame()
      ExternalCallerAddress.runWith(frame).leftValue isE ExternalCallerNotAvailable
    }

    {
      info("Current frame is a contract with caller script frame")
      val scriptFrame = prepareScriptFrame()
      val frame       = prepareContractFrame(callerFrameOpt = Some(scriptFrame))
      test(
        ExternalCallerAddress,
        uniqueAddress,
        frame,
        GasUniqueAddress.gas(txEnvWithUniqueAddress.prevOutputs.length)
      )
    }

    {
      info("Current frame caller is a contract from the same contract")
      val contractId  = ContractId.random
      val scriptFrame = prepareScriptFrame()
      val callerFrame =
        prepareContractFrame(callerFrameOpt = Some(scriptFrame), contractIdOpt = Some(contractId))

      val frame =
        prepareContractFrame(callerFrameOpt = Some(callerFrame), contractIdOpt = Some(contractId))

      test(ExternalCallerAddress, uniqueAddress, frame)
    }

    {
      info("Current frame caller is a contract from a different contract")
      val callerContractId = ContractId.random
      val callerFrame = prepareContractFrame(
        callerFrameOpt = Some(prepareScriptFrame()),
        contractIdOpt = Some(callerContractId)
      )
      val frame = prepareContractFrame(callerFrameOpt = Some(callerFrame))
      test(ExternalCallerAddress, Val.Address(LockupScript.p2c(callerContractId)), frame)
    }

    {
      info("The external caller of current frame is a contract from a different contract")
      val contractId       = ContractId.random
      val callerContractId = ContractId.random
      val callerFrame0 = prepareContractFrame(
        callerFrameOpt = Some(prepareScriptFrame()),
        contractIdOpt = Some(callerContractId)
      )
      val callerFrame1 =
        prepareContractFrame(callerFrameOpt = Some(callerFrame0), contractIdOpt = Some(contractId))
      val frame =
        prepareContractFrame(callerFrameOpt = Some(callerFrame1), contractIdOpt = Some(contractId))
      test(ExternalCallerAddress, Val.Address(LockupScript.p2c(callerContractId)), frame)
    }
  }

  it should "ExternalCallerId" in new ExternalCallerFixture {
    {
      info("Not activated in PreDanube")
      ExternalCallerContractId.runWith(preparePreDanubeFrame()).leftValue isE
        InactiveInstr(ExternalCallerContractId)
    }

    {
      info("Current frame is a script frame")
      val scriptFrame = prepareScriptFrame()
      ExternalCallerContractId.runWith(scriptFrame).leftValue isE CurrentFrameIsNotContract
    }

    {
      info("Current frame caller is a contract from a different contract")
      val callerContractId = ContractId.random
      val callerFrame = prepareContractFrame(
        callerFrameOpt = Some(prepareScriptFrame()),
        contractIdOpt = Some(callerContractId)
      )
      val frame = prepareContractFrame(callerFrameOpt = Some(callerFrame))
      test(ExternalCallerContractId, Val.ByteVec(callerContractId.bytes), frame)
    }
  }

  it should "IsCalledFromTxScript" in new CallerFrameFixture {
    test(IsCalledFromTxScript, Val.Bool(false))
  }

  it should "CallerInitialStateHash" in new CallerFrameFixture {
    test(
      CallerInitialStateHash,
      Val.ByteVec(callerFrame.obj.asInstanceOf[StatefulContractObject].initialStateHash.bytes)
    )
  }

  it should "CallerCodeHash" in new CallerFrameFixture {
    test(
      CallerCodeHash,
      Val.ByteVec(callerFrame.obj.asInstanceOf[StatefulContractObject].codeHash.bytes)
    )
  }

  it should "ContractInitialStateHash" in new ContractInstrFixture {
    stack.push(Val.ByteVec(frame.obj.contractIdOpt.get.bytes))
    ContractInitialStateHash.runWith(frame) isE ()

    stack.size is 1
    stack.top.get is Val.ByteVec(
      frame.obj.asInstanceOf[StatefulContractObject].initialStateHash.bytes
    )
  }

  it should "ContractCodeHash" in new ContractInstrFixture {
    stack.push(Val.ByteVec(frame.obj.contractIdOpt.get.bytes))
    ContractCodeHash.runWith(frame) isE ()

    stack.size is 1
    stack.top.get is Val.ByteVec(frame.obj.code.hash.bytes)
  }

  it should "NullContractAddress" in new StatefulInstrFixture {
    runAndCheckGas(NullContractAddress)
    frame.opStack.pop() isE Val.NullContractAddress
    frame.opStack.isEmpty is true
  }

  it should "MinimalContractDeposit" in new StatefulInstrFixture {
    runAndCheckGas(MinimalContractDeposit)
    frame.opStack.pop() isE Val.U256(model.minimalAlphInContract)
    frame.opStack.isEmpty is true
  }

  it should "BlockHash" in new StatelessInstrFixture {
    val frameWithBlockHash = prepareFrame(AVector.empty)
    frameWithBlockHash.ctx.blockEnv.blockId.nonEmpty is true
    runAndCheckGas(vm.BlockHash, frameWithBlockHash)

    val frameWithoutBlockHash =
      prepareFrame(AVector.empty, Some(genBlockEnv().copy(blockId = None)))
    frameWithoutBlockHash.ctx.blockEnv.blockId.nonEmpty is false
    vm.BlockHash.runWith(frameWithoutBlockHash).leftValue isE NoBlockHashAvailable
  }

  it should "combine debug messages" in {
    DEBUG(AVector(Val.ByteVec.fromString("Hello"))).combineUnsafe(AVector.empty) is
      Val.ByteVec.fromString("Hello")
    DEBUG(AVector(Val.ByteVec.fromString("Hello "), Val.ByteVec.fromString("!")))
      .combineUnsafe(AVector(Val.ByteVec.fromString("Alephium"))) is
      Val.ByteVec.fromString("Hello 416c65706869756d!")
  }

  it should "Debug" in new StatefulInstrFixture {
    {
      info("No debug message")
      DEBUG(AVector.empty).runWith(frame).leftValue isE DebugMessageIsEmpty
    }

    {
      info("Simple message")
      DEBUG(AVector(Val.ByteVec.fromString("Hello, 416c65706869756d!"))).runWith(frame) isE ()
    }

    {
      info("Interpolation")
      val frame = prepareFrame()
      DEBUG(AVector(Val.ByteVec.fromString("Hello, "), Val.ByteVec.fromString("!")))
        .runWith(frame)
        .leftValue isE
        StackUnderflow

      frame.pushOpStack(Val.ByteVec.fromString("Alephium"))
      DEBUG(AVector(Val.ByteVec.fromString("Hello, "), Val.ByteVec.fromString("!")))
        .runWith(frame) isE ()
      frame.ctx.worldState.logState.eventLog
        .get(LogStatesId(frame.obj.contractIdOpt.value, 0))
        .rightValue
        .states
        .head
        .fields is AVector[Val](Val.ByteVec.fromString("Hello, 416c65706869756d!"))
    }
  }

  trait VerifyToStringFixture extends StatelessInstrFixture {
    def check[I <: Instr[StatelessContext] with GasFormula](
        instr: I,
        value: Val,
        expected: ByteString
    ) = {
      stack.push(value)
      val initialGas = context.gasRemaining
      instr.runWith(frame) isE ()
      initialGas.subUnsafe(context.gasRemaining) is instr.gas(expected.length)
      stack.size is 1
      stack.top.get is Val.ByteVec(expected)
      stack.pop()
    }

    def toHex(string: String) = {
      ByteString(string.getBytes(StandardCharsets.US_ASCII))
    }
  }

  it should "U256ToString" in new VerifyToStringFixture {
    forAll(u256Gen) { value =>
      check(U256ToString, Val.U256(value), toHex(value.toString()))
    }
  }

  it should "I256ToString" in new VerifyToStringFixture {
    forAll(i256Gen) { value =>
      check(I256ToString, Val.I256(value), toHex(value.toString()))
    }
  }

  it should "BoolToString" in new VerifyToStringFixture {
    Seq(true, false).foreach { value =>
      check(BoolToString, Val.Bool(value), toHex(value.toString()))
    }
  }

  it should "test gas amount" in new FrameFixture {
    val bytes      = AVector[Byte](0, 255.toByte, Byte.MaxValue, Byte.MinValue)
    val ints       = AVector[Int](0, 1 << 16, -(1 << 16))
    def byte: Byte = bytes.sample()
    def int: Int   = ints.sample()
    // format: off
    val statelessCases: AVector[(Instr[_], Int)] = AVector(
      ConstTrue -> 2, ConstFalse -> 2,
      I256Const0 -> 2, I256Const1 -> 2, I256Const2 -> 2, I256Const3 -> 2, I256Const4 -> 2, I256Const5 -> 2, I256ConstN1 -> 2,
      U256Const0 -> 2, U256Const1 -> 2, U256Const2 -> 2, U256Const3 -> 2, U256Const4 -> 2, U256Const5 -> 2,
      I256Const(Val.I256(UnsecureRandom.nextI256())) -> 2, U256Const(Val.U256(UnsecureRandom.nextU256())) -> 2,
      BytesConst(Val.ByteVec.default) -> 2, AddressConst(Val.Address.default) -> 2,
      LoadLocal(byte) -> 3, StoreLocal(byte) -> 3,
      Pop -> 2,
      BoolNot -> 3, BoolAnd -> 3, BoolOr -> 3, BoolEq -> 3, BoolNeq -> 3, BoolToByteVec -> 1,
      I256Add -> 3, I256Sub -> 3, I256Mul -> 5, I256Div -> 5, I256Mod -> 5, I256Eq -> 3, I256Neq -> 3, I256Lt -> 3, I256Le -> 3, I256Gt -> 3, I256Ge -> 3,
      U256Add -> 3, U256Sub -> 3, U256Mul -> 5, U256Div -> 5, U256Mod -> 5, U256Eq -> 3, U256Neq -> 3, U256Lt -> 3, U256Le -> 3, U256Gt -> 3, U256Ge -> 3,
      U256ModAdd -> 8, U256ModSub -> 8, U256ModMul -> 8, U256BitAnd -> 5, U256BitOr -> 5, U256Xor -> 5, U256SHL -> 5, U256SHR -> 5,
      I256ToU256 -> 3, I256ToByteVec -> 5, U256ToI256 -> 3, U256ToByteVec -> 5,
      ByteVecEq -> 7, ByteVecNeq -> 7, ByteVecSize -> 2, ByteVecConcat -> 1, AddressEq -> 3, AddressNeq -> 3, AddressToByteVec -> 5,
      IsAssetAddress -> 3, IsContractAddress -> 3,
      Jump(int) -> 8, IfTrue(int) -> 8, IfFalse(int) -> 8,
      /* CallLocal(byte) -> ???, */ Return -> 0,
      Assert -> 3,
      Blake2b -> 54, Keccak256 -> 54, Sha256 -> 54, Sha3 -> 54, VerifyTxSignature -> 2000, VerifySecP256K1 -> 2000, VerifyED25519 -> 2000,
      NetworkId -> 3, BlockTimeStamp -> 3, BlockTarget -> 3, TxId -> 3, TxInputAddressAt -> 3, TxInputsSize -> 3,
      VerifyAbsoluteLocktime -> 5, VerifyRelativeLocktime -> 8,
      Log1 -> 120, Log2 -> 140, Log3 -> 160, Log4 -> 180, Log5 -> 200,
      /* Below are instructions for Leman hard fork */
      ByteVecSlice -> 1, ByteVecToAddress -> 5, Encode -> 1, Zeros -> 1,
      U256To1Byte -> 1, U256To2Byte -> 1, U256To4Byte -> 1, U256To8Byte -> 1, U256To16Byte -> 2, U256To32Byte -> 4,
      U256From1Byte -> 1, U256From2Byte -> 1, U256From4Byte -> 1, U256From8Byte -> 1, U256From16Byte -> 2, U256From32Byte -> 4,
      EthEcRecover -> 2500,
      Log6 -> 220, Log7 -> 240, Log8 -> 260, Log9 -> 280,
      ContractIdToAddress -> 5,
      LoadLocalByIndex -> 5, StoreLocalByIndex -> 5, Dup -> 2, AssertWithErrorCode -> 3, Swap -> 2,
      vm.BlockHash -> 2, DEBUG(AVector.empty) -> 0, TxGasPrice -> 2, TxGasAmount -> 2, TxGasFee -> 2,
      I256Exp -> 1610, U256Exp -> 1610, U256ModExp -> 1610, VerifyBIP340Schnorr -> 2000, GetSegregatedSignature -> 3, MulModN -> 13, AddModN -> 8,
      U256ToString -> 4, I256ToString -> 4, BoolToString -> 4,
      /* Below are instructions for Rhone hard fork */
      GroupOfAddress -> 5,
      /* Below are instructions for Danube hard fork */
      VerifySignature -> 2000, GetSegregatedWebAuthnSignature -> 8
    )
    val statefulCases: AVector[(Instr[_], Int)] = AVector(
      LoadMutField(byte) -> 3, StoreMutField(byte) -> 3, /* CallExternal(byte) -> ???, */
      ApproveAlph -> 30, ApproveToken -> 30, AlphRemaining -> 30, TokenRemaining -> 30, IsPaying -> 30,
      TransferAlph -> 30, TransferAlphFromSelf -> 30, TransferAlphToSelf -> 30, TransferToken -> 30, TransferTokenFromSelf -> 30, TransferTokenToSelf -> 30,
      CreateContract -> 32000, CreateContractWithToken -> 32000, CopyCreateContract -> 24000, DestroySelf -> 2000, SelfContractId -> 3, SelfAddress -> 3,
      CallerContractId -> 5, CallerAddress -> 5, IsCalledFromTxScript -> 5, CallerInitialStateHash -> 5, CallerCodeHash -> 5, ContractInitialStateHash -> 5, ContractCodeHash -> 5,
      /* Below are instructions for Leman hard fork */
      MigrateSimple -> 32000, MigrateWithFields -> 32000, CopyCreateContractWithToken -> 24000,
      BurnToken -> 30, LockApprovedAssets -> 30,
      CreateSubContract -> 32000, CreateSubContractWithToken -> 32000, CopyCreateSubContract -> 24000, CopyCreateSubContractWithToken -> 24000,
      LoadMutFieldByIndex -> 5, StoreMutFieldByIndex -> 5, ContractExists -> 800, CreateContractAndTransferToken -> 32000,
      CopyCreateContractAndTransferToken -> 24000, CreateSubContractAndTransferToken -> 32000, CopyCreateSubContractAndTransferToken -> 24000,
      NullContractAddress -> 2, SubContractId -> 199, SubContractIdOf -> 199, ALPHTokenId -> 2,
      LoadImmField(byte) -> 3, LoadImmFieldByIndex -> 5, PayGasFee -> 30, MinimalContractDeposit -> 2, CreateMapEntry(byte, byte) -> 32000,
      MethodSelector(Method.Selector(0)) -> 10, /* CallExternalBySelector(selector) -> ??? */
      /* Below are instructions for Danube hard fork */
      ExternalCallerContractId -> 5, ExternalCallerAddress -> 5
    )
    // format: on
    statelessCases.length is Instr.statelessInstrs0.length - 1
    statefulCases.length is Instr.statefulInstrs0.length - 2

    def test(instr: Instr[_], gas: Int) = {
      instr match {
        case i: ToByteVecInstr[_]     => testToByteVec(i, gas)
        case _: ByteVecConcat.type    => testByteVecConcatGas(gas)
        case _: ByteVecSlice.type     => testByteVecSliceGas(gas)
        case _: Encode.type           => testEncode(gas)
        case i: Zeros.type            => i.gas(33).value is (3 + 5 * gas)
        case i: U256ToBytesInstr      => testU256ToBytes(i, gas)
        case i: U256FromBytesInstr    => testU256FromBytes(i, gas)
        case i: ByteVecToAddress.type => i.gas(33).value is gas
        case i: LogInstr              => testLog(i, gas)
        case i: GasSimple             => i.gas().value is gas
        case i: GasFormula            => i.gas(32).value is gas
        case _: TemplateVariable      => ???
      }
    }
    def testToByteVec(instr: ToByteVecInstr[_], gas: Int) = instr match {
      case i: BoolToByteVec.type    => i.gas(1).value is gas
      case i: I256ToByteVec.type    => i.gas(33).value is gas
      case i: U256ToByteVec.type    => i.gas(33).value is gas
      case i: AddressToByteVec.type => i.gas(33).value is gas
      case _                        => true is false
    }
    def testU256ToBytes(instr: U256ToBytesInstr, gas: Int) = {
      instr.gas(instr.size).value is gas
    }
    def testU256FromBytes(instr: U256FromBytesInstr, gas: Int) = {
      instr.gas(instr.size).value is gas
    }
    def testByteVecConcatGas(gas: Int) = {
      val frame = genStatefulFrame()
      frame.pushOpStack(Val.ByteVec(ByteString.fromArrayUnsafe(Array.ofDim[Byte](123)))) isE ()
      frame.pushOpStack(Val.ByteVec(ByteString.fromArrayUnsafe(Array.ofDim[Byte](200)))) isE ()
      val initialGas = frame.ctx.gasRemaining
      ByteVecConcat.runWith(frame) isE ()
      (initialGas.value - frame.ctx.gasRemaining.value) is (326 * gas)
    }
    def testByteVecSliceGas(gas: Int) = {
      val frame = genStatefulFrame()
      frame.pushOpStack(Val.ByteVec(ByteString.fromArrayUnsafe(Array.ofDim[Byte](20)))) isE ()
      frame.pushOpStack(Val.U256(U256.unsafe(1))) isE ()
      frame.pushOpStack(Val.U256(U256.unsafe(10))) isE ()
      val initialGas = frame.ctx.gasRemaining
      ByteVecSlice.runWith(frame) isE ()
      (initialGas.value - frame.ctx.gasRemaining.value) is (GasVeryLow.gas.value + 9 * gas)
    }
    def testEncode(gas: Int) = {
      val frame = genStatefulFrame()
      frame.pushOpStack(Val.True) isE ()
      frame.pushOpStack(Val.False) isE ()
      frame.pushOpStack(Val.U256(U256.Zero)) isE ()
      frame.pushOpStack(Val.U256(U256.unsafe(3)))
      val initialGas = frame.ctx.gasRemaining
      Encode.runWith(frame) isE ()
      (initialGas.value - frame.ctx.gasRemaining.value) is (GasVeryLow.gas.value + 7 * gas)
    }
    def testLog(instr: LogInstr, gas: Int) = instr match {
      case i: Log1.type => i.gas(1).value is gas
      case i: Log2.type => i.gas(2).value is gas
      case i: Log3.type => i.gas(3).value is gas
      case i: Log4.type => i.gas(4).value is gas
      case i: Log5.type => i.gas(5).value is gas
      case i: Log6.type => i.gas(6).value is gas
      case i: Log7.type => i.gas(7).value is gas
      case i: Log8.type => i.gas(8).value is gas
      case i: Log9.type => i.gas(9).value is gas
    }
    statelessCases.foreach(p => test(p._1, p._2))
    statefulCases.foreach(p => test(p._1, p._2))
  }

  it should "test bytecode" in new FrameFixture {
    val bytes      = AVector[Byte](0, 255.toByte, Byte.MaxValue, Byte.MinValue)
    val ints       = AVector[Int](0, 1 << 16, -(1 << 16))
    def byte: Byte = bytes.sample()
    def int: Int   = ints.sample()
    // format: off
    val allInstrs: AVector[(Instr[_], Int)] = AVector(
      CallLocal(byte) -> 0, CallExternal(byte) -> 1, Return -> 2,

      ConstTrue -> 3, ConstFalse -> 4,
      I256Const0 -> 5, I256Const1 -> 6, I256Const2 -> 7, I256Const3 -> 8, I256Const4 -> 9, I256Const5 -> 10, I256ConstN1 -> 11,
      U256Const0 -> 12, U256Const1 -> 13, U256Const2 -> 14, U256Const3 -> 15, U256Const4 -> 16, U256Const5 -> 17,
      I256Const(Val.I256(UnsecureRandom.nextI256())) -> 18, U256Const(Val.U256(UnsecureRandom.nextU256())) -> 19,
      BytesConst(Val.ByteVec.default) -> 20, AddressConst(Val.Address.default) -> 21,
      LoadLocal(byte) -> 22, StoreLocal(byte) -> 23,
      Pop -> 24,
      BoolNot -> 25, BoolAnd -> 26, BoolOr -> 27, BoolEq -> 28, BoolNeq -> 29, BoolToByteVec -> 30,
      I256Add -> 31, I256Sub -> 32, I256Mul -> 33, I256Div -> 34, I256Mod -> 35, I256Eq -> 36, I256Neq -> 37, I256Lt -> 38, I256Le -> 39, I256Gt -> 40, I256Ge -> 41,
      U256Add -> 42, U256Sub -> 43, U256Mul -> 44, U256Div -> 45, U256Mod -> 46, U256Eq -> 47, U256Neq -> 48, U256Lt -> 49, U256Le -> 50, U256Gt -> 51, U256Ge -> 52,
      U256ModAdd -> 53, U256ModSub -> 54, U256ModMul -> 55, U256BitAnd -> 56, U256BitOr -> 57, U256Xor -> 58, U256SHL -> 59, U256SHR -> 60,
      I256ToU256 -> 61, I256ToByteVec -> 62, U256ToI256 -> 63, U256ToByteVec -> 64,
      ByteVecEq -> 65, ByteVecNeq -> 66, ByteVecSize -> 67, ByteVecConcat -> 68, AddressEq -> 69, AddressNeq -> 70, AddressToByteVec -> 71,
      IsAssetAddress -> 72, IsContractAddress -> 73,
      Jump(int) -> 74, IfTrue(int) -> 75, IfFalse(int) -> 76,
      Assert -> 77,
      Blake2b -> 78, Keccak256 -> 79, Sha256 -> 80, Sha3 -> 81, VerifyTxSignature -> 82, VerifySecP256K1 -> 83, VerifyED25519 -> 84,
      NetworkId -> 85, BlockTimeStamp -> 86, BlockTarget -> 87, TxId -> 88, TxInputAddressAt -> 89, TxInputsSize -> 90,
      VerifyAbsoluteLocktime -> 91, VerifyRelativeLocktime -> 92,
      Log1 -> 93, Log2 -> 94, Log3 -> 95, Log4 -> 96, Log5 -> 97,
      /* Below are instructions for Leman hard fork */
      ByteVecSlice -> 98, ByteVecToAddress -> 99, Encode -> 100, Zeros -> 101,
      U256To1Byte -> 102, U256To2Byte -> 103, U256To4Byte -> 104, U256To8Byte -> 105, U256To16Byte -> 106, U256To32Byte -> 107,
      U256From1Byte -> 108, U256From2Byte -> 109, U256From4Byte -> 110, U256From8Byte -> 111, U256From16Byte -> 112, U256From32Byte -> 113,
      EthEcRecover -> 114,
      Log6 -> 115, Log7 -> 116, Log8 -> 117, Log9 -> 118,
      ContractIdToAddress -> 119,
      LoadLocalByIndex -> 120, StoreLocalByIndex -> 121, Dup -> 122, AssertWithErrorCode -> 123, Swap -> 124,
      vm.BlockHash -> 125, DEBUG(AVector.empty) -> 126, TxGasPrice -> 127, TxGasAmount -> 128, TxGasFee -> 129,
      I256Exp -> 130, U256Exp -> 131, U256ModExp -> 132, VerifyBIP340Schnorr -> 133, GetSegregatedSignature -> 134, MulModN -> 135, AddModN -> 136,
      U256ToString -> 137, I256ToString -> 138, BoolToString -> 139,
      /* Below are instructions for Rhone hard fork */
      GroupOfAddress -> 140,
      /* Below are instructions for Danube hard fork */
      VerifySignature -> 141, GetSegregatedWebAuthnSignature -> 142,
      // stateful instructions
      LoadMutField(byte) -> 160, StoreMutField(byte) -> 161,
      ApproveAlph -> 162, ApproveToken -> 163, AlphRemaining -> 164, TokenRemaining -> 165, IsPaying -> 166,
      TransferAlph -> 167, TransferAlphFromSelf -> 168, TransferAlphToSelf -> 169, TransferToken -> 170, TransferTokenFromSelf -> 171, TransferTokenToSelf -> 172,
      CreateContract -> 173, CreateContractWithToken -> 174, CopyCreateContract -> 175, DestroySelf -> 176, SelfContractId -> 177, SelfAddress -> 178,
      CallerContractId -> 179, CallerAddress -> 180, IsCalledFromTxScript -> 181, CallerInitialStateHash -> 182, CallerCodeHash -> 183, ContractInitialStateHash -> 184, ContractCodeHash -> 185,
      /* Below are instructions for Leman hard fork */
      MigrateSimple -> 186, MigrateWithFields -> 187, CopyCreateContractWithToken -> 188,
      BurnToken -> 189, LockApprovedAssets -> 190,
      CreateSubContract -> 191, CreateSubContractWithToken -> 192, CopyCreateSubContract -> 193, CopyCreateSubContractWithToken -> 194,
      LoadMutFieldByIndex -> 195, StoreMutFieldByIndex -> 196, ContractExists -> 197, CreateContractAndTransferToken -> 198,
      CopyCreateContractAndTransferToken -> 199, CreateSubContractAndTransferToken -> 200, CopyCreateSubContractAndTransferToken -> 201,
      NullContractAddress -> 202, SubContractId -> 203, SubContractIdOf -> 204, ALPHTokenId -> 205,
      /* Below are instructions for Rhone hard fork */
      LoadImmField(byte) -> 206, LoadImmFieldByIndex -> 207, PayGasFee -> 208, MinimalContractDeposit -> 209, CreateMapEntry(0, 0) -> 210,
      MethodSelector(Method.Selector(0)) -> 211, CallExternalBySelector(Method.Selector(0)) -> 212,
      /* Below are instructions for Danube hard fork */
      ExternalCallerContractId -> 213, ExternalCallerAddress -> 214
    )
    // format: on

    def test(instr: Instr[_], code: Int) = instr.code is code.toByte
    allInstrs.length is toCode.size
    allInstrs.foreach(p => test(p._1, p._2))
    val rhoneInstrs = allInstrs.map(_._1).filter(_.isInstanceOf[RhoneInstr[_]])
    rhoneInstrs is AVector[Instr[_]](
      GroupOfAddress,
      PayGasFee,
      MinimalContractDeposit,
      CreateMapEntry(0, 0),
      MethodSelector(Method.Selector(0)),
      CallExternalBySelector(Method.Selector(0))
    )
  }

  trait AllInstrsFixture {
    val bytes      = AVector[Byte](0, 255.toByte, Byte.MaxValue, Byte.MinValue)
    val ints       = AVector[Int](0, 1 << 16, -(1 << 16))
    def byte: Byte = bytes.sample()
    val twoBytes   = (bytes.tail.sample(), byte)
    def int: Int   = ints.sample()
    // format: off
    val statelessInstrs: AVector[Instr[StatelessContext]] = AVector(
      ConstTrue, ConstFalse,
      I256Const0, I256Const1, I256Const2, I256Const3, I256Const4, I256Const5, I256ConstN1,
      U256Const0, U256Const1, U256Const2, U256Const3, U256Const4, U256Const5,
      I256Const(Val.I256(UnsecureRandom.nextI256())), U256Const(Val.U256(UnsecureRandom.nextU256())),
      BytesConst(Val.ByteVec.default), AddressConst(Val.Address.default),
      LoadLocal(byte), StoreLocal(byte),
      Pop,
      BoolNot, BoolAnd, BoolOr, BoolEq, BoolNeq, BoolToByteVec,
      I256Add, I256Sub, I256Mul, I256Div, I256Mod, I256Eq, I256Neq, I256Lt, I256Le, I256Gt, I256Ge,
      U256Add, U256Sub, U256Mul, U256Div, U256Mod, U256Eq, U256Neq, U256Lt, U256Le, U256Gt, U256Ge,
      U256ModAdd, U256ModSub, U256ModMul, U256BitAnd, U256BitOr, U256Xor, U256SHL, U256SHR,
      I256ToU256, I256ToByteVec, U256ToI256, U256ToByteVec,
      ByteVecEq, ByteVecNeq, ByteVecSize, ByteVecConcat, AddressEq, AddressNeq, AddressToByteVec,
      IsAssetAddress, IsContractAddress,
      Jump(int), IfTrue(int), IfFalse(int),
      CallLocal(byte), Return,
      Assert,
      Blake2b, Keccak256, Sha256, Sha3, VerifyTxSignature, VerifySecP256K1, VerifyED25519,
      NetworkId, BlockTimeStamp, BlockTarget, TxId, TxInputAddressAt, TxInputsSize,
      VerifyAbsoluteLocktime, VerifyRelativeLocktime,
      Log1, Log2, Log3, Log4, Log5,
      /* Below are instructions for Leman hard fork */
      ByteVecSlice, ByteVecToAddress, Encode, Zeros,
      U256To1Byte, U256To2Byte, U256To4Byte, U256To8Byte, U256To16Byte, U256To32Byte,
      U256From1Byte, U256From2Byte, U256From4Byte, U256From8Byte, U256From16Byte, U256From32Byte,
      EthEcRecover,
      Log6, Log7, Log8, Log9,
      ContractIdToAddress,
      LoadLocalByIndex, StoreLocalByIndex, Dup, AssertWithErrorCode, Swap,
      vm.BlockHash, DEBUG(AVector.empty), TxGasPrice, TxGasAmount, TxGasFee,
      I256Exp, U256Exp, U256ModExp, VerifyBIP340Schnorr, GetSegregatedSignature, MulModN, AddModN,
      U256ToString, I256ToString, BoolToString,
      /* Below are instructions for Rhone hard fork */
      GroupOfAddress,
      /* Below are instructions for Danube hard fork */
      VerifySignature, GetSegregatedWebAuthnSignature
    )
    val statefulInstrs: AVector[Instr[StatefulContext]] = AVector(
      LoadMutField(byte), StoreMutField(byte), CallExternal(byte),
      ApproveAlph, ApproveToken, AlphRemaining, TokenRemaining, IsPaying,
      TransferAlph, TransferAlphFromSelf, TransferAlphToSelf, TransferToken, TransferTokenFromSelf, TransferTokenToSelf,
      CreateContract, CreateContractWithToken, CopyCreateContract, DestroySelf, SelfContractId, SelfAddress,
      CallerContractId, CallerAddress, IsCalledFromTxScript, CallerInitialStateHash, CallerCodeHash, ContractInitialStateHash, ContractCodeHash,
      /* Below are instructions for Leman hard fork */
      MigrateSimple, MigrateWithFields, CopyCreateContractWithToken, BurnToken, LockApprovedAssets,
      CreateSubContract, CreateSubContractWithToken, CopyCreateSubContract, CopyCreateSubContractWithToken,
      LoadMutFieldByIndex, StoreMutFieldByIndex, ContractExists, CreateContractAndTransferToken, CopyCreateContractAndTransferToken,
      CreateSubContractAndTransferToken, CopyCreateSubContractAndTransferToken,
      NullContractAddress, SubContractId, SubContractIdOf, ALPHTokenId,
      LoadImmField(0.toByte), LoadImmFieldByIndex,
      /* Below are instructions for Rhone hard fork */
      PayGasFee, MinimalContractDeposit, CreateMapEntry(twoBytes),
      MethodSelector(Method.Selector(0)), CallExternalBySelector(Method.Selector(0)),
      /* Below are instructions for Danube hard fork */
      ExternalCallerContractId, ExternalCallerAddress
    )
    // format: on
  }
}<|MERGE_RESOLUTION|>--- conflicted
+++ resolved
@@ -336,11 +336,7 @@
           TxEnv.dryrun(
             tx,
             prevOutputs.map(_.referredOutput.copy(lockTime = txLockTime)),
-<<<<<<< HEAD
-            Stack.ofCapacity[Bytes64](0)
-=======
             Stack.ofCapacity[Byte64](0)
->>>>>>> 1556734f
           )
         )
       )
@@ -1560,13 +1556,8 @@
     val tx               = transactionGen().sample.get
     val (pubKey, priKey) = keysGen.sample.get
 
-<<<<<<< HEAD
-    val signature      = Bytes64.from(SignatureSchema.sign(tx.id.bytes, priKey))
-    val signatureStack = Stack.ofCapacity[Bytes64](1)
-=======
     val signature      = Byte64.from(SignatureSchema.sign(tx.id.bytes, priKey))
     val signatureStack = Stack.ofCapacity[Byte64](1)
->>>>>>> 1556734f
     signatureStack.push(signature)
 
     override lazy val frame = prepareFrame(
@@ -1895,11 +1886,7 @@
 
     override lazy val frame = prepareFrame(
       AVector.empty,
-<<<<<<< HEAD
-      txEnv = Some(TxEnv.dryrun(tx, AVector.empty, Stack.ofCapacity[Bytes64](0)))
-=======
       txEnv = Some(TxEnv.dryrun(tx, AVector.empty, Stack.ofCapacity[Byte64](0)))
->>>>>>> 1556734f
     )
 
     val initialGas = context.gasRemaining
@@ -3441,11 +3428,7 @@
         TxEnv.dryrun(
           tx,
           prevOutputs.map(_.referredOutput),
-<<<<<<< HEAD
-          Stack.ofCapacity[Bytes64](0)
-=======
           Stack.ofCapacity[Byte64](0)
->>>>>>> 1556734f
         )
       ),
       callerFrameOpt = Some(callerFrame)
@@ -3542,11 +3525,7 @@
           TxEnv.dryrun(
             tx,
             prevOutputs.map(_.referredOutput),
-<<<<<<< HEAD
-            Stack.ofCapacity[Bytes64](0)
-=======
             Stack.ofCapacity[Byte64](0)
->>>>>>> 1556734f
           )
         ),
         callerFrameOpt = Some(callerFrame)
