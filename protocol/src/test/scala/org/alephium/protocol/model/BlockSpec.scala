// Copyright 2018 The Alephium Authors
// This file is part of the alephium project.
//
// The library is free software: you can redistribute it and/or modify
// it under the terms of the GNU Lesser General Public License as published by
// the Free Software Foundation, either version 3 of the License, or
// (at your option) any later version.
//
// The library is distributed in the hope that it will be useful,
// but WITHOUT ANY WARRANTY; without even the implied warranty of
// MERCHANTABILITY or FITNESS FOR A PARTICULAR PURPOSE. See the
// GNU Lesser General Public License for more details.
//
// You should have received a copy of the GNU Lesser General Public License
// along with the library. If not, see <http://www.gnu.org/licenses/>.

package org.alephium.protocol.model

import scala.util.Random

import akka.util.ByteString
import org.scalacheck.Gen

import org.alephium.crypto.{Blake2b, Blake3, MerkleHashable}
import org.alephium.protocol._
import org.alephium.protocol.vm.{GasPrice, LockupScript, StatefulScript}
import org.alephium.serde._
import org.alephium.util.{AlephiumSpec, AVector, Hex, Math, TimeStamp, U256}

class BlockSpec extends AlephiumSpec with NoIndexModelGenerators {
  it should "serde" in {
    forAll(blockGen) { block =>
      val bytes  = serialize[Block](block)
      val output = deserialize[Block](bytes).rightValue
      output is block
    }
  }

  it should "hash" in {
    forAll(blockGen) { block =>
      val expected = BlockHash.unsafe(Blake3.hash(Blake3.hash(serialize(block.header)).bytes))
      block.hash is block.header.hash
      block.hash is expected
    }
  }

  it should "hash transactions" in {
    forAll(blockGen) { block =>
      val expected = MerkleHashable.rootHash(Blake2b, block.transactions)
      block.header.txsHash is expected
    }
  }

  it should "calculate chain index" in {
    forAll(chainIndexGen) { chainIndex =>
      val block = blockGen(chainIndex).sample.get
      block.chainIndex is chainIndex
    }
  }

  it should "calculate proper execution order" in {
    forAll(blockGen) { block =>
      val order = block.getNonCoinbaseExecutionOrder
      order.length is block.transactions.length - 1
      order.sorted is AVector.tabulate(block.transactions.length - 1)(identity)
    }
  }

  it should "randomize the script execution order" in {
    def gen(): Block = {
      val header: BlockHeader =
        BlockHeader.unsafeWithRawDeps(
          AVector.fill(groupConfig.depsNum)(BlockHash.zero),
          Hash.zero,
          Hash.zero,
          TimeStamp.now(),
          Target.Max,
          Nonce.zero
        )
      val txs: AVector[Transaction] =
        AVector.fill(3)(
          Transaction.from(
            UnsignedTransaction(
              Some(StatefulScript.unsafe(AVector.empty)),
              minimalGas,
              GasPrice(Random.nextLong(Long.MaxValue)),
              AVector.empty,
              AVector.empty
            ),
            AVector.empty[Signature]
          )
        )
      Block(header, txs :+ txs.head) // add a fake coinbase tx
    }
    val blockGen = Gen.const(()).map(_ => gen())

    Seq(0, 1, 2).permutations.foreach { orders =>
      val blockGen0 = blockGen.retryUntil(_.getScriptExecutionOrder equals AVector.from(orders))
      blockGen0.sample.nonEmpty is true
    }
  }

  trait TxExecutionOrderFixture {
    def genTxs(num: Int): AVector[Transaction] = {
      val chainIndex = ChainIndex.unsafe(0, 0)
      AVector.tabulate(num)(index => {
        val scriptOpt  = if (index % 2 == 0) None else Some(StatefulScript.unsafe(AVector.empty))
        val assetInfos = assetsToSpendGen(scriptGen = p2pkScriptGen(chainIndex.from))
        val gen = unsignedTxGen(chainIndex)(assetInfos).map(tx =>
          Transaction.from(tx.copy(scriptOpt = scriptOpt), AVector.empty[Signature])
        )
        gen.sample.get
      })
    }

    val txs                                   = genTxs(20)
    val hash                                  = BlockHash.random
    val txIndexes                             = Seq.from(0 until 20)
    val (nonScriptTxIndexes, scriptTxIndexes) = txIndexes.partition(_ % 2 == 0)
  }

  it should "get non coinbase txs execution order" in new TxExecutionOrderFixture {
    val preLemanOrder = Block.getNonCoinbaseExecutionOrder(hash, txs, HardFork.Mainnet)
    preLemanOrder.length is 20
    preLemanOrder.toSeq isnot txIndexes
    preLemanOrder.slice(10, 20).toSeq is nonScriptTxIndexes
    preLemanOrder.toSet is Set.from(txIndexes)

    val lemanOrder = Block.getNonCoinbaseExecutionOrder(BlockHash.random, txs, HardFork.Leman)
    lemanOrder.length is 20
    lemanOrder.toSeq is txIndexes
  }

  it should "get script execution order" in new TxExecutionOrderFixture {
    val preLemanOrder = Block.getScriptExecutionOrder(hash, txs, HardFork.Mainnet)
    preLemanOrder.length is 10
    preLemanOrder.toSeq isnot scriptTxIndexes
    preLemanOrder.toSet is Set.from(scriptTxIndexes)

    val lemanOrder = Block.getScriptExecutionOrder(BlockHash.random, txs, HardFork.Leman)
    lemanOrder.length is 10
    lemanOrder.toSeq is scriptTxIndexes
  }

  it should "put non-script txs at the last" in {
    forAll(posLongGen, posLongGen) { (gasPrice0: Long, gasPrice1: Long) =>
      val header: BlockHeader =
        BlockHeader.unsafeWithRawDeps(
          AVector.fill(groupConfig.depsNum)(BlockHash.zero),
          Hash.zero,
          Hash.zero,
          TimeStamp.now(),
          Target.Max,
          Nonce.zero
        )
      val tx0 = Transaction.from(
        UnsignedTransaction(
          Some(StatefulScript.unsafe(AVector.empty)),
          minimalGas,
          GasPrice(gasPrice0),
          AVector.empty,
          AVector.empty
        ),
        AVector.empty[Signature]
      )
      val tx1 = Transaction.from(
        UnsignedTransaction(
          None,
          minimalGas,
          GasPrice(gasPrice1),
          AVector.empty,
          AVector.empty
        ),
        AVector.empty[Signature]
      )
      val coinbase = Transaction.coinbase(
        ChainIndex.unsafe(0, 0),
        U256.Zero,
        LockupScript.p2pkh(PublicKey.generate),
        Target.Max,
        Math.max(networkConfig.lemanHardForkTimestamp, ALPH.LaunchTimestamp),
        AVector.empty
      )

      val block0 = Block(header, AVector(tx0, tx1, coinbase))
      Block.scriptIndexes(block0.nonCoinbase).toSeq is Seq(0)
      block0.getNonCoinbaseExecutionOrder.last is 1
      val block1 = Block(header, AVector(tx1, tx0, coinbase))
      Block.scriptIndexes(block1.nonCoinbase).toSeq is Seq(1)
      block1.getNonCoinbaseExecutionOrder.last is 0
    }
  }

<<<<<<< HEAD
  it should "serde the pre-ghost snapshots properly" in new BlockSnapshotsFixture {
=======
  it should "serde the snapshots properly" in new BlockSnapshotsFixture {
>>>>>>> 539c6102
    implicit val basePath                          = "src/test/resources/models/block"
    override def ghostHardForkTimestamp: TimeStamp = TimeStamp.unsafe(Long.MaxValue)

    import Hex._

    {
      info("empty block")

      block().verify("empty-block")
    }

    {
      info("with transactions that has p2sh and p2pkh outputs")

      val transaction1 = {
        val unsignedTx = unsignedTransaction(
          pubKey1,
          scriptOpt = None,
          p2pkhOutput(
            1000,
            hex"c03ce271334db24f37313bbbf2d4aced9c6223d1378b1f472ec56f0b30aaac04",
            additionalData = hex"55deff667f0096ffc024ff53d6017ff5"
          ),
          p2shOutput(
            200,
            hex"2ac11ec0a41ac91a309da23092fdca9c407f99a05a2c66c179f10d51050b8dfe",
            additionalData = hex"7fa5c3fd66ff751c"
          )
        )

        inputSign(unsignedTx, privKey1)
      }

      val transaction2 = {
        val unsignedTx = unsignedTransaction(
          pubKey2,
          scriptOpt = None,
          p2pkhOutput(
            100,
            hex"d2d3f28a281a7029fa8442f2e5d7a9962c9ad8680bba8fa9df62fbfbe01f6efd",
            TimeStamp.unsafe(1630168595025L),
            additionalData = hex"00010000017b8d959291"
          )
        )

        inputSign(unsignedTx, privKey2)
      }

      val blk = block(transaction1, transaction2)
      blk.verify("txs-with-p2pkh-p2sh-outputs")
    }

    {
      info("with token transfer")

      val tokens = {
        val tokenId1 =
          TokenId.from(hex"342f94b2e48e687a3f985ac55658bcdddace8891919fc08d58b0db2255ca3822").value
        val tokenId2 =
          TokenId.from(hex"2d257dfb825bd2c4ee87c9ebf45d6fafc1b628d3f01a85a877ca00c017fca056").value

        AVector((tokenId1, U256.unsafe(10)), (tokenId2, U256.unsafe(20)))
      }

      val transaction = {
        val unsignedTx = unsignedTransaction(
          pubKey1,
          scriptOpt = None,
          p2pkhOutput(
            1000,
            hex"b03ce271334db24f37313cccf2d4aced9c6223d1378b1f472ec56f0b30aaac0f",
            TimeStamp.unsafe(12345),
            additionalData = hex"15deff667f0096ffc024ff53d6017ff5",
            tokens
          )
        )

        inputSign(unsignedTx, privKey1)
      }

      val blk = block(transaction)
      blk.verify("txs-with-tokens")
    }

    {
      info("with optional script")

//      val script =
//        s"""
//           |@using(preapprovedAssets = true, assetsInContract = false)
//           |TxScript Foo {
//           |  return
//           |  pub fn add() -> () {
//           |  }
//           |}
//           |""".stripMargin
      // Compiled from the script above
      val script = StatefulScript.unsafe(
        AVector(
          vm.Method(true, true, false, 0, 0, 0, AVector(vm.Return)),
          vm.Method(true, false, false, 0, 0, 0, AVector())
        )
      )

      val transaction = {
        val unsignedTx = unsignedTransaction(
          pubKey1,
          Some(script),
          p2pkhOutput(
            1000,
            hex"b03ce271334db24f37313cccf2d4aced9c6223d1378b1f472ec56f0b30aaac0f",
            TimeStamp.unsafe(12345),
            additionalData = hex"15deff667f0096ffc024ff53d6017ff5"
          )
        )

        inputSign(unsignedTx, privKey1)
      }

      val blk = block(transaction)
      blk.verify("txs-with-script")
    }

    {
      info("with contract inputs and outputs")

      // Pay to pubKey2
//      val address = Address.p2pkh(pubKey2).toBase58
//      def script(address: String) =
//        s"""
//           |@using(preapprovedAssets = true, assetsInContract = true)
//           |TxScript Main {
//           |  verifyTxSignature!(#${pubKey2.toHexString})
//           |  transferAlphFromSelf!(@$address, 5)
//           |}
//           |""".stripMargin
      // Compiled from the script above
      val script = StatefulScript.unsafe(
        AVector(
          vm.Method(
            isPublic = true,
            usePreapprovedAssets = true,
            useContractAssets = true,
            argsLength = 0,
            localsLength = 0,
            returnLength = 0,
            instrs = AVector(
              vm.BytesConst(vm.Val.ByteVec(pubKey2.bytes)),
              vm.VerifyTxSignature,
              vm.AddressConst(vm.Val.Address(LockupScript.p2pkh(pubKey2))),
              vm.U256Const5,
              vm.TransferAlphFromSelf
            )
          )
        )
      )

      val transaction = {
        val unsignedTx = unsignedTransaction(
          pubKey1,
          Some(script),
          p2pkhOutput(
            1000,
            hex"b03ce271334db24f37313cccf2d4aced9c6223d1378b1f472ec56f0b30aaac0f",
            TimeStamp.unsafe(12345),
            additionalData = hex"15deff667f0096ffc024ff53d6017ff5"
          )
        )

        val transaction = inputSign(unsignedTx, privKey1)

        val updatedTransaction = transaction.copy(
          contractInputs = AVector(
            ContractOutputRef.unsafe(
              Hint.unsafe(-1038667620),
              TxOutputRef.unsafeKey(
                Hash.unsafe(hex"1334b03ce27313db24ace4fb1f72ec56f0bc6223d137430aaac0f37cccf2dd98")
              )
            )
          ),
          generatedOutputs = AVector(
            AssetOutput(
              5,
              LockupScript.p2pkh(pubKey2),
              TimeStamp.unsafe(12345),
              tokens = AVector.empty,
              hex"ff66157f00de17ff596ffc53d024ff60"
            )
          )
        )

        contractSign(updatedTransaction, privKey2)
      }

      val blk = block(transaction)
      blk.verify("txs-with-contract-inputs-outputs")
    }
  }

  it should "cache block uncle hashes" in {
    val block = blockGen.sample.get
    block.uncleHashes.rightValue.isEmpty is true
    block._uncleHashes is Some(AVector.empty[BlockHash])

    val uncleHashes = AVector.fill(2)(BlockHash.random)
    val coinbaseData: CoinbaseData = CoinbaseDataV2(
      CoinbaseDataPrefix.from(block.chainIndex, block.timestamp),
      uncleHashes,
      ByteString.empty
    )
    val newOutput =
      block.coinbase.unsigned.fixedOutputs.head.copy(additionalData = serialize(coinbaseData))
    val newCoinbaseTx = block.coinbase.copy(
      unsigned = block.coinbase.unsigned.copy(
        fixedOutputs = block.coinbase.unsigned.fixedOutputs.replace(0, newOutput)
      )
    )
    val newBlock = block.copy(transactions = AVector(newCoinbaseTx))
    newBlock.uncleHashes.rightValue is uncleHashes
    newBlock._uncleHashes is Some(uncleHashes)
  }
}<|MERGE_RESOLUTION|>--- conflicted
+++ resolved
@@ -191,11 +191,7 @@
     }
   }
 
-<<<<<<< HEAD
-  it should "serde the pre-ghost snapshots properly" in new BlockSnapshotsFixture {
-=======
   it should "serde the snapshots properly" in new BlockSnapshotsFixture {
->>>>>>> 539c6102
     implicit val basePath                          = "src/test/resources/models/block"
     override def ghostHardForkTimestamp: TimeStamp = TimeStamp.unsafe(Long.MaxValue)
 
