// Copyright 2018 The Alephium Authors
// This file is part of the alephium project.
//
// The library is free software: you can redistribute it and/or modify
// it under the terms of the GNU Lesser General Public License as published by
// the Free Software Foundation, either version 3 of the License, or
// (at your option) any later version.
//
// The library is distributed in the hope that it will be useful,
// but WITHOUT ANY WARRANTY; without even the implied warranty of
// MERCHANTABILITY or FITNESS FOR A PARTICULAR PURPOSE. See the
// GNU Lesser General Public License for more details.
//
// You should have received a copy of the GNU Lesser General Public License
// along with the library. If not, see <http://www.gnu.org/licenses/>.

package org.alephium.protocol.model

import scala.util.Random

import akka.util.ByteString
import org.scalatest.Assertion

import org.alephium.crypto.BIP340SchnorrPublicKey
import org.alephium.protocol.{Hash, PublicKey}
import org.alephium.protocol.model.ContractId
import org.alephium.protocol.vm._
import org.alephium.serde._
import org.alephium.util.{AlephiumSpec, AVector, Base58, Hex}

<<<<<<< HEAD
class AddressSpec extends AlephiumSpec with GroupConfigFixture.Default {
=======
class AddressSpec extends AlephiumSpec with NoIndexModelGenerators {
>>>>>>> 09f7b353

  it should "calculate group index" in {
    def testP2pkh(pubKey: String, expectedGroup: Int) = {
      val publicKey = PublicKey.unsafe(Hex.unsafe(pubKey))
      Address.p2pkh(publicKey).groupIndex.value is expectedGroup
    }

    testP2pkh("02a16415ccabeb3bc1ee21daacdd53b780fb287afc1f9ab02ae21bb7559d84dd10", 2)
    testP2pkh("03c83325bd2c0fe1464161c6d5f42699fc9dd799dda7f984f9fbf59b01b095be19", 0)
    testP2pkh("03c0a849d8ab8633b45b45ea7f3bb3229e1083a13fd73e027aac2bc55e7f622172", 1)
    testP2pkh("026a1552ddf754abbfed6784f709fc94b7fe96049939986ea31e46238849953d18", 0)

    def testContract(id: String) = {
      val contractId = ContractId.unsafe(Hash.unsafe(Hex.unsafe(id)))
      Address.contract(contractId).groupIndex.value is contractId.bytes.last.toInt
    }

    testContract("a16415ccabeb3bc1ee21daacdd53b780fb287afc1f9ab02ae21bb7559d84dd00")
    testContract("c83325bd2c0fe1464161c6d5f42699fc9dd799dda7f984f9fbf59b01b095be01")
    testContract("c0a849d8ab8633b45b45ea7f3bb3229e1083a13fd73e027aac2bc55e7f622102")
  }

  it should "encode and decode between p2pkh address and public key" in {
    AddressVerifyP2PKH("1C2RAVWSuaXw8xtUxqVERR7ChKBE1XgscNFw73NSHE1v3")
      .publicKey("02a16415ccabeb3bc1ee21daacdd53b780fb287afc1f9ab02ae21bb7559d84dd10")
      .success()

    AddressVerifyP2PKH("1H7CmpbvGJwgyLzR91wzSJJSkiBC92WDPTWny4gmhQJQc")
      .publicKey("03c83325bd2c0fe1464161c6d5f42699fc9dd799dda7f984f9fbf59b01b095be19")
      .success()

    AddressVerifyP2PKH("1DkrQMni2h8KYpvY8t7dECshL66gwnxiR5uD2Udxps6og")
      .publicKey("03c0a849d8ab8633b45b45ea7f3bb3229e1083a13fd73e027aac2bc55e7f622172")
      .success()

    AddressVerifyP2PKH("131R8ufDhcsu6SRztR9D3m8GUzkWFUPfT78aQ6jgtgzob")
      .publicKey("026a1552ddf754abbfed6784f709fc94b7fe96049939986ea31e46238849953d18")
      .success()
  }

  it should "encode and decode between p2mpkh address and public keys" in {
    AddressVerifyP2MPKH(
      "2jjvDdgGjC6X9HHMCMHohVfvp1uf3LHQrAGWaufR17P7AFwtxodTxSktqKc2urNEtaoUCy5xXpBUwpZ8QM8Q3e5BYCx"
    )
      .threshold(1)
      .publicKeys(
        "02a16415ccabeb3bc1ee21daacdd53b780fb287afc1f9ab02ae21bb7559d84dd10",
        "03c83325bd2c0fe1464161c6d5f42699fc9dd799dda7f984f9fbf59b01b095be19"
      )
      .success()

    AddressVerifyP2MPKH(
      "2jjvDdgGjC6X9HHMCMHohVfvp1uf3LHQrAGWaufR17P7AFwtxodTxSktqKc2urNEtaoUCy5xXpBUwpZ8QM8Q3e5BYCy"
    )
      .threshold(2)
      .publicKeys(
        "02a16415ccabeb3bc1ee21daacdd53b780fb287afc1f9ab02ae21bb7559d84dd10",
        "03c83325bd2c0fe1464161c6d5f42699fc9dd799dda7f984f9fbf59b01b095be19"
      )
      .success()

    val twoOfThree = AddressVerifyP2MPKH(
      "X3RMnvb8h3RFrrbBraEouAWU9Ufu4s2WTXUQfLCvDtcmqCWRwkVLc69q2NnwYW2EMwg4QBN2UopkEmYLLLgHP9TQ38FK15RnhhEwguRyY6qCuAoRfyjHRnqYnTvfypPgD7w1ku"
    )
      .threshold(2)
      .publicKeys(
        "02a16415ccabeb3bc1ee21daacdd53b780fb287afc1f9ab02ae21bb7559d84dd10",
        "03c83325bd2c0fe1464161c6d5f42699fc9dd799dda7f984f9fbf59b01b095be19",
        "026a1552ddf754abbfed6784f709fc94b7fe96049939986ea31e46238849953d18"
      )
    twoOfThree.success()

    val zeroOfThree = twoOfThree.threshold(0)
    zeroOfThree
      .copy(address = twoOfThree.address.init :+ 's')
      .fail()
  }

  it should "encode and decode between p2c address and public key" in {
    import Hex._
    AddressVerifyP2C("22sTaM5xer7h81LzaGA2JiajRwHwECpAv9bBuFUH5rrnr")
      .contractId(hex"798e9e137aec7c2d59d9655b4ffa640f301f628bf7c365083bb255f6aa5f89ef")
      .success()

    AddressVerifyP2C("2AA91hkrsVv14QDZWgxMJXxDDKTRKzZMPyakCVUbZEGoS")
      .contractId(hex"e5d64f886664c58378d41fe3b8c29dd7975da59245a4a6bf92c3a47339a9a0a9")
      .success()
  }

  it should "encode and decode between p2sh address and public key" in {
    import Hex._
    AddressVerifyP2SH("je9CrJD444xMSGDA2yr1XMvugoHuTc6pfYEaPYrKLuYa")
      .scriptHash(hex"798e9e137aec7c2d59d9655b4ffa640f301f628bf7c365083bb255f6aa5f89ef")
      .success()

    AddressVerifyP2SH("rvpeCy7GhsGHq8n6TnB1LjQh4xn1FMHJVXnsdZAniKZA")
      .scriptHash(hex"e5d64f886664c58378d41fe3b8c29dd7975da59245a4a6bf92c3a47339a9a0a9")
      .success()
  }

  it should "test Schnorr address" in {
    val address = SchnorrAddress(BIP340SchnorrPublicKey.zero)

    val script1 = StatelessScript.unsafe(
      AVector(
        Method[StatelessContext](
          isPublic = true,
          usePreapprovedAssets = false,
          useContractAssets = false,
          usePayToContractOnly = false,
          argsLength = 0,
          localsLength = 0,
          returnLength = 0,
          instrs = AVector[Instr[StatelessContext]](
            TxId,
            BytesConst(Val.ByteVec(BIP340SchnorrPublicKey.zero.bytes)),
            GetSegregatedSignature,
            VerifyBIP340Schnorr
          )
        )
      )
    )
    serialize(script1) is address.scriptByteCode
  }

  "Address.asset" should "parse asset address only" in {
    val lock    = LockupScript.P2C(ContractId.random)
    val address = Address.from(lock).toBase58
    Address.asset(address) is None
    Address.fromBase58(address).value.lockupScript is lock
  }

  it should "encode and decode between p2pk address and public key" in {
    val publicKey = "00e10a76a87b3211ca2f05be47b9ef8d2c9acedf3dfa9ee0268bf3a42ea3e29af1e1"
    (0 until groupConfig.groups).foreach { index =>
      val address = s"3ccJ8aEBYKBPJKuk6b9yZ1W1oFDYPesa3qQeM8v9jhaJtbSaueJ3L@${index}"
      AddressVerifyP2PK(address).publicKey(publicKey).group(index).success()
    }
  }

  it should "decode address from string" in {
    Address.fromBase58("1C2RAVWSuaXw8xtUxqVERR7ChKBE1XgscNFw73NSHE1v3").isDefined is true
    Address.fromBase58("je9CrJD444xMSGDA2yr1XMvugoHuTc6pfYEaPYrKLuYa").isDefined is true
    Address.fromBase58("22sTaM5xer7h81LzaGA2JiajRwHwECpAv9bBuFUH5rrnr").isDefined is true
    Address
      .fromBase58("3ccJ8aEBYKBPJKuk6b9yZ1W1oFDYPesa3qQeM8v9jhaJtbSaueJ3L")
      .isDefined is false
    Address
      .fromBase58("3ccJ8aEBYKBPJKuk6b9yZ1W1oFDYPesa3qQeM8v9jhaJtbSaueJ3L@0")
      .isDefined is true

    Address.fromBase58("@1").isDefined is false
    Address.fromBase58("1C2@1").isDefined is false
    Address.fromBase58("1C2RAVWSuaXw8xtUxqVERR7ChKBE1XgscNFw73NSHE1v3@0").isDefined is false
    Address.fromBase58("je9CrJD444xMSGDA2yr1XMvugoHuTc6pfYEaPYrKLuYa@0").isDefined is false
    Address.fromBase58("22sTaM5xer7h81LzaGA2JiajRwHwECpAv9bBuFUH5rrnr@0").isDefined is false
    Address.fromBase58("3ccJ8aEBYKBPJKuk6b9yZ1W1oFDYPesa3qQeM8v9jhaJtbSaueJ3").isDefined is false
    Address
      .fromBase58(
        s"3ccJ8aEBYKBPJKuk6b9yZ1W1oFDYPesa3qQeM8v9jhaJtbSaueJ3L@${groupConfig.groups + 1}"
      )
      .isDefined is true
  }

  sealed trait AddressVerify {
    val address: String
    def script: LockupScript

    def success(): Assertion = {
      Address.from(script).toBase58 is address
      Address.fromBase58(address).value.lockupScript is script
    }

    def fail(): Assertion = {
      Address.from(script).toBase58 is address
      Address.fromBase58(address) is None
    }
  }

  case class AddressVerifyP2PK(
      address: String,
<<<<<<< HEAD
      groupedAddress: Option[String] = None,
      pubKey: Option[PublicKeyLike] = None,
=======
      pubKey: Option[PublicKeyType] = None,
>>>>>>> 09f7b353
      groupIndex: Option[GroupIndex] = None
  ) extends AddressVerify {
    def publicKey(key: String) = {
      copy(pubKey = Some(deserialize[PublicKeyLike](Hex.unsafe(key)).rightValue))
    }

    def group(index: Int) = copy(
      groupIndex = Some(GroupIndex.unsafe(index))
    )

    override def success(): Assertion = {
      groupIndex.foreach(g => script.groupIndex is g)
      val bytes = serialize[LockupScript](script)
      Base58.encode(bytes) isnot address
      Address.from(script).toBase58 is address
      Address.fromBase58(address) is Some(Address.from(script))
      Address.fromBase58(Base58.encode(bytes ++ bytesGen(Random.between(0, 5)).sample.get)) is None
    }

    def script: LockupScript.P2PK = LockupScript.p2pk(pubKey.get, groupIndex.get)
  }

  case class AddressVerifyP2PKH(
      address: String,
      pubKey: Option[String] = None
  ) extends AddressVerify {
    def publicKey(key: String) = {
      copy(pubKey = Some(key))
    }

    def script: LockupScript = {
      LockupScript.p2pkh(PublicKey.unsafe(Hex.from(pubKey.value).value))
    }
  }

  case class AddressVerifyP2MPKH(
      address: String,
      pubKeys: AVector[String] = AVector.empty,
      m: Option[Int] = None
  ) extends AddressVerify {
    def threshold(threshold: Int) = {
      copy(m = Some(threshold))
    }

    def publicKeys(keys: String*) = {
      copy(pubKeys = AVector.from(keys))
    }

    def script: LockupScript = {
      val keys = pubKeys.map(key => PublicKey.unsafe(Hex.from(key).value))
      LockupScript.p2mpkhUnsafe(keys, m.value)
    }
  }

  case class AddressVerifyP2C(
      address: String,
      contractId: Option[ByteString] = None
  ) extends AddressVerify {
    def contractId(id: ByteString) = {
      copy(contractId = Some(id))
    }

    def script: LockupScript = {
      LockupScript.p2c(ContractId.from(contractId.value).value)
    }
  }

  case class AddressVerifyP2SH(
      address: String,
      scriptHash: Option[ByteString] = None
  ) extends AddressVerify {
    def scriptHash(hash: ByteString) = {
      copy(scriptHash = Some(hash))
    }

    def script: LockupScript = {
      LockupScript.p2sh(Hash.from(scriptHash.value).value)
    }
  }
}<|MERGE_RESOLUTION|>--- conflicted
+++ resolved
@@ -28,11 +28,7 @@
 import org.alephium.serde._
 import org.alephium.util.{AlephiumSpec, AVector, Base58, Hex}
 
-<<<<<<< HEAD
-class AddressSpec extends AlephiumSpec with GroupConfigFixture.Default {
-=======
 class AddressSpec extends AlephiumSpec with NoIndexModelGenerators {
->>>>>>> 09f7b353
 
   it should "calculate group index" in {
     def testP2pkh(pubKey: String, expectedGroup: Int) = {
@@ -214,12 +210,7 @@
 
   case class AddressVerifyP2PK(
       address: String,
-<<<<<<< HEAD
-      groupedAddress: Option[String] = None,
       pubKey: Option[PublicKeyLike] = None,
-=======
-      pubKey: Option[PublicKeyType] = None,
->>>>>>> 09f7b353
       groupIndex: Option[GroupIndex] = None
   ) extends AddressVerify {
     def publicKey(key: String) = {
