// Copyright 2018 The Alephium Authors
// This file is part of the alephium project.
//
// The library is free software: you can redistribute it and/or modify
// it under the terms of the GNU Lesser General Public License as published by
// the Free Software Foundation, either version 3 of the License, or
// (at your option) any later version.
//
// The library is distributed in the hope that it will be useful,
// but WITHOUT ANY WARRANTY; without even the implied warranty of
// MERCHANTABILITY or FITNESS FOR A PARTICULAR PURPOSE. See the
// GNU Lesser General Public License for more details.
//
// You should have received a copy of the GNU Lesser General Public License
// along with the library. If not, see <http://www.gnu.org/licenses/>.

package org.alephium.protocol.model

import akka.util.ByteString
import org.scalacheck.Gen

import org.alephium.protocol._
import org.alephium.protocol.config.NetworkConfigFixture
import org.alephium.protocol.model.{NetworkId, TokenId}
import org.alephium.protocol.vm._
import org.alephium.serde._
import org.alephium.util.{AlephiumSpec, AVector, Hex, TimeStamp, U256}

class TransactionSpec
    extends AlephiumSpec
    with NoIndexModelGenerators
    with NetworkConfigFixture.Default {

  it should "serde successfully" in {
    info("transation")
    forAll(transactionGen()) { transaction =>
      val bytes  = serialize[Transaction](transaction)
      val output = deserialize[Transaction](bytes).toOption.value
      output is transaction

      // check cache
      transaction.getSerialized().value is bytes
      output.getSerialized().value is bytes
    }

    info("merkle transation")
    forAll(transactionGen()) { transaction =>
      val merkleTx = transaction.toMerkleTx
      val bytes    = serialize[Transaction.MerkelTx](merkleTx)
      val output   = deserialize[Transaction.MerkelTx](bytes).toOption.value
      output is merkleTx
    }
  }

  it should "generate distinct coinbase transactions" in {
    val (_, key) = GroupIndex.unsafe(0).generateKey
    val script   = LockupScript.p2pkh(key)
    val coinbaseTxs = (0 to 1000).map(_ =>
      Transaction
        .powCoinbaseForTest(
          ChainIndex.unsafe(0, 0),
          AVector.empty,
          script,
          Target.Max,
          ALPH.LaunchTimestamp,
          AVector.empty,
          Hash.generate.bytes
        )
    )

    coinbaseTxs.size is coinbaseTxs.distinct.size
  }

  it should "calculate chain index" in {
    forAll(chainIndexGen) { chainIndex =>
      forAll(transactionGen(chainIndexGen = Gen.const(chainIndex))) { tx =>
        tx.chainIndex is chainIndex
      }
    }
  }

  it should "avoid hash collision for coinbase txs" in {
    val script = LockupScript.p2pkh(PublicKey.generate)
    val coinbase0 = Transaction.powCoinbaseForTest(
      ChainIndex.unsafe(0, 0),
      AVector.empty,
      script,
      target = Target.Max,
      blockTs = ALPH.LaunchTimestamp,
      AVector.empty
    )
    val coinbase1 = Transaction.powCoinbaseForTest(
      ChainIndex.unsafe(0, 1),
      AVector.empty,
      script,
      target = Target.Max,
      blockTs = ALPH.LaunchTimestamp,
      AVector.empty
    )
    val coinbase2 = Transaction.powCoinbaseForTest(
      ChainIndex.unsafe(0, 0),
      AVector.empty,
      script,
      target = Target.Max,
      blockTs = TimeStamp.now(),
      AVector.empty
    )
    (coinbase0.id equals coinbase1.id) is false
    (coinbase0.id equals coinbase2.id) is false
  }

  it should "calculate the merkle hash" in {
    forAll(transactionGen()) { tx =>
      val txSerialized       = serialize(tx)
      val merkelTxSerialized = serialize(tx.toMerkleTx)
      val idSerialized       = serialize(tx.id)
      val unsignedSerialized = serialize(tx.unsigned)
      txSerialized.startsWith(unsignedSerialized)
      merkelTxSerialized.startsWith(idSerialized)
      txSerialized.drop(unsignedSerialized.length) is merkelTxSerialized.drop(idSerialized.length)

      tx.merkleHash is Hash.hash(merkelTxSerialized)
    }
  }

  it should "cap the gas reward" in {
    val hardReward = ALPH.oneAlph
    Transaction.totalReward(1, 100, HardFork.Mainnet) is U256.unsafe(100)
    Transaction.totalReward(2, 100, HardFork.Mainnet) is U256.unsafe(101)
    Transaction.totalReward(200, 100, HardFork.Mainnet) is U256.unsafe(200)
    Transaction.totalReward(202, 100, HardFork.Mainnet) is U256.unsafe(201)
    Transaction.totalReward(hardReward * 2, hardReward, HardFork.Mainnet) is (hardReward * 2)
    Transaction.totalReward(hardReward * 2 + 2, hardReward, HardFork.Mainnet) is (hardReward * 2)
    Transaction.totalReward(hardReward * 2, 0, HardFork.Mainnet) is hardReward
    Transaction.totalReward(hardReward * 2 + 2, 0, HardFork.Mainnet) is hardReward
  }

  it should "ignore gas fee for Leman upgrade" in {
    val hardReward = ALPH.oneAlph
    Transaction.totalReward(1, 100, HardFork.Leman) is U256.unsafe(100)
    Transaction.totalReward(2, 100, HardFork.Leman) is U256.unsafe(100)
    Transaction.totalReward(200, 100, HardFork.Leman) is U256.unsafe(100)
    Transaction.totalReward(202, 100, HardFork.Leman) is U256.unsafe(100)
    Transaction.totalReward(hardReward * 2, hardReward, HardFork.Leman) is hardReward
    Transaction.totalReward(hardReward * 2 + 2, hardReward, HardFork.Leman) is hardReward
    Transaction.totalReward(hardReward * 2, 0, HardFork.Leman) is 0
    Transaction.totalReward(hardReward * 2 + 2, 0, HardFork.Leman) is 0
  }

  it should "serde the snapshots properly" in new TransactionSnapshotsFixture {
    implicit val basePath: String = "src/test/resources/models/transaction"

    import Hex._

    {
      info("no inputs and outputs")

      val unsignedTx = UnsignedTransaction(
        DefaultTxVersion,
        networkId,
        scriptOpt = None,
        GasBox.unsafe(100000),
        GasPrice(1000000000),
        AVector.empty,
        AVector.empty
      )

      val tx = inputSign(unsignedTx, privKey1)
      tx.verify("no-input-and-output")
    }

    {
      info("pre-rhone coinbase transaction")

      implicit val networkConfig = new NetworkConfigFixture.Default {
        override def rhoneHardForkTimestamp: TimeStamp  = TimeStamp.Max
        override def danubeHardForkTimestamp: TimeStamp = TimeStamp.Max
      }.networkConfig
      val tx = coinbaseTransaction(AVector.empty)
      tx.verify("coinbase")
    }

    {
      info("rhone coinbase transaction")
      implicit val networkConfig = new NetworkConfigFixture.Default {
        override def danubeHardForkTimestamp: TimeStamp = TimeStamp.Max
      }.networkConfig
      val blockHash = model.BlockHash.unsafe(
        hex"a5ecc0fa7bce6fd6a868621a167b3aad9a4e2711353aef60196062509b8c3dc7"
      )
      val lockupScript = LockupScript.P2PKH(
        Hash.unsafe(hex"0478042acbc0e37b410e5d2c7aebe367d47f39aa78a65277b7f8bb7ce3c5e036")
      )
      val tx = coinbaseTransaction(AVector(SelectedGhostUncle(blockHash, lockupScript, 1)))
      tx.verify("rhone-coinbase")
    }

    {
      info("danube coinbase transaction")
<<<<<<< HEAD

      implicit val networkConfig = new NetworkConfigFixture.DanubeT {
        override def networkId: NetworkId = NetworkId.AlephiumDevNet
=======
      implicit val networkConfig = new NetworkConfigFixture.Default {
        override def danubeHardForkTimestamp: TimeStamp = TimeStamp.zero
>>>>>>> 738e7e19
      }.networkConfig
      val blockHash = model.BlockHash.unsafe(
        hex"a5ecc0fa7bce6fd6a868621a167b3aad9a4e2711353aef60196062509b8c3dc7"
      )
      val lockupScript = LockupScript.P2PKH(
        Hash.unsafe(hex"0478042acbc0e37b410e5d2c7aebe367d47f39aa78a65277b7f8bb7ce3c5e036")
      )
      val tx = coinbaseTransaction(AVector(SelectedGhostUncle(blockHash, lockupScript, 1)))
      tx.verify("danube-coinbase")
    }

    {
      info("multiple fixed inputs and outputs")

      val unsignedTx = UnsignedTransaction(
        DefaultTxVersion,
        networkId,
        scriptOpt = None,
        GasBox.unsafe(100000),
        GasPrice(U256.unsafe(1000000000)),
        inputs = AVector(
          TxInput(
            AssetOutputRef.unsafe(
              Hint.unsafe(-1038667625),
              TxOutputRef.unsafeKey(
                Hash.unsafe(hex"a5ecc0fa7bce6fd6a868621a167b3aad9a4e2711353aef60196062509b8c3dc7")
              )
            ),
            UnlockScript.P2PKH(pubKey1)
          ),
          TxInput(
            AssetOutputRef.unsafe(
              Hint.unsafe(12347),
              TxOutputRef.unsafeKey(
                Hash.unsafe(hex"0fa5fd6aecca7b21a167b3aad9a4e27762509b8c3ce68611353aef60196086dc")
              )
            ),
            UnlockScript.P2PKH(pubKey2)
          ),
          TxInput(
            AssetOutputRef.unsafe(
              Hint.unsafe(-1038667625),
              TxOutputRef.unsafeKey(
                Hash.unsafe(hex"ce6fd6a868621a167b62509b8c3dc7a5ecc0fa7b3aad9a4e2711353aef601960")
              )
            ),
            UnlockScript.P2PKH(pubKey1)
          )
        ),
        fixedOutputs = AVector(
          p2shOutput(
            200,
            hex"2ac11ec0a41ac91a309da23092fdca9c407f99a05a2c66c179f10d51050b8dfe",
            additionalData = hex"7fa5c3fd66ff751c"
          ),
          p2pkhOutput(
            1000,
            hex"c03ce271334db24f37313bbbf2d4aced9c6223d1378b1f472ec56f0b30aaac04",
            additionalData = hex"55deff667f0096ffc024ff53d6017ff5"
          ),
          p2pkhOutput(
            100,
            hex"d2d3f28a281a7029fa8442f2e5d7a9962c9ad8680bba8fa9df62fbfbe01f6efd",
            TimeStamp.unsafe(1630168595025L),
            additionalData = hex"00010000017b8d959291"
          )
        )
      )

      val tx = inputSign(unsignedTx, privKey1, privKey2, privKey1)
      tx.verify("multiple-fixed-inputs-and-outputs")
    }

    {
      info("multiple contract inputs and generated outputs")

      val tokenId =
        TokenId.from(hex"342f94b2e48e687a3f985ac55658bcdddace8891919fc08d58b0db2255ca3822").value
//      val address1 = Address.p2pkh(pubKey1).toBase58
//      val address2 = Address.p2pkh(pubKey2).toBase58
//      val script =
//        s"""
//           |@using(preapprovedAssets = true, assetsInContract = true)
//           |TxScript Main {
//           |  verifyTxSignature!(#${pubKey1.toHexString})
//           |  transferAlphFromSelf!(@$address1, 1)
//           |  transferTokenToSelf!(@$address1, #${tokenId.toHexString}, 42)
//           |
//           |  verifyTxSignature!(#${pubKey2.toHexString})
//           |  transferAlphFromSelf!(@$address2, 5)
//           |}
//           |""".stripMargin
      // Compiled from the script above
      val script = StatefulScript.unsafe(
        AVector(
          Method(
            isPublic = true,
            usePreapprovedAssets = true,
            useContractAssets = true,
            usePayToContractOnly = false,
            argsLength = 0,
            localsLength = 0,
            returnLength = 0,
            instrs = AVector(
              BytesConst(vm.Val.ByteVec(pubKey1.bytes)),
              VerifyTxSignature,
              AddressConst(vm.Val.Address(LockupScript.p2pkh(pubKey1))),
              vm.U256Const1,
              vm.TransferAlphFromSelf,
              AddressConst(vm.Val.Address(LockupScript.p2pkh(pubKey1))),
              BytesConst(vm.Val.ByteVec(tokenId.bytes)),
              U256Const(vm.Val.U256(42)),
              vm.TransferTokenToSelf,
              BytesConst(vm.Val.ByteVec(pubKey2.bytes)),
              VerifyTxSignature,
              AddressConst(vm.Val.Address(LockupScript.p2pkh(pubKey2))),
              vm.U256Const5,
              vm.TransferAlphFromSelf
            )
          )
        )
      )

      val tx = {
        val unsignedTx = unsignedTransaction(
          pubKey1,
          Some(script),
          p2pkhOutput(
            55,
            hex"b03ce271334db24f37313cccf2d4aced9c6223d1378b1f472ec56f0b30aaac0f"
          ),
          p2shOutput(
            95,
            hex"f2d430aaac0fb03ce271334d1378b1f472ec56f0bb24f37313cccaced9c6223d"
          )
        )

        val transaction = inputSign(unsignedTx, privKey1)

        val updatedTransaction = transaction.copy(
          contractInputs = AVector(
            ContractOutputRef.unsafe(
              Hint.unsafe(-1038667620),
              TxOutputRef.unsafeKey(
                Hash.unsafe(hex"1334b03ce27313db24ace4fb1f72ec56f0bc6223d137430aaac0f37cccf2dd98")
              )
            ),
            ContractOutputRef.unsafe(
              Hint.unsafe(-1038667620),
              TxOutputRef.unsafeKey(
                Hash.unsafe(hex"45ace4fb7430a1f72ec6f0bc622d981334b03ce27313db23d13aac0f37cccf2d")
              )
            )
          ),
          generatedOutputs = AVector(
            AssetOutput(
              1,
              LockupScript.p2pkh(pubKey1),
              TimeStamp.unsafe(12345),
              tokens = AVector((tokenId, U256.unsafe(42))),
              ByteString.empty
            ),
            AssetOutput(
              5,
              LockupScript.p2pkh(pubKey2),
              TimeStamp.unsafe(12345),
              tokens = AVector.empty,
              ByteString.empty
            )
          )
        )

        contractSign(updatedTransaction, privKey1, privKey2)
      }

      tx.verify("multiple-contract-inputs-and-generated-outputs")
    }

    {
      info("transfer multiple tokens")
      val tokenId1 =
        TokenId.from(hex"342f94b2e48e687a3f985ac55658bcdddace8891919fc08d58b0db2255ca3822").value
      val tokenId2 =
        TokenId.from(hex"2d257dfb825bd2c4ee87c9ebf45d6fafc1b628d3f01a85a877ca00c017fca056").value
      val tokenId3 =
        TokenId.from(hex"825bd2b5d6fafc1b628d3f01c4ee87c9ebf4a85a877ca00c017fca0562d257df").value

      val tx = {
        val unsignedTx = unsignedTransaction(
          pubKey1,
          scriptOpt = None,
          p2pkhOutput(
            55,
            hex"b03ce271334db24f37313cccf2d4aced9c6223d1378b1f472ec56f0b30aaac0f",
            TimeStamp.unsafe(12345),
            additionalData = hex"15deff667f0096ffc024ff53d6017ff5",
            tokens = AVector((tokenId1, U256.unsafe(10)), (tokenId2, U256.unsafe(20)))
          ),
          p2shOutput(
            95,
            hex"2ac11ec0a41ac91a309da23092fdca9c407f99a05a2c66c179f10d51050b8dfe",
            TimeStamp.unsafe(12345),
            additionalData = hex"7fa5c3fd66ff751c",
            tokens = AVector((tokenId1, U256.unsafe(500)), (tokenId3, U256.unsafe(211)))
          ),
          p2pkhOutput(
            42,
            hex"c03ce271334db24f37313bbbf2d4aced9c6223d1378b1f472ec56f0b30aaac04",
            TimeStamp.unsafe(12345),
            additionalData = hex"55deff667f0096ffc024ff53d6017ff5",
            tokens = AVector((tokenId1, U256.unsafe(2)))
          ),
          p2pkhOutput(
            100,
            hex"c6223d72ec56f13781334db24f37313fb03ce27cccf2d4aced9b1f40b30aaac0",
            tokens = AVector((tokenId3, U256.unsafe(8)))
          )
        )

        inputSign(unsignedTx, privKey1)
      }

      tx.verify("multiple-tokens")
    }

    {
      info("with p2sh and p2mpkh transaction inputs")

//      val script = {
//        val raw =
//          s"""
//             |// comment
//             |AssetScript P2sh {
//             |  pub fn main(pubKey1: ByteVec, pubKey2: ByteVec) -> () {
//             |    verifyAbsoluteLocktime!(1630879601000)
//             |    verifyTxSignature!(pubKey1)
//             |    verifyTxSignature!(pubKey2)
//             |  }
//             |}
//             |""".stripMargin
//
//        Compiler.compileAssetScript(raw).rightValue._1
//      }
      // Compiled from the script above
      val script = StatelessScript.unsafe(
        AVector(
          Method(
            isPublic = true,
            usePreapprovedAssets = false,
            useContractAssets = false,
            usePayToContractOnly = false,
            argsLength = 2,
            localsLength = 2,
            returnLength = 0,
            instrs = AVector(
              U256Const(vm.Val.U256(1630879601000L)),
              vm.VerifyAbsoluteLocktime,
              LoadLocal(0),
              VerifyTxSignature,
              LoadLocal(1),
              VerifyTxSignature
            )
          )
        )
      )

      val unsignedTx = UnsignedTransaction(
        DefaultTxVersion,
        networkId,
        scriptOpt = None,
        GasBox.unsafe(100000),
        GasPrice(U256.unsafe(1000000000)),
        inputs = AVector(
          TxInput(
            AssetOutputRef.unsafe(
              Hint.unsafe(-1038667625),
              TxOutputRef.unsafeKey(
                Hash.unsafe(hex"fda5eaacc0fa7bcf60196062509b8167b3d9a4e2711353aec3dc7e66a868621a")
              )
            ),
            UnlockScript.p2mpkh(AVector((pubKey1, 1), (pubKey2, 3)))
          ),
          TxInput(
            AssetOutputRef.unsafe(
              Hint.unsafe(-1038667625),
              TxOutputRef.unsafeKey(
                Hash.unsafe(hex"b62509167b8c3dc7a5ecc0fa7b3afd6a868621aad9a4e2711353aef601960ce6")
              )
            ),
            UnlockScript
              .p2sh(script, AVector(Val.ByteVec(pubKey1.bytes), Val.ByteVec(pubKey2.bytes)))
          )
        ),
        fixedOutputs = AVector(
          p2shOutput(
            42,
            hex"241ac999a05a2c66c179f1a309dca9c407fa2310d51050b8dfeac11ec0a092fd",
            additionalData = hex"5f7516fc7fac3fd6"
          )
        )
      )

      val tx = inputSign(unsignedTx, privKey1, privKey2, privKey1, privKey2)
      tx.verify("p2sh-and-p2mpkh-inputs")
    }

    {
      info("with contract output")

      val contractLockupScript = LockupScript.P2C(
        ContractId.from(hex"0fa5e21a53aef6019606167b3aad9acca7bce6fd6a868642509b8c3dc7e27113").value
      )
//      val contractAddress = Address.Contract(contractLockupScript).toBase58
//      val script = {
//        val raw =
//          s"""
//             |@using(preapprovedAssets = true, assetsInContract = true)
//             |TxScript Main {
//             |  verifyTxSignature!(#${pubKey1.toHexString})
//             |  transferAlphFromSelf!(@$contractAddress, 1000)
//             |}
//             |""".stripMargin
//
//        Compiler.compileTxScript(raw).rightValue
//      }
      // Compiled from the script above
      val script = StatefulScript.unsafe(
        AVector(
          Method(
            isPublic = true,
            usePreapprovedAssets = true,
            useContractAssets = true,
            usePayToContractOnly = false,
            argsLength = 0,
            localsLength = 0,
            returnLength = 0,
            instrs = AVector(
              BytesConst(vm.Val.ByteVec(pubKey1.bytes)),
              VerifyTxSignature,
              AddressConst(vm.Val.Address(contractLockupScript)),
              U256Const(vm.Val.U256(1000)),
              vm.TransferAlphFromSelf
            )
          )
        )
      )

      val unsignedTx = UnsignedTransaction(
        DefaultTxVersion,
        networkId,
        scriptOpt = Some(script),
        GasBox.unsafe(100000),
        GasPrice(U256.unsafe(1000000000)),
        inputs = AVector(
          TxInput(
            AssetOutputRef.unsafe(
              Hint.unsafe(-1038667625),
              TxOutputRef.unsafeKey(
                Hash.unsafe(hex"ad9a4e2711353aef6d6a868621a167b3a0196062509b8c3dc7a5ecc0fa7bce6f")
              )
            ),
            UnlockScript.P2PKH(pubKey1)
          )
        ),
        fixedOutputs = AVector.empty
      )

      val transaction        = inputSign(unsignedTx, privKey1)
      val txOutput           = TxOutput.contract(999, contractLockupScript).payGasUnsafe(10)
      val updatedTransaction = transaction.copy(generatedOutputs = AVector(txOutput))

      updatedTransaction.verify("with-contract-output")
    }
  }
}<|MERGE_RESOLUTION|>--- conflicted
+++ resolved
@@ -21,7 +21,7 @@
 
 import org.alephium.protocol._
 import org.alephium.protocol.config.NetworkConfigFixture
-import org.alephium.protocol.model.{NetworkId, TokenId}
+import org.alephium.protocol.model.TokenId
 import org.alephium.protocol.vm._
 import org.alephium.serde._
 import org.alephium.util.{AlephiumSpec, AVector, Hex, TimeStamp, U256}
@@ -197,14 +197,8 @@
 
     {
       info("danube coinbase transaction")
-<<<<<<< HEAD
-
-      implicit val networkConfig = new NetworkConfigFixture.DanubeT {
-        override def networkId: NetworkId = NetworkId.AlephiumDevNet
-=======
       implicit val networkConfig = new NetworkConfigFixture.Default {
         override def danubeHardForkTimestamp: TimeStamp = TimeStamp.zero
->>>>>>> 738e7e19
       }.networkConfig
       val blockHash = model.BlockHash.unsafe(
         hex"a5ecc0fa7bce6fd6a868621a167b3aad9a4e2711353aef60196062509b8c3dc7"
