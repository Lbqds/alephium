--- conflicted
+++ resolved
@@ -167,10 +167,9 @@
   val u256Gen: Gen[U256] =
     Gen.choose[java.math.BigInteger](U256.MinValue.v, U256.MaxValue.v).map(U256.unsafe)
 
-<<<<<<< HEAD
   def bytesGen(size: Int): Gen[ByteString] =
     Gen.listOfN(size, arbitrary[Byte].sample.get).map(ByteString.apply)
-=======
+
   def chainTipGen: Gen[ChainTip] = {
     for {
       blockHash <- blockHashGen
@@ -178,7 +177,6 @@
       weight    <- Gen.choose(U256.One.v, U256.MaxValue.subOneUnsafe().v).map(v => Weight(v))
     } yield ChainTip(blockHash, height, weight)
   }
->>>>>>> 4eb59dd7
 }
 
 trait DefaultGenerators extends Generators {
