// Copyright 2018 The Alephium Authors
// This file is part of the alephium project.
//
// The library is free software: you can redistribute it and/or modify
// it under the terms of the GNU Lesser General Public License as published by
// the Free Software Foundation, either version 3 of the License, or
// (at your option) any later version.
//
// The library is distributed in the hope that it will be useful,
// but WITHOUT ANY WARRANTY; without even the implied warranty of
// MERCHANTABILITY or FITNESS FOR A PARTICULAR PURPOSE. See the
// GNU Lesser General Public License for more details.
//
// You should have received a copy of the GNU Lesser General Public License
// along with the library. If not, see <http://www.gnu.org/licenses/>.

package org.alephium.protocol.config

import akka.util.ByteString

import org.alephium.protocol.model.NetworkId
import org.alephium.util.TimeStamp

trait NetworkConfigFixture { self =>
  def networkId: NetworkId
  def lemanHardForkTimestamp: TimeStamp = TimeStamp.zero

  implicit lazy val networkConfig: NetworkConfig = new NetworkConfig {
    val networkId: NetworkId       = self.networkId
    val noPreMineProof: ByteString = ByteString.empty
    val lemanHardForkTimestamp: TimeStamp =
      self.lemanHardForkTimestamp // enabled by default for all tests
  }
}

object NetworkConfigFixture {
  trait Default extends NetworkConfigFixture {
<<<<<<< HEAD
    val networkId: NetworkId = NetworkId.AlephiumDevNet
=======
    def networkId: NetworkId = NetworkId.AlephiumDevNet
>>>>>>> 602d33e1
  }
}<|MERGE_RESOLUTION|>--- conflicted
+++ resolved
@@ -35,10 +35,6 @@
 
 object NetworkConfigFixture {
   trait Default extends NetworkConfigFixture {
-<<<<<<< HEAD
-    val networkId: NetworkId = NetworkId.AlephiumDevNet
-=======
     def networkId: NetworkId = NetworkId.AlephiumDevNet
->>>>>>> 602d33e1
   }
 }