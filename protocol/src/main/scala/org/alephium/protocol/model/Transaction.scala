--- conflicted
+++ resolved
@@ -251,11 +251,7 @@
       lockupScript: LockupScript.Asset,
       target: Target,
       blockTs: TimeStamp,
-<<<<<<< HEAD
-      uncles: AVector[(BlockHash, LockupScript.Asset, Int)]
-=======
       uncles: AVector[SelectedUncle]
->>>>>>> 539c6102
   )(implicit consensusConfigs: ConsensusConfigs, networkConfig: NetworkConfig): Transaction = {
     coinbase(chainIndex, txs, lockupScript, ByteString.empty, target, blockTs, uncles)
   }
@@ -268,11 +264,7 @@
       minerData: ByteString,
       target: Target,
       blockTs: TimeStamp,
-<<<<<<< HEAD
-      uncles: AVector[(BlockHash, LockupScript.Asset, Int)]
-=======
       uncles: AVector[SelectedUncle]
->>>>>>> 539c6102
   )(implicit consensusConfigs: ConsensusConfigs, networkConfig: NetworkConfig): Transaction = {
     val gasFee = txs.fold(U256.Zero)(_ addUnsafe _.gasFeeUnsafe)
     coinbase(chainIndex, gasFee, lockupScript, minerData, target, blockTs, uncles)
@@ -284,11 +276,7 @@
       lockupScript: LockupScript.Asset,
       target: Target,
       blockTs: TimeStamp,
-<<<<<<< HEAD
-      uncles: AVector[(BlockHash, LockupScript.Asset, Int)]
-=======
       uncles: AVector[SelectedUncle]
->>>>>>> 539c6102
   )(implicit consensusConfigs: ConsensusConfigs, networkConfig: NetworkConfig): Transaction = {
     coinbase(chainIndex, gasFee, lockupScript, ByteString.empty, target, blockTs, uncles)
   }
@@ -300,11 +288,7 @@
       minerData: ByteString,
       target: Target,
       blockTs: TimeStamp,
-<<<<<<< HEAD
-      uncles: AVector[(BlockHash, LockupScript.Asset, Int)]
-=======
       uncles: AVector[SelectedUncle]
->>>>>>> 539c6102
   )(implicit consensusConfigs: ConsensusConfigs, networkConfig: NetworkConfig): Transaction = {
     val emissionConfig = consensusConfigs.getConsensusConfig(blockTs)
     Coinbase.build(chainIndex, gasFee, lockupScript, minerData, target, blockTs, uncles)(
