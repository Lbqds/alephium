// Copyright 2018 The Alephium Authors
// This file is part of the alephium project.
//
// The library is free software: you can redistribute it and/or modify
// it under the terms of the GNU Lesser General Public License as published by
// the Free Software Foundation, either version 3 of the License, or
// (at your option) any later version.
//
// The library is distributed in the hope that it will be useful,
// but WITHOUT ANY WARRANTY; without even the implied warranty of
// MERCHANTABILITY or FITNESS FOR A PARTICULAR PURPOSE. See the
// GNU Lesser General Public License for more details.
//
// You should have received a copy of the GNU Lesser General Public License
// along with the library. If not, see <http://www.gnu.org/licenses/>.

package org.alephium.protocol.vm

import akka.util.ByteString

import org.alephium.io._
import org.alephium.protocol.Hash
import org.alephium.protocol.model._
import org.alephium.protocol.vm.event.{CachedLog, LogStorage, MutableLog, StagingLog}
import org.alephium.protocol.vm.subcontractindex.{
  CachedSubContractIndex,
  StagingSubContractIndex,
  SubContractIndexStorage
}
import org.alephium.serde.{Serde, SerdeError}
import org.alephium.util.{AVector, SizedLruCache}

// scalastyle:off number.of.methods file.size.limit
trait WorldState[T, R1, R2, R3] {
  def outputState: MutableKV[TxOutputRef, TxOutput, R1]
  def contractState: MutableKV[ContractId, ContractStorageState, R2]
  def contractImmutableState: MutableKV[Hash, ContractStorageImmutableState, Unit]
  def codeState: MutableKV[Hash, WorldState.CodeRecord, R3]

  @SuppressWarnings(Array("org.wartremover.warts.AsInstanceOf"))
  def getAsset(outputRef: AssetOutputRef): IOResult[AssetOutput] = {
    // we use asInstanceOf for optimization
    getOutput(outputRef) match {
      case Right(_: ContractOutput) => Left(WorldState.expectedAssetError)
      case result                   => result.asInstanceOf[IOResult[AssetOutput]]
    }
  }

  @SuppressWarnings(Array("org.wartremover.warts.AsInstanceOf"))
  def getAssetOpt(outputRef: AssetOutputRef): IOResult[Option[AssetOutput]] = {
    // we use asInstanceOf for optimization
    getOutputOpt(outputRef) match {
      case Right(Some(_: ContractOutput)) => Left(WorldState.expectedAssetError)
      case result                         => result.asInstanceOf[IOResult[Option[AssetOutput]]]
    }
  }

  def getOutput(outputRef: TxOutputRef): IOResult[TxOutput] = {
    outputState.get(outputRef)
  }

  @SuppressWarnings(Array("org.wartremover.warts.AsInstanceOf"))
  def getContractOutput(contractOutputRef: ContractOutputRef): IOResult[ContractOutput] = {
    getOutput(contractOutputRef) match {
      case Right(_: AssetOutput) => Left(WorldState.expectedContractError)
      case result                => result.asInstanceOf[IOResult[ContractOutput]]
    }
  }

  def getOutputOpt(outputRef: TxOutputRef): IOResult[Option[TxOutput]] = {
    outputState.getOpt(outputRef)
  }

  def existOutput(outputRef: TxOutputRef): IOResult[Boolean] = {
    outputState.exists(outputRef)
  }

  def getContractState(id: ContractId): IOResult[ContractState] = {
    contractState.get(id).flatMap {
      case mutable: ContractMutableState =>
        contractImmutableState.get(mutable.immutableStateHash) map {
          case Left(immutable: ContractImmutableState) =>
            ContractNewState(immutable, mutable)
          case _ => throw new RuntimeException("Invalid contract state")
        }
      case s: ContractLegacyState => Right(s)
    }
  }

  def contractExists(id: ContractId): IOResult[Boolean] = {
    contractState.exists(id)
  }

  def getContractCode(state: ContractState): IOResult[StatefulContract.HalfDecoded] = {
    state match {
      case _: ContractLegacyState => codeState.get(state.codeHash).map(_.code)
      case _: ContractNewState =>
        contractImmutableState.get(state.codeHash).map {
          case Right(code) => code
          case _           => throw new RuntimeException("Invalid contract state")
        }
    }
  }

  def getContractAsset(id: ContractId): IOResult[ContractOutput] = {
    for {
      state  <- getContractState(id)
      output <- getContractAsset(state.contractOutputRef)
    } yield output
  }

  def getContractOutputInfo(id: ContractId): IOResult[(ContractOutputRef, ContractOutput)] = {
    for {
      state  <- getContractState(id)
      output <- getContractAsset(state.contractOutputRef)
    } yield state.contractOutputRef -> output
  }

  def getContractAsset(outputRef: ContractOutputRef): IOResult[ContractOutput] = {
    for {
      outputRaw <- getOutput(outputRef)
      output <- outputRaw match {
        case _: AssetOutput =>
          val error = s"ContractOutput expected, but was AssetOutput at $outputRef"
          Left(IOError.Other(new RuntimeException(error)))
        case o: ContractOutput =>
          Right(o)
      }
    } yield output
  }

  def getContractObj(key: ContractId): IOResult[StatefulContractObject] = {
    for {
      state <- getContractState(key)
      code  <- getContractCode(state)
    } yield state.toObject(key, code)
  }

  def addAsset(
      outputRef: TxOutputRef,
      output: TxOutput,
      indexConfig: TxOutputRefIndexConfig
  ): IOResult[T]

  def createContractUnsafe(
      contractId: ContractId,
      code: StatefulContract.HalfDecoded,
      immFields: AVector[Val],
      mutFields: AVector[Val],
      outputRef: ContractOutputRef,
      output: ContractOutput,
      isLemanActivated: Boolean
  ): IOResult[T] = {
    if (isLemanActivated) {
      createContractLemanUnsafe(contractId, code, immFields, mutFields, outputRef, output)
    } else {
      assume(immFields.isEmpty)
      createContractLegacyUnsafe(contractId, code, mutFields, outputRef, output)
    }
  }

  def createContractLegacyUnsafe(
      contractId: ContractId,
      code: StatefulContract.HalfDecoded,
      fields: AVector[Val],
      outputRef: ContractOutputRef,
      output: ContractOutput
  ): IOResult[T]

  def createContractLemanUnsafe(
      contractId: ContractId,
      code: StatefulContract.HalfDecoded,
      immFields: AVector[Val],
      mutFields: AVector[Val],
      outputRef: ContractOutputRef,
      output: ContractOutput
  ): IOResult[T]

  def updateContractUnsafe(key: ContractId, fields: AVector[Val]): IOResult[T]

  def updateContract(
      key: ContractId,
      outputRef: ContractOutputRef,
      output: ContractOutput
  ): IOResult[T]

  protected[vm] def updateContract(key: ContractId, state: ContractStorageState): IOResult[T]

  def removeAsset(outputRef: TxOutputRef): IOResult[T]

  def removeContractFromVM(contractKey: ContractId): IOResult[T]

  protected def removeContractCode(
      currentState: ContractState
  ): IOResult[R3] = {
    currentState match {
      case _: ContractLegacyState => removeContractCodeDeprecated(currentState)
      case _: ContractNewState    => Right(codeState.unit) // We keep the code as history state
    }
  }

  protected def removeContractCodeDeprecated(
      currentState: ContractState
  ): IOResult[R3] = {
    codeState.get(currentState.codeHash).flatMap { currentRecord =>
      if (currentRecord.refCount > 1) {
        codeState.put(
          currentState.codeHash,
          currentRecord.copy(refCount = currentRecord.refCount - 1)
        )
      } else {
        codeState.remove(currentState.codeHash)
      }
    }
  }

  def persist(): IOResult[WorldState.Persisted]

  def getPreOutputsForAssetInputs(
      tx: TransactionAbstract
  ): IOResult[Option[AVector[AssetOutput]]] = {
    val inputs = tx.unsigned.inputs
    inputs.foldE[IOError, Option[AVector[AssetOutput]]](Some(AVector.ofCapacity(inputs.length))) {
      case (Some(outputs), input) =>
        getAssetOpt(input.outputRef).map {
          case Some(output) => Some(outputs :+ output)
          case None         => None
        }
      case (None, _) => Right(None)
    }
  }

  def getPreOutputs(tx: Transaction): IOResult[AVector[TxOutput]] = {
    for {
      fixedInputs    <- tx.unsigned.inputs.mapE { input => getOutput(input.outputRef) }
      contractInputs <- tx.contractInputs.mapE { outputRef => getOutput(outputRef) }
    } yield fixedInputs ++ contractInputs
  }

  def containsAllInputs(tx: TransactionTemplate): IOResult[Boolean] = {
    tx.unsigned.inputs.forallE(input => existOutput(input.outputRef))
  }

  def getAssetOutputs(
      outputRefPrefix: ByteString,
      maxOutputs: Int,
      predicate: (TxOutputRef, TxOutput) => Boolean
  ): IOResult[AVector[(AssetOutputRef, AssetOutput)]]

  def getTxIdFromOutputRef(outputRef: AssetOutputRef): IOResult[Option[TransactionId]]
}

sealed abstract class MutableWorldState extends WorldState[Unit, Unit, Unit, Unit] {
  def loadContractAssets(contractId: ContractId): IOResult[(ContractOutputRef, ContractOutput)] = {
    for {
      state  <- getContractState(contractId)
      output <- getContractAsset(state.contractOutputRef)
    } yield (state.contractOutputRef, output)
  }

  def updateContractUnsafe(key: ContractId, mutFields: AVector[Val]): IOResult[Unit] = {
    for {
      oldState <- getContractState(key)
      _        <- updateContract(key, oldState.updateMutFieldsUnsafe(mutFields))
    } yield ()
  }

  def updateContract(
      key: ContractId,
      outputRef: ContractOutputRef,
      output: ContractOutput
  ): IOResult[Unit]
}

// scalastyle:off no.whitespace.after.left.bracket
sealed abstract class ImmutableWorldState
    extends WorldState[
      ImmutableWorldState,
      SparseMerkleTrie[TxOutputRef, TxOutput],
      SparseMerkleTrie[ContractId, ContractStorageState],
      SparseMerkleTrie[Hash, WorldState.CodeRecord]
    ] {
  def updateContractUnsafe(key: ContractId, fields: AVector[Val]): IOResult[ImmutableWorldState] = {
    for {
      oldState      <- getContractState(key)
      newWorldState <- updateContract(key, oldState.updateMutFieldsUnsafe(fields))
    } yield newWorldState
  }
}
// scalastyle:on

object WorldState {
  val assetTrieCache: SizedLruCache[Hash, SparseMerkleTrie.Node] =
    SparseMerkleTrie.nodeCache(20_000_000)
  val contractTrieCache: SizedLruCache[Hash, SparseMerkleTrie.Node] =
    SparseMerkleTrie.nodeCache(10_000_000)

  val expectedAssetError: IOError    = IOError.Serde(SerdeError.validation("Expect AssetOutput"))
  val expectedContractError: IOError = IOError.Serde(SerdeError.validation("Expect ContractOutput"))

  final case class CodeRecord(code: StatefulContract.HalfDecoded, refCount: Int)
  object CodeRecord {
    implicit val serde: Serde[CodeRecord] =
      Serde.forProduct2(CodeRecord.apply, t => (t.code, t.refCount))

    def from(code: StatefulContract.HalfDecoded, recordOpt: Option[CodeRecord]): CodeRecord =
      recordOpt match {
        case Some(record) => record.copy(refCount = record.refCount + 1)
        case None         => CodeRecord(code, 1)
      }
  }

  final case class Persisted(
      outputState: SparseMerkleTrie[TxOutputRef, TxOutput],
      contractState: SparseMerkleTrie[ContractId, ContractStorageState],
      contractImmutableState: KeyValueStorage[Hash, ContractStorageImmutableState],
      codeState: SparseMerkleTrie[Hash, CodeRecord],
      logStorage: LogStorage,
      txOutputRefIndexState: KeyValueStorage[TxOutputRef.Key, TransactionId],
      subContractIndexStorage: SubContractIndexStorage
  ) extends ImmutableWorldState {
    def getAssetOutputs(
        outputRefPrefix: ByteString,
        maxOutputs: Int,
        predicate: (TxOutputRef, TxOutput) => Boolean
    ): IOResult[AVector[(AssetOutputRef, AssetOutput)]] = {
      outputState
        .getAll(
          outputRefPrefix,
          maxOutputs,
          (outputRef, output) =>
            predicate(outputRef, output) && outputRef.isAssetType && output.isAsset
        )
        .map(_.asUnsafe[(AssetOutputRef, AssetOutput)])
    }

    def getContractOutputs(
        outputRefPrefix: ByteString,
        maxOutputs: Int
    ): IOResult[AVector[(ContractOutputRef, ContractOutput)]] = {
      outputState
        .getAll(
          outputRefPrefix,
          maxOutputs,
          (outputRef, output) => outputRef.isContractType && output.isContract
        )
        .map(_.asUnsafe[(ContractOutputRef, ContractOutput)])
    }

    def getTxIdFromOutputRef(outputRef: AssetOutputRef): IOResult[Option[TransactionId]] = {
      txOutputRefIndexState.getOpt(outputRef.key)
    }

    def getContractStates(): IOResult[AVector[(ContractId, ContractStorageState)]] = {
      contractState.getAll(ByteString.empty, Int.MaxValue)
    }

    def addAsset(
        outputRef: TxOutputRef,
        output: TxOutput,
        indexConfig: TxOutputRefIndexConfig
    ): IOResult[Persisted] = {
      for {
        updateOutputState <- outputState.put(outputRef, output)
        _ <- indexConfig match {
          case TxOutputRefIndexConfig.Enabled(txId) =>
            txOutputRefIndexState.put(outputRef.key, txId)
          case TxOutputRefIndexConfig.Disabled => Right(())
        }
      } yield {
        Persisted(
          updateOutputState,
          contractState,
          contractImmutableState,
          codeState,
          logStorage,
          txOutputRefIndexState,
          subContractIndexStorage
        )
      }
    }

    def createContractLegacyUnsafe(
        contractId: ContractId,
        code: StatefulContract.HalfDecoded,
        fields: AVector[Val],
        outputRef: ContractOutputRef,
        output: ContractOutput
    ): IOResult[Persisted] = {
      val state = ContractLegacyState.unsafe(code, fields, outputRef)
      for {
        newOutputState   <- outputState.put(outputRef, output)
        newContractState <- contractState.put(contractId, state)
        recordOpt        <- codeState.getOpt(code.hash)
        newCodeState     <- codeState.put(code.hash, CodeRecord.from(code, recordOpt))
      } yield Persisted(
        newOutputState,
        newContractState,
        contractImmutableState,
        newCodeState,
        logStorage,
        txOutputRefIndexState,
        subContractIndexStorage
      )
    }

    def createContractLemanUnsafe(
        contractId: ContractId,
        code: StatefulContract.HalfDecoded,
        immFields: AVector[Val],
        mutFields: AVector[Val],
        outputRef: ContractOutputRef,
        output: ContractOutput
    ): IOResult[Persisted] = {
      val state = ContractNewState.unsafe(code, immFields, mutFields, outputRef)
      for {
        newOutputState   <- outputState.put(outputRef, output)
        newContractState <- contractState.put(contractId, state.mutable)
        _ <- contractImmutableState.put(state.mutable.immutableStateHash, Left(state.immutable))
        _ <- contractImmutableState.put(state.codeHash, Right(code))
      } yield Persisted(
        newOutputState,
        newContractState,
        contractImmutableState,
        codeState,
        logStorage,
        txOutputRefIndexState,
        subContractIndexStorage
      )
    }

    @inline private def _updateContract(key: ContractId, state: ContractStorageState) = {
      contractState.put(key, state)
    }

    def updateContract(key: ContractId, state: ContractStorageState): IOResult[Persisted] = {
      _updateContract(key, state)
        .map(
          Persisted(
            outputState,
            _,
            contractImmutableState,
            codeState,
            logStorage,
            txOutputRefIndexState,
            subContractIndexStorage
          )
        )
    }

    def updateContract(
        key: ContractId,
        outputRef: ContractOutputRef,
        output: ContractOutput
    ): IOResult[Persisted] = {
      for {
        state            <- getContractState(key)
        newOutputState   <- outputState.put(outputRef, output)
        newContractState <- _updateContract(key, state.updateOutputRef(outputRef))
      } yield Persisted(
        newOutputState,
        newContractState,
        contractImmutableState,
        codeState,
        logStorage,
        txOutputRefIndexState,
        subContractIndexStorage
      )
    }

    // Do not remove TxOutputRef index here to support querying historical TxOutputRefs
    def removeAsset(outputRef: TxOutputRef): IOResult[Persisted] = {
      outputState
        .remove(outputRef)
        .map(
          Persisted(
            _,
            contractState,
            contractImmutableState,
            codeState,
            logStorage,
            txOutputRefIndexState,
            subContractIndexStorage
          )
        )
    }

    // Contract output is already removed by the VM
    def removeContractFromVM(contractKey: ContractId): IOResult[Persisted] = {
      for {
        state            <- getContractState(contractKey)
        newContractState <- contractState.remove(contractKey)
        newCodeState     <- removeContractCode(state)
      } yield Persisted(
        outputState,
        newContractState,
        contractImmutableState,
        newCodeState,
        logStorage,
        txOutputRefIndexState,
        subContractIndexStorage
      )
    }

    def persist(): IOResult[WorldState.Persisted] = Right(this)

    def cached(): WorldState.Cached = {
      val outputStateCache            = CachedSMT.from(outputState)
      val contractStateCache          = CachedSMT.from(contractState)
      val contractImmutableStateCache = CachedKVStorage.from(contractImmutableState)
      val codeStateCache              = CachedSMT.from(codeState)
      val logStatesCache              = CachedLog.from(logStorage)
      val txOutputRefIndexCache       = CachedKVStorage.from(txOutputRefIndexState)
      val subContractIndexStateCache  = CachedSubContractIndex.from(subContractIndexStorage)
      Cached(
        outputStateCache,
        contractStateCache,
        contractImmutableStateCache,
        codeStateCache,
        logStatesCache,
        txOutputRefIndexCache,
        subContractIndexStateCache
      )
    }

    def toHashes: WorldState.Hashes =
      WorldState.Hashes(outputState.rootHash, contractState.rootHash, codeState.rootHash)
  }

  sealed abstract class AbstractCached extends MutableWorldState {
    def outputState: MutableKV[TxOutputRef, TxOutput, Unit]
    def contractState: MutableKV[ContractId, ContractStorageState, Unit]
    def contractImmutableState: MutableKV[Hash, ContractStorageImmutableState, Unit]
    def codeState: MutableKV[Hash, CodeRecord, Unit]
    def logState: MutableLog
    def txOutputRefIndexState: MutableKV[TxOutputRef.Key, TransactionId, Unit]

    def addAsset(
        outputRef: TxOutputRef,
        output: TxOutput,
        indexConfig: TxOutputRefIndexConfig
    ): IOResult[Unit] = {
      for {
        _ <- outputState.put(outputRef, output)
        _ <- indexConfig match {
          case TxOutputRefIndexConfig.Enabled(txId) =>
            txOutputRefIndexState.put(outputRef.key, txId)
          case TxOutputRefIndexConfig.Disabled => Right(())
        }
      } yield ()
    }

    def createContractLegacyUnsafe(
        contractId: ContractId,
        code: StatefulContract.HalfDecoded,
        mutFields: AVector[Val],
        outputRef: ContractOutputRef,
        output: ContractOutput
    ): IOResult[Unit] = {
      val state = ContractLegacyState.unsafe(code, mutFields, outputRef)
      for {
        _         <- outputState.put(outputRef, output)
        _         <- contractState.put(contractId, state)
        recordOpt <- codeState.getOpt(code.hash)
        _         <- codeState.put(code.hash, CodeRecord.from(code, recordOpt))
      } yield ()
    }

    def createContractLemanUnsafe(
        contractId: ContractId,
        code: StatefulContract.HalfDecoded,
        immFields: AVector[Val],
        mutFields: AVector[Val],
        outputRef: ContractOutputRef,
        output: ContractOutput
    ): IOResult[Unit] = {
      val state = ContractNewState.unsafe(code, immFields, mutFields, outputRef)
      for {
        _ <- outputState.put(outputRef, output)
        _ <- contractState.put(contractId, state.mutable)
        _ <- contractImmutableState.put(state.mutable.immutableStateHash, Left(state.immutable))
        _ <- contractImmutableState.put(state.codeHash, Right(code))
      } yield ()
    }

    def updateContract(key: ContractId, state: ContractStorageState): IOResult[Unit] = {
      contractState.put(key, state)
    }

    def updateContract(
        key: ContractId,
        outputRef: ContractOutputRef,
        output: ContractOutput
    ): IOResult[Unit] = {
      for {
        state <- getContractState(key)
        _     <- outputState.put(outputRef, output)
        _     <- updateContract(key, state.updateOutputRef(outputRef))
      } yield ()
    }

    // only available since Leman fork
    def migrateContractLemanUnsafe(
        contractId: ContractId,
        newCode: StatefulContract,
        newImmFields: AVector[Val],
        newMutFields: AVector[Val]
    ): IOResult[Boolean] = {
      getContractState(contractId).flatMap {
        case s: ContractNewState =>
          migrateContractLemanUnsafe(contractId, s, newCode, newImmFields, newMutFields)
        case _: ContractLegacyState =>
          Right(false)
      }
    }

    @inline private def migrateContractLemanUnsafe(
        contractId: ContractId,
        state: ContractNewState,
        newCode: StatefulContract,
        newImmFields: AVector[Val],
        newMutFields: AVector[Val]
    ): IOResult[Boolean] = {
      val migratedState = state.migrate(newCode, newImmFields, newMutFields)
      for {
        _ <- updateContract(contractId, migratedState.mutable)
        _ <- contractImmutableState.put(
          migratedState.immutableStateHash,
          Left(migratedState.immutable)
        )
        _ <- contractImmutableState.put(newCode.hash, Right(newCode.toHalfDecoded()))
      } yield true
    }

    def removeAsset(outputRef: TxOutputRef): IOResult[Unit] = {
      outputState.remove(outputRef)
    }

    // Contract output is already removed by the VM
    def removeContractFromVM(contractId: ContractId): IOResult[Unit] = {
      for {
        state <- getContractState(contractId)
        _     <- removeContractCode(state)
        _     <- contractState.remove(contractId)
      } yield ()
    }

    // Not supported, use persisted worldstate instead
    def getAssetOutputs(
        outputRefPrefix: ByteString,
        maxOutputs: Int,
        predicate: (TxOutputRef, TxOutput) => Boolean
    ): IOResult[AVector[(AssetOutputRef, AssetOutput)]] = ???

    def getTxIdFromOutputRef(outputRef: AssetOutputRef): IOResult[Option[TransactionId]] = {
      txOutputRefIndexState.getOpt(outputRef.key)
    }
  }

  final case class Cached(
      outputState: CachedSMT[TxOutputRef, TxOutput],
      contractState: CachedSMT[ContractId, ContractStorageState],
      contractImmutableState: CachedKVStorage[Hash, ContractStorageImmutableState],
      codeState: CachedSMT[Hash, CodeRecord],
      logState: CachedLog,
      txOutputRefIndexState: CachedKVStorage[TxOutputRef.Key, TransactionId],
      subContractIndexState: CachedSubContractIndex
  ) extends AbstractCached {
    def persist(): IOResult[Persisted] = {
      for {
        outputStateNew            <- outputState.persist()
        contractStateNew          <- contractState.persist()
        contractImmutableStateNew <- contractImmutableState.persist()
        codeStateNew              <- codeState.persist()
        logStorage                <- logState.persist()
        txOutputRefIndex          <- txOutputRefIndexState.persist()
        subContractIndex          <- subContractIndexState.persist()
      } yield Persisted(
        outputStateNew,
        contractStateNew,
        contractImmutableStateNew,
        codeStateNew,
        logStorage,
        txOutputRefIndex,
        subContractIndex
      )
    }

    def staging(): Staging =
      Staging(
        outputState.staging(),
        contractState.staging(),
        contractImmutableState.staging(),
        codeState.staging(),
        logState.staging(),
        txOutputRefIndexState.staging(),
        subContractIndexState.staging()
      )
  }

  final case class Staging(
      outputState: StagingSMT[TxOutputRef, TxOutput],
      contractState: StagingSMT[ContractId, ContractStorageState],
      contractImmutableState: StagingKVStorage[Hash, ContractStorageImmutableState],
      codeState: StagingSMT[Hash, CodeRecord],
      logState: StagingLog,
      txOutputRefIndexState: StagingKVStorage[TxOutputRef.Key, TransactionId],
      subContractIndexState: StagingSubContractIndex
  ) extends AbstractCached {
    def commit(): Unit = {
      outputState.commit()
      contractState.commit()
      contractImmutableState.commit()
      codeState.commit()
      logState.commit()
      txOutputRefIndexState.commit()
      subContractIndexState.commit()
    }

    def rollback(): Unit = {
      outputState.rollback()
      contractState.rollback()
      contractImmutableState.rollback()
      codeState.rollback()
      logState.rollback()
      txOutputRefIndexState.rollback()
      subContractIndexState.rollback()
    }

    def persist(): IOResult[Persisted] = ??? // should not be called
  }

  def emptyPersisted(
      trieStorage: KeyValueStorage[Hash, SparseMerkleTrie.Node],
      trieImmutableStateStorage: KeyValueStorage[Hash, ContractStorageImmutableState],
      logStorage: LogStorage,
      txOutputRefIndexStorage: KeyValueStorage[TxOutputRef.Key, TransactionId],
      subContractIndexStorage: SubContractIndexStorage
  ): Persisted = {
    val genesisRef  = ContractOutputRef.forSMT
    val emptyOutput = TxOutput.forSMT
    val emptyOutputTrie = SparseMerkleTrie.unsafe[TxOutputRef, TxOutput](
      trieStorage,
      genesisRef,
      emptyOutput,
      assetTrieCache
    )
    val emptyState: ContractStorageState =
      ContractLegacyState.unsafe(StatefulContract.forSMT, AVector.empty, genesisRef)
    val emptyCode = CodeRecord(StatefulContract.forSMT, 0)
    val emptyContractTrie =
      SparseMerkleTrie.unsafe(trieStorage, ContractId.zero, emptyState, contractTrieCache)
    val emptyCodeTrie =
      SparseMerkleTrie.unsafe(trieStorage, Hash.zero, emptyCode, contractTrieCache)
    Persisted(
      emptyOutputTrie,
      emptyContractTrie,
      trieImmutableStateStorage,
      emptyCodeTrie,
      logStorage,
      txOutputRefIndexStorage,
      subContractIndexStorage
    )
  }

  def emptyCached(
      trieStorage: KeyValueStorage[Hash, SparseMerkleTrie.Node],
      trieImmutableStateStorage: KeyValueStorage[Hash, ContractStorageImmutableState],
      logStorage: LogStorage,
      txOutputRefIndexStorage: KeyValueStorage[TxOutputRef.Key, TransactionId],
      subContractIndexStorage: SubContractIndexStorage
  ): Cached = {
    emptyPersisted(
      trieStorage,
      trieImmutableStateStorage,
      logStorage,
      txOutputRefIndexStorage,
      subContractIndexStorage
    )
      .cached()
  }

  final case class Hashes(outputStateHash: Hash, contractStateHash: Hash, codeStateHash: Hash) {
    def toPersistedWorldState(
        trieStorage: KeyValueStorage[Hash, SparseMerkleTrie.Node],
        trieImmutableStateStorage: KeyValueStorage[Hash, ContractStorageImmutableState],
        logStorage: LogStorage,
        txOutputRefIndexStorage: KeyValueStorage[TxOutputRef.Key, TransactionId],
        subContractIndexStorage: SubContractIndexStorage
    ): Persisted = {
      val outputState =
        SparseMerkleTrie[TxOutputRef, TxOutput](outputStateHash, trieStorage, assetTrieCache)
      val contractState =
<<<<<<< HEAD
        SparseMerkleTrie[ContractId, ContractStorageState](contractStateHash, trieStorage)
      val codeState = SparseMerkleTrie[Hash, CodeRecord](codeStateHash, trieStorage)
      Persisted(
        outputState,
        contractState,
        trieImmutableStateStorage,
        codeState,
        logStorage,
        txOutputRefIndexStorage,
        subContractIndexStorage
      )
=======
        SparseMerkleTrie[ContractId, ContractStorageState](
          contractStateHash,
          trieStorage,
          contractTrieCache
        )
      val codeState =
        SparseMerkleTrie[Hash, CodeRecord](codeStateHash, trieStorage, contractTrieCache)
      Persisted(outputState, contractState, trieImmutableStateStorage, codeState, logStorage)
>>>>>>> 576d6ea1
    }

    def toCachedWorldState(
        trieStorage: KeyValueStorage[Hash, SparseMerkleTrie.Node],
        trieImmutableStateStorage: KeyValueStorage[Hash, ContractStorageImmutableState],
        logStorage: LogStorage,
        txOutputRefIndexStorage: KeyValueStorage[TxOutputRef.Key, TransactionId],
        subContractIndexStorage: SubContractIndexStorage
    ): Cached = {
      toPersistedWorldState(
        trieStorage,
        trieImmutableStateStorage,
        logStorage,
        txOutputRefIndexStorage,
        subContractIndexStorage
      ).cached()
    }

    def stateHash: Hash = Hash.hash(outputStateHash.bytes ++ contractStateHash.bytes)
  }
  object Hashes {
    implicit val serde: Serde[Hashes] =
      Serde.forProduct3(
        Hashes.apply,
        t => (t.outputStateHash, t.contractStateHash, t.codeStateHash)
      )
  }
}<|MERGE_RESOLUTION|>--- conflicted
+++ resolved
@@ -790,10 +790,13 @@
     ): Persisted = {
       val outputState =
         SparseMerkleTrie[TxOutputRef, TxOutput](outputStateHash, trieStorage, assetTrieCache)
-      val contractState =
-<<<<<<< HEAD
-        SparseMerkleTrie[ContractId, ContractStorageState](contractStateHash, trieStorage)
-      val codeState = SparseMerkleTrie[Hash, CodeRecord](codeStateHash, trieStorage)
+      val contractState = SparseMerkleTrie[ContractId, ContractStorageState](
+        contractStateHash,
+        trieStorage,
+        contractTrieCache
+      )
+      val codeState =
+        SparseMerkleTrie[Hash, CodeRecord](codeStateHash, trieStorage, contractTrieCache)
       Persisted(
         outputState,
         contractState,
@@ -803,16 +806,6 @@
         txOutputRefIndexStorage,
         subContractIndexStorage
       )
-=======
-        SparseMerkleTrie[ContractId, ContractStorageState](
-          contractStateHash,
-          trieStorage,
-          contractTrieCache
-        )
-      val codeState =
-        SparseMerkleTrie[Hash, CodeRecord](codeStateHash, trieStorage, contractTrieCache)
-      Persisted(outputState, contractState, trieImmutableStateStorage, codeState, logStorage)
->>>>>>> 576d6ea1
     }
 
     def toCachedWorldState(
