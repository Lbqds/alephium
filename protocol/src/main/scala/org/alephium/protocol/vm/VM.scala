// Copyright 2018 The Alephium Authors
// This file is part of the alephium project.
//
// The library is free software: you can redistribute it and/or modify
// it under the terms of the GNU Lesser General Public License as published by
// the Free Software Foundation, either version 3 of the License, or
// (at your option) any later version.
//
// The library is distributed in the hope that it will be useful,
// but WITHOUT ANY WARRANTY; without even the implied warranty of
// MERCHANTABILITY or FITNESS FOR A PARTICULAR PURPOSE. See the
// GNU Lesser General Public License for more details.
//
// You should have received a copy of the GNU Lesser General Public License
// along with the library. If not, see <http://www.gnu.org/licenses/>.

package org.alephium.protocol.vm

import scala.annotation.tailrec

import akka.util.ByteString

import org.alephium.protocol.config.NetworkConfig
import org.alephium.protocol.model._
<<<<<<< HEAD
import org.alephium.util.{AVector, EitherF, Math, U256}
=======
import org.alephium.util.{AVector, EitherF, U256}
>>>>>>> 539c6102

sealed abstract class VM[Ctx <: StatelessContext](
    ctx: Ctx,
    frameStack: Stack[Frame[Ctx]],
    operandStack: Stack[Val]
) {
  def execute(obj: ContractObj[Ctx], methodIndex: Int, args: AVector[Val]): ExeResult[Unit] = {
    execute(obj, methodIndex, args, None)
  }

  def executeWithOutputs(
      obj: ContractObj[Ctx],
      methodIndex: Int,
      args: AVector[Val]
  ): ExeResult[AVector[Val]] = {
    var outputs: AVector[Val]                     = AVector.ofCapacity(0)
    val returnTo: AVector[Val] => ExeResult[Unit] = returns => { outputs = returns; Right(()) }
    execute(obj, methodIndex, args, Some(returnTo)).map(_ => outputs)
  }

  def startNonPayableFrame(
      obj: ContractObj[Ctx],
      ctx: Ctx,
      method: Method[Ctx],
      args: AVector[Val],
      operandStack: Stack[Val],
      returnTo: AVector[Val] => ExeResult[Unit]
  ): ExeResult[Frame[Ctx]]

  def startPayableFrame(
      obj: ContractObj[Ctx],
      ctx: Ctx,
      balanceState: MutBalanceState,
      method: Method[Ctx],
      args: AVector[Val],
      operandStack: Stack[Val],
      returnTo: AVector[Val] => ExeResult[Unit]
  ): ExeResult[Frame[Ctx]]

  protected def startPayableFrame(
      obj: ContractObj[Ctx],
      ctx: Ctx,
      method: Method[Ctx],
      args: AVector[Val],
      operandStack: Stack[Val],
      returnTo: AVector[Val] => ExeResult[Unit]
  ): ExeResult[Frame[Ctx]] = {
    ctx.getInitialBalances().flatMap { balances =>
      startPayableFrame(
        obj,
        ctx,
        MutBalanceState.from(balances),
        method,
        args,
        operandStack,
        returnTo
      )
    }
  }

  def startFrame(
      obj: ContractObj[Ctx],
      ctx: Ctx,
      methodIndex: Int,
      args: AVector[Val],
      operandStack: Stack[Val],
      returnToOpt: Option[AVector[Val] => ExeResult[Unit]]
  ): ExeResult[Frame[Ctx]] = {
    for {
      method <- obj.getMethod(methodIndex)
      _      <- if (method.isPublic) okay else failed(ExternalPrivateMethodCall)
      frame <- {
        val returnTo = returnToOpt.getOrElse(VM.noReturnTo)
        if (method.usePreapprovedAssets) {
          startPayableFrame(obj, ctx, method, args, operandStack, returnTo)
        } else {
          startNonPayableFrame(obj, ctx, method, args, operandStack, returnTo)
        }
      }
    } yield frame
  }

  @inline
  private def execute(
      obj: ContractObj[Ctx],
      methodIndex: Int,
      args: AVector[Val],
      returnToOpt: Option[AVector[Val] => ExeResult[Unit]]
  ): ExeResult[Unit] = {
    for {
      _          <- obj.code.checkAssetsModifier(ctx)
      startFrame <- startFrame(obj, ctx, methodIndex, args, operandStack, returnToOpt)
      _          <- frameStack.push(startFrame)
      _          <- executeFrames()
    } yield ()
  }

  @tailrec
  private def executeFrames(): ExeResult[Unit] = {
    frameStack.top match {
      case Some(topFrame) =>
        executeCurrentFrame(topFrame) match {
          case Right(_) => executeFrames()
          case error    => error
        }
      case None => Right(())
    }
  }

  private def executeCurrentFrame(currentFrame: Frame[Ctx]): ExeResult[Unit] = {
    for {
      newFrameOpt <- currentFrame.execute()
      _ <- newFrameOpt match {
        case Some(frame) => frameStack.push(frame)
        case None        => postFrame(currentFrame)
      }
    } yield ()
  }

  private def postFrame(currentFrame: Frame[Ctx]): ExeResult[Unit] = {
    for {
      _ <- frameStack.pop()
      _ <- frameStack.top match {
        case Some(previousFrame) => switchBackFrame(currentFrame, previousFrame)
        case None                => completeLastFrame(currentFrame)
      }
    } yield ()
  }

  protected def switchBackFrame(currentFrame: Frame[Ctx], nextFrame: Frame[Ctx]): ExeResult[Unit]

  protected def completeLastFrame(lastFrame: Frame[Ctx]): ExeResult[Unit]
}

object VM {
  val noReturnTo: AVector[Val] => ExeResult[Unit] = returns =>
    if (returns.nonEmpty) failed(NonEmptyReturnForMainFunction) else okay

  def checkCodeSize(
      initialGas: GasBox,
      codeBytes: ByteString,
      hardFork: HardFork
  ): ExeResult[GasBox] = {
    val maximalCodeSize =
      if (hardFork.isLemanEnabled()) maximalCodeSizeLeman else maximalCodeSizePreLeman
    if (codeBytes.length > maximalCodeSize) {
      failed(CodeSizeTooLarge(codeBytes.length, maximalCodeSize))
    } else {
      initialGas.use(GasCall.scriptBaseGas(codeBytes.length))
    }
  }

  def checkFieldSize(initialGas: GasBox, fields: Iterable[Val]): ExeResult[GasBox] = {
    val estimatedSize = fields.foldLeft(0)(_ + _.estimateByteSize())
    if (estimatedSize >= maximalFieldSize) {
      failed(FieldsSizeTooLarge(estimatedSize))
    } else {
      initialGas.use(GasCall.fieldsBaseGas(estimatedSize))
    }
  }

  def checkContractAttoAlphAmounts(
      outputs: Iterable[TxOutput],
      hardFork: HardFork
  ): ExeResult[Unit] = {
    val contractOutputWithoutEnoughAlphOpt = outputs.find {
      case output: ContractOutput => output.amount < minimalAlphInContract
      case _                      => false
    }
    if (hardFork.isLemanEnabled()) {
      contractOutputWithoutEnoughAlphOpt match {
        case Some(output) =>
          failed(LowerThanContractMinimalBalance(Address.from(output.lockupScript), output.amount))
        case None =>
          okay
      }
    } else {
      okay
    }
  }
}

final class StatelessVM(
    ctx: StatelessContext,
    frameStack: Stack[Frame[StatelessContext]],
    operandStack: Stack[Val]
) extends VM(ctx, frameStack, operandStack) {
  protected def switchBackFrame(
      currentFrame: Frame[StatelessContext],
      nextFrame: Frame[StatelessContext]
  ): ExeResult[Unit] = Right(())
  def startNonPayableFrame(
      obj: ContractObj[StatelessContext],
      ctx: StatelessContext,
      method: Method[StatelessContext],
      args: AVector[Val],
      operandStack: Stack[Val],
      returnTo: AVector[Val] => ExeResult[Unit]
  ): ExeResult[Frame[StatelessContext]] =
    Frame.stateless(ctx, obj, method, args, operandStack, returnTo)

  def startPayableFrame(
      obj: ContractObj[StatelessContext],
      ctx: StatelessContext,
      balanceState: MutBalanceState,
      method: Method[StatelessContext],
      args: AVector[Val],
      operandStack: Stack[Val],
      returnTo: AVector[Val] => ExeResult[Unit]
  ): ExeResult[Frame[StatelessContext]] = failed(ExpectNonPayableMethod)

  protected def completeLastFrame(lastFrame: Frame[StatelessContext]): ExeResult[Unit] = Right(())
}

final class StatefulVM(
    val ctx: StatefulContext,
    frameStack: Stack[Frame[StatefulContext]],
    operandStack: Stack[Val]
) extends VM(ctx, frameStack, operandStack) {
  def startNonPayableFrame(
      obj: ContractObj[StatefulContext],
      ctx: StatefulContext,
      method: Method[StatefulContext],
      args: AVector[Val],
      operandStack: Stack[Val],
      returnTo: AVector[Val] => ExeResult[Unit]
  ): ExeResult[Frame[StatefulContext]] =
    Frame.stateful(ctx, None, None, obj, method, args, operandStack, returnTo)

  def startPayableFrame(
      obj: ContractObj[StatefulContext],
      ctx: StatefulContext,
      balanceState: MutBalanceState,
      method: Method[StatefulContext],
      args: AVector[Val],
      operandStack: Stack[Val],
      returnTo: AVector[Val] => ExeResult[Unit]
  ): ExeResult[Frame[StatefulContext]] =
    Frame.stateful(ctx, None, Some(balanceState), obj, method, args, operandStack, returnTo)

  protected[vm] def switchBackFrame(
      currentFrame: Frame[StatefulContext],
      previousFrame: Frame[StatefulContext]
  ): ExeResult[Unit] = {
    if (ctx.getHardFork().isLemanEnabled()) {
      switchBackFrameLeman(currentFrame, previousFrame)
    } else {
      switchBackFramePreLeman(currentFrame, previousFrame)
    }
  }

  private def wrap(resultOpt: Option[Unit]): ExeResult[Unit] = {
    resultOpt match {
      case Some(_) => okay
      case None    => failed(BalanceErrorWhenSwitchingBackFrame)
    }
  }

  protected def switchBackFrameLeman(
      currentFrame: Frame[StatefulContext],
      previousFrame: Frame[StatefulContext]
  ): ExeResult[Unit] = {
    (currentFrame.balanceStateOpt, previousFrame.balanceStateOpt) match {
      case (None, _) => okay
      case (Some(currentBalances), None) =>
        wrap(for {
          _ <- ctx.outputBalances.merge(currentBalances.remaining)
          _ <- ctx.outputBalances.merge(currentBalances.approved)
        } yield ())
      case (Some(currentBalances), Some(previousBalances)) =>
        wrap(for {
          _ <- mergeBack(previousBalances.remaining, currentBalances.remaining)
          _ <- mergeBack(previousBalances.remaining, currentBalances.approved)
        } yield ())
    }
  }

  protected def switchBackFramePreLeman(
      currentFrame: Frame[StatefulContext],
      previousFrame: Frame[StatefulContext]
  ): ExeResult[Unit] = {
    if (currentFrame.method.usesAssets()) {
      wrap(for {
        currentBalances  <- currentFrame.balanceStateOpt
        previousBalances <- previousFrame.balanceStateOpt
        _                <- mergeBack(previousBalances.remaining, currentBalances.remaining)
        _                <- mergeBack(previousBalances.remaining, currentBalances.approved)
      } yield ())
    } else {
      okay
    }
  }

  protected def mergeBack(previous: MutBalances, current: MutBalances): Option[Unit] = {
    @tailrec
    def iter(index: Int): Option[Unit] = {
      if (index >= current.all.length) {
        Some(())
      } else {
        val (lockupScript, balancesPerLockup) = current.all(index)
        if (balancesPerLockup.scopeDepth <= 0) {
          ctx.outputBalances.add(lockupScript, balancesPerLockup)
        } else {
          previous.add(lockupScript, balancesPerLockup) match {
            case Some(_) => iter(index + 1)
            case None    => None
          }
        }
      }
    }

    iter(0)
  }

  protected def completeLastFrame(lastFrame: Frame[StatefulContext]): ExeResult[Unit] = {
    for {
      _ <- ctx.updateContractStates()
      _ <- cleanBalances(lastFrame)
      _ <- ctx
        .removeOutdatedContractAssets() // this must run after cleanBalances so that unused inputs are removed
    } yield ()
  }

  private def cleanBalances(lastFrame: Frame[StatefulContext]): ExeResult[Unit] = {
    val hardFork = ctx.getHardFork()
    if (lastFrame.method.usesAssets()) {
      val resultOpt = for {
        balances <- lastFrame.balanceStateOpt
        _        <- ctx.outputBalances.merge(balances.approved)
        _        <- ctx.outputBalances.merge(balances.remaining)
      } yield ()
      for {
        _ <- resultOpt match {
          case Some(_) => okay
          case None    => failed(InvalidBalances)
        }
        _ <- reimburseGas(hardFork)
        _ <- outputGeneratedBalances(ctx.outputBalances)
        _ <- ctx.checkAllAssetsFlushed()
      } yield ()
    } else {
      if (ctx.getHardFork().isLemanEnabled()) {
        for {
          _ <- reimburseGas(hardFork)
          _ <- outputGeneratedBalances(ctx.outputBalances)
          _ <- ctx.checkAllAssetsFlushed()
        } yield ()
      } else {
        Right(())
      }
    }
  }

  def reimburseGas(hardFork: HardFork): ExeResult[Unit] = {
<<<<<<< HEAD
    if (hardFork.isGhostEnabled()) {
      val totalGasFee = ctx.txEnv.gasFeeUnsafe
      val gasFeePaid  = ctx.gasFeePaid

      totalGasFee.sub(gasFeePaid) match {
        case Some(gasFeeRemaining @ _) =>
          ctx.txEnv.prevOutputs.headOption match {
            case Some(firstInput) =>
              val reimbursedGasFee = Math.min(totalGasFee, gasFeePaid)
              if (reimbursedGasFee > U256.Zero) {
                ctx.outputBalances
                  .addAlph(firstInput.lockupScript, reimbursedGasFee)
                  .toRight(Right(InvalidBalances))
              } else {
                okay
              }
            case None =>
              okay
          }

        case None =>
          failed(GasOverflow)
=======
    if (hardFork.isGhostEnabled() && ctx.gasFeePaid > U256.Zero) {
      val totalGasFee = ctx.txEnv.gasFeeUnsafe
      val gasFeePaid  = ctx.gasFeePaid

      assume(totalGasFee >= gasFeePaid) // This should always be true, so we check with assume

      ctx.txEnv.prevOutputs.headOption match {
        case Some(firstInput) =>
          ctx.outputBalances
            .addAlph(firstInput.lockupScript, gasFeePaid)
            .toRight(Right(InvalidBalances))
        case None =>
          okay
>>>>>>> 539c6102
      }
    } else {
      okay
    }
  }

  private def outputGeneratedBalances(outputBalances: MutBalances): ExeResult[Unit] = {
    EitherF.foreachTry(outputBalances.all) { case (lockupScript, balances) =>
      lockupScript match {
        case l: LockupScript.P2C if !ctx.assetStatus.contains(l.contractId) =>
          failed(ContractAssetUnloaded(Address.contract(l.contractId)))
        case _ =>
          balances.toTxOutput(lockupScript, ctx.getHardFork()).flatMap { outputs =>
            outputs.foreachE(output => ctx.generateOutput(output))
          }
      }
    }
  }
}

object StatelessVM {
  final case class AssetScriptExecution(gasRemaining: GasBox)

  def runAssetScript(
      blockEnv: BlockEnv,
      txEnv: TxEnv,
      initialGas: GasBox,
      script: StatelessScript,
      args: AVector[Val]
  )(implicit networkConfig: NetworkConfig): ExeResult[AssetScriptExecution] = {
    val context = StatelessContext(blockEnv, txEnv, initialGas)
    val obj     = script.toObject
    execute(context, obj, args)
  }

  private def default(ctx: StatelessContext): StatelessVM = {
    new StatelessVM(
      ctx,
      Stack.ofCapacity(frameStackMaxSize),
      Stack.ofCapacity(opStackMaxSize)
    )
  }

  def execute(
      context: StatelessContext,
      obj: ContractObj[StatelessContext],
      args: AVector[Val]
  ): ExeResult[AssetScriptExecution] = {
    val vm = default(context)
    vm.execute(obj, 0, args).map(_ => AssetScriptExecution(context.gasRemaining))
  }

  def executeWithOutputs(
      context: StatelessContext,
      obj: ContractObj[StatelessContext],
      args: AVector[Val]
  ): ExeResult[AVector[Val]] = {
    val vm = default(context)
    vm.executeWithOutputs(obj, 0, args)
  }
}

object StatefulVM {
  final case class TxScriptExecution(
      gasBox: GasBox,
      contractInputs: AVector[ContractOutputRef],
      contractPrevOutputs: AVector[ContractOutput],
      generatedOutputs: AVector[TxOutput]
  )

  def runTxScript(
      worldState: WorldState.Staging,
      blockEnv: BlockEnv,
      tx: TransactionAbstract,
      preOutputs: AVector[AssetOutput],
      script: StatefulScript,
      gasRemaining: GasBox
  )(implicit networkConfig: NetworkConfig, logConfig: LogConfig): ExeResult[TxScriptExecution] = {
    val context = StatefulContext(blockEnv, tx, gasRemaining, worldState, preOutputs)
    runTxScript(context, script)
  }

  def runTxScript(
      context: StatefulContext,
      script: StatefulScript
  ): ExeResult[TxScriptExecution] = {
    for {
      _      <- execute(context, script.toObject, AVector.empty)
      result <- prepareResult(context)
    } yield result
  }

  def runTxScriptMockup(
      worldState: WorldState.Staging,
      blockEnv: BlockEnv,
      tx: TransactionAbstract,
      preOutputs: AVector[AssetOutput],
      script: StatefulScript,
      gasRemaining: GasBox
  )(implicit networkConfig: NetworkConfig, logConfig: LogConfig): ExeResult[TxScriptExecution] = {
    val context = StatefulContext(blockEnv, tx, gasRemaining, worldState, preOutputs)
    runTxScriptMockup(context, script)
  }

  def runTxScriptMockup(
      context: StatefulContext,
      script: StatefulScript
  ): ExeResult[TxScriptExecution] = {
    for {
      _ <- execute(context, script.toObject, AVector.empty)
    } yield prepareResultMockup(context)
  }

  private def prepareResultMockup(context: StatefulContext): TxScriptExecution = {
    TxScriptExecution(
      context.gasRemaining,
      AVector.from(context.contractInputs.view.map(_._1)),
      AVector.from(context.contractInputs.view.map(_._2)),
      AVector.from(context.generatedOutputs)
    )
  }

  def runTxScriptWithOutputsTestOnly(
      context: StatefulContext,
      script: StatefulScript
  ): ExeResult[(AVector[Val], TxScriptExecution)] = {
    for {
      outputs <- executeWithOutputs(context, script.toObject, AVector.empty)
      result  <- prepareResult(context)
    } yield (outputs, result)
  }

  def runCallerContractWithOutputsTestOnly(
      context: StatefulContext,
      contract: StatefulContract,
      contractId: ContractId
  ): ExeResult[(AVector[Val], TxScriptExecution)] = {
    for {
      outputs <- executeWithOutputs(
        context,
        contract.toHalfDecoded().toObjectUnsafeTestOnly(contractId, AVector.empty, AVector.empty),
        AVector.empty
      )
      result <- prepareResult(context)
    } yield (outputs, result)
  }

  private def prepareResult(context: StatefulContext): ExeResult[TxScriptExecution] = {
    for {
      _ <- checkRemainingSignatures(context)
      _ <- VM.checkContractAttoAlphAmounts(context.generatedOutputs, context.getHardFork())
    } yield {
      TxScriptExecution(
        context.gasRemaining,
        AVector.from(context.contractInputs.view.map(_._1)),
        AVector.from(context.contractInputs.view.map(_._2)),
        AVector.from(context.generatedOutputs)
      )
    }
  }

  def checkRemainingSignatures(context: StatefulContext): ExeResult[Unit] = {
    if (context.txEnv.signatures.isEmpty) {
      okay
    } else {
      failed(TooManySignatures(context.txEnv.signatures.size))
    }
  }

  private[vm] def default(ctx: StatefulContext): StatefulVM = {
    new StatefulVM(ctx, Stack.ofCapacity(frameStackMaxSize), Stack.ofCapacity(opStackMaxSize))
  }

  def execute(
      context: StatefulContext,
      obj: ContractObj[StatefulContext],
      args: AVector[Val]
  ): ExeResult[Unit] = {
    val vm      = default(context)
    val results = vm.execute(obj, 0, args)
    maybeShowDebug(context)
    results
  }

  def executeWithOutputs(
      context: StatefulContext,
      obj: ContractObj[StatefulContext],
      args: AVector[Val],
      methodIndex: Int
  ): ExeResult[AVector[Val]] = {
    val vm = default(context)
    vm.executeWithOutputs(obj, methodIndex, args)
  }

  def executeWithOutputs(
      context: StatefulContext,
      obj: ContractObj[StatefulContext],
      args: AVector[Val]
  ): ExeResult[AVector[Val]] = {
    val results = executeWithOutputs(context, obj, args, 0)
    maybeShowDebug(context)
    results
  }

  private def maybeShowDebug(context: StatefulContext): Unit = {
    val networkId = context.networkConfig.networkId
    if (networkId.networkType != NetworkId.MainNet) {
      context.worldState.logState.getNewLogs().foreach { logStates =>
        logStates.states.foreach { logState =>
          if (logState.index == debugEventIndex.v.v.intValue().toByte) {
            logState.fields.headOption.foreach {
              case Val.ByteVec(bytes) =>
                print(
                  s"> Contract @ ${Address.contract(logStates.contractId).toBase58} - ${bytes.utf8String}\n"
                )
              case _ => ()
            }
          }
        }
      }
    }
  }
}<|MERGE_RESOLUTION|>--- conflicted
+++ resolved
@@ -22,11 +22,7 @@
 
 import org.alephium.protocol.config.NetworkConfig
 import org.alephium.protocol.model._
-<<<<<<< HEAD
-import org.alephium.util.{AVector, EitherF, Math, U256}
-=======
 import org.alephium.util.{AVector, EitherF, U256}
->>>>>>> 539c6102
 
 sealed abstract class VM[Ctx <: StatelessContext](
     ctx: Ctx,
@@ -381,30 +377,6 @@
   }
 
   def reimburseGas(hardFork: HardFork): ExeResult[Unit] = {
-<<<<<<< HEAD
-    if (hardFork.isGhostEnabled()) {
-      val totalGasFee = ctx.txEnv.gasFeeUnsafe
-      val gasFeePaid  = ctx.gasFeePaid
-
-      totalGasFee.sub(gasFeePaid) match {
-        case Some(gasFeeRemaining @ _) =>
-          ctx.txEnv.prevOutputs.headOption match {
-            case Some(firstInput) =>
-              val reimbursedGasFee = Math.min(totalGasFee, gasFeePaid)
-              if (reimbursedGasFee > U256.Zero) {
-                ctx.outputBalances
-                  .addAlph(firstInput.lockupScript, reimbursedGasFee)
-                  .toRight(Right(InvalidBalances))
-              } else {
-                okay
-              }
-            case None =>
-              okay
-          }
-
-        case None =>
-          failed(GasOverflow)
-=======
     if (hardFork.isGhostEnabled() && ctx.gasFeePaid > U256.Zero) {
       val totalGasFee = ctx.txEnv.gasFeeUnsafe
       val gasFeePaid  = ctx.gasFeePaid
@@ -418,7 +390,6 @@
             .toRight(Right(InvalidBalances))
         case None =>
           okay
->>>>>>> 539c6102
       }
     } else {
       okay
