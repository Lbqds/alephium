// Copyright 2018 The Alephium Authors
// This file is part of the alephium project.
//
// The library is free software: you can redistribute it and/or modify
// it under the terms of the GNU Lesser General Public License as published by
// the Free Software Foundation, either version 3 of the License, or
// (at your option) any later version.
//
// The library is distributed in the hope that it will be useful,
// but WITHOUT ANY WARRANTY; without even the implied warranty of
// MERCHANTABILITY or FITNESS FOR A PARTICULAR PURPOSE. See the
// GNU Lesser General Public License for more details.
//
// You should have received a copy of the GNU Lesser General Public License
// along with the library. If not, see <http://www.gnu.org/licenses/>.

package org.alephium.protocol.vm

import scala.annotation.tailrec

import akka.util.ByteString

import org.alephium.protocol.config.NetworkConfig
import org.alephium.protocol.model._
import org.alephium.util.{AVector, EitherF}

sealed abstract class VM[Ctx <: StatelessContext](
    ctx: Ctx,
    frameStack: Stack[Frame[Ctx]],
    operandStack: Stack[Val]
) {
  def execute(obj: ContractObj[Ctx], methodIndex: Int, args: AVector[Val]): ExeResult[Unit] = {
    execute(obj, methodIndex, args, None)
  }

  def executeWithOutputs(
      obj: ContractObj[Ctx],
      methodIndex: Int,
      args: AVector[Val]
  ): ExeResult[AVector[Val]] = {
    var outputs: AVector[Val]                     = AVector.ofSize(0)
    val returnTo: AVector[Val] => ExeResult[Unit] = returns => { outputs = returns; Right(()) }
    execute(obj, methodIndex, args, Some(returnTo)).map(_ => outputs)
  }

  def startNonPayableFrame(
      obj: ContractObj[Ctx],
      ctx: Ctx,
      method: Method[Ctx],
      args: AVector[Val],
      operandStack: Stack[Val],
      returnTo: AVector[Val] => ExeResult[Unit]
  ): ExeResult[Frame[Ctx]]

  def startPayableFrame(
      obj: ContractObj[Ctx],
      ctx: Ctx,
      balanceState: BalanceState,
      method: Method[Ctx],
      args: AVector[Val],
      operandStack: Stack[Val],
      returnTo: AVector[Val] => ExeResult[Unit]
  ): ExeResult[Frame[Ctx]]

  protected def startPayableFrame(
      obj: ContractObj[Ctx],
      ctx: Ctx,
      method: Method[Ctx],
      args: AVector[Val],
      operandStack: Stack[Val],
      returnTo: AVector[Val] => ExeResult[Unit]
  ): ExeResult[Frame[Ctx]] = {
    ctx.getInitialBalances().flatMap { balances =>
      startPayableFrame(
        obj,
        ctx,
        BalanceState.from(balances),
        method,
        args,
        operandStack,
        returnTo
      )
    }
  }

  def startFrame(
      obj: ContractObj[Ctx],
      ctx: Ctx,
      methodIndex: Int,
      args: AVector[Val],
      operandStack: Stack[Val],
      returnToOpt: Option[AVector[Val] => ExeResult[Unit]]
  ): ExeResult[Frame[Ctx]] = {
    for {
      method <- obj.getMethod(methodIndex)
      _      <- if (method.isPublic) okay else failed(ExternalPrivateMethodCall)
      frame <- {
        val returnTo = returnToOpt.getOrElse(VM.noReturnTo)
        if (method.isPayable) {
          startPayableFrame(obj, ctx, method, args, operandStack, returnTo)
        } else {
          startNonPayableFrame(obj, ctx, method, args, operandStack, returnTo)
        }
      }
    } yield frame
  }

  @inline
  private def execute(
      obj: ContractObj[Ctx],
      methodIndex: Int,
      args: AVector[Val],
      returnToOpt: Option[AVector[Val] => ExeResult[Unit]]
  ): ExeResult[Unit] = {
    for {
      _          <- obj.code.checkAssetsModifier(ctx)
      startFrame <- startFrame(obj, ctx, methodIndex, args, operandStack, returnToOpt)
      _          <- frameStack.push(startFrame)
      _          <- executeFrames()
    } yield ()
  }

  @tailrec
  private def executeFrames(): ExeResult[Unit] = {
    frameStack.top match {
      case Some(topFrame) =>
        executeCurrentFrame(topFrame) match {
          case Right(_) => executeFrames()
          case error    => error
        }
      case None => Right(())
    }
  }

  private def executeCurrentFrame(currentFrame: Frame[Ctx]): ExeResult[Unit] = {
    for {
      newFrameOpt <- currentFrame.execute()
      _ <- newFrameOpt match {
        case Some(frame) => frameStack.push(frame)
        case None        => postFrame(currentFrame)
      }
    } yield ()
  }

  private def postFrame(currentFrame: Frame[Ctx]): ExeResult[Unit] = {
    for {
      _ <- frameStack.pop()
      _ <- frameStack.top match {
        case Some(previousFrame) => switchBackFrame(currentFrame, previousFrame)
        case None                => completeLastFrame(currentFrame)
      }
    } yield ()
  }

  protected def switchBackFrame(currentFrame: Frame[Ctx], nextFrame: Frame[Ctx]): ExeResult[Unit]

  protected def completeLastFrame(lastFrame: Frame[Ctx]): ExeResult[Unit]
}

object VM {
  val noReturnTo: AVector[Val] => ExeResult[Unit] = returns =>
    if (returns.nonEmpty) failed(NonEmptyReturnForMainFunction) else okay

  def checkCodeSize(initialGas: GasBox, codeBytes: ByteString): ExeResult[GasBox] = {
    if (codeBytes.length > maximalScriptSize) {
      failed(CodeSizeTooLarge)
    } else {
      initialGas.use(GasCall.scriptBaseGas(codeBytes.length))
    }
  }

  def checkFieldSize(initialGas: GasBox, fields: Iterable[Val]): ExeResult[GasBox] = {
    val estimatedSize = fields.foldLeft(0)(_ + _.estimateByteSize())
    if (estimatedSize >= maximalFieldSize) {
      failed(FieldsSizeTooLarge)
    } else {
      initialGas.use(GasCall.fieldsBaseGas(estimatedSize))
    }
  }

  def checkContractMinimalBalanceLeman(pair: (LockupScript, BalancesPerLockup)): Boolean = {
    pair._1.isAssetType || pair._2.alphAmount >= minimalAlphInContract
  }
}

final class StatelessVM(
    ctx: StatelessContext,
    frameStack: Stack[Frame[StatelessContext]],
    operandStack: Stack[Val]
) extends VM(ctx, frameStack, operandStack) {
  protected def switchBackFrame(
      currentFrame: Frame[StatelessContext],
      nextFrame: Frame[StatelessContext]
  ): ExeResult[Unit] = Right(())
  def startNonPayableFrame(
      obj: ContractObj[StatelessContext],
      ctx: StatelessContext,
      method: Method[StatelessContext],
      args: AVector[Val],
      operandStack: Stack[Val],
      returnTo: AVector[Val] => ExeResult[Unit]
  ): ExeResult[Frame[StatelessContext]] =
    Frame.stateless(ctx, obj, method, args, operandStack, returnTo)

  def startPayableFrame(
      obj: ContractObj[StatelessContext],
      ctx: StatelessContext,
      balanceState: BalanceState,
      method: Method[StatelessContext],
      args: AVector[Val],
      operandStack: Stack[Val],
      returnTo: AVector[Val] => ExeResult[Unit]
  ): ExeResult[Frame[StatelessContext]] = failed(ExpectNonPayableMethod)

  protected def completeLastFrame(lastFrame: Frame[StatelessContext]): ExeResult[Unit] = Right(())
}

final class StatefulVM(
    ctx: StatefulContext,
    frameStack: Stack[Frame[StatefulContext]],
    operandStack: Stack[Val]
) extends VM(ctx, frameStack, operandStack) {
  def startNonPayableFrame(
      obj: ContractObj[StatefulContext],
      ctx: StatefulContext,
      method: Method[StatefulContext],
      args: AVector[Val],
      operandStack: Stack[Val],
      returnTo: AVector[Val] => ExeResult[Unit]
  ): ExeResult[Frame[StatefulContext]] =
    Frame.stateful(ctx, None, None, obj, method, args, operandStack, returnTo)

  def startPayableFrame(
      obj: ContractObj[StatefulContext],
      ctx: StatefulContext,
      balanceState: BalanceState,
      method: Method[StatefulContext],
      args: AVector[Val],
      operandStack: Stack[Val],
      returnTo: AVector[Val] => ExeResult[Unit]
  ): ExeResult[Frame[StatefulContext]] =
    Frame.stateful(ctx, None, Some(balanceState), obj, method, args, operandStack, returnTo)

  protected def switchBackFrame(
      currentFrame: Frame[StatefulContext],
      previousFrame: Frame[StatefulContext]
  ): ExeResult[Unit] = {
    if (currentFrame.method.usesAssets()) {
      val resultOpt = for {
        currentBalances  <- currentFrame.balanceStateOpt
        previousBalances <- previousFrame.balanceStateOpt
        _                <- mergeBack(previousBalances.remaining, currentBalances.remaining)
        _                <- mergeBack(previousBalances.remaining, currentBalances.approved)
      } yield ()
      resultOpt match {
        case Some(_) => okay
        case None    => failed(InvalidBalances)
      }
    } else {
      okay
    }
  }

  protected def mergeBack(previous: Balances, current: Balances): Option[Unit] = {
    @tailrec
    def iter(index: Int): Option[Unit] = {
      if (index >= current.all.length) {
        Some(())
      } else {
        val (lockupScript, balancesPerLockup) = current.all(index)
        if (balancesPerLockup.scopeDepth <= 0) {
          ctx.outputBalances.unlocked.add(lockupScript, balancesPerLockup)
        } else {
          previous.add(lockupScript, balancesPerLockup) match {
            case Some(_) => iter(index + 1)
            case None    => None
          }
        }
      }
    }

    iter(0)
  }

  protected def completeLastFrame(lastFrame: Frame[StatefulContext]): ExeResult[Unit] = {
    for {
      _ <- ctx.updateContractStates()
      _ <- cleanBalances(lastFrame)
    } yield ()
  }

  private def cleanBalances(lastFrame: Frame[StatefulContext]): ExeResult[Unit] = {
    if (lastFrame.method.usesAssets()) {
      val resultOpt = for {
        balances <- lastFrame.balanceStateOpt
        _        <- ctx.outputBalances.unlocked.merge(balances.approved)
        _        <- ctx.outputBalances.unlocked.merge(balances.remaining)
      } yield ()
      for {
        _ <- resultOpt match {
          case Some(_) => okay
          case None    => failed(InvalidBalances)
        }
        _ <- checkContractMinimalBalances(ctx.outputBalances)
        _ <- outputGeneratedBalances(ctx.outputBalances)
        _ <- ctx.checkAllAssetsFlushed()
      } yield ()
    } else {
      Right(())
    }
  }

<<<<<<< HEAD
  private[vm] def outputGeneratedBalances(outputBalances: OutputBalances): ExeResult[Unit] = {
    for {
      _ <- EitherF.foreachTry(outputBalances.locked) { case (lockupScript, balances) =>
        EitherF.foreachTry(balances.assets) { case (timestamp, lockedAsset) =>
          val output = lockedAsset.toTxOutput(lockupScript, timestamp)
          for {
            _ <-
              if (lockedAsset.alphAmount.isEmpty) {
                outputBalances.unlocked
                  .subAlph(lockupScript, dustUtxoAmount)
                  .toRight(Right(NotEnoughBalance))
              } else {
                Right(())
              }
            _ <- ctx.generateOutput(output)
          } yield ()
        }
=======
  def checkContractMinimalBalances(outputBalances: Balances): ExeResult[Unit] = {
    if (
      ctx.getHardFork() >= HardFork.Leman &&
      !outputBalances.all.forall(VM.checkContractMinimalBalanceLeman)
    ) {
      failed(NeedAtLeastOneAlphInContract)
    } else {
      okay
    }
  }

  private def outputGeneratedBalances(outputBalances: Balances): ExeResult[Unit] = {
    EitherF.foreachTry(outputBalances.all) { case (lockupScript, balances) =>
      balances.toTxOutput(lockupScript).flatMap {
        case Some(output) => ctx.generateOutput(output)
        case None         => Right(())
>>>>>>> 8ff08c59
      }
      _ <- EitherF.foreachTry(outputBalances.unlocked.all) { case (lockupScript, balances) =>
        balances.toTxOutput(lockupScript).flatMap {
          case Some(output) => ctx.generateOutput(output)
          case None         => Right(())
        }
      }
    } yield ()
  }
}

object StatelessVM {
  final case class AssetScriptExecution(gasRemaining: GasBox)

  def runAssetScript(
      blockEnv: BlockEnv,
      txEnv: TxEnv,
      initialGas: GasBox,
      script: StatelessScript,
      args: AVector[Val]
  )(implicit networkConfig: NetworkConfig): ExeResult[AssetScriptExecution] = {
    val context = StatelessContext(blockEnv, txEnv, initialGas)
    val obj     = script.toObject
    execute(context, obj, args)
  }

  private def default(ctx: StatelessContext): StatelessVM = {
    new StatelessVM(
      ctx,
      Stack.ofCapacity(frameStackMaxSize),
      Stack.ofCapacity(opStackMaxSize)
    )
  }

  def execute(
      context: StatelessContext,
      obj: ContractObj[StatelessContext],
      args: AVector[Val]
  ): ExeResult[AssetScriptExecution] = {
    val vm = default(context)
    vm.execute(obj, 0, args).map(_ => AssetScriptExecution(context.gasRemaining))
  }

  def executeWithOutputs(
      context: StatelessContext,
      obj: ContractObj[StatelessContext],
      args: AVector[Val]
  ): ExeResult[AVector[Val]] = {
    val vm = default(context)
    vm.executeWithOutputs(obj, 0, args)
  }
}

object StatefulVM {
  final case class TxScriptExecution(
      gasBox: GasBox,
      contractInputs: AVector[ContractOutputRef],
      contractPrevOutputs: AVector[ContractOutput],
      generatedOutputs: AVector[TxOutput]
  )

  def runTxScript(
      worldState: WorldState.Staging,
      blockEnv: BlockEnv,
      tx: TransactionAbstract,
      preOutputs: AVector[AssetOutput],
      script: StatefulScript,
      gasRemaining: GasBox
  )(implicit networkConfig: NetworkConfig, logConfig: LogConfig): ExeResult[TxScriptExecution] = {
    runTxScript(worldState, blockEnv, tx, Some(preOutputs), script, gasRemaining)
  }

  def runTxScript(
      worldState: WorldState.Staging,
      blockEnv: BlockEnv,
      tx: TransactionAbstract,
      preOutputsOpt: Option[AVector[AssetOutput]],
      script: StatefulScript,
      gasRemaining: GasBox
  )(implicit networkConfig: NetworkConfig, logConfig: LogConfig): ExeResult[TxScriptExecution] = {
    for {
      context <- StatefulContext.build(blockEnv, tx, gasRemaining, worldState, preOutputsOpt)
      result  <- runTxScript(context, script)
    } yield result
  }

  def runTxScript(
      context: StatefulContext,
      script: StatefulScript
  ): ExeResult[TxScriptExecution] = {
    for {
      _      <- execute(context, script.toObject, AVector.empty)
      result <- prepareResult(context)
    } yield result
  }

  def runTxScriptWithOutputs(
      context: StatefulContext,
      script: StatefulScript
  ): ExeResult[(AVector[Val], TxScriptExecution)] = {
    for {
      outputs <- executeWithOutputs(context, script.toObject, AVector.empty)
      result  <- prepareResult(context)
    } yield (outputs, result)
  }

  private def prepareResult(context: StatefulContext): ExeResult[TxScriptExecution] = {
    for {
      _ <- checkRemainingSignatures(context)
    } yield {
      TxScriptExecution(
        context.gasRemaining,
        AVector.from(context.contractInputs.view.map(_._1)),
        AVector.from(context.contractInputs.view.map(_._2)),
        AVector.from(context.generatedOutputs)
      )
    }
  }

  def checkRemainingSignatures(context: StatefulContext): ExeResult[Unit] = {
    if (context.txEnv.signatures.isEmpty) {
      okay
    } else {
      failed(TooManySignatures)
    }
  }

  private[vm] def default(ctx: StatefulContext): StatefulVM = {
    new StatefulVM(ctx, Stack.ofCapacity(frameStackMaxSize), Stack.ofCapacity(opStackMaxSize))
  }

  def execute(
      context: StatefulContext,
      obj: ContractObj[StatefulContext],
      args: AVector[Val]
  ): ExeResult[Unit] = {
    val vm = default(context)
    vm.execute(obj, 0, args)
  }

  def executeWithOutputs(
      context: StatefulContext,
      obj: ContractObj[StatefulContext],
      args: AVector[Val],
      methodIndex: Int
  ): ExeResult[AVector[Val]] = {
    val vm = default(context)
    vm.executeWithOutputs(obj, methodIndex, args)
  }

  def executeWithOutputs(
      context: StatefulContext,
      obj: ContractObj[StatefulContext],
      args: AVector[Val]
  ): ExeResult[AVector[Val]] = {
    executeWithOutputs(context, obj, args, 0)
  }
}<|MERGE_RESOLUTION|>--- conflicted
+++ resolved
@@ -269,7 +269,7 @@
       } else {
         val (lockupScript, balancesPerLockup) = current.all(index)
         if (balancesPerLockup.scopeDepth <= 0) {
-          ctx.outputBalances.unlocked.add(lockupScript, balancesPerLockup)
+          ctx.outputBalances.add(lockupScript, balancesPerLockup)
         } else {
           previous.add(lockupScript, balancesPerLockup) match {
             case Some(_) => iter(index + 1)
@@ -293,8 +293,8 @@
     if (lastFrame.method.usesAssets()) {
       val resultOpt = for {
         balances <- lastFrame.balanceStateOpt
-        _        <- ctx.outputBalances.unlocked.merge(balances.approved)
-        _        <- ctx.outputBalances.unlocked.merge(balances.remaining)
+        _        <- ctx.outputBalances.merge(balances.approved)
+        _        <- ctx.outputBalances.merge(balances.remaining)
       } yield ()
       for {
         _ <- resultOpt match {
@@ -310,25 +310,6 @@
     }
   }
 
-<<<<<<< HEAD
-  private[vm] def outputGeneratedBalances(outputBalances: OutputBalances): ExeResult[Unit] = {
-    for {
-      _ <- EitherF.foreachTry(outputBalances.locked) { case (lockupScript, balances) =>
-        EitherF.foreachTry(balances.assets) { case (timestamp, lockedAsset) =>
-          val output = lockedAsset.toTxOutput(lockupScript, timestamp)
-          for {
-            _ <-
-              if (lockedAsset.alphAmount.isEmpty) {
-                outputBalances.unlocked
-                  .subAlph(lockupScript, dustUtxoAmount)
-                  .toRight(Right(NotEnoughBalance))
-              } else {
-                Right(())
-              }
-            _ <- ctx.generateOutput(output)
-          } yield ()
-        }
-=======
   def checkContractMinimalBalances(outputBalances: Balances): ExeResult[Unit] = {
     if (
       ctx.getHardFork() >= HardFork.Leman &&
@@ -345,15 +326,8 @@
       balances.toTxOutput(lockupScript).flatMap {
         case Some(output) => ctx.generateOutput(output)
         case None         => Right(())
->>>>>>> 8ff08c59
-      }
-      _ <- EitherF.foreachTry(outputBalances.unlocked.all) { case (lockupScript, balances) =>
-        balances.toTxOutput(lockupScript).flatMap {
-          case Some(output) => ctx.generateOutput(output)
-          case None         => Right(())
-        }
-      }
-    } yield ()
+      }
+    }
   }
 }
 
