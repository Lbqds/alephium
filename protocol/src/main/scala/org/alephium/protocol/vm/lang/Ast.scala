--- conflicted
+++ resolved
@@ -950,23 +950,15 @@
     }
 
     def genCode(state: Compiler.State[StatefulContext]): StatefulContract = {
-<<<<<<< HEAD
       if (isAbstract) {
         throw new Compiler.Error(s"abstract TxContract ${ident.name} does not generate code")
       } else {
         check(state)
         StatefulContract(
-          ArrayTransformer.flattenTypeLength(fields.map(_.tpe)),
+          Type.flattenTypeLength(fields.map(_.tpe)),
           getMethods(state)
         )
       }
-=======
-      check(state)
-      StatefulContract(
-        Type.flattenTypeLength(fields.map(_.tpe)),
-        AVector.from(funcs.view.map(_.toMethod(state)))
-      )
->>>>>>> f2331312
     }
   }
 
