// Copyright 2018 The Alephium Authors
// This file is part of the alephium project.
//
// The library is free software: you can redistribute it and/or modify
// it under the terms of the GNU Lesser General Public License as published by
// the Free Software Foundation, either version 3 of the License, or
// (at your option) any later version.
//
// The library is distributed in the hope that it will be useful,
// but WITHOUT ANY WARRANTY; without even the implied warranty of
// MERCHANTABILITY or FITNESS FOR A PARTICULAR PURPOSE. See the
// GNU Lesser General Public License for more details.
//
// You should have received a copy of the GNU Lesser General Public License
// along with the library. If not, see <http://www.gnu.org/licenses/>.

package org.alephium.protocol.vm.lang

import scala.collection.mutable

import org.alephium.protocol.vm.{Contract => VmContract, _}
import org.alephium.protocol.vm.lang.LogicalOperator.Not
import org.alephium.util.{AVector, I256, U256}

// scalastyle:off number.of.methods number.of.types file.size.limit
object Ast {
  final case class Ident(name: String)
  final case class TypeId(name: String)
  final case class FuncId(name: String, isBuiltIn: Boolean)
  final case class Argument(ident: Ident, tpe: Type, isMutable: Boolean) {
    def signature: String = {
      val prefix = if (isMutable) "mut " else ""
      s"${prefix}${ident.name}:${tpe.signature}"
    }
  }

  final case class EventField(ident: Ident, tpe: Type) {
    def signature: String = s"${ident.name}:${tpe.signature}"
  }

  final case class AnnotationField(ident: Ident, value: Val)
  final case class Annotation(id: Ident, fields: Seq[AnnotationField])

  object FuncId {
    def empty: FuncId = FuncId("", isBuiltIn = false)
  }

  final case class ApproveAsset[Ctx <: StatelessContext](
      address: Expr[Ctx],
      attoAlphAmountOpt: Option[Expr[Ctx]],
      tokenAmounts: Seq[(Expr[Ctx], Expr[Ctx])]
  ) {
    lazy val approveCount = (if (attoAlphAmountOpt.isEmpty) 0 else 1) + tokenAmounts.length

    def check(state: Compiler.State[Ctx]): Unit = {
      if (address.getType(state) != Seq(Type.Address)) {
        throw Compiler.Error(s"Invalid address type: ${address}")
      }
      if (attoAlphAmountOpt.exists(_.getType(state) != Seq(Type.U256))) {
        throw Compiler.Error(s"Invalid amount type: ${attoAlphAmountOpt}")
      }
      if (
        tokenAmounts
          .exists(p =>
            (p._1.getType(state), p._2.getType(state)) != (Seq(Type.ByteVec), Seq(Type.U256))
          )
      ) {
        throw Compiler.Error(s"Invalid token amount type: ${tokenAmounts}")
      }
    }

    @SuppressWarnings(Array("org.wartremover.warts.AsInstanceOf"))
    def genCode(state: Compiler.State[Ctx]): Seq[Instr[Ctx]] = {
      assume(approveCount >= 1)
      val approveAlph: Seq[Instr[Ctx]] = attoAlphAmountOpt match {
        case Some(amount) => amount.genCode(state) :+ ApproveAlph.asInstanceOf[Instr[Ctx]]
        case None         => Seq.empty
      }
      val approveTokens: Seq[Instr[Ctx]] = tokenAmounts.flatMap { case (tokenId, amount) =>
        tokenId.genCode(state) ++ amount.genCode(state) :+ ApproveToken.asInstanceOf[Instr[Ctx]]
      }
      address.genCode(state) ++ Seq.fill(approveCount - 1)(Dup) ++ approveAlph ++ approveTokens
    }
  }

  trait ApproveAssets[Ctx <: StatelessContext] {
    def approveAssets: Seq[ApproveAsset[Ctx]]

    def checkApproveAssets(state: Compiler.State[Ctx]): Unit = {
      approveAssets.foreach(_.check(state))
    }

    def genApproveCode(
        state: Compiler.State[Ctx],
        func: Compiler.FuncInfo[Ctx]
    ): Seq[Instr[Ctx]] = {
      (approveAssets.nonEmpty, func.usePreapprovedAssets) match {
        case (true, false) =>
          throw Compiler.Error(s"Function `${func.name}` does not use preapproved assets")
        case (false, true) =>
          throw Compiler.Error(
            s"Function `${func.name}` needs preapproved assets, please use braces syntax"
          )
        case _ => ()
      }
      approveAssets.flatMap(_.genCode(state))
    }
  }
  object ContractAssets {
    val contractAssetsInstrs: Set[Instr[_]] =
      Set(
        TransferAlphFromSelf,
        TransferTokenFromSelf,
        TransferAlphToSelf,
        TransferTokenToSelf,
        DestroySelf,
        SelfAddress
      )

    def checkCodeUsingContractAssets[Ctx <: StatelessContext](
        instrs: Seq[Instr[Ctx]],
        useAssetsInContract: Boolean,
        funcName: String
    ): Unit = {
      if (useAssetsInContract && !instrs.exists(contractAssetsInstrs.contains(_))) {
        throw Compiler.Error(
          s"Function `$funcName` does not use contract assets, but its annotation of contract assets is turn on"
        )
      }
    }
  }

  trait Typed[Ctx <: StatelessContext, T] {
    var tpe: Option[T] = None
    protected def _getType(state: Compiler.State[Ctx]): T
    def getType(state: Compiler.State[Ctx]): T =
      tpe match {
        case Some(ts) => ts
        case None =>
          val t = _getType(state)
          tpe = Some(t)
          t
      }
  }

  sealed trait Expr[Ctx <: StatelessContext] extends Typed[Ctx, Seq[Type]] {
    def genCode(state: Compiler.State[Ctx]): Seq[Instr[Ctx]]
  }
  final case class Const[Ctx <: StatelessContext](v: Val) extends Expr[Ctx] {
    override def _getType(state: Compiler.State[Ctx]): Seq[Type] = Seq(Type.fromVal(v.tpe))

    override def genCode(state: Compiler.State[Ctx]): Seq[Instr[Ctx]] = {
      Seq(v.toConstInstr)
    }
  }
  final case class CreateArrayExpr[Ctx <: StatelessContext](elements: Seq[Expr[Ctx]])
      extends Expr[Ctx] {
    override def _getType(state: Compiler.State[Ctx]): Seq[Type.FixedSizeArray] = {
      assume(elements.nonEmpty)
      val baseType = elements(0).getType(state)
      if (baseType.length != 1) {
        throw Compiler.Error("Expect single type for array element")
      }
      if (elements.drop(0).exists(_.getType(state) != baseType)) {
        throw Compiler.Error(s"Array elements should have same type")
      }
      Seq(Type.FixedSizeArray(baseType(0), elements.size))
    }

    override def genCode(state: Compiler.State[Ctx]): Seq[Instr[Ctx]] = {
      elements.flatMap(_.genCode(state))
    }
  }
  def getConstantArrayIndex[Ctx <: StatelessContext](index: Expr[Ctx]): Int = {
    index match {
      case Ast.Const(Val.U256(v)) =>
        v.toInt.getOrElse(throw Compiler.Error(s"Invalid array index $v"))
      case _ => throw Compiler.Error(s"Invalid array index $index")
    }
  }
  final case class ArrayElement[Ctx <: StatelessContext](
      array: Expr[Ctx],
      indexes: Seq[Ast.Expr[Ctx]]
  ) extends Expr[Ctx] {
    override def _getType(state: Compiler.State[Ctx]): Seq[Type] = {
      Seq(state.getArrayElementType(array, indexes))
    }

    override def genCode(state: Compiler.State[Ctx]): Seq[Instr[Ctx]] = {
      val (arrayRef, codes) = state.getOrCreateArrayRef(array)
      getType(state) match {
        case Seq(_: Type.FixedSizeArray) =>
          codes ++ arrayRef.subArray(state, indexes).genLoadCode(state)
        case _ =>
          codes ++ arrayRef.genLoadCode(state, indexes)
      }
    }
  }
  final case class Variable[Ctx <: StatelessContext](id: Ident) extends Expr[Ctx] {
    override def _getType(state: Compiler.State[Ctx]): Seq[Type] = Seq(state.getType(id))

    override def genCode(state: Compiler.State[Ctx]): Seq[Instr[Ctx]] = {
      state.genLoadCode(id)
    }
  }
  final case class EnumFieldSelector[Ctx <: StatelessContext](enumId: TypeId, field: Ident)
      extends Expr[Ctx] {
    override def _getType(state: Compiler.State[Ctx]): Seq[Type] =
      Seq(state.getVariable(EnumDef.fieldIdent(enumId, field)).tpe)

    override def genCode(state: Compiler.State[Ctx]): Seq[Instr[Ctx]] = {
      val ident = EnumDef.fieldIdent(enumId, field)
      state.genLoadCode(ident)
    }
  }
  final case class UnaryOp[Ctx <: StatelessContext](op: Operator, expr: Expr[Ctx])
      extends Expr[Ctx] {
    override def _getType(state: Compiler.State[Ctx]): Seq[Type] = {
      op.getReturnType(expr.getType(state))
    }

    override def genCode(state: Compiler.State[Ctx]): Seq[Instr[Ctx]] = {
      expr.genCode(state) ++ op.genCode(expr.getType(state))
    }
  }
  final case class Binop[Ctx <: StatelessContext](op: Operator, left: Expr[Ctx], right: Expr[Ctx])
      extends Expr[Ctx] {
    override def _getType(state: Compiler.State[Ctx]): Seq[Type] = {
      op.getReturnType(left.getType(state) ++ right.getType(state))
    }

    override def genCode(state: Compiler.State[Ctx]): Seq[Instr[Ctx]] = {
      left.genCode(state) ++ right.genCode(state) ++ op.genCode(
        left.getType(state) ++ right.getType(state)
      )
    }
  }
  final case class ContractConv[Ctx <: StatelessContext](contractType: TypeId, address: Expr[Ctx])
      extends Expr[Ctx] {
    override protected def _getType(state: Compiler.State[Ctx]): Seq[Type] = {
      state.checkContractType(contractType)

      if (address.getType(state) != Seq(Type.ByteVec)) {
        throw Compiler.Error(s"Invalid expr $address for contract address")
      }

      if (!state.getContractInfo(contractType).kind.instantiable) {
        throw Compiler.Error(s"${contractType.name} is not instantiable")
      }

      Seq(Type.Contract.stack(contractType))
    }

    override def genCode(state: Compiler.State[Ctx]): Seq[Instr[Ctx]] =
      address.genCode(state)
  }
  final case class CallExpr[Ctx <: StatelessContext](
      id: FuncId,
      approveAssets: Seq[ApproveAsset[Ctx]],
      args: Seq[Expr[Ctx]]
  ) extends Expr[Ctx]
      with ApproveAssets[Ctx] {
    override def _getType(state: Compiler.State[Ctx]): Seq[Type] = {
      checkApproveAssets(state)
      val funcInfo = state.getFunc(id)
      funcInfo.getReturnType(args.flatMap(_.getType(state)))
    }

    override def genCode(state: Compiler.State[Ctx]): Seq[Instr[Ctx]] = {
      val func = state.getFunc(id)
      genApproveCode(state, func) ++
        args.flatMap(_.genCode(state)) ++
        (if (func.isVariadic) Seq(U256Const(Val.U256.unsafe(args.length))) else Seq.empty) ++
        func.genCode(args.flatMap(_.getType(state)))
    }
  }

  trait ContractCallBase {
    def obj: Expr[StatefulContext]
    def callId: FuncId
    def args: Seq[Expr[StatefulContext]]

    def _getTypeBase(state: Compiler.State[StatefulContext]): Seq[Type] = {
      val objType = obj.getType(state)
      if (objType.length != 1) {
        throw Compiler.Error(s"Expect single type from $obj")
      } else {
        objType(0) match {
          case contract: Type.Contract =>
            val funcInfo = state.getFunc(contract.id, callId)
            funcInfo.getReturnType(args.flatMap(_.getType(state)))
          case _ =>
            throw Compiler.Error(s"Expect contract for $callId of $obj")
        }
      }
    }
  }
  final case class ContractCallExpr(
      obj: Expr[StatefulContext],
      callId: FuncId,
      approveAssets: Seq[ApproveAsset[StatefulContext]],
      args: Seq[Expr[StatefulContext]]
  ) extends Expr[StatefulContext]
      with ContractCallBase
      with ApproveAssets[StatefulContext] {
    override def _getType(state: Compiler.State[StatefulContext]): Seq[Type] = {
      checkApproveAssets(state)
      _getTypeBase(state)
    }

    @SuppressWarnings(Array("org.wartremover.warts.AsInstanceOf"))
    override def genCode(state: Compiler.State[StatefulContext]): Seq[Instr[StatefulContext]] = {
      val contract = obj.getType(state)(0).asInstanceOf[Type.Contract]
      val func     = state.getFunc(contract.id, callId)
      genApproveCode(state, func) ++
        args.flatMap(_.genCode(state)) ++ obj.genCode(state) ++
        func.genExternalCallCode(contract.id)
    }
  }
  final case class ParenExpr[Ctx <: StatelessContext](expr: Expr[Ctx]) extends Expr[Ctx] {
    override def _getType(state: Compiler.State[Ctx]): Seq[Type] =
      expr.getType(state: Compiler.State[Ctx])

    override def genCode(state: Compiler.State[Ctx]): Seq[Instr[Ctx]] =
      expr.genCode(state)
  }

  trait IfBranch[Ctx <: StatelessContext] {
    def condition: Expr[Ctx]
    def checkCondition(state: Compiler.State[Ctx]): Unit = {
      val conditionType = condition.getType(state)
      if (conditionType != Seq(Type.Bool)) {
        throw Compiler.Error(s"Invalid type of condition expr: $conditionType")
      }
    }
    def genCode(state: Compiler.State[Ctx]): Seq[Instr[Ctx]]
  }
  trait ElseBranch[Ctx <: StatelessContext] {
    def genCode(state: Compiler.State[Ctx]): Seq[Instr[Ctx]]
  }
  trait IfElse[Ctx <: StatelessContext] {
    def ifBranches: Seq[IfBranch[Ctx]]
    def elseBranchOpt: Option[ElseBranch[Ctx]]

    @SuppressWarnings(Array("org.wartremover.warts.IterableOps"))
    def genCode(state: Compiler.State[Ctx]): Seq[Instr[Ctx]] = {
      val ifBranchesIRs = Array.ofDim[Seq[Instr[Ctx]]](ifBranches.length + 1)
      val elseOffsets   = Array.ofDim[Int](ifBranches.length + 1)
      val elseBodyIRs   = elseBranchOpt.map(_.genCode(state)).getOrElse(Seq.empty)
      ifBranchesIRs(ifBranches.length) = elseBodyIRs
      elseOffsets(ifBranches.length) = elseBodyIRs.length
      ifBranches.zipWithIndex.view.reverse.foreach { case (ifBranch, index) =>
        val initialOffset    = elseOffsets(index + 1)
        val notTheLastBranch = index < ifBranches.length - 1 || elseBranchOpt.nonEmpty

        val bodyIRsWithoutOffset = ifBranch.genCode(state)
        val bodyOffsetIR = if (notTheLastBranch) {
          Seq(Jump(initialOffset))
        } else {
          Seq.empty
        }
        val bodyIRs = bodyIRsWithoutOffset ++ bodyOffsetIR

        val conditionOffset =
          if (notTheLastBranch) bodyIRs.length else bodyIRs.length + initialOffset
        val conditionIRs = Statement.getCondIR(ifBranch.condition, state, conditionOffset)
        ifBranchesIRs(index) = conditionIRs ++ bodyIRs
        elseOffsets(index) = initialOffset + bodyIRs.length + conditionIRs.length
      }
      ifBranchesIRs.reduce(_ ++ _)
    }
  }

  final case class IfBranchExpr[Ctx <: StatelessContext](
      condition: Expr[Ctx],
      expr: Expr[Ctx]
  ) extends IfBranch[Ctx] {
    def genCode(state: Compiler.State[Ctx]): Seq[Instr[Ctx]] = expr.genCode(state)
  }
  final case class ElseBranchExpr[Ctx <: StatelessContext](
      expr: Expr[Ctx]
  ) extends ElseBranch[Ctx] {
    def genCode(state: Compiler.State[Ctx]): Seq[Instr[Ctx]] = expr.genCode(state)
  }
  final case class IfElseExpr[Ctx <: StatelessContext](
      ifBranches: Seq[IfBranchExpr[Ctx]],
      elseBranch: ElseBranchExpr[Ctx]
  ) extends IfElse[Ctx]
      with Expr[Ctx] {
    def elseBranchOpt: Option[ElseBranch[Ctx]] = Some(elseBranch)

    def _getType(state: Compiler.State[Ctx]): Seq[Type] = {
      val elseBranchType = elseBranch.expr.getType(state)
      ifBranches.foreach { ifBranch =>
        ifBranch.checkCondition(state)
        val ifBranchType = ifBranch.expr.getType(state)
        if (ifBranchType != elseBranchType) {
          throw Compiler.Error(
            s"There are different types of if-else expression branches, expect $elseBranchType, have $ifBranchType"
          )
        }
      }
      elseBranchType
    }
  }

  sealed trait Statement[Ctx <: StatelessContext] {
    def check(state: Compiler.State[Ctx]): Unit
    def genCode(state: Compiler.State[Ctx]): Seq[Instr[Ctx]]
  }
  object Statement {
    @inline def getCondIR[Ctx <: StatelessContext](
        condition: Expr[Ctx],
        state: Compiler.State[Ctx],
        offset: Int
    ): Seq[Instr[Ctx]] = {
      condition match {
        case UnaryOp(Not, expr) =>
          expr.genCode(state) :+ IfTrue(offset)
        case _ =>
          condition.genCode(state) :+ IfFalse(offset)
      }
    }
  }
  final case class VarDef[Ctx <: StatelessContext](
      idents: Seq[(Boolean, Ident)],
      value: Expr[Ctx]
  ) extends Statement[Ctx] {
    override def check(state: Compiler.State[Ctx]): Unit = {
      val types = value.getType(state)
      if (types.length != idents.length) {
        throw Compiler.Error(
          s"Invalid variable def, expect ${types.length} vars, have ${idents.length} vars"
        )
      }
      idents.zip(types).foreach { case ((isMutable, ident), tpe) =>
        state.addLocalVariable(ident, tpe, isMutable, false)
      }
    }

    override def genCode(state: Compiler.State[Ctx]): Seq[Instr[Ctx]] = {
      value.genCode(state) ++ idents.flatMap(p => state.genStoreCode(p._2)).reverse.flatten
    }
  }

  sealed trait UniqueDef {
    def name: String
  }

  object UniqueDef {
    def checkDuplicates(defs: Seq[UniqueDef], name: String): Unit = {
      if (defs.distinctBy(_.name).size != defs.size) {
        throw Compiler.Error(s"These $name are defined multiple times: ${duplicates(defs)}")
      }
    }

    def duplicates(defs: Seq[UniqueDef]): String = {
      defs
        .groupBy(_.name)
        .filter(_._2.size > 1)
        .keys
        .mkString(", ")
    }
  }

  final case class FuncDef[Ctx <: StatelessContext](
      annotations: Seq[Annotation],
      id: FuncId,
      isPublic: Boolean,
      usePreapprovedAssets: Boolean,
      useAssetsInContract: Boolean,
      args: Seq[Argument],
      rtypes: Seq[Type],
      bodyOpt: Option[Seq[Statement[Ctx]]]
  ) extends UniqueDef {
    def name: String              = id.name
    val body: Seq[Statement[Ctx]] = bodyOpt.getOrElse(Seq.empty)

    def signature: String = {
      val publicPrefix = if (isPublic) "pub " else ""
      val assetModifier = {
        (usePreapprovedAssets, useAssetsInContract) match {
          case (true, true) =>
            s"@using(preapprovedAssets=true,assetsInContract=true) "
          case (true, false) =>
            s"@using(preapprovedAssets=true) "
          case (false, true) =>
            s"@using(assetsInContract=true) "
          case (false, false) =>
            ""
        }
      }
      s"${assetModifier}${publicPrefix}${name}(${args.map(_.signature).mkString(",")})->(${rtypes.map(_.signature).mkString(",")})"
    }
    def getArgNames(): Seq[String]          = args.map(_.ident.name)
    def getArgTypeSignatures(): Seq[String] = args.map(_.tpe.signature)
    def getReturnSignatures(): Seq[String]  = rtypes.map(_.signature)

    @SuppressWarnings(Array("org.wartremover.warts.Recursion"))
    private def checkRetTypes(stmt: Option[Statement[Ctx]]): Unit = {
      stmt match {
        case Some(_: ReturnStmt[Ctx]) => // we checked the `rtypes` in `ReturnStmt`
        case Some(IfElseStatement(ifBranches, elseBranchOpt)) =>
          ifBranches.foreach(branch => checkRetTypes(branch.body.lastOption))
          checkRetTypes(elseBranchOpt.flatMap(_.body.lastOption))
        case _ => throw new Compiler.Error(s"Expect return statement for function ${id.name}")
      }
    }

    def check(state: Compiler.State[Ctx]): Unit = {
      state.checkArguments(args)
      args.foreach(arg => state.addLocalVariable(arg.ident, arg.tpe, arg.isMutable, false))
      body.foreach(_.check(state))
      if (rtypes.nonEmpty) checkRetTypes(body.lastOption)
    }

    def toMethod(state: Compiler.State[Ctx]): Method[Ctx] = {
      state.setFuncScope(id)
      check(state)
      state.checkUnusedLocalVars(id)

      val instrs    = body.flatMap(_.genCode(state))
      val localVars = state.getLocalVars(id)
      ContractAssets.checkCodeUsingContractAssets(instrs, useAssetsInContract, id.name)
      Method[Ctx](
        isPublic,
        usePreapprovedAssets,
        useAssetsInContract,
        argsLength = ArrayTransformer.flattenTypeLength(args.map(_.tpe)),
        localsLength = localVars.length,
        returnLength = ArrayTransformer.flattenTypeLength(rtypes),
        AVector.from(instrs)
      )
    }
  }

  object FuncDef {
    def main(
        stmts: Seq[Ast.Statement[StatefulContext]],
        usePreapprovedAssets: Boolean,
        useAssetsInContract: Boolean
    ): FuncDef[StatefulContext] = {
      FuncDef[StatefulContext](
        Seq.empty,
        id = FuncId("main", false),
        isPublic = true,
        usePreapprovedAssets = usePreapprovedAssets,
        useAssetsInContract = useAssetsInContract,
        args = Seq.empty,
        rtypes = Seq.empty,
        bodyOpt = Some(stmts)
      )
    }
  }

  sealed trait AssignmentTarget[Ctx <: StatelessContext] extends Typed[Ctx, Type] {
    def ident: Ident
    def isMutable(state: Compiler.State[Ctx]): Boolean = state.getVariable(ident).isMutable
    def genStore(state: Compiler.State[Ctx]): Seq[Seq[Instr[Ctx]]]
  }
  final case class AssignmentSimpleTarget[Ctx <: StatelessContext](ident: Ident)
      extends AssignmentTarget[Ctx] {
    def _getType(state: Compiler.State[Ctx]): Type                 = state.getVariable(ident).tpe
    def genStore(state: Compiler.State[Ctx]): Seq[Seq[Instr[Ctx]]] = state.genStoreCode(ident)
  }
  final case class AssignmentArrayElementTarget[Ctx <: StatelessContext](
      ident: Ident,
      indexes: Seq[Ast.Expr[Ctx]]
  ) extends AssignmentTarget[Ctx] {
    def _getType(state: Compiler.State[Ctx]): Type =
      state.getArrayElementType(Seq(state.getVariable(ident).tpe), indexes)

    def genStore(state: Compiler.State[Ctx]): Seq[Seq[Instr[Ctx]]] = {
      val arrayRef = state.getArrayRef(ident)
      getType(state) match {
        case _: Type.FixedSizeArray => arrayRef.subArray(state, indexes).genStoreCode(state)
        case _                      => arrayRef.genStoreCode(state, indexes)
      }
    }
  }

  final case class ConstantVarDef(ident: Ident, value: Val) extends UniqueDef {
    def name: String = ident.name
  }

  final case class EnumField(ident: Ident, value: Val) extends UniqueDef {
    def name: String = ident.name
  }
  final case class EnumDef(id: TypeId, fields: Seq[EnumField]) extends UniqueDef {
    def name: String = id.name
  }
  object EnumDef {
    def fieldIdent(enumId: TypeId, field: Ident): Ident =
      Ident(s"${enumId.name}.${field.name}")
  }

  final case class EventDef(
      id: TypeId,
      fields: Seq[EventField]
  ) extends UniqueDef {
    def name: String = id.name

    def signature: String = s"event ${id.name}(${fields.map(_.signature).mkString(",")})"

    def getFieldNames(): Seq[String]          = fields.map(_.ident.name)
    def getFieldTypeSignatures(): Seq[String] = fields.map(_.tpe.signature)
  }

  final case class EmitEvent[Ctx <: StatefulContext](id: TypeId, args: Seq[Expr[Ctx]])
      extends Statement[Ctx] {
    override def check(state: Compiler.State[Ctx]): Unit = {
      val eventInfo = state.getEvent(id)
      eventInfo.checkFieldTypes(args.flatMap(_.getType(state)))
    }

    override def genCode(state: Compiler.State[Ctx]): Seq[Instr[Ctx]] = {
      val eventIndex = {
        val index = state.eventsInfo.map(_.typeId).indexOf(id)
        // `check` method ensures that this event is defined
        assume(index >= 0)

        Const[Ctx](Val.I256(I256.from(index))).genCode(state)
      }
      val argsType = args.flatMap(_.getType(state))
      if (argsType.exists(_.isArrayType)) {
        throw Compiler.Error(s"Array type not supported for event ${id.name}")
      }
      val logOpCode = Compiler.genLogs(args.length)
      eventIndex ++ args.flatMap(_.genCode(state)) :+ logOpCode
    }
  }

  final case class Assign[Ctx <: StatelessContext](
      targets: Seq[AssignmentTarget[Ctx]],
      rhs: Expr[Ctx]
  ) extends Statement[Ctx] {
    override def check(state: Compiler.State[Ctx]): Unit = {
      val leftTypes  = targets.map(_.getType(state))
      val rightTypes = rhs.getType(state)
      if (leftTypes != rightTypes) {
        throw Compiler.Error(s"Assign $rightTypes to $leftTypes")
      }
      targets.foreach { target =>
        if (!target.isMutable(state)) {
          throw Compiler.Error(s"Assign to immutable variable: ${target.ident.name}")
        }
      }
    }

    override def genCode(state: Compiler.State[Ctx]): Seq[Instr[Ctx]] = {
      rhs.genCode(state) ++ targets.flatMap(_.genStore(state)).reverse.flatten
    }
  }
  final case class FuncCall[Ctx <: StatelessContext](
      id: FuncId,
      approveAssets: Seq[ApproveAsset[Ctx]],
      args: Seq[Expr[Ctx]]
  ) extends Statement[Ctx]
      with ApproveAssets[Ctx] {
    override def check(state: Compiler.State[Ctx]): Unit = {
      checkApproveAssets(state)
      val funcInfo = state.getFunc(id)
      funcInfo.getReturnType(args.flatMap(_.getType(state)))
      ()
    }

    override def genCode(state: Compiler.State[Ctx]): Seq[Instr[Ctx]] = {
      val func       = state.getFunc(id)
      val argsType   = args.flatMap(_.getType(state))
      val returnType = func.getReturnType(argsType)
      genApproveCode(state, func) ++
        args.flatMap(_.genCode(state)) ++
        (if (func.isVariadic) Seq(U256Const(Val.U256(U256.unsafe(args.length)))) else Seq.empty) ++
        func.genCode(argsType) ++
        Seq.fill(ArrayTransformer.flattenTypeLength(returnType))(Pop)
    }
  }
  final case class ContractCall(
      obj: Expr[StatefulContext],
      callId: FuncId,
      approveAssets: Seq[ApproveAsset[StatefulContext]],
      args: Seq[Expr[StatefulContext]]
  ) extends Statement[StatefulContext]
      with ContractCallBase
      with ApproveAssets[StatefulContext] {
    override def check(state: Compiler.State[StatefulContext]): Unit = {
      checkApproveAssets(state)
      _getTypeBase(state)
      ()
    }

    @SuppressWarnings(Array("org.wartremover.warts.AsInstanceOf"))
    override def genCode(state: Compiler.State[StatefulContext]): Seq[Instr[StatefulContext]] = {
      val contract   = obj.getType(state)(0).asInstanceOf[Type.Contract]
      val func       = state.getFunc(contract.id, callId)
      val argsType   = args.flatMap(_.getType(state))
      val returnType = func.getReturnType(argsType)
      genApproveCode(state, func) ++
        args.flatMap(_.genCode(state)) ++ obj.genCode(state) ++
        func.genExternalCallCode(contract.id) ++
        Seq.fill[Instr[StatefulContext]](ArrayTransformer.flattenTypeLength(returnType))(Pop)
    }
  }

  final case class IfBranchStatement[Ctx <: StatelessContext](
      condition: Expr[Ctx],
      body: Seq[Statement[Ctx]]
  ) extends IfBranch[Ctx] {
    def genCode(state: Compiler.State[Ctx]): Seq[Instr[Ctx]] = body.flatMap(_.genCode(state))
  }
  final case class ElseBranchStatement[Ctx <: StatelessContext](
      body: Seq[Statement[Ctx]]
  ) extends ElseBranch[Ctx] {
    def genCode(state: Compiler.State[Ctx]): Seq[Instr[Ctx]] = body.flatMap(_.genCode(state))
  }
  final case class IfElseStatement[Ctx <: StatelessContext](
      ifBranches: Seq[IfBranchStatement[Ctx]],
      elseBranchOpt: Option[ElseBranchStatement[Ctx]]
  ) extends IfElse[Ctx]
      with Statement[Ctx] {
    override def check(state: Compiler.State[Ctx]): Unit = {
      ifBranches.foreach(_.checkCondition(state))
      ifBranches.foreach(_.body.foreach(_.check(state)))
      elseBranchOpt.foreach(_.body.foreach(_.check(state)))
    }
  }
  final case class While[Ctx <: StatelessContext](condition: Expr[Ctx], body: Seq[Statement[Ctx]])
      extends Statement[Ctx] {
    override def check(state: Compiler.State[Ctx]): Unit = {
      if (condition.getType(state) != Seq(Type.Bool)) {
        throw Compiler.Error(s"Invalid type of condition expr $condition")
      }
      body.foreach(_.check(state))
    }

    override def genCode(state: Compiler.State[Ctx]): Seq[Instr[Ctx]] = {
      val bodyIR   = body.flatMap(_.genCode(state))
      val condIR   = Statement.getCondIR(condition, state, bodyIR.length + 1)
      val whileLen = condIR.length + bodyIR.length + 1
      if (whileLen > 0xff) {
        // TODO: support long branches
        throw Compiler.Error(s"Too many instrs for if-else branches")
      }
      condIR ++ bodyIR :+ Jump(-whileLen)
    }
  }
  final case class ForLoop[Ctx <: StatelessContext](
      initialize: Statement[Ctx],
      condition: Expr[Ctx],
      update: Statement[Ctx],
      body: Seq[Statement[Ctx]]
  ) extends Statement[Ctx] {
    override def check(state: Compiler.State[Ctx]): Unit = {
      initialize.check(state)
      if (condition.getType(state) != Seq(Type.Bool)) {
        throw Compiler.Error(s"Invalid condition type: $condition")
      }
      body.foreach(_.check(state))
      update.check(state)
    }

    override def genCode(state: Compiler.State[Ctx]): Seq[Instr[Ctx]] = {
      val initializeIR   = initialize.genCode(state)
      val bodyIR         = body.flatMap(_.genCode(state))
      val updateIR       = update.genCode(state)
      val fullBodyLength = bodyIR.length + updateIR.length + 1
      val condIR         = Statement.getCondIR(condition, state, fullBodyLength)
      val jumpLength     = condIR.length + fullBodyLength
      initializeIR ++ condIR ++ bodyIR ++ updateIR :+ Jump(-jumpLength)
    }
  }
  final case class ReturnStmt[Ctx <: StatelessContext](exprs: Seq[Expr[Ctx]])
      extends Statement[Ctx] {
    override def check(state: Compiler.State[Ctx]): Unit = {
      state.checkReturn(exprs.flatMap(_.getType(state)))
    }
    def genCode(state: Compiler.State[Ctx]): Seq[Instr[Ctx]] =
      exprs.flatMap(_.genCode(state)) :+ Return
  }

  trait Contract[Ctx <: StatelessContext] {
    def ident: TypeId
    def templateVars: Seq[Argument]
    def fields: Seq[Argument]
    def funcs: Seq[FuncDef[Ctx]]

    def builtInContractFuncs(): Seq[Compiler.ContractFunc[Ctx]]

    lazy val funcTable: Map[FuncId, Compiler.ContractFunc[Ctx]] = {
      val builtInFuncs = builtInContractFuncs()
      var table = Compiler.SimpleFunc
        .from(funcs)
        .map(f => f.id -> f)
        .toMap[FuncId, Compiler.ContractFunc[Ctx]]
      builtInFuncs.foreach(func => table = table + (FuncId(func.name, isBuiltIn = true) -> func))
      if (table.size != (funcs.size + builtInFuncs.length)) {
        val duplicates = UniqueDef.duplicates(funcs)
        throw Compiler.Error(s"These functions are defined multiple times: $duplicates")
      }
      table
    }

    def check(state: Compiler.State[Ctx]): Unit = {
      state.checkArguments(fields)
      templateVars.zipWithIndex.foreach { case (temp, index) =>
        state.addTemplateVariable(temp.ident, temp.tpe, index)
      }
      fields.foreach(field =>
        state.addFieldVariable(field.ident, field.tpe, field.isMutable, false)
      )
    }

    def getMethods(state: Compiler.State[Ctx]): AVector[Method[Ctx]] = {
      val methods = AVector.from(funcs.view.map(_.toMethod(state)))
      state.checkUnusedGlobalVars()
      methods
    }

    def genCode(state: Compiler.State[Ctx]): VmContract[Ctx]
  }

  final case class AssetScript(
      ident: TypeId,
      templateVars: Seq[Argument],
      funcs: Seq[FuncDef[StatelessContext]]
  ) extends Contract[StatelessContext] {
    val fields: Seq[Argument] = Seq.empty

    def builtInContractFuncs(): Seq[Compiler.ContractFunc[StatelessContext]] = Seq.empty

    def genCode(state: Compiler.State[StatelessContext]): StatelessScript = {
      check(state)
      StatelessScript.from(getMethods(state)).getOrElse(throw Compiler.Error("Empty methods"))
    }
  }

  sealed trait ContractWithState extends Contract[StatefulContext] {
    def ident: TypeId
    def name: String = ident.name
    def inheritances: Seq[Inheritance]

    def templateVars: Seq[Argument]
    def fields: Seq[Argument]
    def events: Seq[EventDef]
    def constantVars: Seq[ConstantVarDef]
    def enums: Seq[EnumDef]

    def builtInContractFuncs(): Seq[Compiler.ContractFunc[StatefulContext]] = Seq.empty

    def eventsInfo(): Seq[Compiler.EventInfo] = {
      UniqueDef.checkDuplicates(events, "events")
      events.map { event =>
        Compiler.EventInfo(event.id, event.fields.map(_.tpe))
      }
    }
  }

  final case class TxScript(
      ident: TypeId,
      templateVars: Seq[Argument],
      funcs: Seq[FuncDef[StatefulContext]]
  ) extends ContractWithState {
    val fields: Seq[Argument]                  = Seq.empty
    val events: Seq[EventDef]                  = Seq.empty
    val inheritances: Seq[ContractInheritance] = Seq.empty

    def error(tpe: String): Compiler.Error =
      new Compiler.Error(s"TxScript ${ident.name} should not contain any $tpe")
    def constantVars: Seq[ConstantVarDef] = throw error("constant variable")
    def enums: Seq[EnumDef]               = throw error("enum")
    def getTemplateVarsSignature(): String =
      s"TxScript ${name}(${templateVars.map(_.signature).mkString(",")})"
    def getTemplateVarsNames(): Seq[String] = templateVars.map(_.ident.name)
    def getTemplateVarsTypes(): Seq[String] = templateVars.map(_.tpe.signature)

    def genCode(state: Compiler.State[StatefulContext]): StatefulScript = {
      check(state)
      StatefulScript
        .from(getMethods(state))
        .getOrElse(
          throw Compiler.Error(
            "Expect the 1st function to be public and the other functions to be private for tx script"
          )
        )
    }
  }

  sealed trait Inheritance {
    def parentId: TypeId
  }
  final case class ContractInheritance(parentId: TypeId, idents: Seq[Ident]) extends Inheritance
  final case class InterfaceInheritance(parentId: TypeId)                    extends Inheritance
  final case class TxContract(
      isAbstract: Boolean,
      ident: TypeId,
      templateVars: Seq[Argument],
      fields: Seq[Argument],
      funcs: Seq[FuncDef[StatefulContext]],
      events: Seq[EventDef],
      constantVars: Seq[ConstantVarDef],
      enums: Seq[EnumDef],
      inheritances: Seq[Inheritance]
  ) extends ContractWithState {
    def getFieldsSignature(): String =
      s"TxContract ${name}(${fields.map(_.signature).mkString(",")})"
    def getFieldNames(): Seq[String] = fields.map(_.ident.name)
    def getFieldTypes(): Seq[String] = fields.map(_.tpe.signature)

    override def check(state: Compiler.State[StatefulContext]): Unit = {
      UniqueDef.checkDuplicates(constantVars, "constant variables")
      constantVars.foreach(v =>
        state.addConstantVariable(v.ident, Type.fromVal(v.value.tpe), Seq(v.value.toConstInstr))
      )
      UniqueDef.checkDuplicates(enums, "enums")
      enums.foreach(e =>
        e.fields.foreach(field =>
          state.addConstantVariable(
            EnumDef.fieldIdent(e.id, field.ident),
            Type.fromVal(field.value.tpe),
            Seq(field.value.toConstInstr)
          )
        )
      )
      inheritances.foreach { inheritance =>
        val id   = inheritance.parentId
        val kind = state.getContractInfo(id).kind
        if (!kind.inheritable) {
          throw Compiler.Error(s"$kind ${id.name} can not be inherited")
        }
      }
      super.check(state)
    }

    def genCode(state: Compiler.State[StatefulContext]): StatefulContract = {
<<<<<<< HEAD
      if (isAbstract) {
        throw new Compiler.Error(s"abstract TxContract ${ident.name} does not generate code")
      } else {
        check(state)
        StatefulContract(
          ArrayTransformer.flattenTypeLength(fields.map(_.tpe)),
          AVector.from(funcs.view.map(_.toMethod(state)))
        )
      }
=======
      check(state)
      StatefulContract(
        ArrayTransformer.flattenTypeLength(fields.map(_.tpe)),
        getMethods(state)
      )
>>>>>>> 7bc9c790
    }
  }

  final case class ContractInterface(
      ident: TypeId,
      funcs: Seq[FuncDef[StatefulContext]],
      events: Seq[EventDef],
      inheritances: Seq[InterfaceInheritance]
  ) extends ContractWithState {
    def error(tpe: String): Compiler.Error =
      new Compiler.Error(s"Interface ${ident.name} does not contain any $tpe")

    def templateVars: Seq[Argument]       = throw error("template variable")
    def fields: Seq[Argument]             = throw error("field")
    def getFieldsSignature(): String      = throw error("field")
    def getFieldTypes(): Seq[String]      = throw error("field")
    def constantVars: Seq[ConstantVarDef] = throw error("constant variable")
    def enums: Seq[EnumDef]               = throw error("enum")

    def genCode(state: Compiler.State[StatefulContext]): StatefulContract = {
      throw new Compiler.Error(s"Interface ${ident.name} does not generate code")
    }
  }

  final case class MultiTxContract(contracts: Seq[ContractWithState]) {
    def get(contractIndex: Int): ContractWithState = {
      if (contractIndex >= 0 && contractIndex < contracts.size) {
        contracts(contractIndex)
      } else {
        throw Compiler.Error(s"Invalid contract index $contractIndex")
      }
    }

    private def getContract(typeId: TypeId): ContractWithState = {
      contracts.find(_.ident == typeId) match {
        case None              => throw Compiler.Error(s"Contract $typeId does not exist")
        case Some(_: TxScript) => throw Compiler.Error(s"Expect contract $typeId, but got script")
        case Some(contract: ContractWithState) => contract
      }
    }

    @SuppressWarnings(Array("org.wartremover.warts.Recursion"))
    private def buildDependencies(
        contract: ContractWithState,
        parentsCache: mutable.Map[TypeId, Seq[ContractWithState]],
        visited: mutable.Set[TypeId]
    ): Unit = {
      if (!visited.add(contract.ident)) {
        throw Compiler.Error(s"Cyclic inheritance detected for contract ${contract.ident.name}")
      }

      val allParents = mutable.LinkedHashMap.empty[TypeId, ContractWithState]
      contract.inheritances.foreach { inheritance =>
        val parentId       = inheritance.parentId
        val parentContract = getContract(parentId)
        MultiTxContract.checkInheritanceFields(contract, inheritance, parentContract)

        allParents += parentId -> parentContract
        if (!parentsCache.contains(parentId)) {
          buildDependencies(parentContract, parentsCache, visited)
        }
        parentsCache(parentId).foreach { grandParent =>
          allParents += grandParent.ident -> grandParent
        }
      }
      parentsCache += contract.ident -> allParents.values.toSeq
    }

    private def buildDependencies(): mutable.Map[TypeId, Seq[ContractWithState]] = {
      val parentsCache = mutable.Map.empty[TypeId, Seq[ContractWithState]]
      val visited      = mutable.Set.empty[TypeId]
      contracts.foreach {
        case _: TxScript => ()
        case contract =>
          if (!parentsCache.contains(contract.ident)) {
            buildDependencies(contract, parentsCache, visited)
          }
      }
      parentsCache
    }

    @SuppressWarnings(Array("org.wartremover.warts.IsInstanceOf"))
    def extendedContracts(): MultiTxContract = {
      val parentsCache = buildDependencies()
      val newContracts: Seq[ContractWithState] = contracts.map {
        case script: TxScript =>
          script
        case c: TxContract =>
          val (funcs, events, constantVars, enums) = MultiTxContract.extractDefs(parentsCache, c)
          TxContract(
            c.isAbstract,
            c.ident,
            c.templateVars,
            c.fields,
            funcs,
            events,
            constantVars,
            enums,
            c.inheritances
          )
        case i: ContractInterface =>
          val (funcs, events, _, _) = MultiTxContract.extractDefs(parentsCache, i)
          ContractInterface(i.ident, funcs, events, i.inheritances)
      }
      MultiTxContract(newContracts)
    }

    def genStatefulScript(
        contractIndex: Int,
        checkUnusedVars: Boolean
    ): (StatefulScript, TxScript) = {
      val state = Compiler.State.buildFor(this, contractIndex, checkUnusedVars)
      get(contractIndex) match {
        case script: TxScript => (script.genCode(state), script)
        case _: TxContract => throw Compiler.Error(s"The code is for TxContract, not for TxScript")
        case _: ContractInterface =>
          throw Compiler.Error(s"The code is for Interface, not for TxScript")
      }
    }

    def genStatefulContract(
        contractIndex: Int,
        checkUnusedVars: Boolean
    ): (StatefulContract, TxContract) = {
      val state = Compiler.State.buildFor(this, contractIndex, checkUnusedVars)
      get(contractIndex) match {
        case contract: TxContract => (contract.genCode(state), contract)
        case _: TxScript => throw Compiler.Error(s"The code is for TxScript, not for TxContract")
        case _: ContractInterface =>
          throw Compiler.Error(s"The code is for Interface, not for TxContract")
      }
    }
  }

  object MultiTxContract {
    def checkInheritanceFields(
        contract: ContractWithState,
        inheritance: Inheritance,
        parentContract: ContractWithState
    ): Unit = {
      inheritance match {
        case i: ContractInheritance => _checkInheritanceFields(contract, i, parentContract)
        case _                      => ()
      }
    }
    private def _checkInheritanceFields(
        contract: ContractWithState,
        inheritance: ContractInheritance,
        parentContract: ContractWithState
    ): Unit = {
      val fields = inheritance.idents.map { ident =>
        contract.fields
          .find(_.ident == ident)
          .getOrElse(
            throw Compiler.Error(s"Contract field ${ident.name} does not exist")
          )
      }
      if (fields != parentContract.fields) {
        throw Compiler.Error(
          s"Invalid contract inheritance fields, expect ${parentContract.fields}, have $fields"
        )
      }
    }

    @SuppressWarnings(Array("org.wartremover.warts.IsInstanceOf"))
    def extractDefs(
        parentsCache: mutable.Map[TypeId, Seq[ContractWithState]],
        contract: ContractWithState
    ): (Seq[FuncDef[StatefulContext]], Seq[EventDef], Seq[ConstantVarDef], Seq[EnumDef]) = {
      val parents = parentsCache(contract.ident)
      val (allContracts, _allInterfaces) =
        (parents :+ contract).partition(_.isInstanceOf[TxContract])
      val allInterfaces =
        sortInterfaces(parentsCache, _allInterfaces.map(_.asInstanceOf[ContractInterface]))

      val allFuncs                             = (allInterfaces ++ allContracts).flatMap(_.funcs)
      val (abstractFuncs, nonAbstractFuncs)    = allFuncs.partition(_.bodyOpt.isEmpty)
      val (unimplementedFuncs, allUniqueFuncs) = checkFuncs(abstractFuncs, nonAbstractFuncs)
      val constantVars                         = allContracts.flatMap(_.constantVars)
      val enums                                = allContracts.flatMap(_.enums)

      val contractEvents = allContracts.flatMap(_.events)
      val events         = allInterfaces.flatMap(_.events) ++ contractEvents

      val resultFuncs = contract match {
        case _: TxScript =>
          throw Compiler.Error("Extract definitions from TxScript is unexpected")
        case txContract: TxContract =>
          if (!txContract.isAbstract && unimplementedFuncs.nonEmpty) {
            val methodNames = unimplementedFuncs.map(_.name).mkString(",")
            throw Compiler.Error(
              s"TxContract ${txContract.name} has unimplemented methods: $methodNames"
            )
          }

          allUniqueFuncs
        case interface: ContractInterface =>
          if (nonAbstractFuncs.nonEmpty) {
            val methodNames = nonAbstractFuncs.map(_.name).mkString(",")
            throw Compiler.Error(
              s"Interface ${interface.name} has implemented methods: $methodNames"
            )
          }
          unimplementedFuncs
      }

      (resultFuncs, events, constantVars, enums)
    }

    private def sortInterfaces(
        parentsCache: mutable.Map[TypeId, Seq[ContractWithState]],
        allInterfaces: Seq[ContractInterface]
    ): Seq[ContractInterface] = {
      allInterfaces.sortBy(interface => parentsCache(interface.ident).length)
    }

    def checkFuncs(
        abstractFuncs: Seq[FuncDef[StatefulContext]],
        nonAbstractFuncs: Seq[FuncDef[StatefulContext]]
    ): (Seq[FuncDef[StatefulContext]], Seq[FuncDef[StatefulContext]]) = {
      val nonAbstractFuncSet = nonAbstractFuncs.view.map(f => f.id.name -> f).toMap
      val abstractFuncsSet   = abstractFuncs.view.map(f => f.id.name -> f).toMap
      if (nonAbstractFuncSet.size != nonAbstractFuncs.size) {
        val duplicates = UniqueDef.duplicates(nonAbstractFuncs)
        throw Compiler.Error(s"These functions are implemented multiple times: $duplicates")
      }

      if (abstractFuncsSet.size != abstractFuncs.size) {
        val duplicates = UniqueDef.duplicates(abstractFuncs)
        throw Compiler.Error(s"These abstract functions are defined multiple times: $duplicates")
      }

      val (implementedFuncs, unimplementedFuncs) =
        abstractFuncs.partition(func => nonAbstractFuncSet.contains(func.id.name))

      implementedFuncs.foreach { abstractFunc =>
        val funcName                = abstractFunc.id.name
        val implementedAbstractFunc = nonAbstractFuncSet(funcName)
        if (implementedAbstractFunc.copy(bodyOpt = None) != abstractFunc) {
          throw new Compiler.Error(s"Function ${funcName} is implemented with wrong signature")
        }
      }

      val inherited    = abstractFuncs.map { f => nonAbstractFuncSet.getOrElse(f.id.name, f) }
      val nonInherited = nonAbstractFuncs.filter(f => !abstractFuncsSet.contains(f.id.name))
      (unimplementedFuncs, inherited ++ nonInherited)
    }
  }
}
// scalastyle:on number.of.methods number.of.types<|MERGE_RESOLUTION|>--- conflicted
+++ resolved
@@ -511,13 +511,13 @@
       state.checkArguments(args)
       args.foreach(arg => state.addLocalVariable(arg.ident, arg.tpe, arg.isMutable, false))
       body.foreach(_.check(state))
+      state.checkUnusedLocalVars(id)
       if (rtypes.nonEmpty) checkRetTypes(body.lastOption)
     }
 
     def toMethod(state: Compiler.State[Ctx]): Method[Ctx] = {
       state.setFuncScope(id)
       check(state)
-      state.checkUnusedLocalVars(id)
 
       val instrs    = body.flatMap(_.genCode(state))
       val localVars = state.getLocalVars(id)
@@ -932,23 +932,15 @@
     }
 
     def genCode(state: Compiler.State[StatefulContext]): StatefulContract = {
-<<<<<<< HEAD
       if (isAbstract) {
         throw new Compiler.Error(s"abstract TxContract ${ident.name} does not generate code")
       } else {
         check(state)
         StatefulContract(
           ArrayTransformer.flattenTypeLength(fields.map(_.tpe)),
-          AVector.from(funcs.view.map(_.toMethod(state)))
+          getMethods(state)
         )
       }
-=======
-      check(state)
-      StatefulContract(
-        ArrayTransformer.flattenTypeLength(fields.map(_.tpe)),
-        getMethods(state)
-      )
->>>>>>> 7bc9c790
     }
   }
 
