--- conflicted
+++ resolved
@@ -104,11 +104,8 @@
 final case class SerdeErrorByteVecToAddress(error: SerdeError) extends ExeFailure
 case object FailedInRecoverEthAddress                          extends ExeFailure
 case object UnexpectedRecursiveCallInMigration                 extends ExeFailure
-<<<<<<< HEAD
 case object InvalidAssetAddress                                extends ExeFailure
-=======
 case object UnexpectedApprovedAssets                           extends ExeFailure
->>>>>>> 8ff08c59
 
 final case class UncaughtKeyNotFoundError(error: IOError.KeyNotFound) extends ExeFailure
 final case class UncaughtSerdeError(error: IOError.Serde)             extends ExeFailure
