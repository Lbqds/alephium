// Copyright 2018 The Alephium Authors
// This file is part of the alephium project.
//
// The library is free software: you can redistribute it and/or modify
// it under the terms of the GNU Lesser General Public License as published by
// the Free Software Foundation, either version 3 of the License, or
// (at your option) any later version.
//
// The library is distributed in the hope that it will be useful,
// but WITHOUT ANY WARRANTY; without even the implied warranty of
// MERCHANTABILITY or FITNESS FOR A PARTICULAR PURPOSE. See the
// GNU Lesser General Public License for more details.
//
// You should have received a copy of the GNU Lesser General Public License
// along with the library. If not, see <http://www.gnu.org/licenses/>.

package org.alephium.protocol.vm

import java.math.BigInteger

import org.alephium.io.IOError
import org.alephium.protocol.model.ContractId
import org.alephium.serde.SerdeError

// scalastyle:off number.of.types
trait ExeFailure extends Product {
  def name: String = productPrefix
}

case object CodeSizeTooLarge                                   extends ExeFailure
case object FieldsSizeTooLarge                                 extends ExeFailure
case object ExpectStatefulFrame                                extends ExeFailure
case object InvalidFinalState                                  extends ExeFailure
case object StackOverflow                                      extends ExeFailure
case object StackUnderflow                                     extends ExeFailure
case object NegativeArgumentInStack                            extends ExeFailure
case object InsufficientSignatures                             extends ExeFailure
case object TooManySignatures                                  extends ExeFailure
case object InvalidPublicKey                                   extends ExeFailure
case object SignedDataIsNot32Bytes                             extends ExeFailure
case object InvalidSignatureFormat                             extends ExeFailure
case object InvalidSignature                                   extends ExeFailure
case object InvalidTxInputIndex                                extends ExeFailure
case object LockTimeOverflow                                   extends ExeFailure
case object AbsoluteLockTimeVerificationFailed                 extends ExeFailure
case object RelativeLockTimeVerificationFailed                 extends ExeFailure
case object RelativeLockTimeExpectPersistedUtxo                extends ExeFailure
case object InvalidBoolean                                     extends ExeFailure
case object IntegerOverFlow                                    extends ExeFailure
final case class ArithmeticError(message: String)              extends ExeFailure
case object InvalidVarIndex                                    extends ExeFailure
case object InvalidVarType                                     extends ExeFailure
case object InvalidFieldIndex                                  extends ExeFailure
case object InvalidFieldLength                                 extends ExeFailure
case object InvalidFieldType                                   extends ExeFailure
case object EmptyMethods                                       extends ExeFailure
final case class InvalidType(v: Val)                           extends ExeFailure
case object InvalidMethod                                      extends ExeFailure
final case class InvalidMethodIndex(index: Int)                extends ExeFailure
final case class InvalidMethodArgLength(got: Int, expect: Int) extends ExeFailure
case object InvalidLengthForEncodeInstr                        extends ExeFailure
case object InsufficientArgs                                   extends ExeFailure
case object ExternalPrivateMethodCall                          extends ExeFailure
case object AssertionFailed                                    extends ExeFailure
case object InvalidInstrOffset                                 extends ExeFailure
case object PcOverflow                                         extends ExeFailure
case object NonEmptyReturnForMainFunction                      extends ExeFailure
final case class InvalidConversion(from: Val, to: Val.Type)    extends ExeFailure
final case class SerdeErrorCreateContract(error: SerdeError)   extends ExeFailure
final case class NonExistContract(contractId: ContractId)      extends ExeFailure
case object ContractDestructionShouldNotBeCalledFromSelf       extends ExeFailure
case object InvalidAddressTypeInContractDestroy                extends ExeFailure
case object NonExistTxInput                                    extends ExeFailure
case object InvalidContractAddress                             extends ExeFailure
case object ExpectNonPayableMethod                             extends ExeFailure
case object ExpectStatefulContractObj                          extends ExeFailure
case object EmptyBalanceForPayableMethod                       extends ExeFailure
case object NotEnoughBalance                                   extends ExeFailure
case object BalanceOverflow                                    extends ExeFailure
case object NoAlphBalanceForTheAddress                         extends ExeFailure
case object NoTokenBalanceForTheAddress                        extends ExeFailure
case object InvalidBalances                                    extends ExeFailure
case object UnableToPayGasFee                                  extends ExeFailure
case object InvalidOutputBalances                              extends ExeFailure
case object InvalidTokenId                                     extends ExeFailure
case object ExpectAContract                                    extends ExeFailure
case object OutOfGas                                           extends ExeFailure
case object ContractPoolOverflow                               extends ExeFailure
case object ContractFieldOverflow                              extends ExeFailure
final case class ContractLoadDisallowed(id: ContractId)        extends ExeFailure
case object ContractAssetAlreadyInUsing                        extends ExeFailure
case object ContractAssetAlreadyFlushed                        extends ExeFailure
case object ContractAssetUnloaded                              extends ExeFailure
case object EmptyContractAsset                                 extends ExeFailure
case object NoCaller                                           extends ExeFailure
final case class NegativeTimeStamp(millis: Long)               extends ExeFailure
final case class InvalidTarget(value: BigInteger)              extends ExeFailure
case object InvalidBytesSliceArg                               extends ExeFailure
case object InvalidBytesSize                                   extends ExeFailure
<<<<<<< HEAD
final case class SerdeErrorByteVecToAddress(error: SerdeError) extends ExeFailure
case object FailedInRecoverEthAddress                          extends ExeFailure
=======
case object InvalidSizeForZeros                                extends ExeFailure
final case class SerdeErrorByteVecToAddress(error: SerdeError) extends ExeFailure
case object FailedInRecoverEthAddress                          extends ExeFailure
case object UnexpectedRecursiveCallInMigration                 extends ExeFailure

final case class UncaughtKeyNotFoundError(error: IOError.KeyNotFound) extends ExeFailure
final case class UncaughtSerdeError(error: IOError.Serde)             extends ExeFailure
>>>>>>> 602d33e1

final case class InactiveInstr[-Ctx <: StatelessContext](instr: Instr[Ctx]) extends ExeFailure

sealed trait IOFailure extends Product {
  def error: IOError
  def name: String = productPrefix
}
final case class IOErrorUpdateState(error: IOError)     extends IOFailure
final case class IOErrorRemoveContract(error: IOError)  extends IOFailure
final case class IOErrorLoadContract(error: IOError)    extends IOFailure
final case class IOErrorLoadOutputs(error: IOError)     extends IOFailure
final case class IOErrorMigrateContract(error: IOError) extends IOFailure
final case class IOErrorWriteLog(error: IOError)        extends IOFailure<|MERGE_RESOLUTION|>--- conflicted
+++ resolved
@@ -97,10 +97,6 @@
 final case class InvalidTarget(value: BigInteger)              extends ExeFailure
 case object InvalidBytesSliceArg                               extends ExeFailure
 case object InvalidBytesSize                                   extends ExeFailure
-<<<<<<< HEAD
-final case class SerdeErrorByteVecToAddress(error: SerdeError) extends ExeFailure
-case object FailedInRecoverEthAddress                          extends ExeFailure
-=======
 case object InvalidSizeForZeros                                extends ExeFailure
 final case class SerdeErrorByteVecToAddress(error: SerdeError) extends ExeFailure
 case object FailedInRecoverEthAddress                          extends ExeFailure
@@ -108,7 +104,6 @@
 
 final case class UncaughtKeyNotFoundError(error: IOError.KeyNotFound) extends ExeFailure
 final case class UncaughtSerdeError(error: IOError.Serde)             extends ExeFailure
->>>>>>> 602d33e1
 
 final case class InactiveInstr[-Ctx <: StatelessContext](instr: Instr[Ctx]) extends ExeFailure
 
