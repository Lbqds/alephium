[
  {
    "name": "createContract",
    "category": "Contract",
    "signature": "fn createContract!(bytecode:ByteVec, encodedImmFields:ByteVec, encodedMutFields:ByteVec) -> (ByteVec)",
    "doc": "Creates a new contract without token issuance.",
    "params": [
      "@param bytecode the bytecode of the contract to be created",
      "@param encodedImmFields the encoded immutable fields as a ByteVec",
      "@param encodedMutFields the encoded mutable fields as a ByteVec"
    ],
    "returns": "@returns the id of the created contract"
  },
  {
    "name": "createContractWithToken",
    "category": "Contract",
    "signature": "fn createContractWithToken!(bytecode:ByteVec, encodedImmFields:ByteVec, encodedMutFields:ByteVec, issueTokenAmount:U256, issueTo?:Address) -> (ByteVec)",
    "doc": "Creates a new contract with token issuance.",
    "params": [
      "@param bytecode the bytecode of the contract to be created",
      "@param encodedImmFields the encoded immutable fields as a ByteVec",
      "@param encodedMutFields the encoded mutable fields as a ByteVec",
      "@param issueTokenAmount the amount of token to be issued",
      "@param issueTo (optional) a designated address to receive issued token"
    ],
    "returns": "@returns the id of the created contract"
  },
  {
    "name": "copyCreateContract",
    "category": "Contract",
    "signature": "fn copyCreateContract!(contractId:ByteVec, encodedImmFields:ByteVec, encodedMutFields:ByteVec) -> (ByteVec)",
    "doc": "Creates a new contract without token issuance by copying another contract's code. This costs less gas than createContract!(...).",
    "params": [
      "@param contractId the id of the contract to be copied",
      "@param encodedImmFields the encoded immutable fields as a ByteVec",
      "@param encodedMutFields the encoded mutable fields as a ByteVec"
    ],
    "returns": "@returns the id of the created contract"
  },
  {
    "name": "copyCreateContractWithToken",
    "category": "Contract",
    "signature": "fn copyCreateContractWithToken!(contractId:ByteVec, encodedImmFields:ByteVec, encodedMutFields:ByteVec, issueTokenAmount:U256, issueTo?:Address) -> (ByteVec)",
    "doc": "Creates a new contract with token issuance by copying another contract's code. This costs less gas than createContractWithToken!(...).",
    "params": [
      "@param contractId the id of the contract to be copied",
      "@param encodedImmFields the encoded immutable fields as a ByteVec",
      "@param encodedMutFields the encoded mutable fields as a ByteVec",
      "@param issueTokenAmount the amount of token to be issued",
      "@param issueTo (optional) a designated address to receive issued token"
    ],
    "returns": "@returns the id of the created contract"
  },
  {
    "name": "selfAddress",
    "category": "Contract",
    "signature": "fn selfAddress!() -> (Address)",
    "doc": "Returns the address of the contract.",
    "params": [
      
    ],
    "returns": "@returns the address of the contract"
  },
  {
    "name": "selfContractId",
    "category": "Contract",
    "signature": "fn selfContractId!() -> (ByteVec)",
    "doc": "Returns the id (ByteVec) of the contract.",
    "params": [
      
    ],
    "returns": "@returns the id (ByteVec) of the contract"
  },
  {
    "name": "selfTokenId",
    "category": "Contract",
    "signature": "fn selfTokenId!() -> (ByteVec)",
    "doc": "Returns the token id (ByteVec) of the contract.",
    "params": [
      
    ],
    "returns": "@returns the token id (ByteVec) of the contract"
  },
  {
    "name": "tokenId",
    "category": "Contract",
    "signature": "fn tokenId!(contract:<Contract>) -> (ByteVec)",
    "doc": "Returns the id of the contract",
    "params": [
      "@param contract the contract variable"
    ],
    "returns": "@returns the id of the contract"
  },
  {
    "name": "contractId",
    "category": "Contract",
    "signature": "fn contractId!(contract:<Contract>) -> (ByteVec)",
    "doc": "Returns the id of the contract",
    "params": [
      "@param contract the contract variable"
    ],
    "returns": "@returns the id of the contract"
  },
  {
    "name": "contractAddress",
    "category": "Contract",
    "signature": "fn contractAddress!(contract:<Contract>) -> (Address)",
    "doc": "Returns the address of the contract",
    "params": [
      "@param contract the contract variable"
    ],
    "returns": "@returns the address of the contract"
  },
  {
    "name": "callerContractId",
    "category": "Contract",
    "signature": "fn callerContractId!() -> (ByteVec)",
    "doc": "Returns the contract id of the caller.",
    "params": [
      
    ],
    "returns": "@returns the contract id of the caller"
  },
  {
    "name": "callerAddress",
    "category": "Contract",
    "signature": "fn callerAddress!() -> (Address)",
    "doc": "Returns the address of the caller. When used in a TxScript, it returns the unique input address if the input addresses are the same, otherwise it fails.",
    "params": [
      
    ],
    "returns": "@returns the address of the caller. When used in a TxScript, it returns the unique input address if the input addresses are the same, otherwise it fails"
  },
  {
    "name": "contractInitialStateHash",
    "category": "Contract",
    "signature": "fn contractInitialStateHash!(contractId:ByteVec) -> (ByteVec)",
    "doc": "Returns the initial state hash of the contract.",
    "params": [
      "@param contractId the id of the input contract"
    ],
    "returns": "@returns the initial state hash of the contract"
  },
  {
    "name": "contractCodeHash",
    "category": "Contract",
    "signature": "fn contractCodeHash!(contractId:ByteVec) -> (ByteVec)",
    "doc": "Returns the contract code hash of the contract.",
    "params": [
      "@param contractId the id of the input contract"
    ],
    "returns": "@returns the contract code hash of the contract"
  },
  {
    "name": "callerInitialStateHash",
    "category": "Contract",
    "signature": "fn callerInitialStateHash!() -> (ByteVec)",
    "doc": "Returns the initial state hash of the caller contract.",
    "params": [
      
    ],
    "returns": "@returns the initial state hash of the caller contract"
  },
  {
    "name": "callerCodeHash",
    "category": "Contract",
    "signature": "fn callerCodeHash!() -> (ByteVec)",
    "doc": "Returns the contract code hash of the caller contract.",
    "params": [
      
    ],
    "returns": "@returns the contract code hash of the caller contract"
  },
  {
    "name": "contractExists",
    "category": "Contract",
    "signature": "fn contractExists!(contractId:ByteVec) -> (Bool)",
    "doc": "Checks whether the contract exists with the given id.",
    "params": [
      "@param contractId the input contract id to be tested"
    ],
    "returns": "@returns ture if the contract exists on the chain, false otherwise"
  },
  {
    "name": "destroySelf",
    "category": "Contract",
    "signature": "fn destroySelf!(refundAddress:Address) -> ()",
    "doc": "Destroys the contract and transfer the remaining assets to a designated address.",
    "params": [
      "@param refundAddress the address to receive the remaining assets in the contract"
    ],
    "returns": "@returns "
  },
  {
    "name": "migrate",
    "category": "Contract",
    "signature": "fn migrate!(newBytecode:ByteVec) -> ()",
    "doc": "Migrates the code of the contract.",
    "params": [
      "@param newBytecode the new bytecode for the contract to migrate to"
    ],
    "returns": "@returns "
  },
  {
    "name": "migrateWithFields",
    "category": "Contract",
    "signature": "fn migrateWithFields!(newBytecode:ByteVec, newEncodedImmFields:ByteVec, newEncodedMutFields:ByteVec) -> ()",
    "doc": "Migrates both the code and the fields of the contract.",
    "params": [
      "@param newBytecode the bytecode for the contract to migrate to",
      "@param newEncodedImmFields the encoded immutable fields for the contract to migrate to",
      "@param newEncodedMutFields the encoded mutable fields for the contract to migrate to"
    ],
    "returns": "@returns "
  },
  {
    "name": "isCalledFromTxScript",
    "category": "Contract",
    "signature": "fn isCalledFromTxScript!() -> (Bool)",
    "doc": "Checks whether the function is called by a TxScript.",
    "params": [
      
    ],
    "returns": "@returns true if the function is called by a TxScript, false otherwise"
  },
  {
    "name": "selfContract",
    "category": "Contract",
    "signature": "fn selfContract!() -> (<Contract>)",
    "doc": "Returns self contract",
    "params": [
      
    ],
    "returns": "@returns self contract"
  },
  {
    "name": "createSubContract",
    "category": "SubContract",
    "signature": "fn createSubContract!(subContractPath:ByteVec, bytecode:ByteVec, encodedImmFields:ByteVec, encodedMutFields:ByteVec) -> (ByteVec)",
    "doc": "Creates a new sub-contract without token issuance.",
    "params": [
      "@param subContractPath the path of the sub-contract to be created",
      "@param bytecode the bytecode of the sub-contract to be created",
      "@param encodedImmFields the encoded immutable fields as a ByteVec",
      "@param encodedMutFields the encoded mutable fields as a ByteVec"
    ],
    "returns": "@returns the id of the created contract"
  },
  {
    "name": "createSubContractWithToken",
    "category": "SubContract",
    "signature": "fn createSubContractWithToken!(subContractPath:ByteVec, bytecode:ByteVec, encodedImmFields:ByteVec, encodedMutFields:ByteVec, issueTokenAmount:U256, issueTo?:Address) -> (ByteVec)",
    "doc": "Creates a new sub-contract with token issuance.",
    "params": [
      "@param subContractPath the path of the sub-contract to be created",
      "@param bytecode the bytecode of the sub-contract to be created",
      "@param encodedImmFields the encoded immutable fields as a ByteVec",
      "@param encodedMutFields the encoded mutable fields as a ByteVec",
      "@param issueTokenAmount the amount of token to be issued",
      "@param issueTo (optional) a designated address to receive issued token"
    ],
    "returns": "@returns the id of the created contract"
  },
  {
    "name": "copyCreateSubContract",
    "category": "SubContract",
    "signature": "fn copyCreateSubContract!(subContractPath:ByteVec, contractId:ByteVec, encodedImmFields:ByteVec, encodedMutFields:ByteVec) -> (ByteVec)",
    "doc": "Creates a new sub-contract without token issuance by copying another contract's code. This costs less gas than createSubContract!(...).",
    "params": [
      "@param subContractPath the path of the sub-contract to be created",
      "@param contractId the id of the contract to be copied",
      "@param encodedImmFields the encoded immutable fields as a ByteVec",
      "@param encodedMutFields the encoded mutable fields as a ByteVec"
    ],
    "returns": "@returns the id of the created contract"
  },
  {
    "name": "copyCreateSubContractWithToken",
    "category": "SubContract",
    "signature": "fn copyCreateSubContractWithToken!(subContractPath:ByteVec, contractId:ByteVec, encodedImmFields:ByteVec, encodedMutFields:ByteVec, issueTokenAmount:U256, issueTo?:Address) -> (ByteVec)",
    "doc": "Creates a new sub-contract with token issuance by copying another contract's code. This costs less gas than createSubContractWithToken!(...).",
    "params": [
      "@param subContractPath the path of the sub-contract to be created",
      "@param contractId the id of the contract to be copied",
      "@param encodedImmFields the encoded immutable fields as a ByteVec",
      "@param encodedMutFields the encoded mutable fields as a ByteVec",
      "@param issueTokenAmount the amount of token to be issued",
      "@param issueTo (optional) a designated address to receive issued token"
    ],
    "returns": "@returns the id of the created contract"
  },
  {
    "name": "subContractId",
    "category": "SubContract",
    "signature": "fn subContractId!(subContractPath:ByteVec) -> (ByteVec)",
    "doc": "Returns the id of the sub contract.",
    "params": [
      "@param subContractPath the path of the sub-contract"
    ],
    "returns": "@returns the id of the sub contract"
  },
  {
    "name": "subContractIdOf",
    "category": "SubContract",
    "signature": "fn subContractIdOf!(contract:<Contract>, subContractPath:ByteVec) -> (ByteVec)",
    "doc": "Returns the id of the sub contract.",
    "params": [
      "@param contract the parent contract of the sub-contract",
      "@param subContractPath the path of the sub-contract"
    ],
    "returns": "@returns the id of the sub contract"
  },
  {
    "name": "subContractIdInParentGroup",
    "category": "SubContract",
    "signature": "fn subContractIdInParentGroup!(contract:<Contract>, subContractPath:ByteVec) -> (ByteVec)",
    "doc": "Returns the id of the sub contract.",
    "params": [
      "@param contract the parent contract of the sub-contract",
      "@param subContractPath the path of the sub-contract"
    ],
    "returns": "@returns the id of the sub contract"
  },
  {
    "name": "approveToken",
    "category": "Asset",
    "signature": "fn approveToken!(fromAddress:Address, tokenId:ByteVec, amount:U256) -> ()",
    "doc": "Approves the usage of certain amount of token from the given address",
    "params": [
      "@param fromAddress the address to approve token from",
      "@param tokenId the token to be approved",
      "@param amount the amount of the token to be approved"
    ],
    "returns": "@returns "
  },
  {
    "name": "tokenRemaining",
    "category": "Asset",
    "signature": "fn tokenRemaining!(address:Address, tokenId:ByteVec) -> (U256)",
    "doc": "Returns the amount of the remaining token amount in the input assets of the function.",
    "params": [
      "@param address the input address",
      "@param tokenId the token id"
    ],
    "returns": "@returns the amount of the remaining token amount in the input assets of the function"
  },
  {
    "name": "transferToken",
    "category": "Asset",
    "signature": "fn transferToken!(fromAddress:Address, toAddress:Address, tokenId:ByteVec, amount:U256) -> ()",
    "doc": "Transfers token from the input assets of the function.",
    "params": [
      "@param fromAddress the address to transfer token from",
      "@param toAddress the address to transfer token to",
      "@param tokenId the token to be transferred",
      "@param amount the amount of token to be transferred"
    ],
    "returns": "@returns "
  },
  {
    "name": "transferTokenFromSelf",
    "category": "Asset",
    "signature": "fn transferTokenFromSelf!(toAddress:Address, tokenId:ByteVec, amount:U256) -> ()",
    "doc": "Transfers the contract's token from the input assets of the function.",
    "params": [
      "@param toAddress the address to transfer token to",
      "@param tokenId the token to be transferred",
      "@param amount the amount of token to be transferred"
    ],
    "returns": "@returns "
  },
  {
    "name": "transferTokenToSelf",
    "category": "Asset",
    "signature": "fn transferTokenToSelf!(fromAddress:Address, tokenId:ByteVec, amount:U256) -> ()",
    "doc": "Transfers token to the contract from the input assets of the function.",
    "params": [
      "@param fromAddress the address to transfer token from",
      "@param tokenId the token to be transferred",
      "@param amount the amount of token to be transferred"
    ],
    "returns": "@returns "
  },
  {
    "name": "burnToken",
    "category": "Asset",
    "signature": "fn burnToken!(address:Address, tokenId:ByteVec, amount:U256) -> ()",
    "doc": "Burns token from the input assets of the function.",
    "params": [
      "@param address the address to burn token from",
      "@param tokenId the token to be burnt",
      "@param amount the amount of token to be burnt"
    ],
    "returns": "@returns "
  },
  {
    "name": "lockApprovedAssets",
    "category": "Asset",
    "signature": "fn lockApprovedAssets!(address:Address, timestamp:U256) -> ()",
    "doc": "Locks the current approved assets.",
    "params": [
      "@param address the address to lock assets to",
      "@param timestamp the timestamp that the assets will be locked until"
    ],
    "returns": "@returns "
  },
  {
    "name": "payGasFee",
    "category": "Asset",
<<<<<<< HEAD
    "signature": "fn payGasFee!() -> ()",
    "doc": "Pay gas fee.",
    "params": [
      
=======
    "signature": "fn payGasFee!(payer:Address, amount:U256) -> ()",
    "doc": "Pay gas fee.",
    "params": [
      "@param payer payer of the gas",
      "@param amount the amount of gas to be paid in ALPH"
>>>>>>> 539c6102
    ],
    "returns": "@returns "
  },
  {
    "name": "assert",
    "category": "Utils",
    "signature": "fn assert!(condition:Bool, errorCode:U256) -> ()",
    "doc": "Tests the condition or checks invariants.",
    "params": [
      "@param condition the condition to be checked",
      "@param errorCode the error code to throw if the check fails"
    ],
    "returns": "@returns "
  },
  {
    "name": "checkCaller",
    "category": "Utils",
    "signature": "fn checkCaller!(condition:Bool, errorCode:U256) -> ()",
    "doc": "Checks conditions of the external caller of the function.",
    "params": [
      "@param condition the condition to be checked",
      "@param errorCode the error code to throw if the check fails"
    ],
    "returns": "@returns "
  },
  {
    "name": "isAssetAddress",
    "category": "Utils",
    "signature": "fn isAssetAddress!(address:Address) -> (Bool)",
    "doc": "Returns whether an address is an asset address.",
    "params": [
      "@param address the input address to be tested"
    ],
    "returns": "@returns true if the address is an asset address, false otherwise"
  },
  {
    "name": "isContractAddress",
    "category": "Utils",
    "signature": "fn isContractAddress!(address:Address) -> (Bool)",
    "doc": "Returns whether an address is a contract address.",
    "params": [
      "@param address the input address to be tested"
    ],
    "returns": "@returns true if the address is a contract address, false otherwise"
  },
  {
    "name": "zeros",
    "category": "Utils",
    "signature": "fn zeros!(n:U256) -> (ByteVec)",
    "doc": "Returns a ByteVec of zeros.",
    "params": [
      "@param n the number of zeros"
    ],
    "returns": "@returns a ByteVec of zeros"
  },
  {
    "name": "panic",
    "category": "Utils",
    "signature": "fn panic!(errorCode?: U256) -> (Never)",
    "doc": "Terminates the application immediately.",
    "params": [
      "@param errorCode (optional) the error code to be thrown when the panic!(...) is called"
    ],
    "returns": "@returns "
  },
  {
    "name": "mulModN",
    "category": "Utils",
    "signature": "fn mulModN!(x:U256, y:U256, n:U256) -> (U256)",
    "doc": "Returns compute the x * y % n.",
    "params": [
      "@param x x",
      "@param y y",
      "@param n n"
    ],
    "returns": "@returns compute the x * y % n"
  },
  {
    "name": "addModN",
    "category": "Utils",
    "signature": "fn addModN!(x:U256, y:U256, n:U256) -> (U256)",
    "doc": "Returns compute the (x + y) % n.",
    "params": [
      "@param x x",
      "@param y y",
      "@param n n"
    ],
    "returns": "@returns compute the (x + y) % n"
  },
  {
    "name": "u256Max",
    "category": "Utils",
    "signature": "fn u256Max!() -> (U256)",
    "doc": "Returns the max value of U256.",
    "params": [
      
    ],
    "returns": "@returns the max value of U256"
  },
  {
    "name": "i256Max",
    "category": "Utils",
    "signature": "fn i256Max!() -> (I256)",
    "doc": "Returns the max value of I256.",
    "params": [
      
    ],
    "returns": "@returns the max value of I256"
  },
  {
    "name": "i256Min",
    "category": "Utils",
    "signature": "fn i256Min!() -> (I256)",
    "doc": "Returns the min value of I256.",
    "params": [
      
    ],
    "returns": "@returns the min value of I256"
  },
  {
    "name": "nullContractAddress",
    "category": "Utils",
    "signature": "fn nullContractAddress!() -> (Address)",
    "doc": "Returns the null contract address with contract id being zeros.",
    "params": [
      
    ],
    "returns": "@returns the null contract address with contract id being zeros"
  },
  {
    "name": "minimalContractDeposit",
    "category": "Utils",
    "signature": "fn minimalContractDeposit!() -> (U256)",
    "doc": "The minimal contract deposit",
    "params": [
      
    ],
    "returns": "@returns the minimal ALPH amount for contract deposit"
  },
  {
    "name": "mapEntryDeposit",
    "category": "Utils",
    "signature": "fn mapEntryDeposit!() -> (U256)",
    "doc": "The amount of ALPH required to create a map entry",
    "params": [
      
    ],
    "returns": "@returns the amount of ALPH required to create a map entry"
  },
  {
    "name": "networkId",
    "category": "Chain",
    "signature": "fn networkId!() -> (ByteVec)",
    "doc": "Returns the network id (a single byte).",
    "params": [
      
    ],
    "returns": "@returns the network id (a single byte)"
  },
  {
    "name": "blockTimeStamp",
    "category": "Chain",
    "signature": "fn blockTimeStamp!() -> (U256)",
    "doc": "Returns the block timestamp.",
    "params": [
      
    ],
    "returns": "@returns the block timestamp"
  },
  {
    "name": "blockTarget",
    "category": "Chain",
    "signature": "fn blockTarget!() -> (U256)",
    "doc": "Returns the block difficulty target.",
    "params": [
      
    ],
    "returns": "@returns the block difficulty target"
  },
  {
    "name": "txId",
    "category": "Chain",
    "signature": "fn txId!() -> (ByteVec)",
    "doc": "Returns the current transaction id.",
    "params": [
      
    ],
    "returns": "@returns the current transaction id"
  },
  {
    "name": "txInputAddress",
    "category": "Chain",
    "signature": "fn txInputAddress!(txInputIndex:U256) -> (Address)",
    "doc": "Returns the n-th transaction input address.",
    "params": [
      "@param txInputIndex the index of the transaction input"
    ],
    "returns": "@returns the n-th transaction input address"
  },
  {
    "name": "txInputsSize",
    "category": "Chain",
    "signature": "fn txInputsSize!() -> (U256)",
    "doc": "Returns the number of transaction inputs.",
    "params": [
      
    ],
    "returns": "@returns the number of transaction inputs"
  },
  {
    "name": "txGasPrice",
    "category": "Chain",
    "signature": "fn txGasPrice!() -> (U256)",
    "doc": "Returns the current transaction gas price.",
    "params": [
      
    ],
    "returns": "@returns the current transaction gas price"
  },
  {
    "name": "txGasAmount",
    "category": "Chain",
    "signature": "fn txGasAmount!() -> (U256)",
    "doc": "Returns the current transaction gas amount.",
    "params": [
      
    ],
    "returns": "@returns the current transaction gas amount"
  },
  {
    "name": "txGasFee",
    "category": "Chain",
    "signature": "fn txGasFee!() -> (U256)",
    "doc": "Returns the current transaction gas fee.",
    "params": [
      
    ],
    "returns": "@returns the current transaction gas fee"
  },
  {
    "name": "verifyAbsoluteLocktime",
    "category": "Chain",
    "signature": "fn verifyAbsoluteLocktime!(lockUntil:U256) -> ()",
    "doc": "Verifies that the absolute locktime is before the block timestamp, otherwise it fails.",
    "params": [
      "@param lockUntil the timestamp until which the lock is valid"
    ],
    "returns": "@returns "
  },
  {
    "name": "verifyRelativeLocktime",
    "category": "Chain",
    "signature": "fn verifyRelativeLocktime!(txInputIndex:U256, lockDuration:U256) -> ()",
    "doc": "Verifies that the input's creation timestamp + lock duration is before the block timestamp, otherwise it fails.",
    "params": [
      "@param txInputIndex the index of the transaction input",
      "@param lockDuration the duration that the input is locked for"
    ],
    "returns": "@returns "
  },
  {
    "name": "dustAmount",
    "category": "Chain",
    "signature": "fn dustAmount!() -> (U256)",
    "doc": "Returns the dust amount of an UTXO.",
    "params": [
      
    ],
    "returns": "@returns the dust amount of an UTXO"
  },
  {
    "name": "toI256",
    "category": "Conversion",
    "signature": "fn toI256!(from:U256) -> (I256)",
    "doc": "Converts U256 to I256.",
    "params": [
      "@param from a U256 to be converted"
    ],
    "returns": "@returns a I256"
  },
  {
    "name": "toU256",
    "category": "Conversion",
    "signature": "fn toU256!(from:I256) -> (U256)",
    "doc": "Converts I256 to U256.",
    "params": [
      "@param from a I256 to be converted"
    ],
    "returns": "@returns a U256"
  },
  {
    "name": "toByteVec",
    "category": "Conversion",
    "signature": "fn toByteVec!(from:Bool|I256|U256|Address) -> (ByteVec)",
    "doc": "Converts Bool/I256/U256/Address to ByteVec",
    "params": [
      "@param from a Bool|I256|U256|Address to be converted"
    ],
    "returns": "@returns a ByteVec"
  },
  {
    "name": "contractIdToAddress",
    "category": "Conversion",
    "signature": "fn contractIdToAddress!(contractId:ByteVec) -> (Address)",
    "doc": "Converts contract id (ByteVec) to contract address (Address).",
    "params": [
      "@param contractId the input contract id"
    ],
    "returns": "@returns a contract Address"
  },
  {
    "name": "addressToContractId",
    "category": "Conversion",
    "signature": "fn addressToContractId!(contractAddress:Address) -> (ByteVec)",
    "doc": "Converts contract address (Address) to contract id (ByteVec)",
    "params": [
      "@param contractAddress the input contract address"
    ],
    "returns": "@returns a contract id"
  },
  {
    "name": "byteVecToAddress",
    "category": "Conversion",
    "signature": "fn byteVecToAddress!(bytes:ByteVec) -> (Address)",
    "doc": "Converts ByteVec to Address.",
    "params": [
      "@param bytes the input ByteVec"
    ],
    "returns": "@returns an Address"
  },
  {
    "name": "u256To1Byte",
    "category": "Conversion",
    "signature": "fn u256To1Byte!(u256:U256) -> (ByteVec)",
    "doc": "Converts U256 to 1 byte.",
    "params": [
      "@param u256 the input U256"
    ],
    "returns": "@returns 1 byte"
  },
  {
    "name": "u256To2Byte",
    "category": "Conversion",
    "signature": "fn u256To2Byte!(u256:U256) -> (ByteVec)",
    "doc": "Converts U256 to 2 big-endian bytes.",
    "params": [
      "@param u256 the input U256"
    ],
    "returns": "@returns 2 bytes"
  },
  {
    "name": "u256To4Byte",
    "category": "Conversion",
    "signature": "fn u256To4Byte!(u256:U256) -> (ByteVec)",
    "doc": "Converts U256 to 4 big-endian bytes.",
    "params": [
      "@param u256 the input U256"
    ],
    "returns": "@returns 4 bytes"
  },
  {
    "name": "u256To8Byte",
    "category": "Conversion",
    "signature": "fn u256To8Byte!(u256:U256) -> (ByteVec)",
    "doc": "Converts U256 to 8 big-endian bytes.",
    "params": [
      "@param u256 the input U256"
    ],
    "returns": "@returns 8 bytes"
  },
  {
    "name": "u256To16Byte",
    "category": "Conversion",
    "signature": "fn u256To16Byte!(u256:U256) -> (ByteVec)",
    "doc": "Converts U256 to 16 big-endian bytes.",
    "params": [
      "@param u256 the input U256"
    ],
    "returns": "@returns 16 bytes"
  },
  {
    "name": "u256To32Byte",
    "category": "Conversion",
    "signature": "fn u256To32Byte!(u256:U256) -> (ByteVec)",
    "doc": "Converts U256 to 32 big-endian bytes.",
    "params": [
      "@param u256 the input U256"
    ],
    "returns": "@returns 32 bytes"
  },
  {
    "name": "u256ToString",
    "category": "Conversion",
    "signature": "fn u256ToString!(u256:U256) -> (ByteVec)",
    "doc": "Converts U256 to string in ByteVec.",
    "params": [
      "@param u256 the input U256"
    ],
    "returns": "@returns Converted string in ByteVec"
  },
  {
    "name": "i256ToString",
    "category": "Conversion",
    "signature": "fn i256ToString!(i256:I256) -> (ByteVec)",
    "doc": "Converts I256 to string in ByteVec.",
    "params": [
      "@param i256 the input I256"
    ],
    "returns": "@returns Converted string in ByteVec"
  },
  {
    "name": "boolToString",
    "category": "Conversion",
    "signature": "fn boolToString!(bool:Bool) -> (ByteVec)",
    "doc": "Converts Bool to string in ByteVec.",
    "params": [
      "@param bool the input Bool"
    ],
    "returns": "@returns Converted string in ByteVec"
  },
  {
    "name": "u256From1Byte",
    "category": "Conversion",
    "signature": "fn u256From1Byte!(bytes:ByteVec) -> (U256)",
    "doc": "Converts 1 byte to U256.",
    "params": [
      "@param bytes the input ByteVec"
    ],
    "returns": "@returns an U256"
  },
  {
    "name": "u256From2Byte",
    "category": "Conversion",
    "signature": "fn u256From2Byte!(bytes:ByteVec) -> (U256)",
    "doc": "Converts 2 big-endian bytes to U256.",
    "params": [
      "@param bytes the input ByteVec"
    ],
    "returns": "@returns an U256"
  },
  {
    "name": "u256From4Byte",
    "category": "Conversion",
    "signature": "fn u256From4Byte!(bytes:ByteVec) -> (U256)",
    "doc": "Converts 4 big-endian bytes to U256.",
    "params": [
      "@param bytes the input ByteVec"
    ],
    "returns": "@returns an U256"
  },
  {
    "name": "u256From8Byte",
    "category": "Conversion",
    "signature": "fn u256From8Byte!(bytes:ByteVec) -> (U256)",
    "doc": "Converts 8 big-endian bytes to U256.",
    "params": [
      "@param bytes the input ByteVec"
    ],
    "returns": "@returns an U256"
  },
  {
    "name": "u256From16Byte",
    "category": "Conversion",
    "signature": "fn u256From16Byte!(bytes:ByteVec) -> (U256)",
    "doc": "Converts 16 big-endian bytes to U256.",
    "params": [
      "@param bytes the input ByteVec"
    ],
    "returns": "@returns an U256"
  },
  {
    "name": "u256From32Byte",
    "category": "Conversion",
    "signature": "fn u256From32Byte!(bytes:ByteVec) -> (U256)",
    "doc": "Converts 32 big-endian bytes to U256.",
    "params": [
      "@param bytes the input ByteVec"
    ],
    "returns": "@returns an U256"
  },
  {
    "name": "size",
    "category": "ByteVec",
    "signature": "fn size!(bytes:ByteVec) -> (U256)",
    "doc": "Returns the size of the ByteVec.",
    "params": [
      "@param bytes a ByteVec"
    ],
    "returns": "@returns the size of the ByteVec"
  },
  {
    "name": "byteVecSlice",
    "category": "ByteVec",
    "signature": "fn byteVecSlice!(bytes:ByteVec, from:U256, until:U256) -> (ByteVec)",
    "doc": "Selects an interval of bytes.",
    "params": [
      "@param bytes a ByteVec",
      "@param from the lowest index to include from the ByteVec",
      "@param until the lowest index to exclude from the ByteVec"
    ],
    "returns": "@returns a ByteVec containing the elements greater than or equal to index from extending up to (but not including) index until of this ByteVec"
  },
  {
    "name": "encodeToByteVec",
    "category": "ByteVec",
    "signature": "fn encodeToByteVec!(...any) -> (ByteVec)",
    "doc": "Encodes inputs as big-endian ByteVec.",
    "params": [
      "@param any a sequence of input values"
    ],
    "returns": "@returns a ByteVec encoding the inputs"
  },
  {
    "name": "blake2b",
    "category": "Cryptography",
    "signature": "fn blake2b!(data:ByteVec) -> (ByteVec)",
    "doc": "Computes the Blake2b-256 hash of the input.",
    "params": [
      "@param data the input data to be hashed"
    ],
    "returns": "@returns the 32 bytes hash result"
  },
  {
    "name": "keccak256",
    "category": "Cryptography",
    "signature": "fn keccak256!(data:ByteVec) -> (ByteVec)",
    "doc": "Computes the Keccak256 hash of the input.",
    "params": [
      "@param data the input data to be hashed"
    ],
    "returns": "@returns the hash result"
  },
  {
    "name": "sha256",
    "category": "Cryptography",
    "signature": "fn sha256!(data:ByteVec) -> (ByteVec)",
    "doc": "Computes the Sha256 hash of the input.",
    "params": [
      "@param data the input data to be hashed"
    ],
    "returns": "@returns the hash result"
  },
  {
    "name": "sha3",
    "category": "Cryptography",
    "signature": "fn sha3!(data:ByteVec) -> (ByteVec)",
    "doc": "Computes the Sha3 hash of the input.",
    "params": [
      "@param data the input data to be hashed"
    ],
    "returns": "@returns the hash result"
  },
  {
    "name": "verifyTxSignature",
    "category": "Cryptography",
    "signature": "fn verifyTxSignature!(publicKey:ByteVec) -> ()",
    "doc": "Verifies the transaction SecP256K1 signature of a public key. The signature is signed against the transaction id.",
    "params": [
      "@param publicKey the public key (33 bytes) of the signer"
    ],
    "returns": "@returns "
  },
  {
    "name": "getSegregatedSignature",
    "category": "Cryptography",
    "signature": "fn getSegregatedSignature!() -> (ByteVec)",
    "doc": "The segregated signature of the transaction",
    "params": [
      
    ],
    "returns": "@returns the segregated signature of the transaction"
  },
  {
    "name": "verifySecP256K1",
    "category": "Cryptography",
    "signature": "fn verifySecP256K1!(data:ByteVec, publicKey:ByteVec, signature:ByteVec) -> ()",
    "doc": "Verifies the SecP256K1 signature of the input and public key.",
    "params": [
      "@param data the data (32 bytes) that was supposed to have been signed",
      "@param publicKey the public key (33 bytes) of the signer",
      "@param signature the signature (64 bytes) value"
    ],
    "returns": "@returns "
  },
  {
    "name": "verifyED25519",
    "category": "Cryptography",
    "signature": "fn verifyED25519!(data:ByteVec, publicKey:ByteVec, signature:ByteVec) -> ()",
    "doc": "Verifies the ED25519 signature of the input and public key.",
    "params": [
      "@param data the data (32 bytes) that was supposed to have been signed",
      "@param publicKey the public key (32 bytes) of the signer",
      "@param signature the signature value (64 bytes)"
    ],
    "returns": "@returns "
  },
  {
    "name": "verifyBIP340Schnorr",
    "category": "Cryptography",
    "signature": "fn verifyBIP340Schnorr!(data:ByteVec, publicKey:ByteVec, signature:ByteVec) -> ()",
    "doc": "Verifies the BIP340 Schnorr signature of the input and public key.",
    "params": [
      "@param data the data (32 bytes) that was supposed to have been signed",
      "@param publicKey the public key (32 bytes) of the signer",
      "@param signature the signature value (64 bytes)"
    ],
    "returns": "@returns "
  },
  {
    "name": "ethEcRecover",
    "category": "Cryptography",
    "signature": "fn ethEcRecover!(data:ByteVec, signature:ByteVec) -> (ByteVec)",
    "doc": "Recovers the ETH account that signed the data.",
    "params": [
      "@param data the data that was supposed to have been signed",
      "@param signature the signature value"
    ],
    "returns": "@returns the ETH account that signed the data"
  }
]<|MERGE_RESOLUTION|>--- conflicted
+++ resolved
@@ -407,18 +407,11 @@
   {
     "name": "payGasFee",
     "category": "Asset",
-<<<<<<< HEAD
-    "signature": "fn payGasFee!() -> ()",
-    "doc": "Pay gas fee.",
-    "params": [
-      
-=======
     "signature": "fn payGasFee!(payer:Address, amount:U256) -> ()",
     "doc": "Pay gas fee.",
     "params": [
       "@param payer payer of the gas",
       "@param amount the amount of gas to be paid in ALPH"
->>>>>>> 539c6102
     ],
     "returns": "@returns "
   },
